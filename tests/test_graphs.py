--- conflicted
+++ resolved
@@ -6,7 +6,7 @@
 import glob
 import sys
 
-sys.path.append( os.getcwd() ) 
+sys.path.append( os.getcwd() )
 sys.path.insert( 1, 'lib' ) #Pickup libs, rdflib etc., from shipped lib directory
 
 #sdk_path = getenv('APP_ENGINE',
@@ -40,7 +40,7 @@
   def parseRDFaFilesWithRDFLib(self):
       """Parse data/*rdfa into a data object and an error object with rdflib.
       We glob so that work-in-progress schemas can be stored separately. For
-      final publication, a single schema file is used. Note that this does 
+      final publication, a single schema file is used. Note that this does
       not yet load or test any extension schemas beneath data/ext/*."""
 
       from rdflib import Graph
@@ -91,11 +91,7 @@
                     "Six or more inverseOf expected. Found: %s " % len(inverseOf_results ) )
 
   def test_even_number_inverseOf(self):
-<<<<<<< HEAD
-    inverseOf_results = self.rdflib_data.query("select ?x ?y where { ?x <http://schema.org/inverseOf> ?y }")    
-    self.assertEqual(len(inverseOf_results ) % 2 == 0, True, "Even number of inverseOf triples expected. Found: %s " % len(inverseOf_results ) )
-
-=======
+
     inverseOf_results = self.rdflib_data.query("select ?x ?y where { ?x <http://schema.org/inverseOf> ?y }")
     self.assertTrue(len(inverseOf_results ) % 2 == 0,
                     "Even number of inverseOf triples expected. Found: %s " % len(inverseOf_results ) )
@@ -103,16 +99,15 @@
   def test_non_equal_inverseOf(self):
     results = self.rdflib_data.query("select ?x ?y where { ?x <http://schema.org/inverseOf> ?y }")
     for result in results :
-      self.assertTrue(result[0] != result[1], 
+      self.assertTrue(result[0] != result[1],
                       "%s should not be equal to %s" % (result[0], result[1]) )
 
   def test_non_equal_supercededBy(self):
     results = self.rdflib_data.query("select ?x ?y where { ?x <http://schema.org/supercededBy> ?y }")
     for result in results :
-      self.assertTrue(result[0] != result[1], 
+      self.assertTrue(result[0] != result[1],
                       "%s should not be equal to %s" % (result[0], result[1]) )
-    
->>>>>>> 77d2c321
+
   @unittest.expectedFailure # autos
   def test_needlessDomainIncludes(self):
     global warnings
@@ -130,16 +125,11 @@
     ndi1_results = self.rdflib_data.query(ndi1)
     if (len(ndi1_results) > 0):
         for row in ndi1_results:
-<<<<<<< HEAD
             warn = "WARNING property %s defining domain, %s, [which is subclassOf] %s unnecessarily" % (row["prop"],row["c1"],row["c2"])
             warnings.append(warn)
             log.info(warn + "\n")
-    self.assertEqual(len(ndi1_results), 0, "No subtype need redeclare a domainIncludes of its parents. Found: %s " % len(ndi1_results ) )
-=======
-            log.info(row)
     self.assertEqual(len(ndi1_results), 0,
                      "No subtype need redeclare a domainIncludes of its parents. Found: %s " % len(ndi1_results ) )
->>>>>>> 77d2c321
 
   @unittest.expectedFailure
   def test_needlessRangeIncludes(self):
@@ -153,7 +143,7 @@
              "?prop <http://schema.org/rangeIncludes> ?c2 ."
              "?c1 rdfs:subClassOf ?c2 ."
              "FILTER (?c1 != ?c2) ."
-             "FILTER (?c1 != <http://schema.org/URL>) ." 
+             "FILTER (?c1 != <http://schema.org/URL>) ."
              "}"
              "ORDER BY ?prop ")
     nri1_results = self.rdflib_data.query(nri1)
@@ -163,16 +153,15 @@
             warnings.append(warn)
             log.info(warn + "\n")
     self.assertEqual(len(nri1_results), 0, "No subtype need redeclare a rangeIncludes of its parents. Found: %s" % len(nri1_results) )
-<<<<<<< HEAD
-    
+
 #  def test_supersededByAreLabelled(self):
 #    supersededByAreLabelled_results = self.rdflib_data.query("select ?x ?y ?z where { ?x <http://schema.org/supersededBy> ?y . ?y <http://schema.org/name> ?z }")
 #    self.assertEqual(len(inverseOf_results ) % 2 == 0, True, "Even number of inverseOf triples expected. Found: %s " % len(inverseOf_results ) )
 
 
   def test_validRangeIncludes(self):
-    nri1= ('''SELECT ?prop ?c1 
-                 WHERE { 
+    nri1= ('''SELECT ?prop ?c1
+                 WHERE {
                      ?prop <http://schema.org/rangeIncludes> ?c1 .
                      OPTIONAL{
                         ?c1 rdf:type ?c2 .
@@ -183,12 +172,12 @@
                  ORDER BY ?prop ''')
     nri1_results = self.rdflib_data.query(nri1)
     for row in nri1_results:
-        log.info("Property %s invalid rangeIncludes value: %s\n" % (row["prop"],row["c1"]))      
+        log.info("Property %s invalid rangeIncludes value: %s\n" % (row["prop"],row["c1"]))
     self.assertEqual(len(nri1_results), 0, "RangeIncludes should define valid type. Found: %s" % len(nri1_results))
 
   def test_validDomainIncludes(self):
-    nri1= ('''SELECT ?prop ?c1 
-                 WHERE { 
+    nri1= ('''SELECT ?prop ?c1
+                 WHERE {
                      ?prop <http://schema.org/domainIncludes> ?c1 .
                      OPTIONAL{
                         ?c1 rdf:type ?c2 .
@@ -199,18 +188,16 @@
                  ORDER BY ?prop ''')
     nri1_results = self.rdflib_data.query(nri1)
     for row in nri1_results:
-        log.info("Property %s invalid domainIncludes value: %s\n" % (row["prop"],row["c1"]))      
+        log.info("Property %s invalid domainIncludes value: %s\n" % (row["prop"],row["c1"]))
     self.assertEqual(len(nri1_results), 0, "DomainIncludes should define valid type. Found: %s" % len(nri1_results))
-=======
->>>>>>> 77d2c321
 
   # These are place-holders for more sophisticated SPARQL-expressed checks.
   @unittest.expectedFailure
   def test_readSchemaFromRDFa(self):
     self.assertTrue(True, False, "We should know how to locally get /docs/schema_org_rdfa.html but this requires fixes to api.py.")
-    
-      
-    # 
+
+
+    #
     # TODO: https://github.com/schemaorg/schemaorg/issues/662
     #
     # self.assertEqual(len(ndi1_results), 0, "No domainIncludes or rangeIncludes value should lack a type. Found: %s " % len(ndi1_results ) )
