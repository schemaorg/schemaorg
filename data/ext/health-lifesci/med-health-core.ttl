@prefix : <https://schema.org/> .
@prefix owl: <http://www.w3.org/2002/07/owl#> .
@prefix rdf: <http://www.w3.org/1999/02/22-rdf-syntax-ns#> .
@prefix rdfs: <http://www.w3.org/2000/01/rdf-schema#> .
@prefix xml: <http://www.w3.org/XML/1998/namespace> .
@prefix xsd: <http://www.w3.org/2001/XMLSchema#> .

:AnatomicalStructure a rdfs:Class ;
    rdfs:label "AnatomicalStructure" ;
    :isPartOf <https://health-lifesci.schema.org> ;
    rdfs:comment "Any part of the human body, typically a component of an anatomical system. Organs, tissues, and cells are all anatomical structures." ;
    rdfs:subClassOf :MedicalEntity .

:AnatomicalSystem a rdfs:Class ;
    rdfs:label "AnatomicalSystem" ;
    :isPartOf <https://health-lifesci.schema.org> ;
    rdfs:comment "An anatomical system is a group of anatomical structures that work together to perform a certain task. Anatomical systems, such as organ systems, are one organizing principle of anatomy, and can include circulatory, digestive, endocrine, integumentary, immune, lymphatic, muscular, nervous, reproductive, respiratory, skeletal, urinary, vestibular, and other systems." ;
    rdfs:subClassOf :MedicalEntity .

:ApprovedIndication a rdfs:Class ;
    rdfs:label "ApprovedIndication" ;
    :isPartOf <https://health-lifesci.schema.org> ;
    rdfs:comment "An indication for a medical therapy that has been formally specified or approved by a regulatory body that regulates use of the therapy; for example, the US FDA approves indications for most drugs in the US." ;
    rdfs:subClassOf :MedicalIndication .

:Artery a rdfs:Class ;
    rdfs:label "Artery" ;
    :isPartOf <https://health-lifesci.schema.org> ;
    rdfs:comment "A type of blood vessel that specifically carries blood away from the heart." ;
    rdfs:subClassOf :Vessel ;
    owl:equivalentClass <http://purl.bioontology.org/ontology/SNOMEDCT/51114001> .

:BloodTest a rdfs:Class ;
    rdfs:label "BloodTest" ;
    :isPartOf <https://health-lifesci.schema.org> ;
    rdfs:comment "A medical test performed on a sample of a patient's blood." ;
    rdfs:subClassOf :MedicalTest .

:Bone a rdfs:Class ;
    rdfs:label "Bone" ;
    :isPartOf <https://health-lifesci.schema.org> ;
    rdfs:comment "Rigid connective tissue that comprises up the skeletal structure of the human body." ;
    rdfs:subClassOf :AnatomicalStructure .

:BrainStructure a rdfs:Class ;
    rdfs:label "BrainStructure" ;
    :isPartOf <https://health-lifesci.schema.org> ;
    rdfs:comment "Any anatomical structure which pertains to the soft nervous tissue functioning as the coordinating center of sensation and intellectual and nervous activity." ;
    rdfs:subClassOf :AnatomicalStructure .

:DDxElement a rdfs:Class ;
    rdfs:label "DDxElement" ;
    :isPartOf <https://health-lifesci.schema.org> ;
    rdfs:comment "An alternative, closely-related condition typically considered later in the differential diagnosis process along with the signs that are used to distinguish it." ;
    rdfs:subClassOf :MedicalIntangible .

:Dentist a rdfs:Class ;
    rdfs:subClassOf :MedicalBusiness .

:DiagnosticLab a rdfs:Class ;
    rdfs:label "DiagnosticLab" ;
    :isPartOf <https://health-lifesci.schema.org> ;
    rdfs:comment "A medical laboratory that offers on-site or off-site diagnostic services." ;
    rdfs:subClassOf :MedicalOrganization .

:DiagnosticProcedure a rdfs:Class ;
    rdfs:label "DiagnosticProcedure" ;
    :isPartOf <https://health-lifesci.schema.org> ;
    rdfs:comment "A medical procedure intended primarily for diagnostic, as opposed to therapeutic, purposes." ;
    rdfs:subClassOf :MedicalProcedure .

:Diet a rdfs:Class ;
    rdfs:label "Diet" ;
    :isPartOf <https://health-lifesci.schema.org> ;
    rdfs:comment "A strategy of regulating the intake of food to achieve or maintain a specific health-related goal." ;
    rdfs:subClassOf :CreativeWork,
        :LifestyleModification .

:DietarySupplement a rdfs:Class ;
    rdfs:label "DietarySupplement" ;
    :isPartOf <https://health-lifesci.schema.org> ;
    rdfs:comment "A product taken by mouth that contains a dietary ingredient intended to supplement the diet. Dietary ingredients may include vitamins, minerals, herbs or other botanicals, amino acids, and substances such as enzymes, organ tissues, glandulars and metabolites." ;
    rdfs:subClassOf :Substance, :Product .

:DoseSchedule a rdfs:Class ;
    rdfs:label "DoseSchedule" ;
    :isPartOf <https://health-lifesci.schema.org> ;
    rdfs:comment "A specific dosing schedule for a drug or supplement." ;
    rdfs:subClassOf :MedicalIntangible .

:Drug a rdfs:Class ;
    rdfs:label "Drug" ;
    :isPartOf <https://health-lifesci.schema.org> ;
<<<<<<< HEAD
    rdfs:comment "A chemical or biologic substance, used as a medical therapy, that has a physiological effect on an organism. Here the term drug is used interchangeably with the term medicine although clinical knowledge makes a clear difference between them." ;
    rdfs:subClassOf :Substance ;
=======
    rdfs:comment "A chemical or biologic substance, used as a medical therapy, that has a physiological effect on an organism. Here the term drug is used interchangeably with the term medicine although clinical knowledge make a clear difference between them." ;
    rdfs:subClassOf :Substance, :Product ;
>>>>>>> 6660558f
    owl:equivalentClass <http://purl.bioontology.org/ontology/SNOMEDCT/410942007> .

:DrugClass a rdfs:Class ;
    rdfs:label "DrugClass" ;
    :isPartOf <https://health-lifesci.schema.org> ;
    rdfs:comment "A class of medical drugs, e.g., statins. Classes can represent general pharmacological class, common mechanisms of action, common physiological effects, etc." ;
    rdfs:subClassOf :MedicalEntity .

:DrugCost a rdfs:Class ;
    rdfs:label "DrugCost" ;
    :isPartOf <https://health-lifesci.schema.org> ;
    rdfs:comment "The cost per unit of a medical drug. Note that this type is not meant to represent the price in an offer of a drug for sale; see the Offer type for that. This type will typically be used to tag wholesale or average retail cost of a drug, or maximum reimbursable cost. Costs of medical drugs vary widely depending on how and where they are paid for, so while this type captures some of the variables, costs should be used with caution by consumers of this schema's markup." ;
    rdfs:subClassOf :MedicalEntity .

:DrugCostCategory a rdfs:Class ;
    rdfs:label "DrugCostCategory" ;
    :isPartOf <https://health-lifesci.schema.org> ;
    rdfs:comment "Enumerated categories of medical drug costs." ;
    rdfs:subClassOf :MedicalEnumeration .

:DrugLegalStatus a rdfs:Class ;
    rdfs:label "DrugLegalStatus" ;
    :isPartOf <https://health-lifesci.schema.org> ;
    rdfs:comment "The legal availability status of a medical drug." ;
    rdfs:subClassOf :MedicalIntangible .

:DrugPregnancyCategory a rdfs:Class ;
    rdfs:label "DrugPregnancyCategory" ;
    :isPartOf <https://health-lifesci.schema.org> ;
    rdfs:comment "Categories that represent an assessment of the risk of fetal injury due to a drug or pharmaceutical used as directed by the mother during pregnancy." ;
    rdfs:subClassOf :MedicalEnumeration .

:DrugPrescriptionStatus a rdfs:Class ;
    rdfs:label "DrugPrescriptionStatus" ;
    :isPartOf <https://health-lifesci.schema.org> ;
    rdfs:comment "Indicates whether this drug is available by prescription or over-the-counter." ;
    rdfs:subClassOf :MedicalEnumeration .

:DrugStrength a rdfs:Class ;
    rdfs:label "DrugStrength" ;
    :isPartOf <https://health-lifesci.schema.org> ;
    rdfs:comment "A specific strength in which a medical drug is available in a specific country." ;
    rdfs:subClassOf :MedicalIntangible .

:ImagingTest a rdfs:Class ;
    rdfs:label "ImagingTest" ;
    :isPartOf <https://health-lifesci.schema.org> ;
    rdfs:comment "Any medical imaging modality typically used for diagnostic purposes." ;
    rdfs:subClassOf :MedicalTest .

:InfectiousAgentClass a rdfs:Class ;
    rdfs:label "InfectiousAgentClass" ;
    :isPartOf <https://health-lifesci.schema.org> ;
    rdfs:comment "Classes of agents or pathogens that transmit infectious diseases. Enumerated type." ;
    rdfs:subClassOf :MedicalEnumeration .

:InfectiousDisease a rdfs:Class ;
    rdfs:label "InfectiousDisease" ;
    :isPartOf <https://health-lifesci.schema.org> ;
    rdfs:comment "An infectious disease is a clinically evident human disease resulting from the presence of pathogenic microbial agents, like pathogenic viruses, pathogenic bacteria, fungi, protozoa, multicellular parasites, and prions. To be considered an infectious disease, such pathogens are known to be able to cause this disease." ;
    rdfs:subClassOf :MedicalCondition .

:Joint a rdfs:Class ;
    rdfs:label "Joint" ;
    :isPartOf <https://health-lifesci.schema.org> ;
    rdfs:comment "The anatomical location at which two or more bones make contact." ;
    rdfs:subClassOf :AnatomicalStructure .

:LifestyleModification a rdfs:Class ;
    rdfs:label "LifestyleModification" ;
    :isPartOf <https://health-lifesci.schema.org> ;
    rdfs:comment "A process of care involving exercise, changes to diet, fitness routines, and other lifestyle changes aimed at improving a health condition." ;
    rdfs:subClassOf :MedicalEntity .

:Ligament a rdfs:Class ;
    rdfs:label "Ligament" ;
    :isPartOf <https://health-lifesci.schema.org> ;
    rdfs:comment "A short band of tough, flexible, fibrous connective tissue that functions to connect multiple bones, cartilages, and structurally support joints." ;
    rdfs:subClassOf :AnatomicalStructure .

:LymphaticVessel a rdfs:Class ;
    rdfs:label "LymphaticVessel" ;
    :isPartOf <https://health-lifesci.schema.org> ;
    rdfs:comment "A type of blood vessel that specifically carries lymph fluid unidirectionally toward the heart." ;
    rdfs:subClassOf :Vessel .

:MaximumDoseSchedule a rdfs:Class ;
    rdfs:label "MaximumDoseSchedule" ;
    :isPartOf <https://health-lifesci.schema.org> ;
    rdfs:comment "The maximum dosing schedule considered safe for a drug or supplement as recommended by an authority or by the drug/supplement's manufacturer. Capture the recommending authority in the recognizingAuthority property of MedicalEntity." ;
    rdfs:subClassOf :DoseSchedule .

:MedicalAudience a rdfs:Class ;
    rdfs:label "MedicalAudience" ;
    :isPartOf <https://health-lifesci.schema.org> ;
    rdfs:comment "Target audiences for medical web pages." ;
    rdfs:subClassOf :Audience,
        :PeopleAudience .

:MedicalAudienceType a rdfs:Class ;
    rdfs:label "MedicalAudienceType" ;
    :isPartOf <https://health-lifesci.schema.org> ;
    rdfs:comment "Target audiences types for medical web pages. Enumerated type." ;
    rdfs:subClassOf :MedicalEnumeration .

:MedicalBusiness a rdfs:Class ;
    rdfs:label "MedicalBusiness" ;
    :isPartOf <https://health-lifesci.schema.org> ;
    rdfs:comment "A particular physical or virtual business of an organization for medical purposes. Examples of MedicalBusiness include different businesses run by health professionals." ;
    rdfs:subClassOf :LocalBusiness .

:MedicalCause a rdfs:Class ;
    rdfs:label "MedicalCause" ;
    :isPartOf <https://health-lifesci.schema.org> ;
    rdfs:comment "The causative agent(s) that are responsible for the pathophysiologic process that eventually results in a medical condition, symptom or sign. In this schema, unless otherwise specified this is meant to be the proximate cause of the medical condition, symptom or sign. The proximate cause is defined as the causative agent that most directly results in the medical condition, symptom or sign. For example, the HIV virus could be considered a cause of AIDS. Or in a diagnostic context, if a patient fell and sustained a hip fracture and two days later sustained a pulmonary embolism which eventuated in a cardiac arrest, the cause of the cardiac arrest (the proximate cause) would be the pulmonary embolism and not the fall. Medical causes can include cardiovascular, chemical, dermatologic, endocrine, environmental, gastroenterologic, genetic, hematologic, gynecologic, iatrogenic, infectious, musculoskeletal, neurologic, nutritional, obstetric, oncologic, otolaryngologic, pharmacologic, psychiatric, pulmonary, renal, rheumatologic, toxic, traumatic, or urologic causes; medical conditions can be causes as well." ;
    rdfs:subClassOf :MedicalEntity .

:MedicalClinic a rdfs:Class ;
    rdfs:label "MedicalClinic" ;
    :isPartOf <https://health-lifesci.schema.org> ;
    rdfs:comment "A facility, often associated with a hospital or medical school, that is devoted to the specific diagnosis and/or healthcare. Previously limited to outpatients but with evolution it may be open to inpatients as well." ;
    rdfs:subClassOf :MedicalBusiness,
        :MedicalOrganization .

:MedicalCode a rdfs:Class ;
    rdfs:label "MedicalCode" ;
    :isPartOf <https://health-lifesci.schema.org> ;
    rdfs:comment "A code for a medical entity." ;
    rdfs:subClassOf :CategoryCode,
        :MedicalIntangible .

:MedicalCondition a rdfs:Class ;
    rdfs:label "MedicalCondition" ;
    :isPartOf <https://health-lifesci.schema.org> ;
    rdfs:comment "Any condition of the human body that affects the normal functioning of a person, whether physically or mentally. Includes diseases, injuries, disabilities, disorders, syndromes, etc." ;
    rdfs:subClassOf :MedicalEntity .

:MedicalConditionStage a rdfs:Class ;
    rdfs:label "MedicalConditionStage" ;
    :isPartOf <https://health-lifesci.schema.org> ;
    rdfs:comment "A stage of a medical condition, such as 'Stage IIIa'." ;
    rdfs:subClassOf :MedicalIntangible .

:MedicalContraindication a rdfs:Class ;
    rdfs:label "MedicalContraindication" ;
    :isPartOf <https://health-lifesci.schema.org> ;
    rdfs:comment "A condition or factor that serves as a reason to withhold a certain medical therapy. Contraindications can be absolute (there are no reasonable circumstances for undertaking a course of action) or relative (the patient is at higher risk of complications, but these risks may be outweighed by other considerations or mitigated by other measures)." ;
    rdfs:subClassOf :MedicalEntity .

:MedicalDevice a rdfs:Class ;
    rdfs:label "MedicalDevice" ;
    :isPartOf <https://health-lifesci.schema.org> ;
    rdfs:comment "Any object used in a medical capacity, such as to diagnose or treat a patient." ;
    rdfs:subClassOf :MedicalEntity ;
    owl:equivalentClass <http://purl.bioontology.org/ontology/SNOMEDCT/63653004> .

:MedicalDevicePurpose a rdfs:Class ;
    rdfs:label "MedicalDevicePurpose" ;
    :isPartOf <https://health-lifesci.schema.org> ;
    rdfs:comment "Categories of medical devices, organized by the purpose or intended use of the device." ;
    rdfs:subClassOf :MedicalEnumeration .

:MedicalEntity a rdfs:Class ;
    rdfs:label "MedicalEntity" ;
    :isPartOf <https://health-lifesci.schema.org> ;
    rdfs:comment "The most generic type of entity related to health and the practice of medicine." ;
    rdfs:subClassOf :Thing .

:MedicalEnumeration a rdfs:Class ;
    rdfs:label "MedicalEnumeration" ;
    :isPartOf <https://health-lifesci.schema.org> ;
    rdfs:comment "Enumerations related to health and the practice of medicine: A concept that is used to attribute a quality to another concept, as a qualifier, a collection of items or a listing of all of the elements of a set in medicine practice." ;
    rdfs:subClassOf :Enumeration .

:MedicalEvidenceLevel a rdfs:Class ;
    rdfs:label "MedicalEvidenceLevel" ;
    :isPartOf <https://health-lifesci.schema.org> ;
    rdfs:comment "Level of evidence for a medical guideline. Enumerated type." ;
    rdfs:subClassOf :MedicalEnumeration .

:MedicalGuideline a rdfs:Class ;
    rdfs:label "MedicalGuideline" ;
    :isPartOf <https://health-lifesci.schema.org> ;
    rdfs:comment "Any recommendation made by a standard society (e.g. ACC/AHA) or consensus statement that denotes how to diagnose and treat a particular condition. Note: this type should be used to tag the actual guideline recommendation; if the guideline recommendation occurs in a larger scholarly article, use MedicalScholarlyArticle to tag the overall article, not this type. Note also: the organization making the recommendation should be captured in the recognizingAuthority base property of MedicalEntity." ;
    rdfs:subClassOf :MedicalEntity .

:MedicalGuidelineContraindication a rdfs:Class ;
    rdfs:label "MedicalGuidelineContraindication" ;
    :isPartOf <https://health-lifesci.schema.org> ;
    rdfs:comment "A guideline contraindication that designates a process as harmful and where quality of the data supporting the contraindication is sound." ;
    rdfs:subClassOf :MedicalGuideline .

:MedicalGuidelineRecommendation a rdfs:Class ;
    rdfs:label "MedicalGuidelineRecommendation" ;
    :isPartOf <https://health-lifesci.schema.org> ;
    rdfs:comment "A guideline recommendation that is regarded as efficacious and where quality of the data supporting the recommendation is sound." ;
    rdfs:subClassOf :MedicalGuideline .

:MedicalImagingTechnique a rdfs:Class ;
    rdfs:label "MedicalImagingTechnique" ;
    :isPartOf <https://health-lifesci.schema.org> ;
    rdfs:comment "Any medical imaging modality typically used for diagnostic purposes. Enumerated type." ;
    rdfs:subClassOf :MedicalEnumeration .

:MedicalIndication a rdfs:Class ;
    rdfs:label "MedicalIndication" ;
    :isPartOf <https://health-lifesci.schema.org> ;
    rdfs:comment "A condition or factor that indicates use of a medical therapy, including signs, symptoms, risk factors, anatomical states, etc." ;
    rdfs:subClassOf :MedicalEntity .

:MedicalIntangible a rdfs:Class ;
    rdfs:label "MedicalIntangible" ;
    :isPartOf <https://health-lifesci.schema.org> ;
    rdfs:comment "A utility class that serves as the umbrella for a number of 'intangible' things in the medical space." ;
    rdfs:subClassOf :MedicalEntity .

:MedicalObservationalStudy a rdfs:Class ;
    rdfs:label "MedicalObservationalStudy" ;
    :isPartOf <https://health-lifesci.schema.org> ;
    rdfs:comment "An observational study is a type of medical study that attempts to infer the possible effect of a treatment through observation of a cohort of subjects over a period of time. In an observational study, the assignment of subjects into treatment groups versus control groups is outside the control of the investigator. This is in contrast with controlled studies, such as the randomized controlled trials represented by MedicalTrial, where each subject is randomly assigned to a treatment group or a control group before the start of the treatment." ;
    rdfs:subClassOf :MedicalStudy .

:MedicalObservationalStudyDesign a rdfs:Class ;
    rdfs:label "MedicalObservationalStudyDesign" ;
    :isPartOf <https://health-lifesci.schema.org> ;
    rdfs:comment "Design models for observational medical studies. Enumerated type." ;
    rdfs:subClassOf :MedicalEnumeration .

:MedicalProcedure a rdfs:Class ;
    rdfs:label "MedicalProcedure" ;
    :isPartOf <https://health-lifesci.schema.org> ;
    rdfs:comment "A process of care used in either a diagnostic, therapeutic, preventive or palliative capacity that relies on invasive (surgical), non-invasive, or other techniques." ;
    rdfs:subClassOf :MedicalEntity ;
    owl:equivalentClass <http://purl.bioontology.org/ontology/SNOMEDCT/50731006> .

:MedicalProcedureType a rdfs:Class ;
    rdfs:label "MedicalProcedureType" ;
    :isPartOf <https://health-lifesci.schema.org> ;
    rdfs:comment "An enumeration that describes different types of medical procedures." ;
    rdfs:subClassOf :MedicalEnumeration .

:MedicalRiskCalculator a rdfs:Class ;
    rdfs:label "MedicalRiskCalculator" ;
    :isPartOf <https://health-lifesci.schema.org> ;
    rdfs:comment "A complex mathematical calculation requiring an online calculator, used to assess prognosis. Note: use the url property of Thing to record any URLs for online calculators." ;
    rdfs:subClassOf :MedicalRiskEstimator .

:MedicalRiskEstimator a rdfs:Class ;
    rdfs:label "MedicalRiskEstimator" ;
    :isPartOf <https://health-lifesci.schema.org> ;
    rdfs:comment "Any rule set or interactive tool for estimating the risk of developing a complication or condition." ;
    rdfs:subClassOf :MedicalEntity .

:MedicalRiskFactor a rdfs:Class ;
    rdfs:label "MedicalRiskFactor" ;
    :isPartOf <https://health-lifesci.schema.org> ;
    rdfs:comment "A risk factor is anything that increases a person's likelihood of developing or contracting a disease, medical condition, or complication." ;
    rdfs:subClassOf :MedicalEntity .

:MedicalRiskScore a rdfs:Class ;
    rdfs:label "MedicalRiskScore" ;
    :isPartOf <https://health-lifesci.schema.org> ;
    rdfs:comment "A simple system that adds up the number of risk factors to yield a score that is associated with prognosis, e.g. CHAD score, TIMI risk score." ;
    rdfs:subClassOf :MedicalRiskEstimator .

:MedicalScholarlyArticle a rdfs:Class ;
    rdfs:label "MedicalScholarlyArticle" ;
    :isPartOf <https://health-lifesci.schema.org> ;
    rdfs:comment "A scholarly article in the medical domain." ;
    rdfs:subClassOf :ScholarlyArticle .

:MedicalSign a rdfs:Class ;
    rdfs:label "MedicalSign" ;
    :isPartOf <https://health-lifesci.schema.org> ;
    rdfs:comment "Any physical manifestation of a person's medical condition discoverable by objective diagnostic tests or physical examination." ;
    rdfs:subClassOf :MedicalSignOrSymptom .

:MedicalSignOrSymptom a rdfs:Class ;
    rdfs:label "MedicalSignOrSymptom" ;
    :isPartOf <https://health-lifesci.schema.org> ;
    rdfs:comment "Any feature associated or not with a medical condition. In medicine a symptom is generally subjective while a sign is objective." ;
    rdfs:subClassOf :MedicalCondition .

:MedicalSpecialty a rdfs:Class ;
    rdfs:label "MedicalSpecialty" ;
    :isPartOf <https://health-lifesci.schema.org> ;
    rdfs:comment "Any specific branch of medical science or practice. Medical specialities include clinical specialties that pertain to particular organ systems and their respective disease states, as well as allied health specialties. Enumerated type." ;
    rdfs:subClassOf :MedicalEnumeration,
        :Specialty .

:MedicalStudy a rdfs:Class ;
    rdfs:label "MedicalStudy" ;
    :isPartOf <https://health-lifesci.schema.org> ;
    rdfs:comment "A medical study is an umbrella type covering all kinds of research studies relating to human medicine or health, including observational studies and interventional trials and registries, randomized, controlled or not. When the specific type of study is known, use one of the extensions of this type, such as MedicalTrial or MedicalObservationalStudy. Also, note that this type should be used to mark up data that describes the study itself; to tag an article that publishes the results of a study, use MedicalScholarlyArticle. Note: use the code property of MedicalEntity to store study IDs, e.g. clinicaltrials.gov ID." ;
    rdfs:subClassOf :MedicalEntity .

:MedicalStudyStatus a rdfs:Class ;
    rdfs:label "MedicalStudyStatus" ;
    :isPartOf <https://health-lifesci.schema.org> ;
    rdfs:comment "The status of a medical study. Enumerated type." ;
    rdfs:subClassOf :MedicalEnumeration .

:MedicalSymptom a rdfs:Class ;
    rdfs:label "MedicalSymptom" ;
    :isPartOf <https://health-lifesci.schema.org> ;
    rdfs:comment "Any complaint sensed and expressed by the patient (therefore defined as subjective)  like stomachache, lower-back pain, or fatigue." ;
    rdfs:subClassOf :MedicalSignOrSymptom .

:MedicalTest a rdfs:Class ;
    rdfs:label "MedicalTest" ;
    :isPartOf <https://health-lifesci.schema.org> ;
    rdfs:comment "Any medical test, typically performed for diagnostic purposes." ;
    rdfs:subClassOf :MedicalEntity .

:MedicalTestPanel a rdfs:Class ;
    rdfs:label "MedicalTestPanel" ;
    :isPartOf <https://health-lifesci.schema.org> ;
    rdfs:comment "Any collection of tests commonly ordered together." ;
    rdfs:subClassOf :MedicalTest .

:MedicalTherapy a rdfs:Class ;
    rdfs:label "MedicalTherapy" ;
    :isPartOf <https://health-lifesci.schema.org> ;
    rdfs:comment "Any medical intervention designed to prevent, treat, and cure human diseases and medical conditions, including both curative and palliative therapies. Medical therapies are typically processes of care relying upon pharmacotherapy, behavioral therapy, supportive therapy (with fluid or nutrition for example), or detoxification (e.g. hemodialysis) aimed at improving or preventing a health condition." ;
    rdfs:subClassOf :TherapeuticProcedure .

:MedicalTrial a rdfs:Class ;
    rdfs:label "MedicalTrial" ;
    :isPartOf <https://health-lifesci.schema.org> ;
    rdfs:comment "A medical trial is a type of medical study that uses a scientific process to compare the safety and efficacy of medical therapies or medical procedures. In general, medical trials are controlled and subjects are allocated at random to the different treatment and/or control groups." ;
    rdfs:subClassOf :MedicalStudy .

:MedicalTrialDesign a rdfs:Class ;
    rdfs:label "MedicalTrialDesign" ;
    :isPartOf <https://health-lifesci.schema.org> ;
    :source <http://www.w3.org/wiki/WebSchemas/SchemaDotOrgSources#source_WikiDoc> ;
    rdfs:comment "Design models for medical trials. Enumerated type." ;
    rdfs:subClassOf :MedicalEnumeration .

:MedicalWebPage a rdfs:Class ;
    rdfs:label "MedicalWebPage" ;
    :isPartOf <https://health-lifesci.schema.org> ;
    rdfs:comment "A web page that provides medical information." ;
    rdfs:subClassOf :WebPage .

:MedicineSystem a rdfs:Class ;
    rdfs:label "MedicineSystem" ;
    :isPartOf <https://health-lifesci.schema.org> ;
    rdfs:comment "Systems of medical practice." ;
    rdfs:subClassOf :MedicalEnumeration .

:Muscle a rdfs:Class ;
    rdfs:label "Muscle" ;
    :isPartOf <https://health-lifesci.schema.org> ;
    rdfs:comment "A muscle is an anatomical structure consisting of a contractile form of tissue that animals use to effect movement." ;
    rdfs:subClassOf :AnatomicalStructure .

:Nerve a rdfs:Class ;
    rdfs:label "Nerve" ;
    :isPartOf <https://health-lifesci.schema.org> ;
    rdfs:comment "A common pathway for the electrochemical nerve impulses that are transmitted along each of the axons." ;
    rdfs:subClassOf :AnatomicalStructure .

:OccupationalTherapy a rdfs:Class ;
    rdfs:label "OccupationalTherapy" ;
    :isPartOf <https://health-lifesci.schema.org> ;
    rdfs:comment "A treatment of people with physical, emotional, or social problems, using purposeful activity to help them overcome or learn to deal with their problems." ;
    rdfs:subClassOf :MedicalTherapy .

:Optician a rdfs:Class ;
    rdfs:label "Optician" ;
    :isPartOf <https://health-lifesci.schema.org> ;
    rdfs:comment "A store that sells reading glasses and similar devices for improving vision." ;
    rdfs:subClassOf :MedicalBusiness .

:PalliativeProcedure a rdfs:Class ;
    rdfs:label "PalliativeProcedure" ;
    :isPartOf <https://health-lifesci.schema.org> ;
    rdfs:comment "A medical procedure intended primarily for palliative purposes, aimed at relieving the symptoms of an underlying health condition." ;
    rdfs:subClassOf :MedicalProcedure,
        :MedicalTherapy .

:PathologyTest a rdfs:Class ;
    rdfs:label "PathologyTest" ;
    :isPartOf <https://health-lifesci.schema.org> ;
    rdfs:comment "A medical test performed by a laboratory that typically involves examination of a tissue sample by a pathologist." ;
    rdfs:subClassOf :MedicalTest .

:Patient a rdfs:Class ;
    rdfs:label "Patient" ;
    :isPartOf <https://health-lifesci.schema.org> ;
    rdfs:comment "A patient is any person recipient of health care services." ;
    rdfs:subClassOf :MedicalAudience,
        :Person ;
    owl:equivalentClass <http://purl.bioontology.org/ontology/SNOMEDCT/116154003> .

:Pharmacy a rdfs:Class ;
    rdfs:subClassOf :MedicalBusiness .

:PhysicalExam a rdfs:Class ;
    rdfs:label "PhysicalExam" ;
    :isPartOf <https://health-lifesci.schema.org> ;
    rdfs:comment "A type of physical examination of a patient performed by a physician. " ;
    rdfs:subClassOf :MedicalEnumeration,
        :MedicalProcedure .

:PhysicalTherapy a rdfs:Class ;
    rdfs:label "PhysicalTherapy" ;
    :isPartOf <https://health-lifesci.schema.org> ;
    rdfs:comment "A process of progressive physical care and rehabilitation aimed at improving a health condition." ;
    rdfs:subClassOf :MedicalTherapy .

:Physician a rdfs:Class ;
    rdfs:subClassOf :MedicalBusiness .

:PreventionIndication a rdfs:Class ;
    rdfs:label "PreventionIndication" ;
    :isPartOf <https://health-lifesci.schema.org> ;
    rdfs:comment "An indication for preventing an underlying condition, symptom, etc." ;
    rdfs:subClassOf :MedicalIndication .

:PsychologicalTreatment a rdfs:Class ;
    rdfs:label "PsychologicalTreatment" ;
    :isPartOf <https://health-lifesci.schema.org> ;
    rdfs:comment "A process of care relying upon counseling, dialogue and communication  aimed at improving a mental health condition without use of drugs." ;
    rdfs:subClassOf :TherapeuticProcedure .

:RadiationTherapy a rdfs:Class ;
    rdfs:label "RadiationTherapy" ;
    :isPartOf <https://health-lifesci.schema.org> ;
    rdfs:comment "A process of care using radiation aimed at improving a health condition." ;
    rdfs:subClassOf :MedicalTherapy .

:RecommendedDoseSchedule a rdfs:Class ;
    rdfs:label "RecommendedDoseSchedule" ;
    :isPartOf <https://health-lifesci.schema.org> ;
    rdfs:comment "A recommended dosing schedule for a drug or supplement as prescribed or recommended by an authority or by the drug/supplement's manufacturer. Capture the recommending authority in the recognizingAuthority property of MedicalEntity." ;
    rdfs:subClassOf :DoseSchedule .

:ReportedDoseSchedule a rdfs:Class ;
    rdfs:label "ReportedDoseSchedule" ;
    :isPartOf <https://health-lifesci.schema.org> ;
    rdfs:comment "A patient-reported or observed dosing schedule for a drug or supplement." ;
    rdfs:subClassOf :DoseSchedule .

:Substance a rdfs:Class ;
    rdfs:label "Substance" ;
    :isPartOf <https://health-lifesci.schema.org> ;
    rdfs:comment "Any matter of defined composition that has discrete existence, whose origin may be biological, mineral or chemical." ;
    rdfs:subClassOf :MedicalEntity ;
    owl:equivalentClass <http://purl.bioontology.org/ontology/SNOMEDCT/105590001> .

:SuperficialAnatomy a rdfs:Class ;
    rdfs:label "SuperficialAnatomy" ;
    :isPartOf <https://health-lifesci.schema.org> ;
    rdfs:comment "Anatomical features that can be observed by sight (without dissection), including the form and proportions of the human body as well as surface landmarks that correspond to deeper subcutaneous structures. Superficial anatomy plays an important role in sports medicine, phlebotomy, and other medical specialties as underlying anatomical structures can be identified through surface palpation. For example, during back surgery, superficial anatomy can be used to palpate and count vertebrae to find the site of incision. Or in phlebotomy, superficial anatomy can be used to locate an underlying vein; for example, the median cubital vein can be located by palpating the borders of the cubital fossa (such as the epicondyles of the humerus) and then looking for the superficial signs of the vein, such as size, prominence, ability to refill after depression, and feel of surrounding tissue support. As another example, in a subluxation (dislocation) of the glenohumeral joint, the bony structure becomes pronounced with the deltoid muscle failing to cover the glenohumeral joint allowing the edges of the scapula to be superficially visible. Here, the superficial anatomy is the visible edges of the scapula, implying the underlying dislocation of the joint (the related anatomical structure)." ;
    rdfs:subClassOf :MedicalEntity .

:SurgicalProcedure a rdfs:Class ;
    rdfs:label "SurgicalProcedure" ;
    :isPartOf <https://health-lifesci.schema.org> ;
    rdfs:comment "A medical procedure involving an incision with instruments; performed for diagnose, or therapeutic purposes." ;
    rdfs:subClassOf :MedicalProcedure ;
    owl:equivalentClass <http://purl.bioontology.org/ontology/SNOMEDCT/387713003> .

:TherapeuticProcedure a rdfs:Class ;
    rdfs:label "TherapeuticProcedure" ;
    :isPartOf <https://health-lifesci.schema.org> ;
    rdfs:comment "A medical procedure intended primarily for therapeutic purposes, aimed at improving a health condition." ;
    rdfs:subClassOf :MedicalProcedure ;
    owl:equivalentClass <http://purl.bioontology.org/ontology/SNOMEDCT/277132007> .

:TreatmentIndication a rdfs:Class ;
    rdfs:label "TreatmentIndication" ;
    :isPartOf <https://health-lifesci.schema.org> ;
    rdfs:comment "An indication for treating an underlying condition, symptom, etc." ;
    rdfs:subClassOf :MedicalIndication .

:Vein a rdfs:Class ;
    rdfs:label "Vein" ;
    :isPartOf <https://health-lifesci.schema.org> ;
    rdfs:comment "A type of blood vessel that specifically carries blood to the heart." ;
    rdfs:subClassOf :Vessel .

:Vessel a rdfs:Class ;
    rdfs:label "Vessel" ;
    :isPartOf <https://health-lifesci.schema.org> ;
    rdfs:comment "A component of the human body circulatory system comprised of an intricate network of hollow tubes that transport blood throughout the entire body." ;
    rdfs:subClassOf :AnatomicalStructure .

:VeterinaryCare a rdfs:Class ;
    rdfs:label "VeterinaryCare" ;
    :isPartOf <https://health-lifesci.schema.org> ;
    rdfs:comment "A vet's office." ;
    rdfs:subClassOf :MedicalOrganization .

:VitalSign a rdfs:Class ;
    rdfs:label "VitalSign" ;
    :isPartOf <https://health-lifesci.schema.org> ;
    rdfs:comment "Vital signs are measures of various physiological functions in order to assess the most basic body functions." ;
    rdfs:subClassOf :MedicalSign .

:Abdomen a :PhysicalExam ;
    rdfs:label "Abdomen" ;
    :isPartOf <https://health-lifesci.schema.org> ;
    rdfs:comment "Abdomen clinical examination." .

:ActiveNotRecruiting a :MedicalStudyStatus ;
    rdfs:label "ActiveNotRecruiting" ;
    :isPartOf <https://health-lifesci.schema.org> ;
    rdfs:comment "Active, but not recruiting new participants." .

:Anesthesia a :MedicalSpecialty ;
    rdfs:label "Anesthesia" ;
    :isPartOf <https://health-lifesci.schema.org> ;
    rdfs:comment "A specific branch of medical science that pertains to study of anesthetics and their application." .

:Appearance a :PhysicalExam ;
    rdfs:label "Appearance" ;
    :isPartOf <https://health-lifesci.schema.org> ;
    rdfs:comment "Appearance assessment with clinical examination." .

:Ayurvedic a :MedicineSystem ;
    rdfs:label "Ayurvedic" ;
    :isPartOf <https://health-lifesci.schema.org> ;
    rdfs:comment "A system of medicine that originated in India over thousands of years and that focuses on integrating and balancing the body, mind, and spirit." .

:Bacteria a :InfectiousAgentClass ;
    rdfs:label "Bacteria" ;
    :isPartOf <https://health-lifesci.schema.org> ;
    rdfs:comment "Pathogenic bacteria that cause bacterial infection." .

:CT a :MedicalImagingTechnique ;
    rdfs:label "CT" ;
    :isPartOf <https://health-lifesci.schema.org> ;
    rdfs:comment "X-ray computed tomography imaging." .

:Cardiovascular a :MedicalSpecialty ;
    rdfs:label "Cardiovascular" ;
    :isPartOf <https://health-lifesci.schema.org> ;
    rdfs:comment "A specific branch of medical science that pertains to diagnosis and treatment of disorders of heart and vasculature." .

:CardiovascularExam a :PhysicalExam ;
    rdfs:label "CardiovascularExam" ;
    :isPartOf <https://health-lifesci.schema.org> ;
    rdfs:comment "Cardiovascular system assessment with clinical examination." .

:CaseSeries a :MedicalObservationalStudyDesign ;
    rdfs:label "CaseSeries" ;
    :isPartOf <https://health-lifesci.schema.org> ;
    rdfs:comment "A case series (also known as a clinical series) is a medical research study that tracks patients with a known exposure given similar treatment or examines their medical records for exposure and outcome. A case series can be retrospective or prospective and usually involves a smaller number of patients than the more powerful case-control studies or randomized controlled trials. Case series may be consecutive or non-consecutive, depending on whether all cases presenting to the reporting authors over a period of time were included, or only a selection." .

:Chiropractic a :MedicineSystem ;
    rdfs:label "Chiropractic" ;
    :isPartOf <https://health-lifesci.schema.org> ;
    rdfs:comment "A system of medicine focused on the relationship between the body's structure, mainly the spine, and its functioning." .

:Clinician a :MedicalAudienceType ;
    rdfs:label "Clinician" ;
    :isPartOf <https://health-lifesci.schema.org> ;
    rdfs:comment "Medical clinicians, including practicing physicians and other medical professionals involved in clinical practice." .

:CohortStudy a :MedicalObservationalStudyDesign ;
    rdfs:label "CohortStudy" ;
    :isPartOf <https://health-lifesci.schema.org> ;
    rdfs:comment "Also known as a panel study. A cohort study is a form of longitudinal study used in medicine and social science. It is one type of study design and should be compared with a cross-sectional study.  A cohort is a group of people who share a common characteristic or experience within a defined period (e.g., are born, leave school, lose their job, are exposed to a drug or a vaccine, etc.). The comparison group may be the general population from which the cohort is drawn, or it may be another cohort of persons thought to have had little or no exposure to the substance under investigation, but otherwise similar. Alternatively, subgroups within the cohort may be compared with each other." .

:CommunityHealth a :MedicalSpecialty ;
    rdfs:label "CommunityHealth" ;
    :isPartOf <https://health-lifesci.schema.org> ;
    rdfs:comment "A field of public health focusing on improving health characteristics of a defined population in relation with their geographical or environment areas." ;
    rdfs:subClassOf :MedicalBusiness .

:Completed a :MedicalStudyStatus ;
    rdfs:label "Completed" ;
    :isPartOf <https://health-lifesci.schema.org> ;
    rdfs:comment "Completed." .

:CrossSectional a :MedicalObservationalStudyDesign ;
    rdfs:label "CrossSectional" ;
    :isPartOf <https://health-lifesci.schema.org> ;
    rdfs:comment "Studies carried out on pre-existing data (usually from 'snapshot' surveys), such as that collected by the Census Bureau. Sometimes called Prevalence Studies." .

:Dentistry a :MedicalSpecialty ;
    rdfs:label "Dentistry" ;
    :isPartOf <https://health-lifesci.schema.org> ;
    rdfs:comment "A branch of medicine that is involved in the dental care." .

:Dermatologic a :MedicalSpecialty ;
    rdfs:label "Dermatologic" ;
    :isPartOf <https://health-lifesci.schema.org> ;
    :supersededBy :Dermatology ;
    rdfs:comment "Something relating to or practicing dermatology." .

:Diagnostic a :MedicalDevicePurpose ;
    rdfs:label "Diagnostic" ;
    :isPartOf <https://health-lifesci.schema.org> ;
    rdfs:comment "A medical device used for diagnostic purposes." .

:DietNutrition a :MedicalSpecialty ;
    rdfs:label "DietNutrition" ;
    :isPartOf <https://health-lifesci.schema.org> ;
    rdfs:comment "Dietetics and nutrition as a medical specialty." ;
    rdfs:subClassOf :MedicalBusiness .

:DoubleBlindedTrial a :MedicalTrialDesign ;
    rdfs:label "DoubleBlindedTrial" ;
    :isPartOf <https://health-lifesci.schema.org> ;
    rdfs:comment "A trial design in which neither the researcher nor the patient knows the details of the treatment the patient was randomly assigned to." .

:Ear a :PhysicalExam ;
    rdfs:label "Ear" ;
    :isPartOf <https://health-lifesci.schema.org> ;
    rdfs:comment "Ear function assessment with clinical examination." .

:Emergency a :MedicalSpecialty ;
    rdfs:label "Emergency" ;
    :isPartOf <https://health-lifesci.schema.org> ;
    rdfs:comment "A specific branch of medical science that deals with the evaluation and initial treatment of medical conditions caused by trauma or sudden illness." ;
    rdfs:subClassOf :MedicalBusiness .

:Endocrine a :MedicalSpecialty ;
    rdfs:label "Endocrine" ;
    :isPartOf <https://health-lifesci.schema.org> ;
    rdfs:comment "A specific branch of medical science that pertains to diagnosis and treatment of disorders of endocrine glands and their secretions." .

:EnrollingByInvitation a :MedicalStudyStatus ;
    rdfs:label "EnrollingByInvitation" ;
    :isPartOf <https://health-lifesci.schema.org> ;
    rdfs:comment "Enrolling participants by invitation only." .

:EvidenceLevelA a :MedicalEvidenceLevel ;
    rdfs:label "EvidenceLevelA" ;
    :isPartOf <https://health-lifesci.schema.org> ;
    rdfs:comment "Data derived from multiple randomized clinical trials or meta-analyses." .

:EvidenceLevelB a :MedicalEvidenceLevel ;
    rdfs:label "EvidenceLevelB" ;
    :isPartOf <https://health-lifesci.schema.org> ;
    rdfs:comment "Data derived from a single randomized trial, or nonrandomized studies." .

:EvidenceLevelC a :MedicalEvidenceLevel ;
    rdfs:label "EvidenceLevelC" ;
    :isPartOf <https://health-lifesci.schema.org> ;
    rdfs:comment "Only consensus opinion of experts, case studies, or standard-of-care." .

:Eye a :PhysicalExam ;
    rdfs:label "Eye" ;
    :isPartOf <https://health-lifesci.schema.org> ;
    rdfs:comment "Eye or ophthalmological function assessment with clinical examination." .

:FDAcategoryA a :DrugPregnancyCategory ;
    rdfs:label "FDAcategoryA" ;
    :isPartOf <https://health-lifesci.schema.org> ;
    rdfs:comment "A designation by the US FDA signifying that adequate and well-controlled studies have failed to demonstrate a risk to the fetus in the first trimester of pregnancy (and there is no evidence of risk in later trimesters)." .

:FDAcategoryB a :DrugPregnancyCategory ;
    rdfs:label "FDAcategoryB" ;
    :isPartOf <https://health-lifesci.schema.org> ;
    rdfs:comment "A designation by the US FDA signifying that animal reproduction studies have failed to demonstrate a risk to the fetus and there are no adequate and well-controlled studies in pregnant women." .

:FDAcategoryC a :DrugPregnancyCategory ;
    rdfs:label "FDAcategoryC" ;
    :isPartOf <https://health-lifesci.schema.org> ;
    rdfs:comment "A designation by the US FDA signifying that animal reproduction studies have shown an adverse effect on the fetus and there are no adequate and well-controlled studies in humans, but potential benefits may warrant use of the drug in pregnant women despite potential risks." .

:FDAcategoryD a :DrugPregnancyCategory ;
    rdfs:label "FDAcategoryD" ;
    :isPartOf <https://health-lifesci.schema.org> ;
    rdfs:comment "A designation by the US FDA signifying that there is positive evidence of human fetal risk based on adverse reaction data from investigational or marketing experience or studies in humans, but potential benefits may warrant use of the drug in pregnant women despite potential risks." .

:FDAcategoryX a :DrugPregnancyCategory ;
    rdfs:label "FDAcategoryX" ;
    :isPartOf <https://health-lifesci.schema.org> ;
    rdfs:comment "A designation by the US FDA signifying that studies in animals or humans have demonstrated fetal abnormalities and/or there is positive evidence of human fetal risk based on adverse reaction data from investigational or marketing experience, and the risks involved in use of the drug in pregnant women clearly outweigh potential benefits." .

:FDAnotEvaluated a :DrugPregnancyCategory ;
    rdfs:label "FDAnotEvaluated" ;
    :isPartOf <https://health-lifesci.schema.org> ;
    rdfs:comment "A designation that the drug in question has not been assigned a pregnancy category designation by the US FDA." .

:Fungus a :InfectiousAgentClass ;
    rdfs:label "Fungus" ;
    :isPartOf <https://health-lifesci.schema.org> ;
    rdfs:comment "Pathogenic fungus." .

:Gastroenterologic a :MedicalSpecialty ;
    rdfs:label "Gastroenterologic" ;
    :isPartOf <https://health-lifesci.schema.org> ;
    rdfs:comment "A specific branch of medical science that pertains to diagnosis and treatment of disorders of digestive system." .

:Genetic a :MedicalSpecialty ;
    rdfs:label "Genetic" ;
    :isPartOf <https://health-lifesci.schema.org> ;
    rdfs:comment "A specific branch of medical science that pertains to hereditary transmission and the variation of inherited characteristics and disorders." .

:Genitourinary a :PhysicalExam ;
    rdfs:label "Genitourinary" ;
    :isPartOf <https://health-lifesci.schema.org> ;
    rdfs:comment "Genitourinary system function assessment with clinical examination." .

:Geriatric a :MedicalSpecialty ;
    rdfs:label "Geriatric" ;
    :isPartOf <https://health-lifesci.schema.org> ;
    rdfs:comment "A specific branch of medical science that is concerned with the diagnosis and treatment of diseases, debilities and provision of care to the aged." ;
    rdfs:subClassOf :MedicalBusiness .

:Gynecologic a :MedicalSpecialty ;
    rdfs:label "Gynecologic" ;
    :isPartOf <https://health-lifesci.schema.org> ;
    rdfs:comment "A specific branch of medical science that pertains to the health care of women, particularly in the diagnosis and treatment of disorders affecting the female reproductive system." ;
    rdfs:subClassOf :MedicalBusiness .

:Head a :PhysicalExam ;
    rdfs:label "Head" ;
    :isPartOf <https://health-lifesci.schema.org> ;
    rdfs:comment "Head assessment with clinical examination." .

:Hematologic a :MedicalSpecialty ;
    rdfs:label "Hematologic" ;
    :isPartOf <https://health-lifesci.schema.org> ;
    rdfs:comment "A specific branch of medical science that pertains to diagnosis and treatment of disorders of blood and blood producing organs." .

:Homeopathic a :MedicineSystem ;
    rdfs:label "Homeopathic" ;
    :isPartOf <https://health-lifesci.schema.org> ;
    rdfs:comment "A system of medicine based on the principle that a disease can be cured by a substance that produces similar symptoms in healthy people." .

:Infectious a :MedicalSpecialty ;
    rdfs:label "Infectious" ;
    :isPartOf <https://health-lifesci.schema.org> ;
    rdfs:comment "Something in medical science that pertains to infectious diseases, i.e. caused by bacterial, viral, fungal or parasitic infections." .

:InternationalTrial a :MedicalTrialDesign ;
    rdfs:label "InternationalTrial" ;
    :isPartOf <https://health-lifesci.schema.org> ;
    rdfs:comment "An international trial." .

:LaboratoryScience a :MedicalSpecialty ;
    rdfs:label "LaboratoryScience" ;
    :isPartOf <https://health-lifesci.schema.org> ;
    rdfs:comment "A medical science pertaining to chemical, hematological, immunologic, microscopic, or bacteriological diagnostic analyses or research." .

:Longitudinal a :MedicalObservationalStudyDesign ;
    rdfs:label "Longitudinal" ;
    :isPartOf <https://health-lifesci.schema.org> ;
    rdfs:comment "Unlike cross-sectional studies, longitudinal studies track the same people, and therefore the differences observed in those people are less likely to be the result of cultural differences across generations. Longitudinal studies are also used in medicine to uncover predictors of certain diseases." .

:Lung a :PhysicalExam ;
    rdfs:label "Lung" ;
    :isPartOf <https://health-lifesci.schema.org> ;
    rdfs:comment "Lung and respiratory system clinical examination." .

:MRI a :MedicalImagingTechnique ;
    rdfs:label "MRI" ;
    :isPartOf <https://health-lifesci.schema.org> ;
    rdfs:comment "Magnetic resonance imaging." .

:MedicalResearcher a :MedicalAudienceType ;
    rdfs:label "MedicalResearcher" ;
    :isPartOf <https://health-lifesci.schema.org> ;
    rdfs:comment "Medical researchers." .

:Midwifery a :MedicalSpecialty ;
    rdfs:label "Midwifery" ;
    :isPartOf <https://health-lifesci.schema.org> ;
    rdfs:comment "A nurse-like health profession that deals with pregnancy, childbirth, and the postpartum period (including care of the newborn), besides sexual and reproductive health of women throughout their lives." ;
    rdfs:subClassOf :MedicalBusiness .

:MultiCenterTrial a :MedicalTrialDesign ;
    rdfs:label "MultiCenterTrial" ;
    :isPartOf <https://health-lifesci.schema.org> ;
    rdfs:comment "A trial that takes place at multiple centers." .

:MulticellularParasite a :InfectiousAgentClass ;
    rdfs:label "MulticellularParasite" ;
    :isPartOf <https://health-lifesci.schema.org> ;
    rdfs:comment "Multicellular parasite that causes an infection." .

:Musculoskeletal a :MedicalSpecialty ;
    rdfs:label "Musculoskeletal" ;
    :isPartOf <https://health-lifesci.schema.org> ;
    rdfs:comment "A specific branch of medical science that pertains to diagnosis and treatment of disorders of muscles, ligaments and skeletal system." .

:MusculoskeletalExam a :PhysicalExam ;
    rdfs:label "MusculoskeletalExam" ;
    :isPartOf <https://health-lifesci.schema.org> ;
    rdfs:comment "Musculoskeletal system clinical examination." .

:Neck a :PhysicalExam ;
    rdfs:label "Neck" ;
    :isPartOf <https://health-lifesci.schema.org> ;
    rdfs:comment "Neck assessment with clinical examination." .

:Neuro a :PhysicalExam ;
    rdfs:label "Neuro" ;
    :isPartOf <https://health-lifesci.schema.org> ;
    rdfs:comment "Neurological system clinical examination." .

:Neurologic a :MedicalSpecialty ;
    rdfs:label "Neurologic" ;
    :isPartOf <https://health-lifesci.schema.org> ;
    rdfs:comment "A specific branch of medical science that studies the nerves and nervous system and its respective disease states." .

:NoninvasiveProcedure a :MedicalProcedureType ;
    rdfs:label "NoninvasiveProcedure" ;
    :isPartOf <https://health-lifesci.schema.org> ;
    rdfs:comment "A type of medical procedure that involves noninvasive techniques." .

:Nose a :PhysicalExam ;
    rdfs:label "Nose" ;
    :isPartOf <https://health-lifesci.schema.org> ;
    rdfs:comment "Nose function assessment with clinical examination." .

:NotYetRecruiting a :MedicalStudyStatus ;
    rdfs:label "NotYetRecruiting" ;
    :isPartOf <https://health-lifesci.schema.org> ;
    rdfs:comment "Not yet recruiting." .

:Nursing a :MedicalSpecialty ;
    rdfs:label "Nursing" ;
    :isPartOf <https://health-lifesci.schema.org> ;
    rdfs:comment "A health profession of a person formally educated and trained in the care of the sick or infirm person." ;
    rdfs:subClassOf :MedicalBusiness .

:OTC a :DrugPrescriptionStatus ;
    rdfs:label "OTC" ;
    :isPartOf <https://health-lifesci.schema.org> ;
    rdfs:comment "The character of a medical substance, typically a medicine, of being available over the counter or not." .

:Observational a :MedicalObservationalStudyDesign ;
    rdfs:label "Observational" ;
    :isPartOf <https://health-lifesci.schema.org> ;
    rdfs:comment "An observational study design." .

:Obstetric a :MedicalSpecialty ;
    rdfs:label "Obstetric" ;
    :isPartOf <https://health-lifesci.schema.org> ;
    rdfs:comment "A specific branch of medical science that specializes in the care of women during the prenatal and postnatal care and with the delivery of the child." ;
    rdfs:subClassOf :MedicalBusiness .

:Oncologic a :MedicalSpecialty ;
    rdfs:label "Oncologic" ;
    :isPartOf <https://health-lifesci.schema.org> ;
    rdfs:comment "A specific branch of medical science that deals with benign and malignant tumors, including the study of their development, diagnosis, treatment and prevention." ;
    rdfs:subClassOf :MedicalBusiness .

:OpenTrial a :MedicalTrialDesign ;
    rdfs:label "OpenTrial" ;
    :isPartOf <https://health-lifesci.schema.org> ;
    rdfs:comment "A trial design in which the researcher knows the full details of the treatment, and so does the patient." .

:Optometric a :MedicalSpecialty ;
    rdfs:label "Optometric" ;
    :isPartOf <https://health-lifesci.schema.org> ;
    rdfs:comment "The science or practice of testing visual acuity and prescribing corrective lenses." ;
    rdfs:subClassOf :MedicalBusiness .

:Osteopathic a :MedicineSystem ;
    rdfs:label "Osteopathic" ;
    :isPartOf <https://health-lifesci.schema.org> ;
    rdfs:comment "A system of medicine focused on promoting the body's innate ability to heal itself." .

:Otolaryngologic a :MedicalSpecialty ;
    rdfs:label "Otolaryngologic" ;
    :isPartOf <https://health-lifesci.schema.org> ;
    rdfs:comment "A specific branch of medical science that is concerned with the ear, nose and throat and their respective disease states." ;
    rdfs:subClassOf :MedicalBusiness .

:PET a :MedicalImagingTechnique ;
    rdfs:label "PET" ;
    :isPartOf <https://health-lifesci.schema.org> ;
    rdfs:comment "Positron emission tomography imaging." .

:Pathology a :MedicalSpecialty ;
    rdfs:label "Pathology" ;
    :isPartOf <https://health-lifesci.schema.org> ;
    rdfs:comment "A specific branch of medical science that is concerned with the study of the cause, origin and nature of a disease state, including its consequences as a result of manifestation of the disease. In clinical care, the term is used to designate a branch of medicine using laboratory tests to diagnose and determine the prognostic significance of illness." .

:Pediatric a :MedicalSpecialty ;
    rdfs:label "Pediatric" ;
    :isPartOf <https://health-lifesci.schema.org> ;
    rdfs:comment "A specific branch of medical science that specializes in the care of infants, children and adolescents." ;
    rdfs:subClassOf :MedicalBusiness .

:PercutaneousProcedure a :MedicalProcedureType ;
    rdfs:label "PercutaneousProcedure" ;
    :isPartOf <https://health-lifesci.schema.org> ;
    rdfs:comment "A type of medical procedure that involves percutaneous techniques, where access to organs or tissue is achieved via needle-puncture of the skin. For example, catheter-based procedures like stent delivery." .

:PharmacySpecialty a :MedicalSpecialty ;
    rdfs:label "PharmacySpecialty" ;
    :isPartOf <https://health-lifesci.schema.org> ;
    rdfs:comment "The practice or art and science of preparing and dispensing drugs and medicines." .

:Physiotherapy a :MedicalSpecialty ;
    rdfs:label "Physiotherapy" ;
    :isPartOf <https://health-lifesci.schema.org> ;
    rdfs:comment "The practice of treatment of disease, injury, or deformity by physical methods such as massage, heat treatment, and exercise rather than by drugs or surgery." ;
    rdfs:subClassOf :MedicalBusiness .

:PlaceboControlledTrial a :MedicalTrialDesign ;
    rdfs:label "PlaceboControlledTrial" ;
    :isPartOf <https://health-lifesci.schema.org> ;
    rdfs:comment "A placebo-controlled trial design." .

:PlasticSurgery a :MedicalSpecialty ;
    rdfs:label "PlasticSurgery" ;
    :isPartOf <https://health-lifesci.schema.org> ;
    rdfs:comment "A specific branch of medical science that pertains to therapeutic or cosmetic repair or re-formation of missing, injured or malformed tissues or body parts by manual and instrumental means." ;
    rdfs:subClassOf :MedicalBusiness .

:Podiatric a :MedicalSpecialty ;
    rdfs:label "Podiatric" ;
    :isPartOf <https://health-lifesci.schema.org> ;
    rdfs:comment "Podiatry is the care of the human foot, especially the diagnosis and treatment of foot disorders." ;
    rdfs:subClassOf :MedicalBusiness .

:PrescriptionOnly a :DrugPrescriptionStatus ;
    rdfs:label "PrescriptionOnly" ;
    :isPartOf <https://health-lifesci.schema.org> ;
    rdfs:comment "Available by prescription only." .

:PrimaryCare a :MedicalSpecialty ;
    rdfs:label "PrimaryCare" ;
    :isPartOf <https://health-lifesci.schema.org> ;
    rdfs:comment "The medical care by a physician, or other health-care professional, who is the patient's first contact with the health-care system and who may recommend a specialist if necessary." ;
    rdfs:subClassOf :MedicalBusiness .

:Prion a :InfectiousAgentClass ;
    rdfs:label "Prion" ;
    :isPartOf <https://health-lifesci.schema.org> ;
    rdfs:comment "A prion is an infectious agent composed of protein in a misfolded form." .

:Protozoa a :InfectiousAgentClass ;
    rdfs:label "Protozoa" ;
    :isPartOf <https://health-lifesci.schema.org> ;
    rdfs:comment "Single-celled organism that causes an infection." .

:Psychiatric a :MedicalSpecialty ;
    rdfs:label "Psychiatric" ;
    :isPartOf <https://health-lifesci.schema.org> ;
    rdfs:comment "A specific branch of medical science that is concerned with the study, treatment, and prevention of mental illness, using both medical and psychological therapies." ;
    rdfs:subClassOf :MedicalBusiness .

:PublicHealth a :MedicalSpecialty ;
    rdfs:label "PublicHealth" ;
    :isPartOf <https://health-lifesci.schema.org> ;
    rdfs:comment "Branch of medicine that pertains to the health services to improve and protect community health, especially epidemiology, sanitation, immunization, and preventive medicine." ;
    rdfs:subClassOf :MedicalBusiness .

:Pulmonary a :MedicalSpecialty ;
    rdfs:label "Pulmonary" ;
    :isPartOf <https://health-lifesci.schema.org> ;
    rdfs:comment "A specific branch of medical science that pertains to the study of the respiratory system and its respective disease states." .

:Radiography a :MedicalImagingTechnique,
        :MedicalSpecialty ;
    rdfs:label "Radiography" ;
    :isPartOf <https://health-lifesci.schema.org> ;
    rdfs:comment "Radiography is an imaging technique that uses electromagnetic radiation other than visible light, especially X-rays, to view the internal structure of a non-uniformly composed and opaque object such as the human body." .

:RandomizedTrial a :MedicalTrialDesign ;
    rdfs:label "RandomizedTrial" ;
    :isPartOf <https://health-lifesci.schema.org> ;
    rdfs:comment "A randomized trial design." .

:Recruiting a :MedicalStudyStatus ;
    rdfs:label "Recruiting" ;
    :isPartOf <https://health-lifesci.schema.org> ;
    rdfs:comment "Recruiting participants." .

:Registry a :MedicalObservationalStudyDesign ;
    rdfs:label "Registry" ;
    :isPartOf <https://health-lifesci.schema.org> ;
    rdfs:comment "A registry-based study design." .

:ReimbursementCap a :DrugCostCategory ;
    rdfs:label "ReimbursementCap" ;
    :isPartOf <https://health-lifesci.schema.org> ;
    rdfs:comment "The drug's cost represents the maximum reimbursement paid by an insurer for the drug." .

:Renal a :MedicalSpecialty ;
    rdfs:label "Renal" ;
    :isPartOf <https://health-lifesci.schema.org> ;
    rdfs:comment "A specific branch of medical science that pertains to the study of the kidneys and its respective disease states." .

:RespiratoryTherapy a :MedicalSpecialty ;
    rdfs:label "RespiratoryTherapy" ;
    :isPartOf <https://health-lifesci.schema.org> ;
    rdfs:comment "The therapy that is concerned with the maintenance or improvement of respiratory function (as in patients with pulmonary disease)." ;
    rdfs:subClassOf :MedicalTherapy .

:ResultsAvailable a :MedicalStudyStatus ;
    rdfs:label "ResultsAvailable" ;
    :isPartOf <https://health-lifesci.schema.org> ;
    rdfs:comment "Results are available." .

:ResultsNotAvailable a :MedicalStudyStatus ;
    rdfs:label "ResultsNotAvailable" ;
    :isPartOf <https://health-lifesci.schema.org> ;
    rdfs:comment "Results are not available." .

:Retail a :DrugCostCategory ;
    rdfs:label "Retail" ;
    :isPartOf <https://health-lifesci.schema.org> ;
    rdfs:comment "The drug's cost represents the retail cost of the drug." .

:Rheumatologic a :MedicalSpecialty ;
    rdfs:label "Rheumatologic" ;
    :isPartOf <https://health-lifesci.schema.org> ;
    rdfs:comment "A specific branch of medical science that deals with the study and treatment of rheumatic, autoimmune or joint diseases." .

:SingleBlindedTrial a :MedicalTrialDesign ;
    rdfs:label "SingleBlindedTrial" ;
    :isPartOf <https://health-lifesci.schema.org> ;
    rdfs:comment "A trial design in which the researcher knows which treatment the patient was randomly assigned to but the patient does not." .

:SingleCenterTrial a :MedicalTrialDesign ;
    rdfs:label "SingleCenterTrial" ;
    :isPartOf <https://health-lifesci.schema.org> ;
    rdfs:comment "A trial that takes place at a single center." .

:Skin a :PhysicalExam ;
    rdfs:label "Skin" ;
    :isPartOf <https://health-lifesci.schema.org> ;
    rdfs:comment "Skin assessment with clinical examination." .

:SpeechPathology a :MedicalSpecialty ;
    rdfs:label "SpeechPathology" ;
    :isPartOf <https://health-lifesci.schema.org> ;
    rdfs:comment "The scientific study and treatment of defects, disorders, and malfunctions of speech and voice, as stuttering, lisping, or lalling, and of language disturbances, as aphasia or delayed language acquisition." .

:Surgical a :MedicalSpecialty ;
    rdfs:label "Surgical" ;
    :isPartOf <https://health-lifesci.schema.org> ;
    rdfs:comment "A specific branch of medical science that pertains to treating diseases, injuries and deformities by manual and instrumental means." .

:Suspended a :MedicalStudyStatus ;
    rdfs:label "Suspended" ;
    :isPartOf <https://health-lifesci.schema.org> ;
    rdfs:comment "Suspended." .

:Terminated a :MedicalStudyStatus ;
    rdfs:label "Terminated" ;
    :isPartOf <https://health-lifesci.schema.org> ;
    rdfs:comment "Terminated." .

:Therapeutic a :MedicalDevicePurpose ;
    rdfs:label "Therapeutic" ;
    :isPartOf <https://health-lifesci.schema.org> ;
    rdfs:comment "A medical device used for therapeutic purposes." .

:Throat a :PhysicalExam ;
    rdfs:label "Throat" ;
    :isPartOf <https://health-lifesci.schema.org> ;
    rdfs:comment "Throat assessment with  clinical examination." .

:Toxicologic a :MedicalSpecialty ;
    rdfs:label "Toxicologic" ;
    :isPartOf <https://health-lifesci.schema.org> ;
    rdfs:comment "A specific branch of medical science that is concerned with poisons, their nature, effects and detection and involved in the treatment of poisoning." .

:TraditionalChinese a :MedicineSystem ;
    rdfs:label "TraditionalChinese" ;
    :isPartOf <https://health-lifesci.schema.org> ;
    rdfs:comment "A system of medicine based on common theoretical concepts that originated in China and evolved over thousands of years, that uses herbs, acupuncture, exercise, massage, dietary therapy, and other methods to treat a wide range of conditions." .

:TripleBlindedTrial a :MedicalTrialDesign ;
    rdfs:label "TripleBlindedTrial" ;
    :isPartOf <https://health-lifesci.schema.org> ;
    rdfs:comment "A trial design in which neither the researcher, the person administering the therapy nor the patient knows the details of the treatment the patient was randomly assigned to." .

:Ultrasound a :MedicalImagingTechnique ;
    rdfs:label "Ultrasound" ;
    :isPartOf <https://health-lifesci.schema.org> ;
    rdfs:comment "Ultrasound imaging." .

:Urologic a :MedicalSpecialty ;
    rdfs:label "Urologic" ;
    :isPartOf <https://health-lifesci.schema.org> ;
    rdfs:comment "A specific branch of medical science that is concerned with the diagnosis and treatment of diseases pertaining to the urinary tract and the urogenital system." .

:Virus a :InfectiousAgentClass ;
    rdfs:label "Virus" ;
    :isPartOf <https://health-lifesci.schema.org> ;
    rdfs:comment "Pathogenic virus that causes viral infection." .

:WesternConventional a :MedicineSystem ;
    rdfs:label "WesternConventional" ;
    :isPartOf <https://health-lifesci.schema.org> ;
    rdfs:comment "The conventional Western system of medicine, that aims to apply the best available evidence gained from the scientific method to clinical decision making. Also known as conventional or Western medicine." .

:Wholesale a :DrugCostCategory ;
    rdfs:label "Wholesale" ;
    :isPartOf <https://health-lifesci.schema.org> ;
    rdfs:comment "The drug's cost represents the wholesale acquisition cost of the drug." .

:Withdrawn a :MedicalStudyStatus ;
    rdfs:label "Withdrawn" ;
    :isPartOf <https://health-lifesci.schema.org> ;
    rdfs:comment "Withdrawn." .

:XRay a :MedicalImagingTechnique ;
    rdfs:label "XRay" ;
    :isPartOf <https://health-lifesci.schema.org> ;
    rdfs:comment "X-ray imaging." .

:activeIngredient a rdf:Property ;
    rdfs:label "activeIngredient" ;
    :domainIncludes :DietarySupplement,
        :Drug,
        :DrugStrength,
        :Substance ;
    :isPartOf <https://health-lifesci.schema.org> ;
    :rangeIncludes :Text ;
    rdfs:comment "An active ingredient, typically chemical compounds and/or biologic substances." .

:administrationRoute a rdf:Property ;
    rdfs:label "administrationRoute" ;
    :domainIncludes :Drug ;
    :isPartOf <https://health-lifesci.schema.org> ;
    :rangeIncludes :Text ;
    rdfs:comment "A route by which this drug may be administered, e.g. 'oral'." .

:adverseOutcome a rdf:Property ;
    rdfs:label "adverseOutcome" ;
    :domainIncludes :MedicalDevice,
        :TherapeuticProcedure ;
    :isPartOf <https://health-lifesci.schema.org> ;
    :rangeIncludes :MedicalEntity ;
    rdfs:comment "A possible complication and/or side effect of this therapy. If it is known that an adverse outcome is serious (resulting in death, disability, or permanent damage; requiring hospitalization; or otherwise life-threatening or requiring immediate medical attention), tag it as a seriousAdverseOutcome instead." .

:affectedBy a rdf:Property ;
    rdfs:label "affectedBy" ;
    :domainIncludes :MedicalTest ;
    :isPartOf <https://health-lifesci.schema.org> ;
    :rangeIncludes :Drug ;
    rdfs:comment "Drugs that affect the test's results." .

:alcoholWarning a rdf:Property ;
    rdfs:label "alcoholWarning" ;
    :domainIncludes :Drug ;
    :isPartOf <https://health-lifesci.schema.org> ;
    :rangeIncludes :Text ;
    rdfs:comment "Any precaution, guidance, contraindication, etc. related to consumption of alcohol while taking this drug." .

:algorithm a rdf:Property ;
    rdfs:label "algorithm" ;
    :domainIncludes :MedicalRiskScore ;
    :isPartOf <https://health-lifesci.schema.org> ;
    :rangeIncludes :Text ;
    rdfs:comment "The algorithm or rules to follow to compute the score." .

:antagonist a rdf:Property ;
    rdfs:label "antagonist" ;
    :domainIncludes :Muscle ;
    :isPartOf <https://health-lifesci.schema.org> ;
    :rangeIncludes :Muscle ;
    rdfs:comment "The muscle whose action counteracts the specified muscle." .

:applicableLocation a rdf:Property ;
    rdfs:label "applicableLocation" ;
    :domainIncludes :DrugCost,
        :DrugLegalStatus ;
    :isPartOf <https://health-lifesci.schema.org> ;
    :rangeIncludes :AdministrativeArea ;
    rdfs:comment "The location in which the status applies." .

:aspect a rdf:Property ;
    rdfs:label "aspect" ;
    :domainIncludes :MedicalWebPage ;
    :isPartOf <https://health-lifesci.schema.org> ;
    :rangeIncludes :Text ;
    :supersededBy :mainContentOfPage ;
    rdfs:comment "An aspect of medical practice that is considered on the page, such as 'diagnosis', 'treatment', 'causes', 'prognosis', 'etiology', 'epidemiology', etc." .

:associatedAnatomy a rdf:Property ;
    rdfs:label "associatedAnatomy" ;
    :domainIncludes :MedicalCondition,
        :PhysicalActivity ;
    :isPartOf <https://health-lifesci.schema.org> ;
    :rangeIncludes :AnatomicalStructure,
        :AnatomicalSystem,
        :SuperficialAnatomy ;
    rdfs:comment "The anatomy of the underlying organ system or structures associated with this entity." .

:associatedPathophysiology a rdf:Property ;
    rdfs:label "associatedPathophysiology" ;
    :domainIncludes :AnatomicalStructure,
        :AnatomicalSystem,
        :SuperficialAnatomy ;
    :isPartOf <https://health-lifesci.schema.org> ;
    :rangeIncludes :Text ;
    rdfs:comment "If applicable, a description of the pathophysiology associated with the anatomical system, including potential abnormal changes in the mechanical, physical, and biochemical functions of the system." .

:availableIn a rdf:Property ;
    rdfs:label "availableIn" ;
    :domainIncludes :DrugStrength ;
    :isPartOf <https://health-lifesci.schema.org> ;
    :rangeIncludes :AdministrativeArea ;
    rdfs:comment "The location in which the strength is available." .

:availableService a rdf:Property ;
    rdfs:label "availableService" ;
    :domainIncludes :Hospital,
        :MedicalClinic,
        :Physician ;
    :isPartOf <https://health-lifesci.schema.org> ;
    :rangeIncludes :MedicalProcedure,
        :MedicalTest,
        :MedicalTherapy ;
    rdfs:comment "A medical service available from this provider." .

:availableStrength a rdf:Property ;
    rdfs:label "availableStrength" ;
    :domainIncludes :Drug ;
    :isPartOf <https://health-lifesci.schema.org> ;
    :rangeIncludes :DrugStrength ;
    rdfs:comment "An available dosage strength for the drug." .

:availableTest a rdf:Property ;
    rdfs:label "availableTest" ;
    :domainIncludes :DiagnosticLab ;
    :isPartOf <https://health-lifesci.schema.org> ;
    :rangeIncludes :MedicalTest ;
    rdfs:comment "A diagnostic test or procedure offered by this lab." .

:biomechnicalClass a rdf:Property ;
    rdfs:label "biomechnicalClass" ;
    :domainIncludes :Joint ;
    :isPartOf <https://health-lifesci.schema.org> ;
    :rangeIncludes :Text ;
    rdfs:comment "The biomechanical properties of the bone." .

:bloodSupply a rdf:Property ;
    rdfs:label "bloodSupply" ;
    :domainIncludes :Muscle ;
    :isPartOf <https://health-lifesci.schema.org> ;
    :rangeIncludes :Vessel ;
    rdfs:comment "The blood vessel that carries blood from the heart to the muscle." .

:bodyLocation a rdf:Property ;
    rdfs:label "bodyLocation" ;
    :domainIncludes :AnatomicalStructure,
        :MedicalProcedure ;
    :isPartOf <https://health-lifesci.schema.org> ;
    :rangeIncludes :Text ;
    rdfs:comment "Location in the body of the anatomical structure." .

:branch a rdf:Property ;
    rdfs:label "branch" ;
    :domainIncludes :Nerve ;
    :isPartOf <https://health-lifesci.schema.org> ;
    :rangeIncludes :AnatomicalStructure ;
    :supersededBy :arterialBranch;
    rdfs:comment "The branches that delineate from the nerve bundle. Not to be confused with [[branchOf]]." .

:breastfeedingWarning a rdf:Property ;
    rdfs:label "breastfeedingWarning" ;
    :domainIncludes :Drug ;
    :isPartOf <https://health-lifesci.schema.org> ;
    :rangeIncludes :Text ;
    rdfs:comment "Any precaution, guidance, contraindication, etc. related to this drug's use by breastfeeding mothers." .

:causeOf a rdf:Property ;
    rdfs:label "causeOf" ;
    :domainIncludes :MedicalCause ;
    :isPartOf <https://health-lifesci.schema.org> ;
    :rangeIncludes :MedicalEntity ;
    rdfs:comment "The condition, complication, symptom, sign, etc. caused." .

:clincalPharmacology a rdf:Property ;
    rdfs:label "clincalPharmacology" ;
    :domainIncludes :Drug ;
    :isPartOf <https://health-lifesci.schema.org> ;
    :rangeIncludes :Text ;
    :supersededBy :clinicalPharmacology ;
    rdfs:comment "Description of the absorption and elimination of drugs, including their concentration (pharmacokinetics, pK) and biological effects (pharmacodynamics, pD)." .

:code a rdf:Property ;
    rdfs:label "code" ;
    :domainIncludes :MedicalEntity ;
    :isPartOf <https://health-lifesci.schema.org> ;
    :rangeIncludes :MedicalCode ;
    rdfs:comment "A medical code for the entity, taken from a controlled vocabulary or ontology such as ICD-9, DiseasesDB, MeSH, SNOMED-CT, RxNorm, etc." .

:codeValue a rdf:Property ;
    rdfs:label "codeValue" ;
    :domainIncludes :MedicalCode .

:codingSystem a rdf:Property ;
    rdfs:label "codingSystem" ;
    :domainIncludes :MedicalCode ;
    :isPartOf <https://health-lifesci.schema.org> ;
    :rangeIncludes :Text ;
    rdfs:comment "The coding system, e.g. 'ICD-10'." .

:comprisedOf a rdf:Property ;
    rdfs:label "comprisedOf" ;
    :domainIncludes :AnatomicalSystem ;
    :isPartOf <https://health-lifesci.schema.org> ;
    :rangeIncludes :AnatomicalStructure,
        :AnatomicalSystem ;
    rdfs:comment "Specifying something physically contained by something else. Typically used here for the underlying anatomical structures, such as organs, that comprise the anatomical system." .

:connectedTo a rdf:Property ;
    rdfs:label "connectedTo" ;
    :domainIncludes :AnatomicalStructure ;
    :isPartOf <https://health-lifesci.schema.org> ;
    :rangeIncludes :AnatomicalStructure ;
    rdfs:comment "Other anatomical structures to which this structure is connected." .

:contraindication a rdf:Property ;
    rdfs:label "contraindication" ;
    :domainIncludes :MedicalDevice,
        :MedicalTherapy ;
    :isPartOf <https://health-lifesci.schema.org> ;
    :rangeIncludes :MedicalContraindication,
        :Text ;
    rdfs:comment "A contraindication for this therapy." .

:costCategory a rdf:Property ;
    rdfs:label "costCategory" ;
    :domainIncludes :DrugCost ;
    :isPartOf <https://health-lifesci.schema.org> ;
    :rangeIncludes :DrugCostCategory ;
    rdfs:comment "The category of cost, such as wholesale, retail, reimbursement cap, etc." .

:costCurrency a rdf:Property ;
    rdfs:label "costCurrency" ;
    :domainIncludes :DrugCost ;
    :isPartOf <https://health-lifesci.schema.org> ;
    :rangeIncludes :Text ;
    rdfs:comment "The currency (in 3-letter) of the drug cost. See: http://en.wikipedia.org/wiki/ISO_4217. " .

:costOrigin a rdf:Property ;
    rdfs:label "costOrigin" ;
    :domainIncludes :DrugCost ;
    :isPartOf <https://health-lifesci.schema.org> ;
    :rangeIncludes :Text ;
    rdfs:comment "Additional details to capture the origin of the cost data. For example, 'Medicare Part B'." .

:costPerUnit a rdf:Property ;
    rdfs:label "costPerUnit" ;
    :domainIncludes :DrugCost ;
    :isPartOf <https://health-lifesci.schema.org> ;
    :rangeIncludes :Number,
        :QualitativeValue,
        :Text ;
    rdfs:comment "The cost per unit of the drug." .

:diagnosis a rdf:Property ;
    rdfs:label "diagnosis" ;
    :domainIncludes :DDxElement,
        :Patient ;
    :isPartOf <https://health-lifesci.schema.org> ;
    :rangeIncludes :MedicalCondition ;
    rdfs:comment "One or more alternative conditions considered in the differential diagnosis process as output of a diagnosis process." .

:diagram a rdf:Property ;
    rdfs:label "diagram" ;
    :domainIncludes :AnatomicalStructure ;
    :isPartOf <https://health-lifesci.schema.org> ;
    :rangeIncludes :ImageObject ;
    rdfs:comment "An image containing a diagram that illustrates the structure and/or its component substructures and/or connections with other structures." .

:diet a rdf:Property ;
    rdfs:label "diet" ;
    :domainIncludes :ExerciseAction ;
    :isPartOf <https://health-lifesci.schema.org> ;
    :rangeIncludes :Diet ;
    rdfs:comment "A sub property of instrument. The diet used in this action." ;
    rdfs:subPropertyOf :instrument .

:dietFeatures a rdf:Property ;
    rdfs:label "dietFeatures" ;
    :domainIncludes :Diet ;
    :isPartOf <https://health-lifesci.schema.org> ;
    :rangeIncludes :Text ;
    rdfs:comment "Nutritional information specific to the dietary plan. May include dietary recommendations on what foods to avoid, what foods to consume, and specific alterations/deviations from the USDA or other regulatory body's approved dietary guidelines." .

:differentialDiagnosis a rdf:Property ;
    rdfs:label "differentialDiagnosis" ;
    :domainIncludes :MedicalCondition ;
    :isPartOf <https://health-lifesci.schema.org> ;
    :rangeIncludes :DDxElement ;
    rdfs:comment "One of a set of differential diagnoses for the condition. Specifically, a closely-related or competing diagnosis typically considered later in the cognitive process whereby this medical condition is distinguished from others most likely responsible for a similar collection of signs and symptoms to reach the most parsimonious diagnosis or diagnoses in a patient." .

:distinguishingSign a rdf:Property ;
    rdfs:label "distinguishingSign" ;
    :domainIncludes :DDxElement ;
    :isPartOf <https://health-lifesci.schema.org> ;
    :rangeIncludes :MedicalSignOrSymptom ;
    rdfs:comment "One of a set of signs and symptoms that can be used to distinguish this diagnosis from others in the differential diagnosis." .

:dosageForm a rdf:Property ;
    rdfs:label "dosageForm" ;
    :domainIncludes :Drug ;
    :isPartOf <https://health-lifesci.schema.org> ;
    :rangeIncludes :Text ;
    rdfs:comment "A dosage form in which this drug/supplement is available, e.g. 'tablet', 'suspension', 'injection'." .

:doseSchedule a rdf:Property ;
    rdfs:label "doseSchedule" ;
    :domainIncludes :Drug,
        :TherapeuticProcedure ;
    :isPartOf <https://health-lifesci.schema.org> ;
    :rangeIncludes :DoseSchedule ;
    rdfs:comment "A dosing schedule for the drug for a given population, either observed, recommended, or maximum dose based on the type used." .

:doseUnit a rdf:Property ;
    rdfs:label "doseUnit" ;
    :domainIncludes :DoseSchedule ;
    :isPartOf <https://health-lifesci.schema.org> ;
    :rangeIncludes :Text ;
    rdfs:comment "The unit of the dose, e.g. 'mg'." .

:doseValue a rdf:Property ;
    rdfs:label "doseValue" ;
    :domainIncludes :DoseSchedule ;
    :isPartOf <https://health-lifesci.schema.org> ;
    :rangeIncludes :Number,
        :QualitativeValue ;
    rdfs:comment "The value of the dose, e.g. 500." .

:drainsTo a rdf:Property ;
    rdfs:label "drainsTo" ;
    :domainIncludes :Vein ;
    :isPartOf <https://health-lifesci.schema.org> ;
    :rangeIncludes :Vessel ;
    rdfs:comment "The vasculature that the vein drains into." .

:drug a rdf:Property ;
    rdfs:label "drug" ;
    :domainIncludes :DrugClass,
        :MedicalCondition,
        :Patient,
        :TherapeuticProcedure ;
    :isPartOf <https://health-lifesci.schema.org> ;
    :rangeIncludes :Drug ;
    rdfs:comment "Specifying a drug or medicine used in a medication procedure." .

:drugClass a rdf:Property ;
    rdfs:label "drugClass" ;
    :domainIncludes :Drug ;
    :isPartOf <https://health-lifesci.schema.org> ;
    :rangeIncludes :DrugClass ;
    rdfs:comment "The class of drug this belongs to (e.g., statins)." .

:drugUnit a rdf:Property ;
    rdfs:label "drugUnit" ;
    :domainIncludes :Drug,
        :DrugCost ;
    :isPartOf <https://health-lifesci.schema.org> ;
    :rangeIncludes :Text ;
    rdfs:comment "The unit in which the drug is measured, e.g. '5 mg tablet'." .

:duplicateTherapy a rdf:Property ;
    rdfs:label "duplicateTherapy" ;
    :domainIncludes :MedicalTherapy ;
    :isPartOf <https://health-lifesci.schema.org> ;
    :rangeIncludes :MedicalTherapy ;
    rdfs:comment "A therapy that duplicates or overlaps this one." .

:endorsers a rdf:Property ;
    rdfs:label "endorsers" ;
    :domainIncludes :Diet ;
    :isPartOf <https://health-lifesci.schema.org> ;
    :rangeIncludes :Organization,
        :Person ;
    rdfs:comment "People or organizations that endorse the plan." .

:epidemiology a rdf:Property ;
    rdfs:label "epidemiology" ;
    :domainIncludes :MedicalCondition,
        :PhysicalActivity ;
    :isPartOf <https://health-lifesci.schema.org> ;
    :rangeIncludes :Text ;
    rdfs:comment "The characteristics of associated patients, such as age, gender, race etc." .

:estimatesRiskOf a rdf:Property ;
    rdfs:label "estimatesRiskOf" ;
    :domainIncludes :MedicalRiskEstimator ;
    :isPartOf <https://health-lifesci.schema.org> ;
    :rangeIncludes :MedicalEntity ;
    rdfs:comment "The condition, complication, or symptom whose risk is being estimated." .

:evidenceLevel a rdf:Property ;
    rdfs:label "evidenceLevel" ;
    :domainIncludes :MedicalGuideline ;
    :isPartOf <https://health-lifesci.schema.org> ;
    :rangeIncludes :MedicalEvidenceLevel ;
    rdfs:comment "Strength of evidence of the data used to formulate the guideline (enumerated)." .

:evidenceOrigin a rdf:Property ;
    rdfs:label "evidenceOrigin" ;
    :domainIncludes :MedicalGuideline ;
    :isPartOf <https://health-lifesci.schema.org> ;
    :rangeIncludes :Text ;
    rdfs:comment "Source of the data used to formulate the guidance, e.g. RCT, consensus opinion, etc." .

:exerciseRelatedDiet a rdf:Property ;
    rdfs:label "exerciseRelatedDiet" ;
    :domainIncludes :ExerciseAction ;
    :isPartOf <https://health-lifesci.schema.org> ;
    :rangeIncludes :Diet ;
    rdfs:comment "A sub property of instrument. The diet used in this action." ;
    rdfs:subPropertyOf :instrument .

:expectedPrognosis a rdf:Property ;
    rdfs:label "expectedPrognosis" ;
    :domainIncludes :MedicalCondition ;
    :isPartOf <https://health-lifesci.schema.org> ;
    :rangeIncludes :Text ;
    rdfs:comment "The likely outcome in either the short term or long term of the medical condition." .

:expertConsiderations a rdf:Property ;
    rdfs:label "expertConsiderations" ;
    :domainIncludes :Diet ;
    :isPartOf <https://health-lifesci.schema.org> ;
    :rangeIncludes :Text ;
    rdfs:comment "Medical expert advice related to the plan." .

:followup a rdf:Property ;
    rdfs:label "followup" ;
    :domainIncludes :MedicalProcedure ;
    :isPartOf <https://health-lifesci.schema.org> ;
    :rangeIncludes :Text ;
    rdfs:comment "Typical or recommended followup care after the procedure is performed." .

:foodWarning a rdf:Property ;
    rdfs:label "foodWarning" ;
    :domainIncludes :Drug ;
    :isPartOf <https://health-lifesci.schema.org> ;
    :rangeIncludes :Text ;
    rdfs:comment "Any precaution, guidance, contraindication, etc. related to consumption of specific foods while taking this drug." .

:frequency a rdf:Property ;
    rdfs:label "frequency" ;
    :domainIncludes :DoseSchedule ;
    :isPartOf <https://health-lifesci.schema.org> ;
    :rangeIncludes :Text ;
    rdfs:comment "How often the dose is taken, e.g. 'daily'." .

:functionalClass a rdf:Property ;
    rdfs:label "functionalClass" ;
    :domainIncludes :Joint ;
    :isPartOf <https://health-lifesci.schema.org> ;
    :rangeIncludes :MedicalEntity,
        :Text ;
    rdfs:comment "The degree of mobility the joint allows." .

:guideline a rdf:Property ;
    rdfs:label "guideline" ;
    :domainIncludes :MedicalEntity ;
    :isPartOf <https://health-lifesci.schema.org> ;
    :rangeIncludes :MedicalGuideline ;
    rdfs:comment "A medical guideline related to this entity." .

:guidelineDate a rdf:Property ;
    rdfs:label "guidelineDate" ;
    :domainIncludes :MedicalGuideline ;
    :isPartOf <https://health-lifesci.schema.org> ;
    :rangeIncludes :Date ;
    rdfs:comment "Date on which this guideline's recommendation was made." .

:guidelineSubject a rdf:Property ;
    rdfs:label "guidelineSubject" ;
    :domainIncludes :MedicalGuideline ;
    :isPartOf <https://health-lifesci.schema.org> ;
    :rangeIncludes :MedicalEntity ;
    rdfs:comment "The medical conditions, treatments, etc. that are the subject of the guideline." .

:healthCondition a rdf:Property ;
    rdfs:label "healthCondition" ;
    :domainIncludes :MedicalStudy,
        :Patient,
        :PeopleAudience ;
    :isPartOf <https://health-lifesci.schema.org> ;
    :rangeIncludes :MedicalCondition ;
    rdfs:comment "Specifying the health condition(s) of a patient, medical study, or other target audience." .

:hospitalAffiliation a rdf:Property ;
    rdfs:label "hospitalAffiliation" ;
    :domainIncludes :Physician ;
    :isPartOf <https://health-lifesci.schema.org> ;
    :rangeIncludes :Hospital ;
    rdfs:comment "A hospital with which the physician or office is affiliated." .

:howPerformed a rdf:Property ;
    rdfs:label "howPerformed" ;
    :domainIncludes :MedicalProcedure ;
    :isPartOf <https://health-lifesci.schema.org> ;
    :rangeIncludes :Text ;
    rdfs:comment "How the procedure is performed." .

:identifyingExam a rdf:Property ;
    rdfs:label "identifyingExam" ;
    :domainIncludes :MedicalSign ;
    :isPartOf <https://health-lifesci.schema.org> ;
    :rangeIncludes :PhysicalExam ;
    rdfs:comment "A physical examination that can identify this sign." .

:identifyingTest a rdf:Property ;
    rdfs:label "identifyingTest" ;
    :domainIncludes :MedicalSign ;
    :isPartOf <https://health-lifesci.schema.org> ;
    :rangeIncludes :MedicalTest ;
    rdfs:comment "A diagnostic test that can identify this sign." .

:imagingTechnique a rdf:Property ;
    rdfs:label "imagingTechnique" ;
    :domainIncludes :ImagingTest ;
    :isPartOf <https://health-lifesci.schema.org> ;
    :rangeIncludes :MedicalImagingTechnique ;
    rdfs:comment "Imaging technique used." .

:includedRiskFactor a rdf:Property ;
    rdfs:label "includedRiskFactor" ;
    :domainIncludes :MedicalRiskEstimator ;
    :isPartOf <https://health-lifesci.schema.org> ;
    :rangeIncludes :MedicalRiskFactor ;
    rdfs:comment "A modifiable or non-modifiable risk factor included in the calculation, e.g. age, coexisting condition." .

:increasesRiskOf a rdf:Property ;
    rdfs:label "increasesRiskOf" ;
    :domainIncludes :MedicalRiskFactor ;
    :isPartOf <https://health-lifesci.schema.org> ;
    :rangeIncludes :MedicalEntity ;
    rdfs:comment "The condition, complication, etc. influenced by this factor." .

:infectiousAgent a rdf:Property ;
    rdfs:label "infectiousAgent" ;
    :domainIncludes :InfectiousDisease ;
    :isPartOf <https://health-lifesci.schema.org> ;
    :rangeIncludes :Text ;
    rdfs:comment "The actual infectious agent, such as a specific bacterium." .

:infectiousAgentClass a rdf:Property ;
    rdfs:label "infectiousAgentClass" ;
    :domainIncludes :InfectiousDisease ;
    :isPartOf <https://health-lifesci.schema.org> ;
    :rangeIncludes :InfectiousAgentClass ;
    rdfs:comment "The class of infectious agent (bacteria, prion, etc.) that causes the disease." .

:insertion a rdf:Property ;
    rdfs:label "insertion" ;
    :domainIncludes :Muscle ;
    :isPartOf <https://health-lifesci.schema.org> ;
    :rangeIncludes :AnatomicalStructure ;
    rdfs:comment "The place of attachment of a muscle, or what the muscle moves." .

:interactingDrug a rdf:Property ;
    rdfs:label "interactingDrug" ;
    :domainIncludes :Drug ;
    :isPartOf <https://health-lifesci.schema.org> ;
    :rangeIncludes :Drug ;
    rdfs:comment "Another drug that is known to interact with this drug in a way that impacts the effect of this drug or causes a risk to the patient. Note: disease interactions are typically captured as contraindications." .

:isAvailableGenerically a rdf:Property ;
    rdfs:label "isAvailableGenerically" ;
    :domainIncludes :Drug ;
    :isPartOf <https://health-lifesci.schema.org> ;
    :rangeIncludes :Boolean ;
    rdfs:comment "True if the drug is available in a generic form (regardless of name)." .

:isProprietary a rdf:Property ;
    rdfs:label "isProprietary" ;
    :domainIncludes :DietarySupplement,
        :Drug ;
    :isPartOf <https://health-lifesci.schema.org> ;
    :rangeIncludes :Boolean ;
    rdfs:comment "True if this item's name is a proprietary/brand name (vs. generic name)." .

:labelDetails a rdf:Property ;
    rdfs:label "labelDetails" ;
    :domainIncludes :Drug ;
    :isPartOf <https://health-lifesci.schema.org> ;
    :rangeIncludes :URL ;
    rdfs:comment "Link to the drug's label details." .

:legalStatus a rdf:Property ;
    rdfs:label "legalStatus" ;
    :domainIncludes :DietarySupplement,
        :Drug,
        :MedicalEntity ;
    :isPartOf <https://health-lifesci.schema.org> ;
    :rangeIncludes :DrugLegalStatus,
        :MedicalEnumeration,
        :Text ;
    rdfs:comment "The drug or supplement's legal status, including any controlled substance schedules that apply." .

:maximumIntake a rdf:Property ;
    rdfs:label "maximumIntake" ;
    :domainIncludes :DietarySupplement,
        :Drug,
        :DrugStrength,
        :Substance ;
    :isPartOf <https://health-lifesci.schema.org> ;
    :rangeIncludes :MaximumDoseSchedule ;
    rdfs:comment "Recommended intake of this supplement for a given population as defined by a specific recommending authority." .

:mechanismOfAction a rdf:Property ;
    rdfs:label "mechanismOfAction" ;
    :domainIncludes :DietarySupplement,
        :Drug ;
    :isPartOf <https://health-lifesci.schema.org> ;
    :rangeIncludes :Text ;
    rdfs:comment "The specific biochemical interaction through which this drug or supplement produces its pharmacological effect." .

:medicalAudience a rdf:Property ;
    rdfs:label "medicalAudience" ;
    :domainIncludes :MedicalWebPage ;
    :isPartOf <https://health-lifesci.schema.org> ;
    :rangeIncludes :MedicalAudience,
        :MedicalAudienceType ;
    rdfs:comment "Medical audience for page." .

:medicalSpecialty a rdf:Property ;
    rdfs:label "medicalSpecialty" ;
    :domainIncludes :Hospital,
        :MedicalClinic,
        :MedicalOrganization,
        :Physician ;
    :isPartOf <https://health-lifesci.schema.org> ;
    :rangeIncludes :MedicalSpecialty ;
    rdfs:comment "A medical specialty of the provider." .

:medicineSystem a rdf:Property ;
    rdfs:label "medicineSystem" ;
    :domainIncludes :MedicalEntity ;
    :isPartOf <https://health-lifesci.schema.org> ;
    :rangeIncludes :MedicineSystem ;
    rdfs:comment "The system of medicine that includes this MedicalEntity, for example 'evidence-based', 'homeopathic', 'chiropractic', etc." .

:muscleAction a rdf:Property ;
    rdfs:label "muscleAction" ;
    :domainIncludes :Muscle ;
    :isPartOf <https://health-lifesci.schema.org> ;
    :rangeIncludes :Text ;
    rdfs:comment "The movement the muscle generates." .

:naturalProgression a rdf:Property ;
    rdfs:label "naturalProgression" ;
    :domainIncludes :MedicalCondition ;
    :isPartOf <https://health-lifesci.schema.org> ;
    :rangeIncludes :Text ;
    rdfs:comment "The expected progression of the condition if it is not treated and allowed to progress naturally." .

:nerve a rdf:Property ;
    rdfs:label "nerve" ;
    :domainIncludes :Muscle ;
    :isPartOf <https://health-lifesci.schema.org> ;
    :rangeIncludes :Nerve ;
    rdfs:comment "The underlying innervation associated with the muscle." .

:nerveMotor a rdf:Property ;
    rdfs:label "nerveMotor" ;
    :domainIncludes :Nerve ;
    :isPartOf <https://health-lifesci.schema.org> ;
    :rangeIncludes :Muscle ;
    rdfs:comment "The neurological pathway extension that involves muscle control." .

:nonProprietaryName a rdf:Property ;
    rdfs:label "nonProprietaryName" ;
    :domainIncludes :DietarySupplement,
        :Drug ;
    :isPartOf <https://health-lifesci.schema.org> ;
    :rangeIncludes :Text ;
    rdfs:comment "The generic name of this drug or supplement." .

:normalRange a rdf:Property ;
    rdfs:label "normalRange" ;
    :domainIncludes :MedicalTest ;
    :isPartOf <https://health-lifesci.schema.org> ;
    :rangeIncludes :MedicalEnumeration,
        :Text ;
    rdfs:comment "Range of acceptable values for a typical patient, when applicable." .

:originatesFrom a rdf:Property ;
    rdfs:label "originatesFrom" ;
    :domainIncludes :LymphaticVessel ;
    :isPartOf <https://health-lifesci.schema.org> ;
    :rangeIncludes :Vessel ;
    rdfs:comment "The vasculature the lymphatic structure originates, or afferents, from." .

:overdosage a rdf:Property ;
    rdfs:label "overdosage" ;
    :domainIncludes :Drug ;
    :isPartOf <https://health-lifesci.schema.org> ;
    :rangeIncludes :Text ;
    rdfs:comment "Any information related to overdose on a drug, including signs or symptoms, treatments, contact information for emergency response." .

:partOfSystem a rdf:Property ;
    rdfs:label "partOfSystem" ;
    :domainIncludes :AnatomicalStructure ;
    :isPartOf <https://health-lifesci.schema.org> ;
    :rangeIncludes :AnatomicalSystem ;
    rdfs:comment "The anatomical or organ system that this structure is part of." .

:pathophysiology a rdf:Property ;
    rdfs:label "pathophysiology" ;
    :domainIncludes :MedicalCondition,
        :PhysicalActivity ;
    :isPartOf <https://health-lifesci.schema.org> ;
    :rangeIncludes :Text ;
    rdfs:comment "Changes in the normal mechanical, physical, and biochemical functions that are associated with this activity or condition." .

:physiologicalBenefits a rdf:Property ;
    rdfs:label "physiologicalBenefits" ;
    :domainIncludes :Diet ;
    :isPartOf <https://health-lifesci.schema.org> ;
    :rangeIncludes :Text ;
    rdfs:comment "Specific physiologic benefits associated to the plan." .

:possibleComplication a rdf:Property ;
    rdfs:label "possibleComplication" ;
    :domainIncludes :MedicalCondition ;
    :isPartOf <https://health-lifesci.schema.org> ;
    :rangeIncludes :Text ;
    rdfs:comment "A possible unexpected and unfavorable evolution of a medical condition. Complications may include worsening of the signs or symptoms of the disease, extension of the condition to other organ systems, etc." .

:possibleTreatment a rdf:Property ;
    rdfs:label "possibleTreatment" ;
    :domainIncludes :MedicalCondition,
        :MedicalSignOrSymptom ;
    :isPartOf <https://health-lifesci.schema.org> ;
    :rangeIncludes :MedicalTherapy ;
    rdfs:comment "A possible treatment to address this condition, sign or symptom." .

:postOp a rdf:Property ;
    rdfs:label "postOp" ;
    :domainIncludes :MedicalDevice ;
    :isPartOf <https://health-lifesci.schema.org> ;
    :rangeIncludes :Text ;
    rdfs:comment "A description of the postoperative procedures, care, and/or followups for this device." .

:preOp a rdf:Property ;
    rdfs:label "preOp" ;
    :domainIncludes :MedicalDevice ;
    :isPartOf <https://health-lifesci.schema.org> ;
    :rangeIncludes :Text ;
    rdfs:comment "A description of the workup, testing, and other preparations required before implanting this device." .

:pregnancyCategory a rdf:Property ;
    rdfs:label "pregnancyCategory" ;
    :domainIncludes :Drug ;
    :isPartOf <https://health-lifesci.schema.org> ;
    :rangeIncludes :DrugPregnancyCategory ;
    rdfs:comment "Pregnancy category of this drug." .

:pregnancyWarning a rdf:Property ;
    rdfs:label "pregnancyWarning" ;
    :domainIncludes :Drug ;
    :isPartOf <https://health-lifesci.schema.org> ;
    :rangeIncludes :Text ;
    rdfs:comment "Any precaution, guidance, contraindication, etc. related to this drug's use during pregnancy." .

:preparation a rdf:Property ;
    rdfs:label "preparation" ;
    :domainIncludes :MedicalProcedure ;
    :isPartOf <https://health-lifesci.schema.org> ;
    :rangeIncludes :MedicalEntity,
        :Text ;
    rdfs:comment "Typical preparation that a patient must undergo before having the procedure performed." .

:prescribingInfo a rdf:Property ;
    rdfs:label "prescribingInfo" ;
    :domainIncludes :Drug ;
    :isPartOf <https://health-lifesci.schema.org> ;
    :rangeIncludes :URL ;
    rdfs:comment "Link to prescribing information for the drug." .

:prescriptionStatus a rdf:Property ;
    rdfs:label "prescriptionStatus" ;
    :domainIncludes :Drug ;
    :isPartOf <https://health-lifesci.schema.org> ;
    :rangeIncludes :DrugPrescriptionStatus,
        :Text ;
    rdfs:comment "Indicates the status of drug prescription, e.g. local catalogs classifications or whether the drug is available by prescription or over-the-counter, etc." .

:primaryPrevention a rdf:Property ;
    rdfs:label "primaryPrevention" ;
    :domainIncludes :MedicalCondition ;
    :isPartOf <https://health-lifesci.schema.org> ;
    :rangeIncludes :MedicalTherapy ;
    rdfs:comment "A preventative therapy used to prevent an initial occurrence of the medical condition, such as vaccination." .

:procedure a rdf:Property ;
    rdfs:label "procedure" ;
    :domainIncludes :MedicalDevice ;
    :isPartOf <https://health-lifesci.schema.org> ;
    :rangeIncludes :Text ;
    rdfs:comment "A description of the procedure involved in setting up, using, and/or installing the device." .

:procedureType a rdf:Property ;
    rdfs:label "procedureType" ;
    :domainIncludes :MedicalProcedure ;
    :isPartOf <https://health-lifesci.schema.org> ;
    :rangeIncludes :MedicalProcedureType ;
    rdfs:comment "The type of procedure, for example Surgical, Noninvasive, or Percutaneous." .

:proprietaryName a rdf:Property ;
    rdfs:label "proprietaryName" ;
    :domainIncludes :DietarySupplement,
        :Drug ;
    :isPartOf <https://health-lifesci.schema.org> ;
    :rangeIncludes :Text ;
    rdfs:comment "Proprietary name given to the diet plan, typically by its originator or creator." .

:publicationType a rdf:Property ;
    rdfs:label "publicationType" ;
    :domainIncludes :MedicalScholarlyArticle ;
    :isPartOf <https://health-lifesci.schema.org> ;
    :rangeIncludes :Text ;
    rdfs:comment "The type of the medical article, taken from the US NLM MeSH publication type catalog. See also [MeSH documentation](http://www.nlm.nih.gov/mesh/pubtypes.html)." .

:recognizingAuthority a rdf:Property ;
    rdfs:label "recognizingAuthority" ;
    :domainIncludes :MedicalEntity ;
    :isPartOf <https://health-lifesci.schema.org> ;
    :rangeIncludes :Organization ;
    rdfs:comment "If applicable, the organization that officially recognizes this entity as part of its endorsed system of medicine." .

:recommendationStrength a rdf:Property ;
    rdfs:label "recommendationStrength" ;
    :domainIncludes :MedicalGuidelineRecommendation ;
    :isPartOf <https://health-lifesci.schema.org> ;
    :rangeIncludes :Text ;
    rdfs:comment "Strength of the guideline's recommendation (e.g. 'class I')." .

:recommendedIntake a rdf:Property ;
    rdfs:label "recommendedIntake" ;
    :domainIncludes :DietarySupplement ;
    :isPartOf <https://health-lifesci.schema.org> ;
    :rangeIncludes :RecommendedDoseSchedule ;
    rdfs:comment "Recommended intake of this supplement for a given population as defined by a specific recommending authority." .

:regionDrained a rdf:Property ;
    rdfs:label "regionDrained" ;
    :domainIncludes :LymphaticVessel,
        :Vein ;
    :isPartOf <https://health-lifesci.schema.org> ;
    :rangeIncludes :AnatomicalStructure,
        :AnatomicalSystem ;
    rdfs:comment "The anatomical or organ system drained by this vessel; generally refers to a specific part of an organ." .

:relatedAnatomy a rdf:Property ;
    rdfs:label "relatedAnatomy" ;
    :domainIncludes :SuperficialAnatomy ;
    :isPartOf <https://health-lifesci.schema.org> ;
    :rangeIncludes :AnatomicalStructure,
        :AnatomicalSystem ;
    rdfs:comment "Anatomical systems or structures that relate to the superficial anatomy." .

:relatedCondition a rdf:Property ;
    rdfs:label "relatedCondition" ;
    :domainIncludes :AnatomicalStructure,
        :AnatomicalSystem,
        :SuperficialAnatomy ;
    :isPartOf <https://health-lifesci.schema.org> ;
    :rangeIncludes :MedicalCondition ;
    rdfs:comment "A medical condition associated with this anatomy." .

:relatedDrug a rdf:Property ;
    rdfs:label "relatedDrug" ;
    :domainIncludes :Drug ;
    :isPartOf <https://health-lifesci.schema.org> ;
    :rangeIncludes :Drug ;
    rdfs:comment "Any other drug related to this one, for example commonly-prescribed alternatives." .

:relatedStructure a rdf:Property ;
    rdfs:label "relatedStructure" ;
    :domainIncludes :AnatomicalSystem ;
    :isPartOf <https://health-lifesci.schema.org> ;
    :rangeIncludes :AnatomicalStructure ;
    rdfs:comment "Related anatomical structure(s) that are not part of the system but relate or connect to it, such as vascular bundles associated with an organ system." .

:relatedTherapy a rdf:Property ;
    rdfs:label "relatedTherapy" ;
    :domainIncludes :AnatomicalStructure,
        :AnatomicalSystem,
        :SuperficialAnatomy ;
    :isPartOf <https://health-lifesci.schema.org> ;
    :rangeIncludes :MedicalTherapy ;
    rdfs:comment "A medical therapy related to this anatomy." .

:relevantSpecialty a rdf:Property ;
    rdfs:label "relevantSpecialty" ;
    :domainIncludes :MedicalEntity ;
    :isPartOf <https://health-lifesci.schema.org> ;
    :rangeIncludes :MedicalSpecialty ;
    rdfs:comment "If applicable, a medical specialty in which this entity is relevant." .

:riskFactor a rdf:Property ;
    rdfs:label "riskFactor" ;
    :domainIncludes :MedicalCondition ;
    :isPartOf <https://health-lifesci.schema.org> ;
    :rangeIncludes :MedicalRiskFactor ;
    rdfs:comment "A modifiable or non-modifiable factor that increases the risk of a patient contracting this condition, e.g. age,  coexisting condition." .

:risks a rdf:Property ;
    rdfs:label "risks" ;
    :domainIncludes :Diet ;
    :isPartOf <https://health-lifesci.schema.org> ;
    :rangeIncludes :Text ;
    rdfs:comment "Specific physiologic risks associated to the diet plan." .

:runsTo a rdf:Property ;
    rdfs:label "runsTo" ;
    :domainIncludes :LymphaticVessel ;
    :isPartOf <https://health-lifesci.schema.org> ;
    :rangeIncludes :Vessel ;
    rdfs:comment "The vasculature the lymphatic structure runs, or efferents, to." .

:safetyConsideration a rdf:Property ;
    rdfs:label "safetyConsideration" ;
    :domainIncludes :DietarySupplement ;
    :isPartOf <https://health-lifesci.schema.org> ;
    :rangeIncludes :Text ;
    rdfs:comment "Any potential safety concern associated with the supplement. May include interactions with other drugs and foods, pregnancy, breastfeeding, known adverse reactions, and documented efficacy of the supplement." .

:secondaryPrevention a rdf:Property ;
    rdfs:label "secondaryPrevention" ;
    :domainIncludes :MedicalCondition ;
    :isPartOf <https://health-lifesci.schema.org> ;
    :rangeIncludes :MedicalTherapy ;
    rdfs:comment "A preventative therapy used to prevent reoccurrence of the medical condition after an initial episode of the condition." .

:sensoryUnit a rdf:Property ;
    rdfs:label "sensoryUnit" ;
    :domainIncludes :Nerve ;
    :isPartOf <https://health-lifesci.schema.org> ;
    :rangeIncludes :AnatomicalStructure,
        :SuperficialAnatomy ;
    rdfs:comment "The neurological pathway extension that inputs and sends information to the brain or spinal cord." .

:seriousAdverseOutcome a rdf:Property ;
    rdfs:label "seriousAdverseOutcome" ;
    :domainIncludes :MedicalDevice,
        :MedicalTherapy ;
    :isPartOf <https://health-lifesci.schema.org> ;
    :rangeIncludes :MedicalEntity ;
    rdfs:comment "A possible serious complication and/or serious side effect of this therapy. Serious adverse outcomes include those that are life-threatening; result in death, disability, or permanent damage; require hospitalization or prolong existing hospitalization; cause congenital anomalies or birth defects; or jeopardize the patient and may require medical or surgical intervention to prevent one of the outcomes in this definition." .

:signDetected a rdf:Property ;
    rdfs:label "signDetected" ;
    :domainIncludes :MedicalTest ;
    :isPartOf <https://health-lifesci.schema.org> ;
    :rangeIncludes :MedicalSign ;
    rdfs:comment "A sign detected by the test." .

:signOrSymptom a rdf:Property ;
    rdfs:label "signOrSymptom" ;
    :domainIncludes :MedicalCondition ;
    :isPartOf <https://health-lifesci.schema.org> ;
    :rangeIncludes :MedicalSignOrSymptom ;
    rdfs:comment "A sign or symptom of this condition. Signs are objective or physically observable manifestations of the medical condition while symptoms are the subjective experience of the medical condition." .

:significance a rdf:Property ;
    rdfs:label "significance" ;
    :domainIncludes :SuperficialAnatomy ;
    :isPartOf <https://health-lifesci.schema.org> ;
    :rangeIncludes :Text ;
    rdfs:comment "The significance associated with the superficial anatomy; as an example, how characteristics of the superficial anatomy can suggest underlying medical conditions or courses of treatment." .

:sourcedFrom a rdf:Property ;
    rdfs:label "sourcedFrom" ;
    :domainIncludes :Nerve ;
    :isPartOf <https://health-lifesci.schema.org> ;
    :rangeIncludes :BrainStructure ;
    rdfs:comment "The neurological pathway that originates the neurons." .

:sponsor a rdf:Property ;
    :domainIncludes :MedicalStudy ;
    :rangeIncludes :Organization .

:stage a rdf:Property ;
    rdfs:label "stage" ;
    :domainIncludes :MedicalCondition ;
    :isPartOf <https://health-lifesci.schema.org> ;
    :rangeIncludes :MedicalConditionStage ;
    rdfs:comment "The stage of the condition, if applicable." .

:stageAsNumber a rdf:Property ;
    rdfs:label "stageAsNumber" ;
    :domainIncludes :MedicalConditionStage ;
    :isPartOf <https://health-lifesci.schema.org> ;
    :rangeIncludes :Number ;
    rdfs:comment "The stage represented as a number, e.g. 3." .

:status a rdf:Property ;
    rdfs:label "status" ;
    :domainIncludes :MedicalCondition,
        :MedicalProcedure,
        :MedicalStudy ;
    :isPartOf <https://health-lifesci.schema.org> ;
    :rangeIncludes :EventStatusType,
        :MedicalStudyStatus,
        :Text ;
    rdfs:comment "The status of the study (enumerated)." .

:strengthUnit a rdf:Property ;
    rdfs:label "strengthUnit" ;
    :domainIncludes :DrugStrength ;
    :isPartOf <https://health-lifesci.schema.org> ;
    :rangeIncludes :Text ;
    rdfs:comment "The units of an active ingredient's strength, e.g. mg." .

:strengthValue a rdf:Property ;
    rdfs:label "strengthValue" ;
    :domainIncludes :DrugStrength ;
    :isPartOf <https://health-lifesci.schema.org> ;
    :rangeIncludes :Number ;
    rdfs:comment "The value of an active ingredient's strength, e.g. 325." .

:structuralClass a rdf:Property ;
    rdfs:label "structuralClass" ;
    :domainIncludes :Joint ;
    :isPartOf <https://health-lifesci.schema.org> ;
    :rangeIncludes :Text ;
    rdfs:comment "The name given to how bone physically connects to each other." .

:study a rdf:Property ;
    rdfs:label "study" ;
    :domainIncludes :MedicalEntity ;
    :isPartOf <https://health-lifesci.schema.org> ;
    :rangeIncludes :MedicalStudy ;
    rdfs:comment "A medical study or trial related to this entity." .

:studyDesign a rdf:Property ;
    rdfs:label "studyDesign" ;
    :domainIncludes :MedicalObservationalStudy ;
    :isPartOf <https://health-lifesci.schema.org> ;
    :rangeIncludes :MedicalObservationalStudyDesign ;
    rdfs:comment "Specifics about the observational study design (enumerated)." .

:studyLocation a rdf:Property ;
    rdfs:label "studyLocation" ;
    :domainIncludes :MedicalStudy ;
    :isPartOf <https://health-lifesci.schema.org> ;
    :rangeIncludes :AdministrativeArea ;
    rdfs:comment "The location in which the study is taking/took place." .

:studySubject a rdf:Property ;
    rdfs:label "studySubject" ;
    :domainIncludes :MedicalStudy ;
    :isPartOf <https://health-lifesci.schema.org> ;
    :rangeIncludes :MedicalEntity ;
    rdfs:comment "A subject of the study, i.e. one of the medical conditions, therapies, devices, drugs, etc. investigated by the study." .

:subStageSuffix a rdf:Property ;
    rdfs:label "subStageSuffix" ;
    :domainIncludes :MedicalConditionStage ;
    :isPartOf <https://health-lifesci.schema.org> ;
    :rangeIncludes :Text ;
    rdfs:comment "The substage, e.g. 'a' for Stage IIIa." .

:subStructure a rdf:Property ;
    rdfs:label "subStructure" ;
    :domainIncludes :AnatomicalStructure ;
    :isPartOf <https://health-lifesci.schema.org> ;
    :rangeIncludes :AnatomicalStructure ;
    rdfs:comment "Component (sub-)structure(s) that comprise this anatomical structure." .

:subTest a rdf:Property ;
    rdfs:label "subTest" ;
    :domainIncludes :MedicalTestPanel ;
    :isPartOf <https://health-lifesci.schema.org> ;
    :rangeIncludes :MedicalTest ;
    rdfs:comment "A component test of the panel." .

:supplyTo a rdf:Property ;
    rdfs:label "supplyTo" ;
    :domainIncludes :Artery ;
    :isPartOf <https://health-lifesci.schema.org> ;
    :rangeIncludes :AnatomicalStructure ;
    rdfs:comment "The area to which the artery supplies blood." .

:targetPopulation a rdf:Property ;
    rdfs:label "targetPopulation" ;
    :domainIncludes :DietarySupplement,
        :DoseSchedule ;
    :isPartOf <https://health-lifesci.schema.org> ;
    :rangeIncludes :Text ;
    rdfs:comment "Characteristics of the population for which this is intended, or which typically uses it, e.g. 'adults'." .

:tissueSample a rdf:Property ;
    rdfs:label "tissueSample" ;
    :domainIncludes :PathologyTest ;
    :isPartOf <https://health-lifesci.schema.org> ;
    :rangeIncludes :Text ;
    rdfs:comment "The type of tissue sample required for the test." .

:transmissionMethod a rdf:Property ;
    rdfs:label "transmissionMethod" ;
    :domainIncludes :InfectiousDisease ;
    :isPartOf <https://health-lifesci.schema.org> ;
    :rangeIncludes :Text ;
    rdfs:comment "How the disease spreads, either as a route or vector, for example 'direct contact', 'Aedes aegypti', etc." .

:trialDesign a rdf:Property ;
    rdfs:label "trialDesign" ;
    :domainIncludes :MedicalTrial ;
    :isPartOf <https://health-lifesci.schema.org> ;
    :rangeIncludes :MedicalTrialDesign ;
    rdfs:comment "Specifics about the trial design (enumerated)." .

:tributary a rdf:Property ;
    rdfs:label "tributary" ;
    :domainIncludes :Vein ;
    :isPartOf <https://health-lifesci.schema.org> ;
    :rangeIncludes :AnatomicalStructure ;
    rdfs:comment "The anatomical or organ system that the vein flows into; a larger structure that the vein connects to." .

:typicalTest a rdf:Property ;
    rdfs:label "typicalTest" ;
    :domainIncludes :MedicalCondition ;
    :isPartOf <https://health-lifesci.schema.org> ;
    :rangeIncludes :MedicalTest ;
    rdfs:comment "A medical test typically performed given this condition." .

:usedToDiagnose a rdf:Property ;
    rdfs:label "usedToDiagnose" ;
    :domainIncludes :MedicalTest ;
    :isPartOf <https://health-lifesci.schema.org> ;
    :rangeIncludes :MedicalCondition ;
    rdfs:comment "A condition the test is used to diagnose." .

:usesDevice a rdf:Property ;
    rdfs:label "usesDevice" ;
    :domainIncludes :MedicalTest ;
    :isPartOf <https://health-lifesci.schema.org> ;
    :rangeIncludes :MedicalDevice ;
    rdfs:comment "Device used to perform the test." .

:warning a rdf:Property ;
    rdfs:label "warning" ;
    :domainIncludes :Drug ;
    :isPartOf <https://health-lifesci.schema.org> ;
    :rangeIncludes :Text,
        :URL ;
    rdfs:comment "Any FDA or other warnings about the drug (text or URL)." .

:Dermatology a :MedicalSpecialty ;
    rdfs:label "Dermatology" ;
    :isPartOf <https://health-lifesci.schema.org> ;
    rdfs:comment "A specific branch of medical science that pertains to diagnosis and treatment of disorders of skin." ;
    rdfs:subClassOf :MedicalBusiness .

:arterialBranch a rdf:Property ;
    rdfs:label "arterialBranch" ;
    :domainIncludes :Artery ;
    :isPartOf <https://health-lifesci.schema.org> ;
    :rangeIncludes :AnatomicalStructure ;
    rdfs:comment "The branches that comprise the arterial structure." .

:clinicalPharmacology a rdf:Property ;
    rdfs:label "clinicalPharmacology" ;
    :domainIncludes :Drug ;
    :isPartOf <https://health-lifesci.schema.org> ;
    :rangeIncludes :Text ;
    rdfs:comment "Description of the absorption and elimination of drugs, including their concentration (pharmacokinetics, pK) and biological effects (pharmacodynamics, pD)." .
<|MERGE_RESOLUTION|>--- conflicted
+++ resolved
@@ -91,13 +91,8 @@
 :Drug a rdfs:Class ;
     rdfs:label "Drug" ;
     :isPartOf <https://health-lifesci.schema.org> ;
-<<<<<<< HEAD
     rdfs:comment "A chemical or biologic substance, used as a medical therapy, that has a physiological effect on an organism. Here the term drug is used interchangeably with the term medicine although clinical knowledge makes a clear difference between them." ;
-    rdfs:subClassOf :Substance ;
-=======
-    rdfs:comment "A chemical or biologic substance, used as a medical therapy, that has a physiological effect on an organism. Here the term drug is used interchangeably with the term medicine although clinical knowledge make a clear difference between them." ;
     rdfs:subClassOf :Substance, :Product ;
->>>>>>> 6660558f
     owl:equivalentClass <http://purl.bioontology.org/ontology/SNOMEDCT/410942007> .
 
 :DrugClass a rdfs:Class ;
