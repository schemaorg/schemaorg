--- conflicted
+++ resolved
@@ -169,26 +169,16 @@
     :domainIncludes :Vehicle ;
     :isPartOf <https://auto.schema.org> ;
     :rangeIncludes :QuantitativeValue ;
-<<<<<<< HEAD
-    :contributor <https://schema.org/docs/contributors/Automotive_Ontology_Working_Group> ;
-    rdfs:comment "The speed range of the vehicle. If the vehicle is powered by an engine, the upper limit of the speed range (indicated by [[maxValue]] should be the maximum speed achievable under regular conditions.\\n\\nTypical unit code(s): KMH for km/h, HM for mile per hour (0.447 04 m/s), KNT for knot\\n\\n*Note 1: Use [[minValue]] and [[maxValue]] to indicate the range. Typically, the minimal value is zero.\\n* Note 2: There are many different ways of measuring the speed range. You can link to information about how the given value has been determined using the [[valueReference]] property." .
-=======
-    :source <http://www.w3.org/wiki/WebSchemas/SchemaDotOrgSources#Automotive_Ontology_Working_Group> ;
+    :contributor <https://schema.org/docs/contributors/Automotive_Ontology_Working_Group> ;
     rdfs:comment "The speed range of the vehicle. If the vehicle is powered by an engine, the upper limit of the speed range (indicated by [[maxValue]]) should be the maximum speed achievable under regular conditions.\\n\\nTypical unit code(s): KMH for km/h, HM for mile per hour (0.447 04 m/s), KNT for knot\\n\\n*Note 1: Use [[minValue]] and [[maxValue]] to indicate the range. Typically, the minimal value is zero.\\n* Note 2: There are many different ways of measuring the speed range. You can link to information about how the given value has been determined using the [[valueReference]] property." .
->>>>>>> 1052b88e
 
 :tongueWeight a rdf:Property ;
     rdfs:label "tongueWeight" ;
     :domainIncludes :Vehicle ;
     :isPartOf <https://auto.schema.org> ;
     :rangeIncludes :QuantitativeValue ;
-<<<<<<< HEAD
-    :contributor <https://schema.org/docs/contributors/Automotive_Ontology_Working_Group> ;
-    rdfs:comment "The permitted vertical load (TWR) of a trailer attached to the vehicle. Also referred to as Tongue Load Rating (TLR) or Vertical Load Rating (VLR)\\n\\nTypical unit code(s): KGM for kilogram, LBR for pound\\n\\n* Note 1: You can indicate additional information in the [[name]] of the [[QuantitativeValue]] node.\\n* Note 2: You may also link to a [[QualitativeValue]] node that provides additional information using [[valueReference]].\\n* Note 3: Note that you can use [[minValue]] and [[maxValue]] to indicate ranges." .
-=======
-    :source <http://www.w3.org/wiki/WebSchemas/SchemaDotOrgSources#Automotive_Ontology_Working_Group> ;
+    :contributor <https://schema.org/docs/contributors/Automotive_Ontology_Working_Group> ;
     rdfs:comment "The permitted vertical load (TWR) of a trailer attached to the vehicle. Also referred to as Tongue Load Rating (TLR) or Vertical Load Rating (VLR).\\n\\nTypical unit code(s): KGM for kilogram, LBR for pound\\n\\n* Note 1: You can indicate additional information in the [[name]] of the [[QuantitativeValue]] node.\\n* Note 2: You may also link to a [[QualitativeValue]] node that provides additional information using [[valueReference]].\\n* Note 3: Note that you can use [[minValue]] and [[maxValue]] to indicate ranges." .
->>>>>>> 1052b88e
 
 :torque a rdf:Property ;
     rdfs:label "torque" ;
