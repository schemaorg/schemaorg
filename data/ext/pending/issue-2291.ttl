--- conflicted
+++ resolved
@@ -35,13 +35,8 @@
 :marginOfError a rdf:Property ;
     rdfs:label "marginOfError" ;
     :domainIncludes :Observation ;
-<<<<<<< HEAD
     :isPartOf <https://pending.schema.org> ;
-    :rangeIncludes :DateTime ;
-=======
-    :isPartOf <http://pending.schema.org> ;
     :rangeIncludes :QuantitativeValue ;
->>>>>>> 83d67591
     :source <https://github.com/schemaorg/schemaorg/issues/2291> ;
     rdfs:comment "A marginOfError for an [[Observation]]." .
 
