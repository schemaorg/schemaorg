--- conflicted
+++ resolved
@@ -95,17 +95,12 @@
   a rdf:Property ;
   :isPartOf <https://pending.schema.org> ;
   rdfs:label "taxonomicRange" ;
-<<<<<<< HEAD
-  rdfs:comment "The taxonomic grouping of the organism that expresses, encodes, or in someway related to the BioChemEntity." ;
   :domainIncludes :BioChemEntity ;
   :rangeIncludes :Taxon, :Text, :URL, :DefinedTerm ;
   :source <http://www.bioschemas.org> .
-=======
   rdfs:comment "The taxonomic grouping of the organism that expresses, encodes, or in some way related to the BioChemEntity." ;
   schema:domainIncludes schema:BioChemEntity ;
   schema:rangeIncludes schema:Taxon, schema:Text, schema:URL, schema:DefinedTerm ;
-  dc:source <http://www.bioschemas.org> .
->>>>>>> 1052b88e
 
 :biologicalRole
   a rdf:Property ;
@@ -233,19 +228,14 @@
     a rdf:Property ;
     :isPartOf <https://pending.schema.org> ;
     rdfs:label "hasBioPolymerSequence" ;
-<<<<<<< HEAD
-    rdfs:comment "A symbolic representation of a BioChemEnity. For example, a nucleotide sequence of a Gene or an amino acid sequence of a Protein." ;
     rdfs:subPropertyOf :hasRepresentation ;
     :domainIncludes :Gene, :Protein ;
     :rangeIncludes :Text ;
     :source <http://www.bioschemas.org/Gene> .
-=======
     rdfs:comment "A symbolic representation of a BioChemEntity. For example, a nucleotide sequence of a Gene or an amino acid sequence of a Protein." ;
     rdfs:subPropertyOf schema:hasRepresentation ;
     schema:domainIncludes schema:Gene, schema:Protein ;
     schema:rangeIncludes schema:Text ;
-    dc:source <http://www.bioschemas.org/Gene> .
->>>>>>> 1052b88e
 
   :alternativeOf
     a rdf:Property ;
@@ -319,17 +309,10 @@
   a rdf:Property ;
   :isPartOf <https://pending.schema.org> ;
   rdfs:label "monoisotopicMolecularWeight" ;
-<<<<<<< HEAD
-  rdfs:comment "The monoisotopic mass is the sum of the masses of the atoms in a molecule using the unbound, ground-state, rest mass of the principal (most abundant) isotope for each element instead of the isotopic average mass. Please include the units the form '&lt;Number&gt; &lt;unit&gt;', for example '770.230488 g/mol' or as '&lt;QuantitativeValue&gt;." ;
   :domainIncludes :MolecularEntity ;
   :rangeIncludes :Text, :QuantitativeValue ;
   :source <http://www.bioschemas.org/MolecularEntity> .
-=======
   rdfs:comment "The monoisotopic mass is the sum of the masses of the atoms in a molecule using the unbound, ground-state, rest mass of the principal (most abundant) isotope for each element instead of the isotopic average mass. Please include the units in the form '&lt;Number&gt; &lt;unit&gt;', for example '770.230488 g/mol' or as '&lt;QuantitativeValue&gt;." ;
-  schema:domainIncludes schema:MolecularEntity ;
-  schema:rangeIncludes schema:Text, schema:QuantitativeValue ;
-  dc:source <http://www.bioschemas.org/MolecularEntity> .
->>>>>>> 1052b88e
 
 :smiles
   a rdf:Property ;
@@ -395,17 +378,10 @@
   a rdf:Property ;
   :isPartOf <https://pending.schema.org> ;
   rdfs:label "taxonRank" ;
-<<<<<<< HEAD
-  rdfs:comment "The taxonomic rank of this taxon given preferably as a URI from a controlled vocabulary – (typically the ranks from TDWG TaxonRank ontology or equivalent Wikidata URIs)." ;
   :domainIncludes :Taxon ;
   :rangeIncludes :PropertyValue, :Text, :URL ;
   :source <http://www.bioschemas.org/Taxon> .
-=======
   rdfs:comment "The taxonomic rank of this taxon given preferably as a URI from a controlled vocabulary – typically the ranks from TDWG TaxonRank ontology or equivalent Wikidata URIs." ;
-  schema:domainIncludes schema:Taxon ;
-  schema:rangeIncludes schema:PropertyValue, schema:Text, schema:URL ;
-  dc:source <http://www.bioschemas.org/Taxon> .
->>>>>>> 1052b88e
 
 :hasDefinedTerm
   a rdf:Property ;
