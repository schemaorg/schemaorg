@prefix : <https://schema.org/> .
@prefix rdf: <http://www.w3.org/1999/02/22-rdf-syntax-ns#> .
@prefix rdfs: <http://www.w3.org/2000/01/rdf-schema#> .
@prefix xml: <http://www.w3.org/XML/1998/namespace> .
@prefix xsd: <http://www.w3.org/2001/XMLSchema#> .

:FundingAgency a rdfs:Class ;
    rdfs:label "FundingAgency" ;
    :isPartOf <https://pending.schema.org> ;
    :source <https://www.w3.org/wiki/WebSchemas/SchemaDotOrgSources#FundInfoCollab>,
        <https://github.com/schemaorg/schemaorg/issues/383> ;
    rdfs:comment """A FundingAgency is an organization that implements one or more [[FundingScheme]]s and manages
    the granting process (via [[Grant]]s, typically [[MonetaryGrant]]s).
    A funding agency is not always required for grant funding, e.g. philanthropic giving, corporate sponsorship etc.
    
Examples of funding agencies include ERC, REA, NIH, Bill and Melinda Gates Foundation...
    """ ;
    rdfs:subClassOf :Project .

:FundingScheme a rdfs:Class ;
    rdfs:label "FundingScheme" ;
    :isPartOf <https://pending.schema.org> ;
    :source <https://www.w3.org/wiki/WebSchemas/SchemaDotOrgSources#FundInfoCollab>,
        <https://github.com/schemaorg/schemaorg/issues/383> ;
    rdfs:comment """A FundingScheme combines organizational, project and policy aspects of grant-based funding
    that sets guidelines, principles and mechanisms to support other kinds of projects and activities.
    Funding is typically organized via [[Grant]] funding. Examples of funding schemes: Swiss Priority Programmes (SPPs); EU Framework 7 (FP7); Horizon 2020; the NIH-R01 Grant Program; Wellcome institutional strategic support fund. For large scale public sector funding, the management and administration of grant awards is often handled by other, dedicated, organizations - [[FundingAgency]]s such as ERC, REA, ...""" ;
    rdfs:subClassOf :Organization .

:Grant a rdfs:Class ;
    rdfs:label "Grant" ;
    :isPartOf <https://pending.schema.org> ;
    :source <https://www.w3.org/wiki/WebSchemas/SchemaDotOrgSources#FundInfoCollab>,
        <https://github.com/schemaorg/schemaorg/issues/383> ;
    rdfs:comment """A grant, typically financial or otherwise quantifiable, of resources. Typically a [[funder]] sponsors some [[MonetaryAmount]] to an [[Organization]] or [[Person]],
    sometimes not necessarily via a dedicated or long-lived [[Project]], resulting in one or more outputs, or [[fundedItem]]s. For financial sponsorship, indicate the [[funder]] of a [[MonetaryGrant]]. For non-financial support, indicate [[sponsor]] of [[Grant]]s of resources (e.g. office space).

Grants support  activities directed towards some agreed collective goals, often but not always organized as [[Project]]s. Long-lived projects are sometimes sponsored by a variety of grants over time, but it is also common for a project to be associated with a single grant.

The amount of a [[Grant]] is represented using [[amount]] as a [[MonetaryAmount]].
    """ ;
    rdfs:subClassOf :Intangible .

:MonetaryGrant a rdfs:Class ;
    rdfs:label "MonetaryGrant" ;
    :isPartOf <https://pending.schema.org> ;
    :source <https://www.w3.org/wiki/WebSchemas/SchemaDotOrgSources#FundInfoCollab>,
        <https://github.com/schemaorg/schemaorg/issues/383> ;
    rdfs:comment "A monetary grant." ;
    rdfs:subClassOf :Grant .

:Project a rdfs:Class ;
    rdfs:label "Project" ;
    :isPartOf <https://pending.schema.org> ;
    :source <https://www.w3.org/wiki/WebSchemas/SchemaDotOrgSources#FundInfoCollab>,
        <https://github.com/schemaorg/schemaorg/issues/383> ;
    rdfs:comment """An enterprise (potentially individual but typically collaborative), planned to achieve a particular aim.
Use properties from [[Organization]], [[subOrganization]]/[[parentOrganization]] to indicate project sub-structures. 
   """ ;
    rdfs:subClassOf :Organization .

:ResearchProject a rdfs:Class ;
    rdfs:label "ResearchProject" ;
    :isPartOf <https://pending.schema.org> ;
    :source <https://www.w3.org/wiki/WebSchemas/SchemaDotOrgSources#FundInfoCollab>,
        <https://github.com/schemaorg/schemaorg/issues/383> ;
    rdfs:comment "A Research project." ;
    rdfs:subClassOf :Project .

:amount a rdf:Property ;
    :domainIncludes :MonetaryGrant .

:fundedItem a rdf:Property ;
    rdfs:label "fundedItem" ;
<<<<<<< HEAD
    :category "issue-1688",
        "issue-383" ;
    :inverseOf :funding ;    
    :domainIncludes :Grant ;
    :isPartOf <http://pending.schema.org> ;
    :rangeIncludes :CreativeWork, :Event, :MonetaryGrant, :Organization, :Person ;
=======
    :domainIncludes :Grant ;
    :isPartOf <https://pending.schema.org> ;
    :rangeIncludes :Thing ;
>>>>>>> 255b796d
    :source <https://github.com/schemaorg/schemaorg/issues/1950>,
        <https://github.com/schemaorg/schemaorg/issues/383>,
        <https://www.w3.org/wiki/WebSchemas/SchemaDotOrgSources#TP> ;
    rdfs:comment """Indicates an item funded or sponsored through a [[Grant]]. 
    
The range of items is not exclusive, as other types of things may have been funded, e.g. equipment described as [[IndividualProduct]]""" .

:funding a rdf:Property ;
    rdfs:label "funding" ;
    :category "issue-383" ;
    :inverseOf :fundedItem ;    
    :domainIncludes :CreativeWork, :Event, :MonetaryGrant, :Organization, :Person ;
    :isPartOf <http://pending.schema.org> ;
    :rangeIncludes :Grant ;
    :source <https://github.com/schemaorg/schemaorg/issues/383>,
        <https://www.w3.org/wiki/WebSchemas/SchemaDotOrgSources#TP> ;
    rdfs:comment """A [[Grant]] that directly or indirectly provide funding/sponsoring. 

This property can be combined with [[funder]] to directly indicate the [[FundingScheme]] or [[FundingAgency]] that provided the grant.
    
The list of types for using this property is not exclusive, as other types of things may have been funded, e.g. equipment described as a [[IndividualProduct]].""" .

:funder a rdf:Property ;
    :domainIncludes :MonetaryGrant .

:sponsor a rdf:Property ;
    :domainIncludes :Grant .
<|MERGE_RESOLUTION|>--- conflicted
+++ resolved
@@ -72,18 +72,12 @@
 
 :fundedItem a rdf:Property ;
     rdfs:label "fundedItem" ;
-<<<<<<< HEAD
     :category "issue-1688",
         "issue-383" ;
     :inverseOf :funding ;    
     :domainIncludes :Grant ;
-    :isPartOf <http://pending.schema.org> ;
     :rangeIncludes :CreativeWork, :Event, :MonetaryGrant, :Organization, :Person ;
-=======
-    :domainIncludes :Grant ;
     :isPartOf <https://pending.schema.org> ;
-    :rangeIncludes :Thing ;
->>>>>>> 255b796d
     :source <https://github.com/schemaorg/schemaorg/issues/1950>,
         <https://github.com/schemaorg/schemaorg/issues/383>,
         <https://www.w3.org/wiki/WebSchemas/SchemaDotOrgSources#TP> ;
