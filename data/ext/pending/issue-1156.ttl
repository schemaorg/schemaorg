--- conflicted
+++ resolved
@@ -47,29 +47,17 @@
 :AuthoritativeLegalValue a :LegalValueLevel ;
     rdfs:label "AuthoritativeLegalValue" ;
     :isPartOf <https://pending.schema.org> ;
-<<<<<<< HEAD
-    :contributor <https://schema.org/docs/contributors/ELI>;
-    :source <https://github.com/schemaorg/schemaorg/issues/1156> ;
-rdfs:comment "Indicates that the publisher gives some special status to the publication of the document. (\"The Queens Printer\" version of a UK Act of Parliament, or the PDF version of a Directive published by the EU Office of Publications). Something \"Authoritative\" is considered to be also [[OfficialLegalValue]]\"." ;
-=======
-    :source <http://publications.europa.eu/mdr/eli/index.html>,
-        <https://github.com/schemaorg/schemaorg/issues/1156> ;
+    :contributor <https://schema.org/docs/contributors/ELI>;
+    :source <https://github.com/schemaorg/schemaorg/issues/1156> ;
     rdfs:comment "Indicates that the publisher gives some special status to the publication of the document. (\"The Queens Printer\" version of a UK Act of Parliament, or the PDF version of a Directive published by the EU Office of Publications.) Something \"Authoritative\" is considered to be also [[OfficialLegalValue]]." ;
->>>>>>> 1052b88e
     skos:exactMatch <http://data.europa.eu/eli/ontology#LegalValue-authoritative> .
 
 :DefinitiveLegalValue a :LegalValueLevel ;
     rdfs:label "DefinitiveLegalValue" ;
     :isPartOf <https://pending.schema.org> ;
-<<<<<<< HEAD
-    :contributor <https://schema.org/docs/contributors/ELI>;
-    :source <https://github.com/schemaorg/schemaorg/issues/1156> ;
-    rdfs:comment """Indicates a document for which the text is conclusively what the law says and is legally binding. (e.g. The digitally signed version of an Official Journal.)
-=======
-    :source <http://publications.europa.eu/mdr/eli/index.html>,
-        <https://github.com/schemaorg/schemaorg/issues/1156> ;
+    :contributor <https://schema.org/docs/contributors/ELI>;
+    :source <https://github.com/schemaorg/schemaorg/issues/1156> ;
     rdfs:comment """Indicates a document for which the text is conclusively what the law says and is legally binding. (E.g. the digitally signed version of an Official Journal.)
->>>>>>> 1052b88e
   Something "Definitive" is considered to be also [[AuthoritativeLegalValue]].""" ;
     skos:exactMatch <http://data.europa.eu/eli/ontology#LegalValue-definitive> .
 
@@ -92,15 +80,9 @@
 :OfficialLegalValue a :LegalValueLevel ;
     rdfs:label "OfficialLegalValue" ;
     :isPartOf <https://pending.schema.org> ;
-<<<<<<< HEAD
-    :contributor <https://schema.org/docs/contributors/ELI>;
-    :source <https://github.com/schemaorg/schemaorg/issues/1156> ;
-    rdfs:comment "All the documents published by an official publisher should have at least the legal value level \"OfficialLegalValue\". This indicates that the document was published by an organisation with the public task of making it available (e.g. a consolidated version of a EU directive published by the EU Office of Publications)." ;
-=======
-    :source <http://publications.europa.eu/mdr/eli/index.html>,
-        <https://github.com/schemaorg/schemaorg/issues/1156> ;
+    :contributor <https://schema.org/docs/contributors/ELI>;
+    :source <https://github.com/schemaorg/schemaorg/issues/1156> ;
     rdfs:comment "All the documents published by an official publisher should have at least the legal value level \"OfficialLegalValue\". This indicates that the document was published by an organisation with the public task of making it available (e.g. a consolidated version of an EU directive published by the EU Office of Publications)." ;
->>>>>>> 1052b88e
     skos:exactMatch <http://data.europa.eu/eli/ontology#LegalValue-official> .
 
 :PartiallyInForce a :LegalForceStatus ;
@@ -158,15 +140,9 @@
     :domainIncludes :Legislation ;
     :isPartOf <https://pending.schema.org> ;
     :rangeIncludes :Date ;
-<<<<<<< HEAD
-    :contributor <https://schema.org/docs/contributors/ELI>;
-    :source <https://github.com/schemaorg/schemaorg/issues/1156> ;
-    rdfs:comment "The point-in-time at which the provided description of the legislation is valid (e.g. : when looking at the law on the 2016-04-07 (= dateVersion), I get the consolidation of 2015-04-12 of the \"National Insurance Contributions Act 2015\")" ;
-=======
-    :source <http://publications.europa.eu/mdr/eli/index.html>,
-        <https://github.com/schemaorg/schemaorg/issues/1156> ;
+    :contributor <https://schema.org/docs/contributors/ELI>;
+    :source <https://github.com/schemaorg/schemaorg/issues/1156> ;
     rdfs:comment "The point-in-time at which the provided description of the legislation is valid (e.g.: when looking at the law on the 2016-04-07 (= dateVersion), I get the consolidation of 2015-04-12 of the \"National Insurance Contributions Act 2015\")" ;
->>>>>>> 1052b88e
     owl:equivalentProperty <http://data.europa.eu/eli/ontology#version_date> ;
     skos:exactMatch <http://data.europa.eu/eli/ontology#version_date> .
 
@@ -223,15 +199,9 @@
     :isPartOf <https://pending.schema.org> ;
     :rangeIncludes :Organization,
         :Person ;
-<<<<<<< HEAD
-    :contributor <https://schema.org/docs/contributors/ELI>;
-    :source <https://github.com/schemaorg/schemaorg/issues/1156> ;
-    rdfs:comment "The person or organization that originally passed or made the law : typically parliament (for primary legislation) or government (for secondary legislation). This indicates the \"legal author\" of the law, as opposed to its physical author." ;
-=======
-    :source <http://publications.europa.eu/mdr/eli/index.html>,
-        <https://github.com/schemaorg/schemaorg/issues/1156> ;
+    :contributor <https://schema.org/docs/contributors/ELI>;
+    :source <https://github.com/schemaorg/schemaorg/issues/1156> ;
     rdfs:comment "The person or organization that originally passed or made the law: typically parliament (for primary legislation) or government (for secondary legislation). This indicates the \"legal author\" of the law, as opposed to its physical author." ;
->>>>>>> 1052b88e
     rdfs:subPropertyOf :creator ;
     owl:equivalentProperty <http://data.europa.eu/eli/ontology#passed_by> ;
     skos:exactMatch <http://data.europa.eu/eli/ontology#passed_by> .
