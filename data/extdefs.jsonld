--- conflicted
+++ resolved
@@ -36,17 +36,6 @@
 			"schema:name": "Health and Lifesciences Extension",
 			"schema:disambiguatingDescription": "terms relating to healthcare, medicine and the life sciences.",
 		    "schema:softwareVersion": "0.8",
-<<<<<<< HEAD
-			"rdfs:comment": "You are viewing the Health and Lifesciences extension within [schema.org](http://schema.org). It defines terms such as  [[MedicalCondition]], [[AnatomicalStructure]] and [[MedicalSpecialty]]. See full list below.  \n\nThe terms defined in this extension may be considered moderately stable, but some changes are still likely (including renaming and restructuring) through ongoing community collaboration. Organizations using this data are encouraged to join the community discussions linked here, and share their usage scenarios to help improve the schemas.\n\nThe schema.org [medical vocabulary](/docs/meddocs.html) was [originally created](http://blog.schema.org/2012/06/health-and-medical-vocabulary-for.html) in collaboration with [WikiDoc](http://www.wikidoc.org/index.php/Main_Page) and others. Recent improvements including the migration into the health-lifesci extension has been led by the Healthcare Schema ([schemed](https://www.w3.org/community/schemed/)) community group at W3C.  The health-lifesci schema.org extension is [available](https://github.com/schemaorg/schemaorg/issues/1116) for other collaborative schema.org extensions in topics centred on healthcare, medicine and the lifesciences (e.g. see also [Bioschemas](https://github.com/schemaorg/schemaorg/issues/1028), and the [pending](http://pending.schema.org/) proposals for describing [US healthcare insurance networks](https://github.com/schemaorg/schemaorg/issues/1062))."
-		},
-		{
-		    "@id": "http://fibo.schema.org/",
-			"schema:name": "FIBO Extension",
-			"schema:disambiguatingDescription": "terms relating to banking and finance.",
-		    "schema:softwareVersion": "1.0",
-			"rdfs:comment": "You are viewing the FIBO extension within [schema.org](http://schema.org). It defines terms such as  [[InvestmentFund]], [[RepaymentSpecification]] and [[MortgageLoan]]. See full list below.\n\nThis extension is based on the work of the Financial Industry Business Ontology project (see [http://www.fibo.org/schema](http://www.fibo.org/schema) for details), in support of the W3C Financial Industry Business Ontology Community Group ([http://www.fibo.org/community](http://www.fibo.org/community)). Many class and property definitions are inspired by or based on [http://www.fibo.org](http://www.fibo.org)."
-		}
-=======
 			"rdfs:comment": "You are viewing the Health and Lifesciences extension within [schema.org](http://schema.org). It defines many medical terms such as  [[MedicalCondition]], [[AnatomicalStructure]] and [[MedicalSpecialty]]. See full list below.  \n\nThe terms defined in this extension may be considered moderately stable, but some changes are still likely (including renaming and restructuring) through ongoing community collaboration. Organizations using this data are encouraged to join the community discussions linked here, and share their usage scenarios to help improve the schemas.\n\nThe schema.org [medical vocabulary](/docs/meddocs.html) was [originally created](http://blog.schema.org/2012/06/health-and-medical-vocabulary-for.html) in collaboration with [WikiDoc](http://www.wikidoc.org/index.php/Main_Page) and others. Recent improvements including the migration into the health-lifesci extension has been led by the Healthcare Schema ([schemed](https://www.w3.org/community/schemed/)) community group at W3C.  The health-lifesci schema.org extension is [available](https://github.com/schemaorg/schemaorg/issues/1116) for other collaborative schema.org extensions in topics centred on healthcare, medicine and the lifesciences (e.g. see also [Bioschemas](https://github.com/schemaorg/schemaorg/issues/1028), and the [pending](http://pending.schema.org/) proposals for describing [US healthcare insurance networks](https://github.com/schemaorg/schemaorg/issues/1062))."
 		},
                 {
@@ -56,6 +45,5 @@
                     "schema:softwareVersion": "0.1",
                         "rdfs:comment": "This is an entry point for all work relating schema.org to the Internet of Things field. At the current time there is a [mailing list](https://groups.google.com/forum/#!forum/sdo-iot-sync) and a [GitHub issue](https://github.com/schemaorg/schemaorg/issues/1272)."
                 }
->>>>>>> 1c51f9a3
 	]
 }