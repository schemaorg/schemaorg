TYPES:  Person,PostalAddress,addressRegion,postalCode,address,streetAddress,telephone,email,url,addressLocality

PRE-MARKUP:

Jane Doe
<img src="janedoe.jpg" />

Professor
20341 Whitworth Institute
405 Whitworth
Seattle WA 98052
(425) 123-4567
<a href="mailto:jane-doe@xyz.edu">jane-doe@illinois.edu</a>

Jane's home page:
<a href="http://www.janedoe.com">janedoe.com</a>

Graduate students:
<a href="http://www.xyz.edu/students/alicejones.html">Alice Jones</a>
<a href="http://www.xyz.edu/students/bobsmith.html">Bob Smith</a>

MICRODATA:

<div itemscope itemtype="http://schema.org/Person">
  <span itemprop="name">Jane Doe</span>
  <img src="janedoe.jpg" itemprop="image" />

  <span itemprop="jobTitle">Professor</span>
  <div itemprop="address" itemscope itemtype="http://schema.org/PostalAddress">
    <span itemprop="streetAddress">
      20341 Whitworth Institute
      405 N. Whitworth
    </span>
    <span itemprop="addressLocality">Seattle</span>,
    <span itemprop="addressRegion">WA</span>
    <span itemprop="postalCode">98052</span>
  </div>
  <span itemprop="telephone">(425) 123-4567</span>
  <a href="mailto:jane-doe@xyz.edu" itemprop="email">
    jane-doe@xyz.edu</a>

  Jane's home page:
  <a href="http://www.janedoe.com" itemprop="url">janedoe.com</a>

  Graduate students:
  <a href="http://www.xyz.edu/students/alicejones.html" itemprop="colleague">
    Alice Jones</a>
  <a href="http://www.xyz.edu/students/bobsmith.html" itemprop="colleague">
    Bob Smith</a>
</div>

RDFA:

<div vocab="http://schema.org/" typeof="Person">
  <span property="name">Jane Doe</span>
  <img src="janedoe.jpg" property="image" />

  <span property="jobTitle">Professor</span>
  <div property="address"  typeof="PostalAddress">
    <span property="streetAddress">
      20341 Whitworth Institute
      405 N. Whitworth
    </span>
    <span property="addressLocality">Seattle</span>,
    <span property="addressRegion">WA</span>
    <span property="postalCode">98052</span>
  </div>
  <span property="telephone">(425) 123-4567</span>
  <a href="mailto:jane-doe@xyz.edu" property="email">
    jane-doe@xyz.edu</a>

  Jane's home page:
  <a href="http://www.janedoe.com" property="url">janedoe.com</a>

  Graduate students:
  <a href="http://www.xyz.edu/students/alicejones.html" property="colleague">
    Alice Jones</a>
  <a href="http://www.xyz.edu/students/bobsmith.html" property="colleague">
    Bob Smith</a>
</div>

JSON:

<script type="application/ld+json">
{
  "@context": "http://schema.org",
  "@type": "Person",
  "address": {
    "@type": "PostalAddress",
    "addressLocality": "Seattle",
    "addressRegion": "WA",
    "postalCode": "98052",
    "streetAddress": "20341 Whitworth Institute 405 N. Whitworth"
  },
  "colleague": [
    "http://www.xyz.edu/students/alicejones.html",
    "http://www.xyz.edu/students/bobsmith.html"
  ],
  "email": "mailto:jane-doe@xyz.edu",
  "image": "janedoe.jpg",
  "jobTitle": "Professor",
  "name": "Jane Doe",
  "telephone": "(425) 123-4567",
  "url": "http://www.janedoe.com"
}
</script>

TYPES:  Place,LocalBusiness

PRE-MARKUP:

<h1>Beachwalk Beachwear & Giftware</h1>
A superb collection of fine gifts and clothing to accent your stay in Mexico Beach.
3102 Highway 98
Mexico Beach, FL
Phone: 850-648-4200

MICRODATA:

<div itemscope itemtype="http://schema.org/LocalBusiness">
  <h1><span itemprop="name">Beachwalk Beachwear & Giftware</span></h1>
  <span itemprop="description"> A superb collection of fine gifts and clothing
  to accent your stay in Mexico Beach.</span>
  <div itemprop="address" itemscope itemtype="http://schema.org/PostalAddress">
    <span itemprop="streetAddress">3102 Highway 98</span>
    <span itemprop="addressLocality">Mexico Beach</span>,
    <span itemprop="addressRegion">FL</span>
  </div>
  Phone: <span itemprop="telephone">850-648-4200</span>
</div>

RDFA:

<div vocab="http://schema.org/" typeof="LocalBusiness">
  <h1><span property="name">Beachwalk Beachwear & Giftware</span></h1>
  <span property="description"> A superb collection of fine gifts and clothing
  to accent your stay in Mexico Beach.</span>
  <div property="address"  typeof="PostalAddress">
    <span property="streetAddress">3102 Highway 98</span>
    <span property="addressLocality">Mexico Beach</span>,
    <span property="addressRegion">FL</span>
  </div>
  Phone: <span property="telephone">850-648-4200</span>
</div>

JSON:

<script type="application/ld+json">
{
  "@context": "http://schema.org",
  "@type": "LocalBusiness",
  "address": {
    "@type": "PostalAddress",
    "addressLocality": "Mexico Beach",
    "addressRegion": "FL",
    "streetAddress": "3102 Highway 98"
  },
  "description": "A superb collection of fine gifts and clothing to accent your stay in Mexico Beach.",
  "name": "Beachwalk Beachwear & Giftware",
  "telephone": "850-648-4200"
}
</script>

TYPES:  Restaurant,AggregateRating,FoodEstablishment,LocalBusiness

PRE-MARKUP:

GreatFood
4 stars - based on 250 reviews
1901 Lemur Ave
Sunnyvale, CA 94086
(408) 714-1489
<a href="http://www.greatfood.com">www.greatfood.com</a>

Hours:
Mon-Sat 11am - 2:30pm
Mon-Thur 5pm - 9:30pm
Fri-Sat 5pm - 10pm

Categories: Middle Eastern, Mediterranean
Price Range: $$
Takes Reservations: Yes

MICRODATA:

<div itemscope itemtype="http://schema.org/Restaurant">
  <span itemprop="name">GreatFood</span>

  <div itemprop="aggregateRating" itemscope itemtype="http://schema.org/AggregateRating">
    <span itemprop="ratingValue">4</span> stars -
    based on <span itemprop="reviewCount">250</span> reviews
  </div>

  <div itemprop="address" itemscope itemtype="http://schema.org/PostalAddress">
    <span itemprop="streetAddress">1901 Lemur Ave</span>
    <span itemprop="addressLocality">Sunnyvale</span>,
    <span itemprop="addressRegion">CA</span> <span itemprop="postalCode">94086</span>
  </div>
  <span itemprop="telephone">(408) 714-1489</span>
  <a itemprop="url" href="http://www.dishdash.com">www.greatfood.com</a>

  Hours:
  <meta itemprop="openingHours" content="Mo-Sa 11:00-14:30">Mon-Sat 11am - 2:30pm
  <meta itemprop="openingHours" content="Mo-Th 17:00-21:30">Mon-Thu 5pm - 9:30pm
  <meta itemprop="openingHours" content="Fr-Sa 17:00-22:00">Fri-Sat 5pm - 10:00pm

  Categories:
  <span itemprop="servesCuisine">
    Middle Eastern
  </span>,
  <span itemprop="servesCuisine">
    Mediterranean
  </span>

  Price Range: <span itemprop="priceRange">$$</span>
  Takes Reservations: Yes
</div>

RDFA:

<div vocab="http://schema.org/" typeof="Restaurant">
  <span property="name">GreatFood</span>

  <div property="aggregateRating"  typeof="AggregateRating">
    <span property="ratingValue">4</span> stars -
    based on <span property="reviewCount">250</span> reviews
  </div>

  <div property="address"  typeof="PostalAddress">
    <span property="streetAddress">1901 Lemur Ave</span>
    <span property="addressLocality">Sunnyvale</span>,
    <span property="addressRegion">CA</span> <span property="postalCode">94086</span>
  </div>
  <span property="telephone">(408) 714-1489</span>
  <a property="url" href="http://www.dishdash.com">www.greatfood.com</a>

  Hours:
  <meta property="openingHours" content="Mo-Sa 11:00-14:30">Mon-Sat 11am - 2:30pm
  <meta property="openingHours" content="Mo-Th 17:00-21:30">Mon-Thu 5pm - 9:30pm
  <meta property="openingHours" content="Fr-Sa 17:00-22:00">Fri-Sat 5pm - 10:00pm

  Categories:
  <span property="servesCuisine">
    Middle Eastern
  </span>,
  <span property="servesCuisine">
    Mediterranean
  </span>

  Price Range: <span property="priceRange">$$</span>
  Takes Reservations: Yes
</div>

JSON:

<script type="application/ld+json">
{
  "@context": "http://schema.org",
  "@type": "Restaurant",
  "address": {
    "@type": "PostalAddress",
    "addressLocality": "Sunnyvale",
    "addressRegion": "CA",
    "postalCode": "94086",
    "streetAddress": "1901 Lemur Ave"
  },
  "aggregateRating": {
    "@type": "AggregateRating",
    "ratingValue": "4",
    "reviewCount": "250"
  },
  "name": "GreatFood",
  "openingHours": [
    "Mo-Sa 11:00-14:30",
    "Mo-Th 17:00-21:30",
    "Fr-Sa 17:00-22:00"
  ],
  "priceRange": "$$",
  "servesCuisine": [
    "Middle Eastern",
    "Mediterranean"
  ],
  "telephone": "(408) 714-1489",
  "url": "http://www.dishdash.com"
}
</script>

TYPES:  Place,GeoCoordinates

PRE-MARKUP:

<h1>What is the latitude and longitude of the Empire State Building?<h1>
Answer:
Latitude: 40 deg 44 min 54.36 sec N
Longitude: 73 deg 59 min 8.5 sec W

MICRODATA:

<div itemscope itemtype="http://schema.org/Place">
  <h1>What is the latitude and longitude of the <span itemprop="name">Empire State Building</span>?</h1>
  Answer:
  <div itemprop="geo" itemscope itemtype="http://schema.org/GeoCoordinates">
    Latitude: 40 deg 44 min 54.36 sec N
    Longitude: 73 deg 59 min 8.5 dec W
    <meta itemprop="latitude" content="40.75" />
    <meta itemprop="longitude" content="73.98" />
  </div>
</div>

RDFA:

<div vocab="http://schema.org/" typeof="Place">
  <h1>What is the latitude and longitude of the <span property="name">Empire State Building</span>?</h1>
  Answer:
  <div property="geo"  typeof="GeoCoordinates">
    Latitude: 40 deg 44 min 54.36 sec N
    Longitude: 73 deg 59 min 8.5 dec W
    <meta property="latitude" content="40.75" />
    <meta property="longitude" content="73.98" />
  </div>
</div>

JSON:

<script type="application/ld+json">
{
  "@context": "http://schema.org",
  "@type": "Place",
  "geo": {
    "@type": "GeoCoordinates",
    "latitude": "40.75",
    "longitude": "73.98"
  },
  "name": "Empire State Building"
}
</script>

TYPES:  MediaObject,AudioObject

PRE-MARKUP:

<b>12oclock_girona.mp3</b>
Total Time: 0m:15s - Recorded on a terrace of Girona a sunday morning
composed by Roger

 <script type="text/javascript">
var fo = new FlashObject("http://google.com/flash/preview-player.swf", "flashPlayer_719", "358", "16", "6", "#FFFFFF");fo.addVariable("url", "http://media.freesound.org/data/0/previews/719__elmomo__12oclock_girona_preview.mp3");fo.addVariable("autostart", "0");fo.write("flashcontent_719");
</script>

MICRODATA:

<div itemscope itemtype="http://schema.org/AudioObject">
  <span itemprop="name"><b>12oclock_girona.mp3</b></span>

<script type="text/javascript">
  var fo = new FlashObject("http://google.com/flash/preview-player.swf",
  "flashPlayer_719", "358", "16", "6", "#FFFFFF");fo.addVariable("url","http://media.freesound.org/data/0/previews/719__elmomo__12oclock_girona_preview.mp3");fo.addVariable("autostart", "0");fo.write("flashcontent_719");
</script>

<meta itemprop="encodingFormat" content="mp3" />
 <meta itemprop="contentURL" content="http://media.freesound.org/data/0/previews/719__elmomo__12oclock_girona_preview.mp3" />

<span class="description">
      <meta itemprop="duration" content="T0M15S" />
      <span itemprop="description">Recorded on a terrace of Girona a sunday morning</span>
</span>
</div>

RDFA:

<div vocab="http://schema.org/" typeof="AudioObject">
  <span property="name"><b>12oclock_girona.mp3</b></span>

<script type="text/javascript">
  var fo = new FlashObject("http://google.com/flash/preview-player.swf",
  "flashPlayer_719", "358", "16", "6", "#FFFFFF");fo.addVariable("url","http://media.freesound.org/data/0/previews/719__elmomo__12oclock_girona_preview.mp3");fo.addVariable("autostart", "0");fo.write("flashcontent_719");
</script>

<meta property="encodingFormat" content="mp3" />
 <meta property="contentURL" content="http://media.freesound.org/data/0/previews/719__elmomo__12oclock_girona_preview.mp3" />

<span class="description">
      <meta property="duration" content="T0M15S" />
      <span property="description">Recorded on a terrace of Girona a sunday morning</span>
</span>
</div>

JSON:

<script type="application/ld+json">
{
  "@context": "http://schema.org",
  "@type": "AudioObject",
  "contentURL": "http://media.freesound.org/data/0/previews/719__elmomo__12oclock_girona_preview.mp3",
  "description": "Recorded on a terrace of Girona a sunday morning",
  "duration": "T0M15S",
  "encodingFormat": "mp3",
  "name": "12oclock_girona.mp3"
}
</script>

TYPES:  Organization,Address

PRE-MARKUP:

Google.Org

Contact Details:
Main address: 38 avenue de l'Opera, F-75002 Paris, France
 Tel: ( 33 1) 42 68 53 00, Fax: ( 33 1) 42 68 53 01
E-mail: secretariat (at) google.org
URL: <a href="http://www.google.org">www.google.org</a>

Members:
- National Scientific Members in 100 countries and territories: Country1, Country2, ...
- Scientific Union Members, 30 organizations listed in this Yearbook: Member 1, Member 2

History:

MICRODATA:

<div itemscope itemtype="http://schema.org/Organization">
  <span itemprop="name">Google.org (GOOG)</span>

Contact Details:
  <div itemprop="address" itemscope itemtype="http://schema.org/PostalAddress">
    Main address:
      <span itemprop="streetAddress">38 avenue de l'Opera</span>
      <span itemprop="postalCode">F-75002</span>
      <span itemprop="addressLocality">Paris, France</span>
    ,
  </div>
    Tel:<span itemprop="telephone">( 33 1) 42 68 53 00 </span>,
    Fax:<span itemprop="faxNumber">( 33 1) 42 68 53 01 </span>,
    E-mail: <span itemprop="email">secretariat(at)google.org</span>

Members:
- National Scientific Members in 100 countries and territories: Country1, Country2, ...
- Scientific Union Members, 30 organizations listed in this Yearbook:
  <span itemprop="member" itemscope itemtype="http://schema.org/Organization">
    Member1
  </span>,
  <span itemprop="member" itemscope itemtype="http://schema.org/Organization">
    Member2
  </span>,

History:
</div>

RDFA:

<div vocab="http://schema.org/" typeof="Organization">
  <span property="name">Google.org (GOOG)</span>

Contact Details:
  <div property="address"  typeof="PostalAddress">
    Main address:
      <span property="streetAddress">38 avenue de l'Opera</span>
      <span property="postalCode">F-75002</span>
      <span property="addressLocality">Paris, France</span>
    ,
  </div>
    Tel:<span property="telephone">( 33 1) 42 68 53 00 </span>,
    Fax:<span property="faxNumber">( 33 1) 42 68 53 01 </span>,
    E-mail: <span property="email">secretariat(at)google.org</span>

Members:
- National Scientific Members in 100 countries and territories: Country1, Country2, ...
- Scientific Union Members, 30 organizations listed in this Yearbook:
  <span property="member"  typeof="Organization">
    Member1
  </span>,
  <span property="member"  typeof="Organization">
    Member2
  </span>,

History:
</div>

JSON:

<script type="application/ld+json">
{
  "@context": "http://schema.org",
  "@type": "Organization",
  "address": {
    "@type": "PostalAddress",
    "addressLocality": "Paris, France",
    "postalCode": "F-75002",
    "streetAddress": "38 avenue de l'Opera"
  },
  "email": "secretariat(at)google.org",
  "faxNumber": "( 33 1) 42 68 53 01",
  "member": [
    {
      "@type": "Organization"
    },
    {
      "@type": "Organization"
    }
  ],
  "name": "Google.org (GOOG)",
  "telephone": "( 33 1) 42 68 53 00"
}
</script>

TYPES:  NGO

PRE-MARKUP:

Google.Org

Contact Details:
Main address: 38 avenue de l'Opera, F-75002 Paris, France
 Tel: ( 33 1) 42 68 53 00, Fax: ( 33 1) 42 68 53 01
E-mail: secretariat (at) google.org
URL: <a href="http://www.google.org">www.google.org</a>

Members:
- National Scientific Members in 100 countries and territories: Country1, Country2, ...
- Scientific Union Members, 30 organizations listed in this Yearbook: Member 1, Member 2

History:

MICRODATA:

<div itemscope itemtype="http://schema.org/NGO">
  <span itemprop="name">Google.org (GOOG)</span>

Contact Details:
  <div itemprop="address" itemscope itemtype="http://schema.org/PostalAddress">
    Main address:
      <span itemprop="streetAddress">38 avenue de l'Opera</span>
      <span itemprop="postalCode">F-75002</span>
      <span itemprop="addressLocality">Paris, France</span>
    ,
  </div>
    Tel:<span itemprop="telephone">( 33 1) 42 68 53 00 </span>,
    Fax:<span itemprop="faxNumber">( 33 1) 42 68 53 01 </span>,
    E-mail: <span itemprop="email">secretariat(at)google.org</span>

Members:
- National Scientific Members in 100 countries and territories: Country1, Country2, ...
- Scientific Union Members, 30 organizations listed in this Yearbook:
  <span itemprop="member" itemscope itemtype="http://schema.org/Organization">
    Member1
  </span>,
  <span itemprop="member" itemscope itemtype="http://schema.org/Organization">
    Member2
  </span>,

History:
</div>

RDFA:

<div vocab="http://schema.org/" typeof="NGO">
  <span property="name">Google.org (GOOG)</span>

Contact Details:
  <div property="address"  typeof="PostalAddress">
    Main address:
      <span property="streetAddress">38 avenue de l'Opera</span>
      <span property="postalCode">F-75002</span>
      <span property="addressLocality">Paris, France</span>
    ,
  </div>
    Tel:<span property="telephone">( 33 1) 42 68 53 00 </span>,
    Fax:<span property="faxNumber">( 33 1) 42 68 53 01 </span>,
    E-mail: <span property="email">secretariat(at)google.org</span>

Members:
- National Scientific Members in 100 countries and territories: Country1, Country2, ...
- Scientific Union Members, 30 organizations listed in this Yearbook:
  <span property="member"  typeof="Organization">
    Member1
  </span>,
  <span property="member"  typeof="Organization">
    Member2
  </span>,

History:
</div>

JSON:

<script type="application/ld+json">
{
  "@context": "http://schema.org",
  "@type": "NGO",
  "address": {
    "@type": "PostalAddress",
    "addressLocality": "Paris, France",
    "postalCode": "F-75002",
    "streetAddress": "38 avenue de l'Opera"
  },
  "email": "secretariat(at)google.org",
  "faxNumber": "( 33 1) 42 68 53 01",
  "member": [
    {
      "@type": "Organization"
    },
    {
      "@type": "Organization"
    }
  ],
  "name": "Google.org (GOOG)",
  "telephone": "( 33 1) 42 68 53 00"
}
</script>

TYPES:  Event,Place,Address,AggregateOffer

PRE-MARKUP:

<a href="nba-miami-philidelphia-game3.html">
NBA Eastern Conference First Round Playoff Tickets:
 Miami Heat at Philadelphia 76ers - Game 3 (Home Game 1)
</a>

Thu, 04/21/16
8:00 p.m.

<a href="wells-fargo-center.html">
Wells Fargo Center
</a>
Philadelphia, PA

Priced from: $35
1938 tickets left

MICRODATA:

<div itemscope itemtype="http://schema.org/Event">
  <a itemprop="url" href="nba-miami-philidelphia-game3.html">
  NBA Eastern Conference First Round Playoff Tickets:
  <span itemprop="name"> Miami Heat at Philadelphia 76ers - Game 3 (Home Game 1) </span>
  </a>

  <meta itemprop="startDate" content="2016-04-21T20:00">
    Thu, 04/21/16
    8:00 p.m.

  <div itemprop="location" itemscope itemtype="http://schema.org/Place">
    <a itemprop="url" href="wells-fargo-center.html">
    Wells Fargo Center
    </a>
    <div itemprop="address" itemscope itemtype="http://schema.org/PostalAddress">
      <span itemprop="addressLocality">Philadelphia</span>,
      <span itemprop="addressRegion">PA</span>
    </div>
  </div>

  <div itemprop="offers" itemscope itemtype="http://schema.org/AggregateOffer">
    Priced from: <span itemprop="lowPrice">$35</span>
    <span itemprop="offerCount">1938</span> tickets left
  </div>
</div>

RDFA:

<div vocab="http://schema.org/" typeof="Event">
  <a property="url" href="nba-miami-philidelphia-game3.html">
  NBA Eastern Conference First Round Playoff Tickets:
  <span property="name"> Miami Heat at Philadelphia 76ers - Game 3 (Home Game 1) </span>
  </a>

  <meta property="startDate" content="2016-04-21T20:00">
    Thu, 04/21/16
    8:00 p.m.

  <div property="location"  typeof="Place">
    <a property="url" href="wells-fargo-center.html">
    Wells Fargo Center
    </a>
    <div property="address"  typeof="PostalAddress">
      <span property="addressLocality">Philadelphia</span>,
      <span property="addressRegion">PA</span>
    </div>
  </div>

  <div property="offers"  typeof="AggregateOffer">
    Priced from: <span property="lowPrice">$35</span>
    <span property="offerCount">1938</span> tickets left
  </div>
</div>

JSON:

<script type="application/ld+json">
{
  "@context": "http://schema.org",
  "@type": "Event",
  "location": {
    "@type": "Place",
    "address": {
      "@type": "PostalAddress",
      "addressLocality": "Philadelphia",
      "addressRegion": "PA"
    },
    "url": "wells-fargo-center.html"
  },
  "offers": {
    "@type": "AggregateOffer",
    "lowPrice": "$35",
    "offerCount": "1938"
  },
  "startDate": "2016-04-21T20:00",
  "url": "nba-miami-philidelphia-game3.html"
}
</script>

TYPES:  Product,AggregateRating,Offer,Review,Rating

PRE-MARKUP:

Kenmore White 17" Microwave
<img src="kenmore-microwave-17in.jpg" alt='Kenmore 17" Microwave' />
Rated 3.5/5 based on 11 customer reviews

$55.00
In stock

Product description:
0.7 cubic feet countertop microwave. Has six preset cooking categories and
 convenience features like Add-A-Minute and Child Lock.

Customer reviews:

Not a happy camper - by Ellie, April 1, 2011
1/5 stars
The lamp burned out and now I have to replace it.

 Value purchase - by Lucas, March 25, 2011
4/5 stars
Great microwave for the price. It is small and fits in my apartment.
...

MICRODATA:

<div itemscope itemtype="http://schema.org/Product">
  <span itemprop="name">Kenmore White 17" Microwave</span>
  <img src="kenmore-microwave-17in.jpg" alt='Kenmore 17" Microwave' />
  <div itemprop="aggregateRating"
    itemscope itemtype="http://schema.org/AggregateRating">
   Rated <span itemprop="ratingValue">3.5</span>/5
   based on <span itemprop="reviewCount">11</span> customer reviews
  </div>

  <div itemprop="offers" itemscope itemtype="http://schema.org/Offer">
    <span itemprop="price">$55.00</span>
    <link itemprop="availability" href="http://schema.org/InStock" />In stock
  </div>

  Product description:
  <span itemprop="description">0.7 cubic feet countertop microwave.
  Has six preset cooking categories and convenience features like
  Add-A-Minute and Child Lock.</span>

  Customer reviews:

  <div itemprop="review" itemscope itemtype="http://schema.org/Review">
    <span itemprop="name">Not a happy camper</span> -
    by <span itemprop="author">Ellie</span>,
    <meta itemprop="datePublished" content="2011-04-01">April 1, 2011
    <div itemprop="reviewRating" itemscope itemtype="http://schema.org/Rating">
      <meta itemprop="worstRating" content = "1">
      <span itemprop="ratingValue">1</span>/
      <span itemprop="bestRating">5</span>stars
    </div>
    <span itemprop="description">The lamp burned out and now I have to replace
    it. </span>
  </div>

  <div itemprop="review" itemscope itemtype="http://schema.org/Review">
    <span itemprop="name">Value purchase</span> -
    by <span itemprop="author">Lucas</span>,
    <meta itemprop="datePublished" content="2011-03-25">March 25, 2011
    <div itemprop="reviewRating" itemscope itemtype="http://schema.org/Rating">
      <meta itemprop="worstRating" content = "1"/>
      <span itemprop="ratingValue">4</span>/
      <span itemprop="bestRating">5</span>stars
    </div>
    <span itemprop="description">Great microwave for the price. It is small and
    fits in my apartment.</span>
  </div>
  ...
</div>

RDFA:

<div vocab="http://schema.org/" typeof="Product">
  <span property="name">Kenmore White 17" Microwave</span>
  <img src="kenmore-microwave-17in.jpg" alt='Kenmore 17" Microwave' />
  <div property="aggregateRating"
     typeof="AggregateRating">
   Rated <span property="ratingValue">3.5</span>/5
   based on <span property="reviewCount">11</span> customer reviews
  </div>

  <div property="offers"  typeof="Offer">
    <span property="price">$55.00</span>
    <link property="availability" href="http://schema.org/InStock" />In stock
  </div>

  Product description:
  <span property="description">0.7 cubic feet countertop microwave.
  Has six preset cooking categories and convenience features like
  Add-A-Minute and Child Lock.</span>

  Customer reviews:

  <div property="review"  typeof="Review">
    <span property="name">Not a happy camper</span> -
    by <span property="author">Ellie</span>,
    <meta property="datePublished" content="2011-04-01">April 1, 2011
    <div property="reviewRating"  typeof="Rating">
      <meta property="worstRating" content = "1">
      <span property="ratingValue">1</span>/
      <span property="bestRating">5</span>stars
    </div>
    <span property="description">The lamp burned out and now I have to replace
    it. </span>
  </div>

  <div property="review"  typeof="Review">
    <span property="name">Value purchase</span> -
    by <span property="author">Lucas</span>,
    <meta property="datePublished" content="2011-03-25">March 25, 2011
    <div property="reviewRating"  typeof="Rating">
      <meta property="worstRating" content = "1"/>
      <span property="ratingValue">4</span>/
      <span property="bestRating">5</span>stars
    </div>
    <span property="description">Great microwave for the price. It is small and
    fits in my apartment.</span>
  </div>
  ...
</div>

JSON:

<script type="application/ld+json">
{
  "@context": "http://schema.org",
  "@type": "Product",
  "aggregateRating": {
    "@type": "AggregateRating",
    "ratingValue": "3.5",
    "reviewCount": "11"
  },
  "description": "0.7 cubic feet countertop microwave. Has six preset cooking categories and convenience features like Add-A-Minute and Child Lock.",
  "name": "Kenmore White 17\" Microwave",
  "offers": {
    "@type": "Offer",
    "availability": "http://schema.org/InStock",
    "price": "$55.00"
  },
  "review": [
    {
      "@type": "Review",
      "author": "Ellie",
      "datePublished": "2011-04-01",
      "description": "The lamp burned out and now I have to replace it.",
      "name": "Not a happy camper",
      "reviewRating": {
        "@type": "Rating",
        "bestRating": "5",
        "ratingValue": "1",
        "worstRating": "1"
      }
    },
    {
      "@type": "Review",
      "author": "Lucas",
      "datePublished": "2011-03-25",
      "description": "Great microwave for the price. It is small and fits in my apartment.",
      "name": "Value purchase",
      "reviewRating": {
        "@type": "Rating",
        "bestRating": "5",
        "ratingValue": "4",
        "worstRating": "1"
      }
    }
  ]
}
</script>

TYPES:  Product,AggregateRating,AggregateOffer,Offer

PRE-MARKUP:

<img src="dell-30in-lcd.jpg" />
Dell UltraSharp 30" LCD Monitor

87 out of 100 based on 24 user ratings

$1250 to $1495 from 8 sellers

Sellers:
<a href="save-a-lot-monitors.com/dell-30.html">
  Save A Lot Monitors - $1250</a>
<a href="jondoe-gadgets.com/dell-30.html">
  Jon Doe's Gadgets - $1350</a>
...

MICRODATA:

<div itemscope itemtype="http://schema.org/Product">
  <img itemprop="image" src="dell-30in-lcd.jpg" />
  <span itemprop="name">Dell UltraSharp 30" LCD Monitor</span>

  <div itemprop="aggregateRating"
    itemscope itemtype="http://schema.org/AggregateRating">
    <span itemprop="ratingValue">87</span>
    out of <span itemprop="bestRating">100</span>
    based on <span itemprop="ratingCount">24</span> user ratings
  </div>

  <div itemprop="offers" itemscope itemtype="http://schema.org/AggregateOffer">
    <span itemprop="lowPrice">$1250</span>
    to <span itemprop="highPrice">$1495</span>
    from <span itemprop="offerCount">8</span> sellers

  Sellers:
  <div itemprop="offers" itemscope itemtype="http://schema.org/Offer">
    <a itemprop="url" href="save-a-lot-monitors.com/dell-30.html">
     Save A Lot Monitors - $1250</a>
  </div>
  <div itemprop="offers" itemscope itemtype="http://schema.org/Offer">
    <a itemprop="url" href="jondoe-gadgets.com/dell-30.html">
     Jon Doe's Gadgets - $1350</a>
  </div>
  ...
</div>

RDFA:

<div vocab="http://schema.org/" typeof="Product">
  <img property="image" src="dell-30in-lcd.jpg" />
  <span property="name">Dell UltraSharp 30" LCD Monitor</span>

  <div property="aggregateRating"
     typeof="AggregateRating">
    <span property="ratingValue">87</span>
    out of <span property="bestRating">100</span>
    based on <span property="ratingCount">24</span> user ratings
  </div>

  <div property="offers"  typeof="AggregateOffer">
    <span property="lowPrice">$1250</span>
    to <span property="highPrice">$1495</span>
    from <span property="offerCount">8</span> sellers

  Sellers:
  <div property="offers"  typeof="Offer">
    <a property="url" href="save-a-lot-monitors.com/dell-30.html">
     Save A Lot Monitors - $1250</a>
  </div>
  <div property="offers"  typeof="Offer">
    <a property="url" href="jondoe-gadgets.com/dell-30.html">
     Jon Doe's Gadgets - $1350</a>
  </div>
  ...
</div>

JSON:

<script type="application/ld+json">
{
  "@context": "http://schema.org",
  "@type": "Product",
  "aggregateRating": {
    "@type": "AggregateRating",
    "bestRating": "100",
    "ratingCount": "24",
    "ratingValue": "87"
  },
  "image": "dell-30in-lcd.jpg",
  "name": "Dell UltraSharp 30\" LCD Monitor",
  "offers": {
    "@type": "AggregateOffer",
    "highPrice": "$1495",
    "lowPrice": "$1250",
    "offerCount": "8",
    "offers": [
      {
        "@type": "Offer",
        "url": "save-a-lot-monitors.com/dell-30.html"
      },
      {
        "@type": "Offer",
        "url": "jondoe-gadgets.com/dell-30.html"
      }
    ]
  }
}
</script>

TYPES:  WebPage,Book,AggregateRating,Offer,Review,CreativeWork

PRE-MARKUP:

<a href="category/books.html">Books</a> >
 <a href="category/books-literature.html">Literature & Fiction</a> >
 <a href="category/books-classics">Classics</a>

<img src="catcher-in-the-rye-book-cover.jpg" />
The Catcher in the Rye - Mass Market Paperback
by <a href="/author/jd_salinger.html">J.D. Salinger</a>
4 stars - 3077 reviews

Price: $6.99
In Stock

Product details
224 pages
Publisher: Little, Brown, and Company - May 1, 1991
Language: English
ISBN-10: 0316769487

Reviews:

5 stars - <b>"A masterpiece of literature" </b>
by John Doe. Written on May 4, 2006
I really enjoyed this book. It captures the essential challenge people face
as they try make sense of their lives and grow to adulthood.

4 stars - <b>"love it LOLOL111!" </b>
by Bob Smith, Written on June 15, 2006
Catcher in the Rye is a fun book. It's a good book to read.

MICRODATA:

<body itemscope itemtype="http://schema.org/WebPage">
...
<div itemprop="breadcrumb">
  <a href="category/books.html">Books</a> >
  <a href="category/books-literature.html">Literature & Fiction</a> >
  <a href="category/books-classics">Classics</a>
</div>

<div itemscope itemtype="http://schema.org/Book">

<img itemprop="image" src="catcher-in-the-rye-book-cover.jpg" />
<span itemprop="name">The Catcher in the Rye</span> -
 <link itemprop="bookFormat" href="http://schema.org/Paperback">Mass Market Paperback
by <a itemprop="author" href="/author/jd_salinger.html">J.D. Salinger</a>

<div itemprop="aggregateRating" itemscope itemtype="http://schema.org/AggregateRating">
  <span itemprop="ratingValue">4</span> stars -
  <span itemprop="reviewCount">3077</span> reviews
</div>

<div itemprop="offers" itemscope itemtype="http://schema.org/Offer">
  Price: <span itemprop="price">$6.99</span>
  <meta itemprop="priceCurrency" content="USD" />
  <link itemprop="availability" href="http://schema.org/InStock">In Stock
</div>

Product details
<span itemprop="numberOfPages">224</span> pages
Publisher: <span itemprop="publisher">Little, Brown, and Company</span> -
 <meta itemprop="datePublished" content="1991-05-01">May 1, 1991
Language: <span itemprop="inLanguage">English</span>
ISBN-10: <span itemprop="isbn">0316769487</span>

Reviews:

<div itemprop="review" itemscope itemtype="http://schema.org/Review">
  <span itemprop="reviewRating">5</span> stars -
  <b>"<span itemprop="name">A masterpiece of literature</span>" </b>
  by <span itemprop="author">John Doe</span>,
  Written on <meta itemprop="datePublished" content="2006-05-04">May 4, 2006
  <span itemprop="reviewBody">I really enjoyed this book. It captures the essential
  challenge people face as they try make sense of their lives and grow to adulthood.</span>
</div>

<div itemprop="review" itemscope itemtype="http://schema.org/Review">
  <span itemprop="reviewRating">4</span> stars -
  <b>"<span itemprop="name">A good read.</span>" </b>
  by <span itemprop="author">Bob Smith</span>,
  Written on <meta itemprop="datePublished" content="2006-06-15">June 15, 2006
  <span itemprop="reviewBody">Catcher in the Rye is a fun book. It's a good book to read.</span>
</div>

</div>
...
</body>

RDFA:

<body vocab="http://schema.org/" typeof="WebPage">
...
<div property="breadcrumb">
  <a href="category/books.html">Books</a> >
  <a href="category/books-literature.html">Literature & Fiction</a> >
  <a href="category/books-classics">Classics</a>
</div>

<div  typeof="Book">

<img property="image" src="catcher-in-the-rye-book-cover.jpg" />
<span property="name">The Catcher in the Rye</span> -
 <link property="bookFormat" href="http://schema.org/Paperback">Mass Market Paperback
by <a property="author" href="/author/jd_salinger.html">J.D. Salinger</a>

<div property="aggregateRating"  typeof="AggregateRating">
  <span property="ratingValue">4</span> stars -
  <span property="reviewCount">3077</span> reviews
</div>

<div property="offers"  typeof="Offer">
  Price: <span property="price">$6.99</span>
  <meta property="priceCurrency" content="USD" />
  <link property="availability" href="http://schema.org/InStock">In Stock
</div>

Product details
<span property="numberOfPages">224</span> pages
Publisher: <span property="publisher">Little, Brown, and Company</span> -
 <meta property="datePublished" content="1991-05-01">May 1, 1991
Language: <span property="inLanguage">English</span>
ISBN-10: <span property="isbn">0316769487</span>

Reviews:

<div property="review"  typeof="Review">
  <span property="reviewRating">5</span> stars -
  <b>"<span property="name">A masterpiece of literature</span>" </b>
  by <span property="author">John Doe</span>,
  Written on <meta property="datePublished" content="2006-05-04">May 4, 2006
  <span property="reviewBody">I really enjoyed this book. It captures the essential
  challenge people face as they try make sense of their lives and grow to adulthood.</span>
</div>

<div property="review"  typeof="Review">
  <span property="reviewRating">4</span> stars -
  <b>"<span property="name">A good read.</span>" </b>
  by <span property="author">Bob Smith</span>,
  Written on <meta property="datePublished" content="2006-06-15">June 15, 2006
  <span property="reviewBody">Catcher in the Rye is a fun book. It's a good book to read.</span>
</div>

</div>
...
</body>

JSON:

<script type="application/ld+json">
{
  "@context": "http://schema.org",
  "@type": "WebPage",
  "aggregateRating": {
    "@type": "AggregateRating",
    "ratingValue": "4",
    "reviewCount": "3077"
  },
  "author": "/author/jd_salinger.html",
  "bookFormat": "http://schema.org/Paperback",
  "breadcrumb": "Books > Literature & Fiction > Classics",
  "datePublished": "1991-05-01",
  "image": "catcher-in-the-rye-book-cover.jpg",
  "inLanguage": "English",
  "isbn": "0316769487",
  "name": "The Catcher in the Rye",
  "numberOfPages": "224",
  "offers": {
    "@type": "Offer",
    "availability": "http://schema.org/InStock",
    "price": "$6.99",
    "priceCurrency": "USD"
  },
  "publisher": "Little, Brown, and Company",
  "review": [
    {
      "@type": "Review",
      "author": "John Doe",
      "datePublished": "2006-05-04",
      "name": "A masterpiece of literature",
      "reviewBody": "I really enjoyed this book. It captures the essential challenge people face as they try make sense of their lives and grow to adulthood.",
      "reviewRating": "5"
    },
    {
      "@type": "Review",
      "author": "Bob Smith",
      "datePublished": "2006-06-15",
      "name": "A good read.",
      "reviewBody": "Catcher in the Rye is a fun book. It's a good book to read.",
      "reviewRating": "4"
    }
  ]
}
</script>

TYPES:  Recipe,NutritionInformation

PRE-MARKUP:

Mom's World Famous Banana Bread
By John Smith, May 8, 2009
<img src="bananabread.jpg" />

This classic banana bread recipe comes from my mom -- the walnuts add a nice
 texture and flavor to the banana bread.

Prep Time: 15 minutes
Cook time: 1 hour
Yield: 1 loaf

Nutrition facts:
240 calories, 9 grams fat

Ingredients:
- 3 or 4 ripe bananas, smashed
- 1 egg
- 3/4 cup of sugar
...

Instructions:
 Preheat the oven to 350 degrees. Mix in the ingredients in a bowl. Add the
 flour last. Pour the mixture into a loaf pan and bake for one hour.

140 comments:
From Janel, May 5 -- thank you, great recipe!
...

MICRODATA:

<div itemscope itemtype="http://schema.org/Recipe">
  <span itemprop="name">Mom's World Famous Banana Bread</span>
  By <span itemprop="author">John Smith</span>,
  <meta itemprop="datePublished" content="2009-05-08">May 8, 2009
  <img itemprop="image" src="bananabread.jpg" />

  <span itemprop="description">This classic banana bread recipe comes
  from my mom -- the walnuts add a nice texture and flavor to the banana
  bread.</span>

  Prep Time: <meta itemprop="prepTime" content="PT15M">15 minutes
  Cook time: <meta itemprop="cookTime" content="PT1H">1 hour
  Yield: <span itemprop="recipeYield">1 loaf</span>

  <div itemprop="nutrition"
    itemscope itemtype="http://schema.org/NutritionInformation">
    Nutrition facts:
    <span itemprop="calories">240 calories</span>,
    <span itemprop="fatContent">9 grams fat</span>
  </div>

  Ingredients:
  - <span itemprop="ingredients">3 or 4 ripe bananas, smashed</span>
  - <span itemprop="ingredients">1 egg</span>
  - <span itemprop="ingredients">3/4 cup of sugar</span>
  ...

  Instructions:
  <span itemprop="recipeInstructions">
  Preheat the oven to 350 degrees. Mix in the ingredients in a bowl. Add
  the flour last. Pour the mixture into a loaf pan and bake for one hour.
  </span>

  140 comments:
  <meta itemprop="interactionCount" content="UserComments:140" />
  From Janel, May 5 -- thank you, great recipe!
  ...
</div>

RDFA:

<div vocab="http://schema.org/" typeof="Recipe">
  <span property="name">Mom's World Famous Banana Bread</span>
  By <span property="author">John Smith</span>,
  <meta property="datePublished" content="2009-05-08">May 8, 2009
  <img property="image" src="bananabread.jpg" />

  <span property="description">This classic banana bread recipe comes
  from my mom -- the walnuts add a nice texture and flavor to the banana
  bread.</span>

  Prep Time: <meta property="prepTime" content="PT15M">15 minutes
  Cook time: <meta property="cookTime" content="PT1H">1 hour
  Yield: <span property="recipeYield">1 loaf</span>

  <div property="nutrition"
     typeof="NutritionInformation">
    Nutrition facts:
    <span property="calories">240 calories</span>,
    <span property="fatContent">9 grams fat</span>
  </div>

  Ingredients:
  - <span property="ingredients">3 or 4 ripe bananas, smashed</span>
  - <span property="ingredients">1 egg</span>
  - <span property="ingredients">3/4 cup of sugar</span>
  ...

  Instructions:
  <span property="recipeInstructions">
  Preheat the oven to 350 degrees. Mix in the ingredients in a bowl. Add
  the flour last. Pour the mixture into a loaf pan and bake for one hour.
  </span>

  140 comments:
  <meta property="interactionCount" content="UserComments:140" />
  From Janel, May 5 -- thank you, great recipe!
  ...
</div>

JSON:

<script type="application/ld+json">
{
  "@context": "http://schema.org",
  "@type": "Recipe",
  "author": "John Smith",
  "cookTime": "PT1H",
  "datePublished": "2009-05-08",
  "description": "This classic banana bread recipe comes from my mom -- the walnuts add a nice texture and flavor to the banana bread.",
  "image": "bananabread.jpg",
  "ingredients": [
    "3 or 4 ripe bananas, smashed",
    "1 egg",
    "3/4 cup of sugar"
  ],
  "interactionCount": "UserComments:140",
  "name": "Mom's World Famous Banana Bread",
  "nutrition": {
    "@type": "NutritionInformation",
    "calories": "240 calories",
    "fatContent": "9 grams fat"
  },
  "prepTime": "PT15M",
  "recipeInstructions": "Preheat the oven to 350 degrees. Mix in the ingredients in a bowl. Add the flour last. Pour the mixture into a loaf pan and bake for one hour.",
  "recipeYield": "1 loaf"
}
</script>

TYPES:  VideoObject,MusicGroup,MusicRecording,Event

PRE-MARKUP:

<h1>Foo Fighters</h1>


<h2>Video: Interview with the Foo Fighters</h2>
<object ...>
  <param ...>
  <embed type="application/x-shockwave-flash" ...>
</object>
Catch this exclusive interview with Dave Grohl and the Food Fighters
 about their new album, Rope.


<h2>Songs</h2>

Rope
 Length: 4:05 - 14300 plays
<a href="foo-fighters-rope-play.html">Play</a>
<a href="foo-fighters-rope-buy.html">Buy</a>
From album: <a href="foo-fighters-wasting-light.html">Wasting Light</a>

Everlong
 Length: 6:33 - 11700 plays
<a href="foo-fighters-everlong-play.html">Play</a>
<a href="foo-fighters-everlong-buy.html">Buy</a>
From album: <a href="foo-fighters-color-and-shape.html">The Color And The Shape</a>


<h2>Upcoming shows</h2>

<a href="foo-fighters-may20-fedexforum">FedExForum</a>
Memphis, TN, US
May 20
<a href="ticketworlds.com/foofighters/may20-2011">Buy tickets</a>

<a href="foo-fighters-may23-midamericacenter">Mid America Center</a>
Council Bluffs, IA, US
May 23
<a href="ticketworlds.com/foofighters/may23-2011">Buy tickets</a>


<h2><a href="foo-fighters-photos">28 Photos</a></h2>
<a href="foofighters-1.jpg"><img src="foofighters-thumb1.jpg" /></a>
<a href="foofighters-2.jpg"><img src="foofighters-thumb2.jpg" /></a>
<a href="foofighters-3.jpg"><img src="foofighters-thumb3.jpg" /></a>


<h2>Comments:</h2>
Excited about seeing them in concert next week. -Lawrence , Jan 23
I dig their latest single. -Mary, Jan 19
Showing 1-2 of 18 comments. <a href="foofighters-comments">More</a>

MICRODATA:

<div itemscope itemtype="http://schema.org/MusicGroup">

<h1 itemprop="name">Foo Fighters</h1>


<div itemprop="video" itemscope itemtype="http://schema.org/VideoObject">
  <h2>Video: <span itemprop="name">Interview with the Foo Fighters</span></h2>
  <meta itemprop="duration" content="T1M33S" />
  <meta itemprop="thumbnail" content="foo-fighters-interview-thumb.jpg" />
  <object ...>
    <param ...>
    <embed type="application/x-shockwave-flash" ...>
  </object>
  <span itemprop="description">Catch this exclusive interview with
    Dave Grohl and the Food Fighters about their new album, Rope.</span>
</div>


<h2>Songs</h2>

<div itemprop="track" itemscope itemtype="http://schema.org/MusicRecording">
  <span itemprop="name">Rope</span>
  <meta itemprop="url" content ="foo-fighters-rope.html">
  Length: <meta itemprop="duration" content="PT4M5S">4:05 -
  14300 plays<meta itemprop="interactionCount" content="UserPlays:14300" />
  <a href="foo-fighters-rope-play.html" itemprop="audio">Play</a>
  <a href="foo-fighters-rope-buy.html" itemprop="offers">Buy</a>
  From album: <a href="foo-fighters-wasting-light.html"
    itemprop="inAlbum">Wasting Light</a>
</div>

<div itemprop="track" itemscope itemtype="http://schema.org/MusicRecording">
  <span itemprop="name">Everlong</span>
  <meta itemprop="url" content ="foo-fighters-everlong.html">
  Length: <meta itemprop="duration" content="PT6M33S">6:33 -
  <span itemprop="playCount">11700</span> plays
  <a href="foo-fighters-everlong-play.html" itemprop="audio">Play</a>
  <a href="foo-fighters-everlong-buy.html" itemprop="offers">Buy</a>
  From album: <a href="foo-fighters-color-and-shape.html"
    itemprop="inAlbum">The Color And The Shape</a>
</div>


<h2>Upcoming shows</h2>

<div itemprop="event" itemscope itemtype="http://schema.org/Event">
  <a href="foo-fighters-may20-fedexforum" itemprop="url">
    <span itemprop="name">FedExForum</span>
  </a>
  <span itemprop="location">Memphis, TN, US</span>
  <meta itemprop="startDate" content="2011-05-20">May 20
  <a href="ticketmaster.com/foofighters/may20-2011" itemprop="offers">Buy tickets</a>
</div>

<div itemprop="event" itemscope itemtype="http://schema.org/Event">
  <a href="foo-fighters-may23-midamericacenter" itemprop="url">
    <span itemprop="name">Mid America Center</span>
  </a>
  <span itemprop="location">Council Bluffs, IA, US</span>
  <meta itemprop="startDate" content="2011-05-23">May 23
  <a href="ticketmaster.com/foofighters/may23-2011" itemprop="offers">Buy tickets</a>
</div>

<h2><a href="foo-fighters-photos">28 Photos</a></h2>
<a href="foofighters-1.jpg" itemprop="image"><img src="foofighters-thumb1.jpg" /></a>
<a href="foofighters-2.jpg" itemprop="image"><img src="foofighters-thumb2.jpg" /></a>
<a href="foofighters-3.jpg" itemprop="image"><img src="foofighters-thumb3.jpg" /></a>


<h2>Comments:</h2>
Excited about seeing them in concert next week. -Lawrence , Jan 23
I dig their latest single. -Mary, Jan 19
<meta itemprop="interactionCount" content="UserComments:18" />
Showing 1-2 of 18 comments. <a href="foofighters-comments">More</a>

</div>

RDFA:

<div vocab="http://schema.org/" typeof="MusicGroup">

<h1 property="name">Foo Fighters</h1>


<div property="video"  typeof="VideoObject">
  <h2>Video: <span property="name">Interview with the Foo Fighters</span></h2>
  <meta property="duration" content="T1M33S" />
  <meta property="thumbnail" content="foo-fighters-interview-thumb.jpg" />
  <object ...>
    <param ...>
    <embed type="application/x-shockwave-flash" ...>
  </object>
  <span property="description">Catch this exclusive interview with
    Dave Grohl and the Food Fighters about their new album, Rope.</span>
</div>


<h2>Songs</h2>

<div property="track"  typeof="MusicRecording">
  <span property="name">Rope</span>
  <meta property="url" content ="foo-fighters-rope.html">
  Length: <meta property="duration" content="PT4M5S">4:05 -
  14300 plays<meta property="interactionCount" content="UserPlays:14300" />
  <a href="foo-fighters-rope-play.html" property="audio">Play</a>
  <a href="foo-fighters-rope-buy.html" property="offers">Buy</a>
  From album: <a href="foo-fighters-wasting-light.html"
    property="inAlbum">Wasting Light</a>
</div>

<div property="track"  typeof="MusicRecording">
  <span property="name">Everlong</span>
  <meta property="url" content ="foo-fighters-everlong.html">
  Length: <meta property="duration" content="PT6M33S">6:33 -
  <span property="playCount">11700</span> plays
  <a href="foo-fighters-everlong-play.html" property="audio">Play</a>
  <a href="foo-fighters-everlong-buy.html" property="offers">Buy</a>
  From album: <a href="foo-fighters-color-and-shape.html"
    property="inAlbum">The Color And The Shape</a>
</div>


<h2>Upcoming shows</h2>

<div property="event"  typeof="Event">
  <a href="foo-fighters-may20-fedexforum" property="url">
    <span property="name">FedExForum</span>
  </a>
  <span property="location">Memphis, TN, US</span>
  <meta property="startDate" content="2011-05-20">May 20
  <a href="ticketmaster.com/foofighters/may20-2011" property="offers">Buy tickets</a>
</div>

<div property="event"  typeof="Event">
  <a href="foo-fighters-may23-midamericacenter" property="url">
    <span property="name">Mid America Center</span>
  </a>
  <span property="location">Council Bluffs, IA, US</span>
  <meta property="startDate" content="2011-05-23">May 23
  <a href="ticketmaster.com/foofighters/may23-2011" property="offers">Buy tickets</a>
</div>

<h2><a href="foo-fighters-photos">28 Photos</a></h2>
<a href="foofighters-1.jpg" property="image"><img src="foofighters-thumb1.jpg" /></a>
<a href="foofighters-2.jpg" property="image"><img src="foofighters-thumb2.jpg" /></a>
<a href="foofighters-3.jpg" property="image"><img src="foofighters-thumb3.jpg" /></a>


<h2>Comments:</h2>
Excited about seeing them in concert next week. -Lawrence , Jan 23
I dig their latest single. -Mary, Jan 19
<meta property="interactionCount" content="UserComments:18" />
Showing 1-2 of 18 comments. <a href="foofighters-comments">More</a>

</div>

JSON:

<script type="application/ld+json">
{
  "@context": "http://schema.org",
  "@type": "MusicGroup",
  "event": [
    {
      "@type": "Event",
      "location": "Memphis, TN, US",
      "offers": "ticketmaster.com/foofighters/may20-2011",
      "startDate": "2011-05-20",
      "url": "foo-fighters-may20-fedexforum"
    },
    {
      "@type": "Event",
      "location": "Council Bluffs, IA, US",
      "offers": "ticketmaster.com/foofighters/may23-2011",
      "startDate": "2011-05-23",
      "url": "foo-fighters-may23-midamericacenter"
    }
  ],
  "image": [
    "foofighters-1.jpg",
    "foofighters-2.jpg",
    "foofighters-3.jpg"
  ],
  "interactionCount": "UserComments:18",
  "name": "Foo Fighters",
  "track": [
    {
      "@type": "MusicRecording",
      "audio": "foo-fighters-rope-play.html",
      "duration": "PT4M5S",
      "inAlbum": "foo-fighters-wasting-light.html",
      "interactionCount": "UserPlays:14300",
      "name": "Rope",
      "offers": "foo-fighters-rope-buy.html",
      "url": "foo-fighters-rope.html"
    },
    {
      "@type": "MusicRecording",
      "audio": "foo-fighters-everlong-play.html",
      "duration": "PT6M33S",
      "inAlbum": "foo-fighters-color-and-shape.html",
      "name": "Everlong",
      "offers": "foo-fighters-everlong-buy.html",
      "playCount": "11700",
      "url": "foo-fighters-everlong.html"
    }
  ],
  "video": {
    "@type": "VideoObject",
    "description": "Catch this exclusive interview with Dave Grohl and the Food Fighters about their new album, Rope.",
    "duration": "T1M33S",
    "name": "Interview with the Foo Fighters",
    "thumbnail": "foo-fighters-interview-thumb.jpg"
  }
}
</script>

TYPES:  ItemList

PRE-MARKUP:

<h2>Top 10 laptops</h2>
<p>1. HP Pavilion dv6-6013cl</p>
<p>2. Dell XPS 15 (Sandy Bridge)</p>
<p>3. Lenovo ThinkPad X220</p>
...

MICRODATA:

<div itemscope itemtype="http://schema.org/ItemList">
  <meta itemprop="mainContentOfPage" content="true"/>
  <h2 itemprop="name">Top 10 laptops</h2><br>
  <meta itemprop="itemListOrder" content="Descending" />
  <p>1. <span itemprop="itemListElement">HP Pavilion dv6-6013cl</span></p>
  <p>2. <span itemprop="itemListElement">Dell XPS 15 (Sandy Bridge)</span></p>
  <p>3. <span itemprop="itemListElement">Lenovo ThinkPad X220</span></p>
  ...
</div>

RDFA:

<div vocab="http://schema.org/" typeof="ItemList">
  <meta property="mainContentOfPage" content="true"/>
  <h2 property="name">Top 10 laptops</h2><br>
  <meta property="itemListOrder" content="Descending" />
  <p>1. <span property="itemListElement">HP Pavilion dv6-6013cl</span></p>
  <p>2. <span property="itemListElement">Dell XPS 15 (Sandy Bridge)</span></p>
  <p>3. <span property="itemListElement">Lenovo ThinkPad X220</span></p>
  ...
</div>

JSON:

<script type="application/ld+json">
{
  "@context": "http://schema.org",
  "@type": "ItemList",
  "itemListElement": [
    "HP Pavilion dv6-6013cl",
    "Dell XPS 15 (Sandy Bridge)",
    "Lenovo ThinkPad X220"
  ],
  "itemListOrder": "Descending",
  "mainContentOfPage": "true",
  "name": "Top 10 laptops"
}
</script>

TYPES:  Movie

PRE-MARKUP:

<h1>Pirates of the Carribean: On Stranger Tides (2011)</h1>
Jack Sparrow and Barbossa embark on a quest to find the elusive fountain
 of youth, only to discover that Blackbeard and his daughter are after it too.

Director: Rob Marshall
Writers: Ted Elliott, Terry Rossio, and 7 more credits
Stars: Johnny Depp, Penelope Cruz, Ian McShane
8/10 stars from 200 users. Reviews: 50.

MICRODATA:

<div itemscope itemtype="http://schema.org/Movie">

<h1 itemprop="name">Pirates of the Carribean: On Stranger Tides (2011)</h1>
<span itemprop="description">Jack Sparrow and Barbossa embark on a quest to
 find the elusive fountain of youth, only to discover that Blackbeard and
 his daughter are after it too.</span>
Director:
 <div itemprop="director" itemscope itemtype="http://schema.org/Person">
<span itemprop="name">Rob Marshall</span>
</div>
Writers:
 <div itemprop="author" itemscope itemtype="http://schema.org/Person">
<span itemprop="name">Ted Elliott</span>
</div>
<div itemprop="author" itemscope itemtype="http://schema.org/Person">
<span itemprop="name">Terry Rossio</span>
</div>
, and 7 more credits
Stars:
 <div itemprop="actor" itemscope itemtype="http://schema.org/Person">
<span itemprop="name">Johnny Depp</span>,
 </div>
<div itemprop="actor" itemscope itemtype="http://schema.org/Person">
<span itemprop="name">Penelope Cruz</span>,
</div>
<div itemprop="actor" itemscope itemtype="http://schema.org/Person">
<span itemprop="name">Ian McShane</span>
</div>
<div itemprop="aggregateRating" itemscope itemtype="http://schema.org/AggregateRating">
  <span itemprop="ratingValue">8</span>/<span itemprop="bestRating">10</span> stars from
  <span itemprop="ratingCount">200</span> users.
  Reviews: <span itemprop="reviewCount">50</span>.
</div>
</div>

RDFA:

<div vocab="http://schema.org/" typeof="Movie">

<h1 property="name">Pirates of the Carribean: On Stranger Tides (2011)</h1>
<span property="description">Jack Sparrow and Barbossa embark on a quest to
 find the elusive fountain of youth, only to discover that Blackbeard and
 his daughter are after it too.</span>
Director:
 <div property="director"  typeof="Person">
<span property="name">Rob Marshall</span>
</div>
Writers:
 <div property="author"  typeof="Person">
<span property="name">Ted Elliott</span>
</div>
<div property="author"  typeof="Person">
<span property="name">Terry Rossio</span>
</div>
, and 7 more credits
Stars:
 <div property="actor"  typeof="Person">
<span property="name">Johnny Depp</span>,
 </div>
<div property="actor"  typeof="Person">
<span property="name">Penelope Cruz</span>,
</div>
<div property="actor"  typeof="Person">
<span property="name">Ian McShane</span>
</div>
<div property="aggregateRating"  typeof="AggregateRating">
  <span property="ratingValue">8</span>/<span property="bestRating">10</span> stars from
  <span property="ratingCount">200</span> users.
  Reviews: <span property="reviewCount">50</span>.
</div>
</div>

JSON:

<script type="application/ld+json">
{
  "@context": "http://schema.org",
  "@type": "Movie",
  "actor": [
    {
      "@type": "Person",
      "name": "Johnny Depp"
    },
    {
      "@type": "Person",
      "name": "Penelope Cruz"
    },
    {
      "@type": "Person",
      "name": "Ian McShane"
    }
  ],
  "aggregateRating": {
    "@type": "AggregateRating",
    "bestRating": "10",
    "ratingCount": "200",
    "ratingValue": "8",
    "reviewCount": "50"
  },
  "author": [
    {
      "@type": "Person",
      "name": "Ted Elliott"
    },
    {
      "@type": "Person",
      "name": "Terry Rossio"
    }
  ],
  "description": "Jack Sparrow and Barbossa embark on a quest to find the elusive fountain of youth, only to discover that Blackbeard and his daughter are after it too.",
  "director": {
    "@type": "Person",
    "name": "Rob Marshall"
  },
  "name": "Pirates of the Carribean: On Stranger Tides (2011)"
}
</script>

TYPES:  Table

PRE-MARKUP:

<h2>list of presidents</h2>>
<table>
  <tr><th>President</th><th>Party</th></tr>
  <tr>
    <td>George Washington (1789-1797)</td>
    <td>no party</td>
  </tr>
  <tr>
    <td>John Adams (1797-1801)</td>
    <td>Federalist</td>
  </tr>
  ...
</table>

MICRODATA:

<div itemscope itemtype="http://schema.org/Table">
  <meta itemprop="mainContentOfPage" content="true"/>
  <h2 itemprop="about">list of presidents</h2>
  <table>
    <tr><th>President</th><th>Party</th><tr>
    <tr>
      <td>George Washington (1789-1797)</td>
      <td>no party</td>
    </tr>
    <tr>
      <td>John Adams (1797-1801)</td>
      <td>Federalist</td>
    </tr>
    ...
  </table>
</div>

RDFA:

<div vocab="http://schema.org/" typeof="Table">
  <meta property="mainContentOfPage" content="true"/>
  <h2 property="about">list of presidents</h2>
  <table>
    <tr><th>President</th><th>Party</th><tr>
    <tr>
      <td>George Washington (1789-1797)</td>
      <td>no party</td>
    </tr>
    <tr>
      <td>John Adams (1797-1801)</td>
      <td>Federalist</td>
    </tr>
    ...
  </table>
</div>

JSON:

<script type="application/ld+json">
{
  "@context": "http://schema.org",
  "@type": "Table",
  "about": "list of presidents",
  "mainContentOfPage": "true"
}
</script>

TYPES:  PostalAddress

PRE-MARKUP:

Google Inc.
P.O. Box 1234
Mountain View, CA
94043
United States

MICRODATA:

<div itemscope itemtype="http://schema.org/PostalAddress">
 <span itemprop="name">Google Inc.</span>
 P.O. Box<span itemprop="postOfficeBoxNumber">1234</span>
 <span itemprop="addressLocality">Mountain View</span>,
 <span itemprop="addressRegion">CA</span>
 <span itemprop="postalCode">94043</span>
 <span itemprop="addressCountry">United States</span>
</div>

RDFA:

<div vocab="http://schema.org/" typeof="PostalAddress">
 <span property="name">Google Inc.</span>
 P.O. Box<span property="postOfficeBoxNumber">1234</span>
 <span property="addressLocality">Mountain View</span>,
 <span property="addressRegion">CA</span>
 <span property="postalCode">94043</span>
 <span property="addressCountry">United States</span>
</div>

JSON:

<script type="application/ld+json">
{
  "@context": "http://schema.org",
  "@type": "PostalAddress",
  "addressCountry": "United States",
  "addressLocality": "Mountain View",
  "addressRegion": "CA",
  "name": "Google Inc.",
  "postOfficeBoxNumber": "1234",
  "postalCode": "94043"
}
</script>

TYPES:  CreativeWork,ContentRating

PRE-MARKUP:

Resistance 3: Fall of Man
by Sony
Platform: Playstation 3
Rated: Mature

MICRODATA:

<div itemscope itemtype="http://schema.org/CreativeWork">
<img itemprop="image" src="videogame.jpg" />
<span itemprop="name">Resistance 3: Fall of Man</span>
by <span itemprop="author">Sony</span>,
Platform: Playstation 3
Rated:<span itemprop="contentRating">Mature</span>
</div>

RDFA:

<div vocab="http://schema.org/" typeof="CreativeWork">
<img property="image" src="videogame.jpg" />
<span property="name">Resistance 3: Fall of Man</span>
by <span property="author">Sony</span>,
Platform: Playstation 3
Rated:<span property="contentRating">Mature</span>
</div>

JSON:

<script type="application/ld+json">
{
  "@context": "http://schema.org",
  "@type": "CreativeWork",
  "author": "Sony",
  "contentRating": "Mature",
  "image": "videogame.jpg",
  "name": "Resistance 3: Fall of Man"
}
</script>

TYPES:  ImageObject

PRE-MARKUP:

<h2>Beach in Mexico</h2>
<img src="mexico-beach.jpg" />

By Jane Doe
Photographed in Puerto Vallarta, Mexico
Date uploaded: Jan 25, 2008

I took this picture while on vacation last year.

MICRODATA:

<div itemscope itemtype="http://schema.org/ImageObject">
  <h2 itemprop="name">Beach in Mexico</h2>
  <img src="mexico-beach.jpg" itemprop="contentURL" />

  By <span itemprop="author">Jane Doe</span>
  Photographed in
    <span itemprop="contentLocation">Puerto Vallarta, Mexico</span>
  Date uploaded:
    <meta itemprop="datePublished" content="2008-01-25">Jan 25, 2008

  <span itemprop="description">I took this picture while on vacation last year.</span>
</div>

RDFA:

<div vocab="http://schema.org/" typeof="ImageObject">
  <h2 property="name">Beach in Mexico</h2>
  <img src="mexico-beach.jpg" property="contentURL" />

  By <span property="author">Jane Doe</span>
  Photographed in
    <span property="contentLocation">Puerto Vallarta, Mexico</span>
  Date uploaded:
    <meta property="datePublished" content="2008-01-25">Jan 25, 2008

  <span property="description">I took this picture while on vacation last year.</span>
</div>

JSON:

<script type="application/ld+json">
{
  "@context": "http://schema.org",
  "@type": "ImageObject",
  "author": "Jane Doe",
  "contentLocation": "Puerto Vallarta, Mexico",
  "contentURL": "mexico-beach.jpg",
  "datePublished": "2008-01-25",
  "description": "I took this picture while on vacation last year.",
  "name": "Beach in Mexico"
}
</script>

TYPES:  MusicPlaylist

PRE-MARKUP:

Classic Rock Playlist

1.Sweet Home Alabama - Lynard Skynard
2.Shook you all Night Long - AC/DC
3.Sharp Dressed Man - ZZ Top
4.Old Time Rock and Roll - Bob Seger
5.Hurt So Good - John Cougar

MICRODATA:

<div itemscope itemtype="http://schema.org/MusicPlaylist">
  <span itemprop="name">Classic Rock Playlist</span>
  <meta itemprop="numTracks" content="5"/>

  <div itemprop="track" itemscope itemtype="http://schema.org/MusicRecording">
    1.<span itemprop="name">Sweet Home Alabama</span> -
    <span itemprop="byArtist">Lynard Skynard</span>
    <meta content="sweet-home-alabama" itemprop="url" />
    <meta content="PT4M45S" itemprop="duration" />
    <meta content="Second Helping" itemprop="inAlbum" />
   </div>

  <div itemprop="track" itemscope itemtype="http://schema.org/MusicRecording">
    2.<span itemprop="name">Shook you all Night Long</span> -
    <span itemprop="byArtist">AC/DC</span>
    <meta content="shook-you-all-night-long" itemprop="url" />
    <meta content="PT3M32S" itemprop="duration" />
    <meta content="Back In Black" itemprop="inAlbum" />
  </div>

  <div itemprop="track" itemscope itemtype="http://schema.org/MusicRecording">
    3.<span itemprop="name">Sharp Dressed Man</span> -
    <span itemprop="byArtist">ZZ Top</span>
    <meta content="sharp-dressed-man" itemprop="url" />
    <meta content="PT4M13S" itemprop="duration" />
    <meta content="Eliminator" itemprop="inAlbum" />
 </div>

  <div itemprop="track" itemscope itemtype="http://schema.org/MusicRecording">
    4.<span itemprop="name">Old Time Rock and Roll</span> -
    <span itemprop="byArtist">Bob Seger</span>
    <meta content="old-time-rock-and-roll" itemprop="url" />
    <meta content="PT3M12S" itemprop="duration" />
    <meta content="Stranger In Town" itemprop="inAlbum" />
  </div>

  <div itemprop="track" itemscope itemtype="http://schema.org/MusicRecording">
    5.<span itemprop="name">Hurt So Good</span> -
    <span itemprop="byArtist">John Cougar</span>
    <meta content="hurt-so-good" itemprop="url" />
    <meta content="PT3M39S" itemprop="duration" />
    <meta content="American Fool" itemprop="inAlbum" />
  </div>
</div>

RDFA:

<div vocab="http://schema.org/" typeof="MusicPlaylist">
  <span property="name">Classic Rock Playlist</span>
  <meta property="numTracks" content="5"/>

  <div property="track"  typeof="MusicRecording">
    1.<span property="name">Sweet Home Alabama</span> -
    <span property="byArtist">Lynard Skynard</span>
    <meta content="sweet-home-alabama" property="url" />
    <meta content="PT4M45S" property="duration" />
    <meta content="Second Helping" property="inAlbum" />
   </div>

  <div property="track"  typeof="MusicRecording">
    2.<span property="name">Shook you all Night Long</span> -
    <span property="byArtist">AC/DC</span>
    <meta content="shook-you-all-night-long" property="url" />
    <meta content="PT3M32S" property="duration" />
    <meta content="Back In Black" property="inAlbum" />
  </div>

  <div property="track"  typeof="MusicRecording">
    3.<span property="name">Sharp Dressed Man</span> -
    <span property="byArtist">ZZ Top</span>
    <meta content="sharp-dressed-man" property="url" />
    <meta content="PT4M13S" property="duration" />
    <meta content="Eliminator" property="inAlbum" />
 </div>

  <div property="track"  typeof="MusicRecording">
    4.<span property="name">Old Time Rock and Roll</span> -
    <span property="byArtist">Bob Seger</span>
    <meta content="old-time-rock-and-roll" property="url" />
    <meta content="PT3M12S" property="duration" />
    <meta content="Stranger In Town" property="inAlbum" />
  </div>

  <div property="track"  typeof="MusicRecording">
    5.<span property="name">Hurt So Good</span> -
    <span property="byArtist">John Cougar</span>
    <meta content="hurt-so-good" property="url" />
    <meta content="PT3M39S" property="duration" />
    <meta content="American Fool" property="inAlbum" />
  </div>
</div>

JSON:

<script type="application/ld+json">
{
  "@context": "http://schema.org",
  "@type": "MusicPlaylist",
  "name": "Classic Rock Playlist",
  "numTracks": "5",
  "track": [
    {
      "@type": "MusicRecording",
      "byArtist": "Lynard Skynard",
      "duration": "PT4M45S",
      "inAlbum": "Second Helping",
      "name": "Sweet Home Alabama",
      "url": "sweet-home-alabama"
    },
    {
      "@type": "MusicRecording",
      "byArtist": "AC/DC",
      "duration": "PT3M32S",
      "inAlbum": "Back In Black",
      "name": "Shook you all Night Long",
      "url": "shook-you-all-night-long"
    },
    {
      "@type": "MusicRecording",
      "byArtist": "ZZ Top",
      "duration": "PT4M13S",
      "inAlbum": "Eliminator",
      "name": "Sharp Dressed Man",
      "url": "sharp-dressed-man"
    },
    {
      "@type": "MusicRecording",
      "byArtist": "Bob Seger",
      "duration": "PT3M12S",
      "inAlbum": "Stranger In Town",
      "name": "Old Time Rock and Roll",
      "url": "old-time-rock-and-roll"
    },
    {
      "@type": "MusicRecording",
      "byArtist": "John Cougar",
      "duration": "PT3M39S",
      "inAlbum": "American Fool",
      "name": "Hurt So Good",
      "url": "hurt-so-good"
    }
  ]
}
</script>

TYPES:  UserInteraction,WebPage,Article

PRE-MARKUP:

How to Tie a Reef Knot
by John Doe
This article has been tweeted 1203 times and contains 78 user comments.

MICRODATA:

<div itemscope itemtype="http://schema.org/Article">
  <span itemprop="name">How to Tie a Reef Knot</span>
  by <span itemprop="author">John Doe</span>
  This article has been tweeted 1203 times and contains 78 user comments.
  <meta itemprop="interactionCount" content="UserTweets:1203"/>
  <meta itemprop="interactionCount" content="UserComments:78"/>
</div>

RDFA:

<div vocab="http://schema.org/" typeof="Article">
  <span property="name">How to Tie a Reef Knot</span>
  by <span property="author">John Doe</span>
  This article has been tweeted 1203 times and contains 78 user comments.
  <meta property="interactionCount" content="UserTweets:1203"/>
  <meta property="interactionCount" content="UserComments:78"/>
</div>

JSON:

<script type="application/ld+json">
{
  "@context": "http://schema.org",
  "@type": "Article",
  "author": "John Doe",
  "interactionCount": [
    "UserTweets:1203",
    "UserComments:78"
  ],
  "name": "How to Tie a Reef Knot"
}
</script>

TYPES:  CivicStructure,Place

PRE-MARKUP:

Springfield Town Hall
Hours:
   Mon-Fri 9am - 5:30pm
   Sat 9am - 12pm
   Closed Sun

MICRODATA:

<div itemscope itemtype="http://schema.org/CivicStructure">
  <span itemprop="name">Springfield Town Hall</span>
  Hours:
  <meta itemprop="openingHours" content="Mo-Fr 09:00-17:30">Mon-Fri 9am - 5:30pm
  <meta itemprop="openingHours" content="Sa 09:00-12:00">Sat 9am - 12pm
  Closed Sun
</div>

RDFA:

<div vocab="http://schema.org/" typeof="CivicStructure">
  <span property="name">Springfield Town Hall</span>
  Hours:
  <meta property="openingHours" content="Mo-Fr 09:00-17:30">Mon-Fri 9am - 5:30pm
  <meta property="openingHours" content="Sa 09:00-12:00">Sat 9am - 12pm
  Closed Sun
</div>

JSON:

<script type="application/ld+json">
{
  "@context": "http://schema.org",
  "@type": "CivicStructure",
  "name": "Springfield Town Hall",
  "openingHours": [
    "Mo-Fr 09:00-17:30",
    "Sa 09:00-12:00"
  ]
}
</script>

TYPES:  EducationalOrganization

PRE-MARKUP:

Palo Alto High School
50 Embarcadero Rd
Pallo Alto, CA 94301

List of Alumni:
John Doe
Sarah Glames

MICRODATA:

<div itemscope itemtype="http://schema.org/EducationalOrganization">
 <span itemprop="name">Palo Alto High School</span>
 <div itemprop="address" itemscope itemtype="http://schema.org/PostalAddress">
    <span itemprop="streetAddress">50 Embarcadero Rd</span>
    <span itemprop="addressLocality">Palo Alto</span>,
    <span itemprop="addressRegion">CA</span> <span itemprop="postalCode">94301</span>
  </div>
 List of Alumni
 <span itemprop="alumni" itemscope itemtype="http://schema.org/Person">
   <span itemprop="name">John Doe</span>
 </span>
 <span itemprop="alumni" itemscope itemtype="http://schema.org/Person">
   <span itemprop="name">Sarah Glames</span>
 </span>
</div>

RDFA:

<div vocab="http://schema.org/" typeof="EducationalOrganization">
 <span property="name">Palo Alto High School</span>
 <div property="address"  typeof="PostalAddress">
    <span property="streetAddress">50 Embarcadero Rd</span>
    <span property="addressLocality">Palo Alto</span>,
    <span property="addressRegion">CA</span> <span property="postalCode">94301</span>
  </div>
 List of Alumni
 <span property="alumni"  typeof="Person">
   <span property="name">John Doe</span>
 </span>
 <span property="alumni"  typeof="Person">
   <span property="name">Sarah Glames</span>
 </span>
</div>

JSON:

<script type="application/ld+json">
{
  "@context": "http://schema.org",
  "@type": "EducationalOrganization",
  "address": {
    "@type": "PostalAddress",
    "addressLocality": "Palo Alto",
    "addressRegion": "CA",
    "postalCode": "94301",
    "streetAddress": "50 Embarcadero Rd"
  },
  "alumni": [
    {
      "@type": "Person",
      "name": "John Doe"
    },
    {
      "@type": "Person",
      "name": "Sarah Glames"
    }
  ],
  "name": "Palo Alto High School"
}
</script>

TYPES:  TVSeries,TVSeason,TVEpisode

PRE-MARKUP:

Grey's Anatomy is a medical drama television series created by Shonda Rimes
Starring:
Justin Chambers
Jessica Capshaw

Season 1 - May 22, 2005
Season 2 - May 14, 2006

MICRODATA:

<div itemscope itemtype="http://schema.org/TVSeries">
 <span itemprop="name">Greys Anatomy</span> is a medical drama television series created by
 <div  itemprop="author" itemscope itemtype="http://schema.org/Person">
   <span itemprop="name">Shonda Rimes</span>
 </div>
 Starring:
 <div itemprop="actor" itemscope itemtype="http://schema.org/Person">
   <span itemprop="name">Justin Chambers</span>
 </div>
 <div itemprop="actor" itemscope itemtype="http://schema.org/Person">
   <span itemprop="name">Jessica Capshaw</span>
 </div>
 <div itemprop="season" itemscope itemtype="http://schema.org/TVSeason">
   <span itemprop="name">Season 1</span> -
   <meta itemprop="numberOfEpisodes" content="14"/>
   <meta itemprop="datePublished" content="2005-05-22">May 22, 2005
 </div>
 <div itemprop="season" itemscope itemtype="http://schema.org/TVSeason">
   <span itemprop="name">Season 2</span> -
   <meta itemprop="numberOfEpisodes" content="27"/>
   <meta itemprop="datePublished" content="2006-05-14">May 14, 2006
   <div itemprop="episode" itemscope itemtype="http://schema.org/TVEpisode">
     <span itemprop="name">Episode 1</span> -
     <meta itemprop="episodeNumber" content="1"/>
   </div>
 </div>
</div>

RDFA:

<div vocab="http://schema.org/" typeof="TVSeries">
 <span property="name">Greys Anatomy</span> is a medical drama television series created by
 <div  property="author"  typeof="Person">
   <span property="name">Shonda Rimes</span>
 </div>
 Starring:
 <div property="actor"  typeof="Person">
   <span property="name">Justin Chambers</span>
 </div>
 <div property="actor"  typeof="Person">
   <span property="name">Jessica Capshaw</span>
 </div>
 <div property="season"  typeof="TVSeason">
   <span property="name">Season 1</span> -
   <meta property="numberOfEpisodes" content="14"/>
   <meta property="datePublished" content="2005-05-22">May 22, 2005
 </div>
 <div property="season"  typeof="TVSeason">
   <span property="name">Season 2</span> -
   <meta property="numberOfEpisodes" content="27"/>
   <meta property="datePublished" content="2006-05-14">May 14, 2006
   <div property="episode"  typeof="TVEpisode">
     <span property="name">Episode 1</span> -
     <meta property="episodeNumber" content="1"/>
   </div>
 </div>
</div>

JSON:

<script type="application/ld+json">
{
  "@context": "http://schema.org",
  "@type": "TVSeries",
  "actor": [
    {
      "@type": "Person",
      "name": "Justin Chambers"
    },
    {
      "@type": "Person",
      "name": "Jessica Capshaw"
    }
  ],
  "author": {
    "@type": "Person",
    "name": "Shonda Rimes"
  },
  "name": "Greys Anatomy",
  "season": [
    {
      "@type": "TVSeason",
      "datePublished": "2005-05-22",
      "name": "Season 1",
      "numberOfEpisodes": "14"
    },
    {
      "@type": "TVSeason",
      "datePublished": "2006-05-14",
      "episode": {
        "@type": "TVEpisode",
        "episodeNumber": "1",
        "name": "Episode 1"
      },
      "name": "Season 2",
      "numberOfEpisodes": "27"
    }
  ]
}
</script>

TYPES:  MusicAlbum

PRE-MARKUP:

<h1> King of Limbs </h1>
<img src="king-of-limbs.jpg" />
<h2> Radiohead </h2>
<h3>Sample Tracks</h3>
Bloom - 5:14<br>
Morning Mr Magpie - 4:40<br>

MICRODATA:

<div itemscope itemtype="http://schema.org/MusicAlbum">
  <h1 itemprop="name"> King of Limbs </h1>
  <meta content="/artist/radiohead/album/the-king-of-limbs" itemprop="url" />
  <img src="king-of-limbs.jpg" itemprop="image" />
  <meta content="8" itemprop="numTracks" />
  <meta content="Alt/Punk" itemprop="genre" />

  <h2 itemprop="byArtist" itemscope itemtype="http://schema.org/MusicGroup">
    <span itemprop="name">Radiohead</span>
  </h2>

  <h3>Sample Tracks</h3>
    <div itemprop="track" itemscope itemtype="http://schema.org/MusicRecording">
      <span itemprop="name">Bloom</span>
        <meta content="/artist/radiohead/album/the-king-of-limbs/track/bloom" itemprop="url" />
        <meta content="PT5M14S" itemprop="duration" />5:14
      </span>
    </div>
    <div itemprop="track" itemscope itemtype="http://schema.org/MusicRecording">
    <span itemprop="name">Morning Mr Magpie</span>
      <meta content="/artist/radiohead/album/the-king-of-limbs/track/morning-mr-magpie" itemprop="url" />
      <meta content="PT4M40S" itemprop="duration" />4:40
    </span>
  </div>
</div>

RDFA:

<div vocab="http://schema.org/" typeof="MusicAlbum">
  <h1 property="name"> King of Limbs </h1>
  <meta content="/artist/radiohead/album/the-king-of-limbs" property="url" />
  <img src="king-of-limbs.jpg" property="image" />
  <meta content="8" property="numTracks" />
  <meta content="Alt/Punk" property="genre" />

  <h2 property="byArtist"  typeof="MusicGroup">
    <span property="name">Radiohead</span>
  </h2>

  <h3>Sample Tracks</h3>
    <div property="track"  typeof="MusicRecording">
      <span property="name">Bloom</span>
        <meta content="/artist/radiohead/album/the-king-of-limbs/track/bloom" property="url" />
        <meta content="PT5M14S" property="duration" />5:14
      </span>
    </div>
    <div property="track"  typeof="MusicRecording">
    <span property="name">Morning Mr Magpie</span>
      <meta content="/artist/radiohead/album/the-king-of-limbs/track/morning-mr-magpie" property="url" />
      <meta content="PT4M40S" property="duration" />4:40
    </span>
  </div>
</div>

JSON:

<script type="application/ld+json">
{
  "@context": "http://schema.org",
  "@type": "MusicAlbum",
  "byArtist": {
    "@type": "MusicGroup",
    "name": "Radiohead"
  },
  "genre": "Alt/Punk",
  "image": "king-of-limbs.jpg",
  "name": "King of Limbs",
  "numTracks": "8",
  "track": [
    {
      "@type": "MusicRecording",
      "duration": "PT5M14S",
      "name": "Bloom",
      "url": "/artist/radiohead/album/the-king-of-limbs/track/bloom"
    },
    {
      "@type": "MusicRecording",
      "duration": "PT4M40S",
      "name": "Morning Mr Magpie",
      "url": "/artist/radiohead/album/the-king-of-limbs/track/morning-mr-magpie"
    }
  ],
  "url": "/artist/radiohead/album/the-king-of-limbs"
}
</script>

TYPES:  JobPosting

PRE-MARKUP:

<div>
  <h2>Software Engineer</h2>
    <p><strong>Location:</strong>
    Kirkland WA</p>
  <p><strong>Industry:</strong> Computer Software
  <br><strong>Occupational Category:</strong> 15-1132.00 Software Developers, Application
  <br><strong>Hours:</strong> Full-time, 40 hours per week
  <br><strong>Salary:</strong> USD 100000
  </p>
  <p>
    <strong>Description:</strong> ABC Company Inc.
    seeks a full-time mid-level software engineer to develop in-house tools.
  </p>
  <p><strong>Responsibilities:</strong></p>
  <ul>
    <li>Design and write specifications for tools for in-house costumers</li>
    <li>Build tools according to specifications</li>
  </ul>
  <p><strong>Educational requirements:</strong></p>
  <ul>
    <li>Bachelor's Degree in Computer Science, Information Systems or related fields of study.</li>
  </ul>
  <p><strong>Experience requirements:</strong></p>
  <ul>
   <li>Minumum 3 years experience as a software engineer</li>
  </ul>
  <p><strong>Desired Skills:</strong></p>
  <ul>
    <li>Web application development using Java/J2EE</li>
    <li>Web application development using Python or familiarity with dynamic programming languages</li>
  </ul>
  <p><strong>Qualifications:</strong></p>
  <ul>
    <li>Ability to work in a team environment with members of varying skill levels.</li>
    <li>Highly motivated.</li>
    <li>Learns quickly.</li>
  </ul>
  <p><strong>Benefits:</strong></p>
    <ul><li>ABC Corp provides top-tier employee compensation benefits and a relaxed, team-oriented work environment, including: Medical, Life, Dental</li>
    </ul>
      <p><strong>Incentives:</strong></p>
        <ul><li>Performance-based annual bonus plan, project-completion bonuses</li>
      </ul>
  <p>If interested in this position, please email us your resume, along with salary requirements and a cover letter to Jobs@abc.123.</p>
  <p>Date Posted: 2011-10-31</p>
</div>

MICRODATA:

<div itemscope itemtype="http://schema.org/JobPosting">
  <meta itemprop="specialCommitments" content="VeteranCommit" />
  <h2 itemprop="title">Software Engineer</h2>
  <span>
    <p><strong>Location:</strong> <span itemprop="jobLocation" itemscope itemtype="http://schema.org/Place"><span itemprop="address" itemscope itemtype="http://schema.org/PostalAddress">
    <span itemprop="addressLocality">Kirkland</span> <span itemprop="addressRegion">WA</span></span></span></p>
  </span>

  <p><strong>Industry:</strong> <span itemprop="industry">Computer Software</span>

  <br><strong>Occupational Category:</strong> <span itemprop="occupationalCategory">15-1132.00 Software Developers, Application</span>

  <br><strong>Hours:</strong> <span itemprop="employmentType">Full-time</span>, <span itemprop="workHours">40 hours per week</span>

  <br><strong>Salary:</strong> <span itemprop="salaryCurrency">USD</span> <span itemprop="baseSalary">100000</span>
  </p>

  <p itemprop="description">
    <strong>Description:</strong> <span itemprop="hiringOrganization" itemscope itemtype="http://schema.org/Organization"><span itemprop="name">ABC Company Inc.</span>
    seeks a full-time mid-level software engineer to develop in-house tools.</span>
  </p>

  <p><strong>Responsibilities:</strong></p>
  <ul itemprop="responsibilities">
    <li>Design and write specifications for tools for in-house costumers</li>
    <li>Build tools according to specifications</li>
  </ul>

  <p><strong>Educational requirements:</strong></p>
  <ul itemprop="educationRequirements">
    <li>Bachelor's Degree in Computer Science, Information Systems or related fields of study.</li>
  </ul>

  <p><strong>Experience requirements:</strong></p>
  <ul itemprop="experienceRequirements">
   <li>Minumum 3 years experience as a software engineer</li>
  </ul>

  <p><strong>Desired Skills:</strong></p>
  <ul itemprop="skills">
    <li>Web application development using Java/J2EE</li>
    <li>Web application development using Python or familiarity with dynamic programming languages</li>
  </ul>

  <p><strong>Qualifications:</strong></p>
  <ul itemprop="qualifications">
    <li>Ability to work in a team environment with members of varying skill levels.</li>
    <li>Highly motivated.</li>
    <li>Learns quickly.</li>
  </ul>

  <p><strong>Benefits:</strong></p>
    <ul><li>ABC Corp provides top-tier employee compensation benefits and a relaxed, team-oriented work environment, including:<span itemprop="benefits"> Medical, Life, Dental</span></li>
    </ul>

      <p><strong>Incentives:</strong></p>
        <ul><li><span itemprop="incentives">Performance-based annual bonus plan, project-completion bonuses</span></li>
      </ul>

  <p>If interested in this position, please email us your resume, along with salary requirements and a cover letter to Jobs@abc.123.</p>
  <p>Date Posted: <span itemprop="datePosted">2011-10-31</span></p>
</div>

RDFA:

<div vocab="http://schema.org/" typeof="JobPosting">
  <meta property="specialCommitments" content="VeteranCommit" />
  <h2 property="title">Software Engineer</h2>
  <span>
    <p><strong>Location:</strong> <span property="jobLocation"  typeof="Place"><span property="address"  typeof="PostalAddress">
    <span property="addressLocality">Kirkland</span> <span property="addressRegion">WA</span></span></span></p>
  </span>

  <p><strong>Industry:</strong> <span property="industry">Computer Software</span>

  <br><strong>Occupational Category:</strong> <span property="occupationalCategory">15-1132.00 Software Developers, Application</span>

  <br><strong>Hours:</strong> <span property="employmentType">Full-time</span>, <span property="workHours">40 hours per week</span>

  <br><strong>Salary:</strong> <span property="salaryCurrency">USD</span> <span property="baseSalary">100000</span>
  </p>

  <p property="description">
    <strong>Description:</strong> <span property="hiringOrganization"  typeof="Organization"><span property="name">ABC Company Inc.</span>
    seeks a full-time mid-level software engineer to develop in-house tools.</span>
  </p>

  <p><strong>Responsibilities:</strong></p>
  <ul property="responsibilities">
    <li>Design and write specifications for tools for in-house costumers</li>
    <li>Build tools according to specifications</li>
  </ul>

  <p><strong>Educational requirements:</strong></p>
  <ul property="educationRequirements">
    <li>Bachelor's Degree in Computer Science, Information Systems or related fields of study.</li>
  </ul>

  <p><strong>Experience requirements:</strong></p>
  <ul property="experienceRequirements">
   <li>Minumum 3 years experience as a software engineer</li>
  </ul>

  <p><strong>Desired Skills:</strong></p>
  <ul property="skills">
    <li>Web application development using Java/J2EE</li>
    <li>Web application development using Python or familiarity with dynamic programming languages</li>
  </ul>

  <p><strong>Qualifications:</strong></p>
  <ul property="qualifications">
    <li>Ability to work in a team environment with members of varying skill levels.</li>
    <li>Highly motivated.</li>
    <li>Learns quickly.</li>
  </ul>

  <p><strong>Benefits:</strong></p>
    <ul><li>ABC Corp provides top-tier employee compensation benefits and a relaxed, team-oriented work environment, including:<span property="benefits"> Medical, Life, Dental</span></li>
    </ul>

      <p><strong>Incentives:</strong></p>
        <ul><li><span property="incentives">Performance-based annual bonus plan, project-completion bonuses</span></li>
      </ul>

  <p>If interested in this position, please email us your resume, along with salary requirements and a cover letter to Jobs@abc.123.</p>
  <p>Date Posted: <span property="datePosted">2011-10-31</span></p>
</div>

JSON:

<script type="application/ld+json">
{
  "@context": "http://schema.org",
  "@type": "JobPosting",
  "baseSalary": "100000",
  "benefits": "Medical, Life, Dental",
  "datePosted": "2011-10-31",
  "description": "Description: ABC Company Inc. seeks a full-time mid-level software engineer to develop in-house tools.",
  "educationRequirements": "Bachelor's Degree in Computer Science, Information Systems or related fields of study.",
  "employmentType": "Full-time",
  "experienceRequirements": "Minumum 3 years experience as a software engineer",
  "incentives": "Performance-based annual bonus plan, project-completion bonuses",
  "industry": "Computer Software",
  "jobLocation": {
    "@type": "Place",
    "address": {
      "@type": "PostalAddress",
      "addressLocality": "Kirkland",
      "addressRegion": "WA"
    }
  },
  "occupationalCategory": "15-1132.00 Software Developers, Application",
  "qualifications": "Ability to work in a team environment with members of varying skill levels. Highly motivated. Learns quickly.",
  "responsibilities": "Design and write specifications for tools for in-house costumers Build tools according to specifications",
  "salaryCurrency": "USD",
  "skills": "Web application development using Java/J2EE Web application development using Python or familiarity with dynamic programming languages",
  "specialCommitments": "VeteranCommit",
  "title": "Software Engineer",
  "workHours": "40 hours per week"
}
</script>

TYPES:  MedicalGuideline,MedicalGuidelineRecommendation,MedicalGuidelineContraindication

PRE-MARKUP:

<h1>Guidelines</h1>
<ul>
  <li>Recommendation: NewvoDrug is indicated for initial treatment of cardiac
  failure for all adult patients. (Strong recommendation;
  Class I, based on multiple randomized clinical trials)</li>
  <li>Contraindication: cardiac failure should never be treated with
  appendectomy in adults. (Class III, standard of care)</li>
</ul>

MICRODATA:

<h1>Guidelines</h1>
<ul>
  <li>Recommendation:
  <span itemscope itemtype="http://schema.org/MedicalGuidelineRecommendation">
    <span itemprop="subject" itemscope itemtype="http://schema.org/Drug">
      <span itemprop="name">NewvoDrug</span>
    </span>
    is indicated for initial treatment of
    <span itemprop="subject" itemscope itemtype="http://schema.org/MedicalCondition">
      <span itemprop="name">cardiac failure</span>
    </span>
    for all adult patients.
    (<span itemprop="recommendationStrength">Strong recommendation</span>;
    <link itemprop="evidenceLevel" href="http://schema.org/EvidenceLevelA">
      Class I</link>,
    based on
    <span itemprop="evidenceOrigin">multiple randomized clinical trials</span>)
  </span>
  </li>
  <li>Contraindication:
  <span itemscope itemtype="http://schema.org/MedicalGuidelineContraindication">
    <span itemprop="subject" itemscope itemtype="http://schema.org/MedicalCondition">
      <span itemprop="name">cardiac failure</span></span> should never
    be treated with
    <span itemprop="subject" itemscope
     itemtype="http://schema.org/TherapeuticProcedure">
      <span itemprop="name">appendectomy</span></span> in adults.
    (Class III, <link itemprop="evidenceLevel" href="http://schema.org/EvidenceLevelC"/>
    <span itemprop="evidenceOrigin">standard of care</span></link>)
  </span></li>
</ul>

RDFA:

<h1>Guidelines</h1>
<ul>
  <li>Recommendation:
  <span  typeof="MedicalGuidelineRecommendation">
    <span property="subject"  typeof="Drug">
      <span property="name">NewvoDrug</span>
    </span>
    is indicated for initial treatment of
    <span property="subject"  typeof="MedicalCondition">
      <span property="name">cardiac failure</span>
    </span>
    for all adult patients.
    (<span property="recommendationStrength">Strong recommendation</span>;
    <link property="evidenceLevel" href="http://schema.org/EvidenceLevelA">
      Class I</link>,
    based on
    <span property="evidenceOrigin">multiple randomized clinical trials</span>)
  </span>
  </li>
  <li>Contraindication:
  <span  typeof="MedicalGuidelineContraindication">
    <span property="subject"  typeof="MedicalCondition">
      <span property="name">cardiac failure</span></span> should never
    be treated with
    <span property="subject"  typeof="TherapeuticProcedure">
      <span property="name">appendectomy</span></span> in adults.
    (Class III, <link property="evidenceLevel" href="http://schema.org/EvidenceLevelC"/>
    <span property="evidenceOrigin">standard of care</span></link>)
  </span></li>
</ul>

JSON:

<script type="application/ld+json">
{
  "@context": "http://schema.org",
  "@graph": [
    {
      "@type": "MedicalGuidelineRecommendation",
      "evidenceLevel": "http://schema.org/EvidenceLevelA",
      "evidenceOrigin": "multiple randomized clinical trials",
      "recommendationStrength": "Strong recommendation",
      "subject": [
        {
          "@type": "Drug",
          "name": "NewvoDrug"
        },
        {
          "@type": "MedicalCondition",
          "name": "cardiac failure"
        }
      ]
    },
    {
      "@type": "MedicalGuidelineContraindication",
      "evidenceLevel": "http://schema.org/EvidenceLevelC",
      "evidenceOrigin": "standard of care",
      "subject": [
        {
          "@type": "MedicalCondition",
          "name": "cardiac failure"
        },
        {
          "@type": "TherapeuticProcedure",
          "name": "appendectomy"
        }
      ]
    }
  ]
}
</script>

TYPES:  MedicalScholarlyArticle,MedicalGuideline,MedicalGuidelineRecommendation

PRE-MARKUP:

<h1>New guidelines for metformin and diabetes mellitus</h1>
<p>Dr. John Smith
<br>Medical University
<br>2012-03-24</p>
<p><b>Abstract:</b>
We review clinical evidence related to the use of metformin for
treatment of type-2 diabetes mellitus and provide new clinical guideline
recommendations.</p>
<p><b>MeSH subject headings:</b> Metformin; Diabetes Mellitus, Type 2</p>
...
<h3>Guidelines</h3>
Recommendation: we recommend monotherapy with metformin as an initial
pharmacologic therapy to treat most patients with type 2 diabetes
(Grade: strong recommendation; high-quality evidence).

MICRODATA:

<div itemscope itemtype="http://schema.org/MedicalScholarlyArticle">
  <link itemprop="audience" href="http://schema.org/Clinician"/>
  <meta itemprop="publicationType" content="Meta-Analysis"/>
  <h1><span itemprop="name">New guidelines for metformin and
      diabetes mellitus</span></h1>
  <p>
  <span itemprop="author" itemscope itemtype="http://schema.org/Person">
    <span itemprop="name">Dr. John Smith</span>
    <br><span itemprop="affiliation">Medical University</span>
  </span>
  <br><span itemprop="datePublished">2012-03-24</span>
  <p><b>Abstract:</b>
  We review clinical evidence related to the use of metformin for
  treatment of type-2 diabetes mellitus and provide new clinical guideline
  recommendations.</p>
  <p><b>MeSH subject headings:</b>
  <span itemprop="about" itemscope itemtype="http://schema.org/Drug">
    <span itemprop="name">Metformin</span>
    <span itemprop="code" itemscope
          itemtype="http://schema.org/MedicalCode"
          itemid="http://www.ncbi.nlm.nih.gov/mesh/D02.078.370.141.450">
      <!-- Note: use of itemid is not mandatory, but recommended when an
           external enumeration is available -->
      <meta itemprop="code" content="D02.078.370.141.450"/>
      <meta itemprop="codingSystem" content="MeSH"/>
    </span>
  </span>;
  <span itemprop="about" itemscope itemtype="http://schema.org/MedicalCondition">
    <span itemprop="name">Diabetes Mellitus, Type 2</span></p>
    <span itemprop="code" itemscope
          itemtype="http://schema.org/MedicalCode"
          itemid="http://www.ncbi.nlm.nih.gov/mesh/C18.452.394.750.149">
      <!-- Note: use of itemid is not mandatory, but recommended when an
           external enumeration is available -->
      <meta itemprop="code" content="C18.452.394.750.149"/>
      <meta itemprop="codingSystem" content="MeSH"/>
    </span>
  </span>
  ...
  <h3>Guidelines</h3>
  <span itemscope itemtype="http://schema.org/MedicalGuidelineRecommendation">
    Recommendation: we recommend monotherapy with
    <span itemprop="subject">metformin</span> as an initial pharmacologic therapy
    to treat most patients with <span itemprop="subject">type 2 diabetes</span>
    (Grade: <span itemprop="recommendationStrength">strong recommendation</span>;
    <link itemprop="evidenceLevel" href="http://schema.org/EvidenceLevelA">high-quality
      evidence</link>).
  </span>
</div>

RDFA:

<div vocab="http://schema.org/" typeof="MedicalScholarlyArticle">
  <link property="audience" href="http://schema.org/Clinician"/>
  <meta property="publicationType" content="Meta-Analysis"/>
  <h1><span property="name">New guidelines for metformin and
      diabetes mellitus</span></h1>
  <p>
  <span property="author"  typeof="Person">
    <span property="name">Dr. John Smith</span>
    <br><span property="affiliation">Medical University</span>
  </span>
  <br><span property="datePublished">2012-03-24</span>
  <p><b>Abstract:</b>
  We review clinical evidence related to the use of metformin for
  treatment of type-2 diabetes mellitus and provide new clinical guideline
  recommendations.</p>
  <p><b>MeSH subject headings:</b>
  <span property="about"  typeof="Drug">
    <span property="name">Metformin</span>
    <span property="code"  typeof="MedicalCode"
          resource="http://www.ncbi.nlm.nih.gov/mesh/D02.078.370.141.450">
      <!-- Note: use of itemid is not mandatory, but recommended when an
           external enumeration is available -->
      <meta property="code" content="D02.078.370.141.450"/>
      <meta property="codingSystem" content="MeSH"/>
    </span>
  </span>;
  <span property="about"  typeof="MedicalCondition">
    <span property="name">Diabetes Mellitus, Type 2</span></p>
    <span property="code"  typeof="MedicalCode"
          resource="http://www.ncbi.nlm.nih.gov/mesh/C18.452.394.750.149">
      <!-- Note: use of itemid is not mandatory, but recommended when an
           external enumeration is available -->
      <meta property="code" content="C18.452.394.750.149"/>
      <meta property="codingSystem" content="MeSH"/>
    </span>
  </span>
  ...
  <h3>Guidelines</h3>
  <span  typeof="MedicalGuidelineRecommendation">
    Recommendation: we recommend monotherapy with
    <span property="subject">metformin</span> as an initial pharmacologic therapy
    to treat most patients with <span property="subject">type 2 diabetes</span>
    (Grade: <span property="recommendationStrength">strong recommendation</span>;
    <link property="evidenceLevel" href="http://schema.org/EvidenceLevelA">high-quality
      evidence</link>).
  </span>
</div>

JSON:

<script type="application/ld+json">
{
  "@context": "http://schema.org",
  "@type": "MedicalScholarlyArticle",
  "about": [
    {
      "@type": "Drug",
      "code": {
        "@id": "http://www.ncbi.nlm.nih.gov/mesh/D02.078.370.141.450",
        "@type": "MedicalCode",
        "code": "D02.078.370.141.450",
        "codingSystem": "MeSH"
      },
      "name": "Metformin"
    },
    {
      "@type": "MedicalCondition",
      "name": "Diabetes Mellitus, Type 2"
    }
  ],
  "audience": "http://schema.org/Clinician",
  "author": {
    "@type": "Person",
    "affiliation": "Medical University",
    "name": "Dr. John Smith"
  },
  "code": {
    "@id": "http://www.ncbi.nlm.nih.gov/mesh/C18.452.394.750.149",
    "@type": "MedicalCode",
    "code": "C18.452.394.750.149",
    "codingSystem": "MeSH"
  },
  "datePublished": "2012-03-24",
  "evidenceLevel": "http://schema.org/EvidenceLevelA",
  "name": "New guidelines for metformin and diabetes mellitus",
  "publicationType": "Meta-Analysis",
  "recommendationStrength": "strong recommendation",
  "subject": [
    "metformin",
    "type 2 diabetes"
  ]
}
</script>

TYPES:  MedicalWebPage,DrugClass

PRE-MARKUP:

<h1>About High Blood Pressure (hypertension)</h1>

<h2>Diagnosis</h2>
High blood pressure is diagnosed by measuring ...
...
<h2>Treatment</h2>
There are many common treatments for high blood pressure,
including beta-blocker drugs such as propanaolol (Innopran)
and atenonlol (Tenormin) ...

MICRODATA:

<body itemscope itemtype="http://schema.org/MedicalWebPage">
  <link itemprop="audience" href="http://schema.org/Patient" />
  <link itemprop="specialty" href="http://schema.org/Cardiovascular" />
  <meta itemprop="lastReviewed" content="2011-09-14"/>
  <h1>About
    <span itemprop="about" itemscope itemtype="http://schema.org/MedicalCondition">
      <span itemprop="name">High Blood Pressure</span>
      (<span itemprop="name">hypertension</span>)</span>
  </h1>
  ...
  <h2><span itemprop="aspect">Diagnosis</span></h2>
  High blood pressure is diagnosed by measuring ...
  ...
  <h2><span itemprop="aspect">Treatment</span></h2>
  There are many common treatments for high blood pressure,
  including
  <span itemscope itemtype="http://schema.org/DrugClass">
    <span itemprop="name">beta-blocker</span> drugs such as
    <span itemprop="drug" itemscope itemtype="http://schema.org/Drug">
      <span itemprop="nonProprietaryName">propanaolol</span>
      (<span itemprop="otherName">Innopran</span>)
    </span>
  and
    <span itemprop="drug" itemscope itemtype="http://schema.org/Drug">
      <span itemprop="nonProprietaryName">atenolol</span>
      (<span itemprop="otherName">Tenormin</span>)
    </span> ...
  ...
</body>

RDFA:

<body vocab="http://schema.org/" typeof="MedicalWebPage">
  <link property="audience" href="http://schema.org/Patient" />
  <link property="specialty" href="http://schema.org/Cardiovascular" />
  <meta property="lastReviewed" content="2011-09-14"/>
  <h1>About
    <span property="about"  typeof="MedicalCondition">
      <span property="name">High Blood Pressure</span>
      (<span property="name">hypertension</span>)</span>
  </h1>
  ...
  <h2><span property="aspect">Diagnosis</span></h2>
  High blood pressure is diagnosed by measuring ...
  ...
  <h2><span property="aspect">Treatment</span></h2>
  There are many common treatments for high blood pressure,
  including
  <span  typeof="DrugClass">
    <span property="name">beta-blocker</span> drugs such as
    <span property="drug"  typeof="Drug">
      <span property="nonProprietaryName">propanaolol</span>
      (<span property="otherName">Innopran</span>)
    </span>
  and
    <span property="drug"  typeof="Drug">
      <span property="nonProprietaryName">atenolol</span>
      (<span property="otherName">Tenormin</span>)
    </span> ...
  ...
</body>

JSON:

<script type="application/ld+json">
{
  "@context": "http://schema.org",
  "@type": "MedicalWebPage",
  "about": {
    "@type": "MedicalCondition",
    "name": [
      "High Blood Pressure",
      "hypertension"
    ]
  },
  "aspect": [
    "Diagnosis",
    "Treatment"
  ],
  "audience": "http://schema.org/Patient",
  "drug": [
    {
      "@type": "Drug",
      "nonProprietaryName": "propanaolol",
      "otherName": "Innopran"
    },
    {
      "@type": "Drug",
      "nonProprietaryName": "atenolol",
      "otherName": "Tenormin"
    }
  ],
  "lastReviewed": "2011-09-14",
  "name": "beta-blocker",
  "specialty": "http://schema.org/Cardiovascular"
}
</script>

TYPES:  MedicalCondition,MedicalCause,MedicalRiskFactor,DDxElement,MedicalSymptom,MedicalSignOrSymptom

PRE-MARKUP:

<h1>Stable angina (angina pectoris)</h1>
Stable angina is a medical condition that affects the heart. The
most common causes are atherosclerosis and spasms of the
epicardial artery. Typical symptoms include:
<ul>
  <li>chest discomfort</li>
  <li>feeling of tightness, heaviness, or pain in the chest</li>
</ul>
Both stable angina and a heart attack result in chest pain, but
a heart attack will have chest pain lasting at least
10 minutes at rest, repeated episodes of chest pain at rest
lasting 5 or more minutes, or an accelerating pattern of chest
discomfort (episodes that are more frequent, severe,
longer in duration, and precipitated by minimal exertion).
<br>
Risk factors for stable angina include:
<ul>
  <li>Age</li>
  <li>Gender</li>
  <li>Systolic blood pressure</li>
  <li>Smoking</li>
  <li>Total cholesterol and/or cholesterol:HDL ratio</li>
  <li>Coronary artery disease</li>
</ul>
The initial treatment for stable angina is usually drug therapy
with aspirin, beta blockers, ACE inhibitors, and/or nitroglycerine.
Future episodes of stable angina can sometimes be prevented by
stopping smoking, weight management, and increased physical activity.

MICRODATA:

<div itemscope itemtype="http://schema.org/MedicalCondition">
  <h1><span itemprop="name">Stable angina</span>
    (<span itemprop="alternateName">angina pectoris</span>)</h1>
  <span itemprop="code" itemscope itemtype="http://schema.org/MedicalCode">
    <meta itemprop="code" content="413"/>
    <meta itemprop="codingSystem" content="ICD-9"/>
  </span>
  Stable angina is a medical condition that affects the
  <span itemprop="associatedAnatomy" itemscope itemtype="http://schema.org/AnatomicalStructure">
    <span itemprop="name">heart</span>
  </span>.
  The most common causes are
  <span itemprop="cause" itemscope itemtype="http://schema.org/MedicalCause">
    <span itemprop="name">atherosclerosis</span>
  </span>
  and
  <span itemprop="cause" itemscope itemtype="http://schema.org/MedicalCause">
    <span itemprop="name">spasms of the epicardial artery</span>
  </span>.
  Typical symptoms include:
  <ul>
    <li><span itemprop="signOrSymptom" itemscope itemtype="http://schema.org/MedicalSymptom">
          <span itemprop="name">chest discomfort</span>
        </span>
    </li>
    <li><span itemprop="signOrSymptom" itemscope itemtype="http://schema.org/MedicalSymptom">
          <span itemprop="name">feeling of tightness, heaviness,
            or pain in the chest</span>
        </span>
    </li>
  </ul>
  Both stable angina and a
  <span itemprop="differentialDiagnosis" itemscope itemtype="http://schema.org/DDxElement">
    <span itemprop="diagnosis" itemscope itemtype="http://schema.org/MedicalCondition">
      <span itemprop="name">heart attack</span>
    </span>
    result in chest pain, but a heart attack will have
    <span itemprop="distinguishingSign" itemscope itemtype="http://schema.org/MedicalSymptom">
      <span itemprop="name">chest pain lasting at least 10 minutes at rest</span>
    </span>,
    <span itemprop="distinguishingSign" itemscope itemtype="http://schema.org/MedicalSymptom">
      <span itemprop="name">repeated episodes of chest pain at rest
        lasting 5 or more minutes
      </span>
    </span>, or
    <span itemprop="distinguishingSign" itemscope itemtype="http://schema.org/MedicalSymptom">
      <span itemprop="name">an accelerating pattern of
        chest discomfort (episodes that are more frequent, severe,
        longer in duration, and precipitated by minimal exertion)
      </span>
    </span>
  </span>.
  <br>
  Risk factors for stable angina include:
  <ul>
    <li><span itemprop="riskFactor" itemscope itemtype="http://schema.org/MedicalRiskFactor">
          <span itemprop="name">Age</span>
        </span></li>
    <li><span itemprop="riskFactor" itemscope itemtype="http://schema.org/MedicalRiskFactor">
          <span itemprop="name">Gender</span>
        </span></li>
    <li><span itemprop="riskFactor" itemscope itemtype="http://schema.org/MedicalRiskFactor">
          <span itemprop="name">Systolic blood pressure</span>
        </span></li>
    <li><span itemprop="riskFactor" itemscope itemtype="http://schema.org/MedicalRiskFactor">
          <span itemprop="name">Smoking</span>
        </span></li>
    <li><span itemprop="riskFactor" itemscope itemtype="http://schema.org/MedicalRiskFactor">
          <span itemprop="name">Total cholesterol and/or cholesterol:HDL ratio</span>
        </span></li>
    <li><span itemprop="riskFactor" itemscope itemtype="http://schema.org/MedicalRiskFactor">
          <span itemprop="name">Coronary artery disease</span>
        </span></li>
  </ul>
  The initial treatment for stable angina is usually drug therapy
  with
  <span itemprop="possibleTreatment" itemscope itemtype="http://schema.org/Drug">
    <span itemprop="name">aspirin</span>
  </span>,
  <span itemprop="possibleTreatment" itemscope itemtype="http://schema.org/DrugClass">
    <span itemprop="name">beta blockers</span>
  </span>,
  <span itemprop="possibleTreatment" itemscope itemtype="http://schema.org/DrugClass">
    <span itemprop="name">ACE inhibitors</span>
  </span>, and/or
  <span itemprop="possibleTreatment" itemscope itemtype="http://schema.org/Drug">
    <span itemprop="name">nitroglycerine</span>
  </span>,
  Future episodes of stable angina can sometimes be prevented by
  <span itemprop="secondaryPrevention" itemscope itemtype="http://schema.org/LifestyleModification">
    <span itemprop="name">stopping smoking</span>
  </span>,
  <span itemprop="secondaryPrevention" itemscope itemtype="http://schema.org/LifestyleModification">
    <span itemprop="name">weight management</span>
  </span>, and
  <span itemprop="secondaryPrevention" itemscope itemtype="http://schema.org/LifestyleModification">
    <span itemprop="name">increased physical activity</span>
  </span>.
</div>

RDFA:

<div vocab="http://schema.org/" typeof="MedicalCondition">
  <h1><span property="name">Stable angina</span>
    (<span property="alternateName">angina pectoris</span>)</h1>
  <span property="code"  typeof="MedicalCode">
    <meta property="code" content="413"/>
    <meta property="codingSystem" content="ICD-9"/>
  </span>
  Stable angina is a medical condition that affects the
  <span property="associatedAnatomy"  typeof="AnatomicalStructure">
    <span property="name">heart</span>
  </span>.
  The most common causes are
  <span property="cause"  typeof="MedicalCause">
    <span property="name">atherosclerosis</span>
  </span>
  and
  <span property="cause"  typeof="MedicalCause">
    <span property="name">spasms of the epicardial artery</span>
  </span>.
  Typical symptoms include:
  <ul>
    <li><span property="signOrSymptom"  typeof="MedicalSymptom">
          <span property="name">chest discomfort</span>
        </span>
    </li>
    <li><span property="signOrSymptom"  typeof="MedicalSymptom">
          <span property="name">feeling of tightness, heaviness,
            or pain in the chest</span>
        </span>
    </li>
  </ul>
  Both stable angina and a
  <span property="differentialDiagnosis"  typeof="DDxElement">
    <span property="diagnosis"  typeof="MedicalCondition">
      <span property="name">heart attack</span>
    </span>
    result in chest pain, but a heart attack will have
    <span property="distinguishingSign"  typeof="MedicalSymptom">
      <span property="name">chest pain lasting at least 10 minutes at rest</span>
    </span>,
    <span property="distinguishingSign"  typeof="MedicalSymptom">
      <span property="name">repeated episodes of chest pain at rest
        lasting 5 or more minutes
      </span>
    </span>, or
    <span property="distinguishingSign"  typeof="MedicalSymptom">
      <span property="name">an accelerating pattern of
        chest discomfort (episodes that are more frequent, severe,
        longer in duration, and precipitated by minimal exertion)
      </span>
    </span>
  </span>.
  <br>
  Risk factors for stable angina include:
  <ul>
    <li><span property="riskFactor"  typeof="MedicalRiskFactor">
          <span property="name">Age</span>
        </span></li>
    <li><span property="riskFactor"  typeof="MedicalRiskFactor">
          <span property="name">Gender</span>
        </span></li>
    <li><span property="riskFactor"  typeof="MedicalRiskFactor">
          <span property="name">Systolic blood pressure</span>
        </span></li>
    <li><span property="riskFactor"  typeof="MedicalRiskFactor">
          <span property="name">Smoking</span>
        </span></li>
    <li><span property="riskFactor"  typeof="MedicalRiskFactor">
          <span property="name">Total cholesterol and/or cholesterol:HDL ratio</span>
        </span></li>
    <li><span property="riskFactor"  typeof="MedicalRiskFactor">
          <span property="name">Coronary artery disease</span>
        </span></li>
  </ul>
  The initial treatment for stable angina is usually drug therapy
  with
  <span property="possibleTreatment"  typeof="Drug">
    <span property="name">aspirin</span>
  </span>,
  <span property="possibleTreatment"  typeof="DrugClass">
    <span property="name">beta blockers</span>
  </span>,
  <span property="possibleTreatment"  typeof="DrugClass">
    <span property="name">ACE inhibitors</span>
  </span>, and/or
  <span property="possibleTreatment"  typeof="Drug">
    <span property="name">nitroglycerine</span>
  </span>,
  Future episodes of stable angina can sometimes be prevented by
  <span property="secondaryPrevention"  typeof="LifestyleModification">
    <span property="name">stopping smoking</span>
  </span>,
  <span property="secondaryPrevention"  typeof="LifestyleModification">
    <span property="name">weight management</span>
  </span>, and
  <span property="secondaryPrevention"  typeof="LifestyleModification">
    <span property="name">increased physical activity</span>
  </span>.
</div>

JSON:

<script type="application/ld+json">
{
  "@context": "http://schema.org",
  "@type": "MedicalCondition",
  "alternateName": "angina pectoris",
  "associatedAnatomy": {
    "@type": "AnatomicalStructure",
    "name": "heart"
  },
  "cause": [
    {
      "@type": "MedicalCause",
      "name": "atherosclerosis"
    },
    {
      "@type": "MedicalCause",
      "name": "spasms of the epicardial artery"
    }
  ],
  "code": {
    "@type": "MedicalCode",
    "code": "413",
    "codingSystem": "ICD-9"
  },
  "differentialDiagnosis": {
    "@type": "DDxElement",
    "diagnosis": {
      "@type": "MedicalCondition",
      "name": "heart attack"
    },
    "distinguishingSign": [
      {
        "@type": "MedicalSymptom",
        "name": "chest pain lasting at least 10 minutes at rest"
      },
      {
        "@type": "MedicalSymptom",
        "name": "repeated episodes of chest pain at rest lasting 5 or more minutes"
      },
      {
        "@type": "MedicalSymptom",
        "name": "an accelerating pattern of chest discomfort (episodes that are more frequent, severe, longer in duration, and precipitated by minimal exertion)"
      }
    ]
  },
  "name": "Stable angina",
  "possibleTreatment": [
    {
      "@type": "Drug",
      "name": "aspirin"
    },
    {
      "@type": "DrugClass",
      "name": "beta blockers"
    },
    {
      "@type": "DrugClass",
      "name": "ACE inhibitors"
    },
    {
      "@type": "Drug",
      "name": "nitroglycerine"
    }
  ],
  "riskFactor": [
    {
      "@type": "MedicalRiskFactor",
      "name": "Age"
    },
    {
      "@type": "MedicalRiskFactor",
      "name": "Gender"
    },
    {
      "@type": "MedicalRiskFactor",
      "name": "Systolic blood pressure"
    },
    {
      "@type": "MedicalRiskFactor",
      "name": "Smoking"
    },
    {
      "@type": "MedicalRiskFactor",
      "name": "Total cholesterol and/or cholesterol:HDL ratio"
    },
    {
      "@type": "MedicalRiskFactor",
      "name": "Coronary artery disease"
    }
  ],
  "secondaryPrevention": [
    {
      "@type": "LifestyleModification",
      "name": "stopping smoking"
    },
    {
      "@type": "LifestyleModification",
      "name": "weight management"
    },
    {
      "@type": "LifestyleModification",
      "name": "increased physical activity"
    }
  ],
  "signOrSymptom": [
    {
      "@type": "MedicalSymptom",
      "name": "chest discomfort"
    },
    {
      "@type": "MedicalSymptom",
      "name": "feeling of tightness, heaviness, or pain in the chest"
    }
  ]
}
</script>

TYPES:  Drug,TreatmentIndication,MedicalContraindication

PRE-MARKUP:

<h1>Drug Info: PainAwayMax</h1>
PainAwayMax is a brand of ibuprofen manufactured by FooCorp. It is an
analgesic in the class of nonsteroidal anti-inflammatory (NSAID) drugs.
It is used to temporarily relieve minor aches and pains due
to:
<ul>
  <li>headache</li>
  <li>toothache</li>
  <li>backache</li>
  <li>menstrual cramps</li>
  <li>the common cold</li>
  <li>muscular aches</li>
  <li>minor pain of arthritis</li>
</ul>
and to temporarily reduce fever.
<br>
It is available in the US as a non-prescription drug in the form of
tablets and capsules.
<br>
Common side effects include diarrhea, constipation, bloating,
dizziniess, or nervousness. Call a doctor immediately if you
experience any of the following rare but serious side effects:
vomiting blood, bloody stools, or stomach pain that does not get better.
<br>
Do not use PainAwayMax if you have ever had an allergic reaction to any
other pain reliever/fever reducer, or right before or after heart surgery.
<br>
<b>Warning:</b> NSAIDs may cause severe stomach bleeding.

MICRODATA:

<div itemscope itemtype="http://schema.org/Drug">
  <h1>Drug Info: <span itemprop="name">PainAwayMax</span></h1>
  PainAwayMax is a brand of
  <span itemprop="alternateName">ibuprofen</span> manufactured by
  <span itemprop="manufacturer" itemscope itemtype="http://schema.org/Organization">
    <span itemprop="name">FooCorp</span>
  </span>.
  It is an
  <span itemprop="drugClass" itemscope itemtype="http://schema.org/DrugClass">
   <span itemprop="name">analgesic</span>
  </span> in the class of
  <span itemprop="drugClass" itemscope itemtype="http://schema.org/DrugClass">
    <span itemprop="name">nonsteroidal anti-inflammatory</span>
    (<span itemprop="alternateName">NSAID</span>)
  </span>
  drugs.
  It is used to temporarily relieve minor aches and pains due to:
  <ul>
    <li><span itemprop="indication" itemscope itemtype="http://schema.org/TreatmentIndication">
          <span itemprop="name">headache</span>
        </span></li>
    <li><span itemprop="indication" itemscope itemtype="http://schema.org/TreatmentIndication">
          <span itemprop="name">toothache</span>
        </span></li>
    <li><span itemprop="indication" itemscope itemtype="http://schema.org/TreatmentIndication">
          <span itemprop="name">backache</span>
        </span></li>
    <li><span itemprop="indication" itemscope itemtype="http://schema.org/TreatmentIndication">
          <span itemprop="name">menstrual cramps</span>
        </span></li>
    <li><span itemprop="indication" itemscope itemtype="http://schema.org/TreatmentIndication">
          the <span itemprop="name">common cold</span>
        </span></li>
    <li><span itemprop="indication" itemscope itemtype="http://schema.org/TreatmentIndication">
          <span itemprop="name">muscular aches</span>
        </span></li>
    <li><span itemprop="indication" itemscope itemtype="http://schema.org/TreatmentIndication">
          <span itemprop="name">minor pain of arthritis</span>
        </span></li>
  </ul>
  and to temporarily reduce
  <span itemprop="indication" itemscope itemtype="http://schema.org/TreatmentIndication">
    <span itemprop="name">fever</span>
  </span>.
  <br>It is available in the
  <span itemprop="legalStatus" itemscope itemtype="http://schema.org/DrugLegalStatus">
    <span itemprop="applicableLocation">US</span> as a
    <span itemprop="name">non-prescription drug</span>
  </span>
  <link itemprop="prescriptionStatus" href="http://schema.org/OTC" />
  in the form of <span itemprop="dosageForm">tablets</span> and
  <span itemprop="dosageForm">capsules</span>.
  <br>
  Common side effects include
  <span itemprop="adverseOutcome" itemscope itemtype="http://schema.org/MedicalSymptom">
    <span itemprop="name">diarrhea</span>
  </span>,
  <span itemprop="adverseOutcome" itemscope itemtype="http://schema.org/MedicalSymptom">
    <span itemprop="name">constipation</span>
  </span>,
  <span itemprop="adverseOutcome" itemscope itemtype="http://schema.org/MedicalSymptom">
    <span itemprop="name">bloating</span>
  </span>,
  <span itemprop="adverseOutcome" itemscope itemtype="http://schema.org/MedicalSymptom">
    <span itemprop="name">dizziness</span>
  </span>, or
  <span itemprop="adverseOutcome" itemscope itemtype="http://schema.org/MedicalSymptom">
    <span itemprop="name">nervousness</span>
  </span>.
  Call a doctor immediately if you experience any of the following
  rare but serious side effects:
  <span itemprop="seriousAdverseOutcome" itemscope itemtype="http://schema.org/MedicalSymptom">
    <span itemprop="name">vomiting blood</span>
  </span>,
  <span itemprop="seriousAdverseOutcome" itemscope itemtype="http://schema.org/MedicalSymptom">
    <span itemprop="name">bloody stools</span>
  </span>, or
  <span itemprop="seriousAdverseOutcome" itemscope itemtype="http://schema.org/MedicalSymptom">
    <span itemprop="name">stomach pain that does not get better</span>
  </span>.
  <br>Do not use PainAwayMax if you have ever had an
  <span itemprop="contraindication" itemscope itemtype="http://schema.org/MedicalContraindication">
    <meta itemprop="name" content="allergic reaction to any pain reliever"/>
    allergic reaction to any other pain reliever/fever reducer
  </span>, or right before or after
  <span itemprop="contraindication" itemscope itemtype="http://schema.org/MedicalContraindication">
    <span itemprop="name">heart surgery</span>
  </span>.
  <br>
  <b>Warning:</b>
  <span itemprop="warning">NSAIDs may cause severe stomach bleeding</span>.
</div>

RDFA:

<div vocab="http://schema.org/" typeof="Drug">
  <h1>Drug Info: <span property="name">PainAwayMax</span></h1>
  PainAwayMax is a brand of
  <span property="alternateName">ibuprofen</span> manufactured by
  <span property="manufacturer"  typeof="Organization">
    <span property="name">FooCorp</span>
  </span>.
  It is an
  <span property="drugClass"  typeof="DrugClass">
   <span property="name">analgesic</span>
  </span> in the class of
  <span property="drugClass"  typeof="DrugClass">
    <span property="name">nonsteroidal anti-inflammatory</span>
    (<span property="alternateName">NSAID</span>)
  </span>
  drugs.
  It is used to temporarily relieve minor aches and pains due to:
  <ul>
    <li><span property="indication"  typeof="TreatmentIndication">
          <span property="name">headache</span>
        </span></li>
    <li><span property="indication"  typeof="TreatmentIndication">
          <span property="name">toothache</span>
        </span></li>
    <li><span property="indication"  typeof="TreatmentIndication">
          <span property="name">backache</span>
        </span></li>
    <li><span property="indication"  typeof="TreatmentIndication">
          <span property="name">menstrual cramps</span>
        </span></li>
    <li><span property="indication"  typeof="TreatmentIndication">
          the <span property="name">common cold</span>
        </span></li>
    <li><span property="indication"  typeof="TreatmentIndication">
          <span property="name">muscular aches</span>
        </span></li>
    <li><span property="indication"  typeof="TreatmentIndication">
          <span property="name">minor pain of arthritis</span>
        </span></li>
  </ul>
  and to temporarily reduce
  <span property="indication"  typeof="TreatmentIndication">
    <span property="name">fever</span>
  </span>.
  <br>It is available in the
  <span property="legalStatus"  typeof="DrugLegalStatus">
    <span property="applicableLocation">US</span> as a
    <span property="name">non-prescription drug</span>
  </span>
  <link property="prescriptionStatus" href="http://schema.org/OTC" />
  in the form of <span property="dosageForm">tablets</span> and
  <span property="dosageForm">capsules</span>.
  <br>
  Common side effects include
  <span property="adverseOutcome"  typeof="MedicalSymptom">
    <span property="name">diarrhea</span>
  </span>,
  <span property="adverseOutcome"  typeof="MedicalSymptom">
    <span property="name">constipation</span>
  </span>,
  <span property="adverseOutcome"  typeof="MedicalSymptom">
    <span property="name">bloating</span>
  </span>,
  <span property="adverseOutcome"  typeof="MedicalSymptom">
    <span property="name">dizziness</span>
  </span>, or
  <span property="adverseOutcome"  typeof="MedicalSymptom">
    <span property="name">nervousness</span>
  </span>.
  Call a doctor immediately if you experience any of the following
  rare but serious side effects:
  <span property="seriousAdverseOutcome"  typeof="MedicalSymptom">
    <span property="name">vomiting blood</span>
  </span>,
  <span property="seriousAdverseOutcome"  typeof="MedicalSymptom">
    <span property="name">bloody stools</span>
  </span>, or
  <span property="seriousAdverseOutcome"  typeof="MedicalSymptom">
    <span property="name">stomach pain that does not get better</span>
  </span>.
  <br>Do not use PainAwayMax if you have ever had an
  <span property="contraindication"  typeof="MedicalContraindication">
    <meta property="name" content="allergic reaction to any pain reliever"/>
    allergic reaction to any other pain reliever/fever reducer
  </span>, or right before or after
  <span property="contraindication"  typeof="MedicalContraindication">
    <span property="name">heart surgery</span>
  </span>.
  <br>
  <b>Warning:</b>
  <span property="warning">NSAIDs may cause severe stomach bleeding</span>.
</div>

JSON:

<script type="application/ld+json">
{
  "@context": "http://schema.org",
  "@type": "Drug",
  "adverseOutcome": [
    {
      "@type": "MedicalSymptom",
      "name": "diarrhea"
    },
    {
      "@type": "MedicalSymptom",
      "name": "constipation"
    },
    {
      "@type": "MedicalSymptom",
      "name": "bloating"
    },
    {
      "@type": "MedicalSymptom",
      "name": "dizziness"
    },
    {
      "@type": "MedicalSymptom",
      "name": "nervousness"
    }
  ],
  "alternateName": "ibuprofen",
  "contraindication": [
    {
      "@type": "MedicalContraindication",
      "name": "allergic reaction to any pain reliever"
    },
    {
      "@type": "MedicalContraindication",
      "name": "heart surgery"
    }
  ],
  "dosageForm": [
    "tablets",
    "capsules"
  ],
  "drugClass": [
    {
      "@type": "DrugClass",
      "name": "analgesic"
    },
    {
      "@type": "DrugClass",
      "alternateName": "NSAID",
      "name": "nonsteroidal anti-inflammatory"
    }
  ],
  "indication": [
    {
      "@type": "TreatmentIndication",
      "name": "headache"
    },
    {
      "@type": "TreatmentIndication",
      "name": "toothache"
    },
    {
      "@type": "TreatmentIndication",
      "name": "backache"
    },
    {
      "@type": "TreatmentIndication",
      "name": "menstrual cramps"
    },
    {
      "@type": "TreatmentIndication",
      "name": "common cold"
    },
    {
      "@type": "TreatmentIndication",
      "name": "muscular aches"
    },
    {
      "@type": "TreatmentIndication",
      "name": "minor pain of arthritis"
    },
    {
      "@type": "TreatmentIndication",
      "name": "fever"
    }
  ],
  "legalStatus": {
    "@type": "DrugLegalStatus",
    "applicableLocation": "US",
    "name": "non-prescription drug"
  },
  "manufacturer": {
    "@type": "Organization",
    "name": "FooCorp"
  },
  "name": "PainAwayMax",
  "prescriptionStatus": "http://schema.org/OTC",
  "seriousAdverseOutcome": [
    {
      "@type": "MedicalSymptom",
      "name": "vomiting blood"
    },
    {
      "@type": "MedicalSymptom",
      "name": "bloody stools"
    },
    {
      "@type": "MedicalSymptom",
      "name": "stomach pain that does not get better"
    }
  ],
  "warning": "NSAIDs may cause severe stomach bleeding"
}
</script>

TYPES:  IndividualProduct

PRE-MARKUP:

<div>
ACME Racing Bike in black (2008). ACME Racing Bike, bought 8/2008, almost new, with
a signature of Eddy Merckx on the frame.
</div>

MICRODATA:

We use the IndividualProduct type when we are concerned with the specific item,
rather than a set of indistinguishably similar items.

<div itemscope itemtype="http://schema.org/IndividualProduct" itemid="#product">
 <link itemprop="additionalType" href="http://www.productontology.org/id/Racing_bicycle" />
 <span itemprop="name">ACME Racing Bike in black (2008)</span>
 <span itemprop="description">ACME Racing Bike, bought 8/2008, almost new, with a signature of
Eddy Merckx on the frame.</span>
</div>

RDFA:

We use the IndividualProduct type when we are concerned with the specific item,
rather than a set of indistinguishably similar items.

<div  typeof="IndividualProduct" resource="#product">
 <link property="additionalType" href="http://www.productontology.org/id/Racing_bicycle" />
 <span property="name">ACME Racing Bike in black (2008)</span>
 <span property="description">ACME Racing Bike, bought 8/2008, almost new, with a signature of
Eddy Merckx on the frame.</span>
</div>

JSON:

<script type="application/ld+json">
{
  "@context": "http://schema.org",
  "@id": "#product",
  "@type": "IndividualProduct",
  "additionalType": "http://www.productontology.org/id/Racing_bicycle",
  "description": "ACME Racing Bike, bought 8/2008, almost new, with a signature of Eddy Merckx on the frame.",
  "name": "ACME Racing Bike in black (2008)"
}
</script>

TYPES:  SomeProducts

PRE-MARKUP:

<div>
We have the Brother HL-2230 on sale! Brother HL-2230 Compact Laser
Printer. A fast, great-looking, compact laser printer for your
desk. GTIN13: 0012502627104
</div>

MICRODATA:

The SomeProducts type is used when the product is an item drawn from a
collection of interchangeably similar items.

<div itemscope itemtype="http://schema.org/SomeProducts" itemid="#product">
 We have the Brother HL-2230 on sale!
 <span itemprop="name">Brother HL-2230 Compact Laser Printer</span>
 <link itemprop="additionalType"
       href="http://www.productontology.org/id/Printer_(computing)" />
 <span itemprop="description">A fast, great-looking, compact laser
  printer for your desk.</span>
 GTIN13: <span itemprop="gtin13">0012502627104</span>
</div>

RDFA:

The SomeProducts type is used when the product is an item drawn from a
collection of interchangeably similar items.

<div  typeof="SomeProducts" resource="#product">
 We have the Brother HL-2230 on sale!
 <span property="name">Brother HL-2230 Compact Laser Printer</span>
 <link property="additionalType"
       href="http://www.productontology.org/id/Printer_(computing)" />
 <span property="description">A fast, great-looking, compact laser
  printer for your desk.</span>
 GTIN13: <span property="gtin13">0012502627104</span>
</div>

JSON:

<script type="application/ld+json">
{
  "@context": "http://schema.org",
  "@id": "#product",
  "@type": "SomeProducts",
  "additionalType": "http://www.productontology.org/id/Printer_(computing)",
  "description": "A fast, great-looking, compact laser printer for your desk.",
  "gtin13": "0012502627104",
  "name": "Brother HL-2230 Compact Laser Printer"
}
</script>

TYPES:  ProductModel

PRE-MARKUP:

<div>
ACME Colorvision 123. The ACME Colorvision 123 is the leading-edge color TV from
our company. EAN/UPC: 1234567890123.
</div>

MICRODATA:

A ProductModel gives a datasheet or vendor specification of a
product (in the sense of a prototypical description).  Use this type
when you are describing a product datasheet rather than an actual
product, e.g. if you are the manufacturer of the product and want to
mark up your product specification pages. For example: The ACME
Colorvision 123 specifiation on the ACME Corp. site for that model.

<div itemscope itemtype="http://schema.org/ProductModel" itemid="#model">
 <link itemprop="additionalType"
       href="http://www.productontology.org/id/Television_set" />
 <span itemprop="name">ACME Colorvision 123</span>
 <span itemprop="description">The ACME Colorvision 123 is
  the leading-edge color TV from our company.</span>
 EAN/UPC: <span itemprop="gtin13">1234567890123</span>
</div>

Recommendation: Try to provide identifiers (gtin13, gtin14, gtin8, mpn
properties) and link to you as the manufacturer (manufacturer
property) so that search engines can use your data to enrich offers of
your products found elsewhere.

RDFA:

A ProductModel gives a datasheet or vendor specification of a
product (in the sense of a prototypical description).  Use this type
when you are describing a product datasheet rather than an actual
product, e.g. if you are the manufacturer of the product and want to
mark up your product specification pages. For example: The ACME
Colorvision 123 specifiation on the ACME Corp. site for that model.

<div  typeof="ProductModel" resource="#model">
 <link property="additionalType"
       href="http://www.productontology.org/id/Television_set" />
 <span property="name">ACME Colorvision 123</span>
 <span property="description">The ACME Colorvision 123 is
  the leading-edge color TV from our company.</span>
 EAN/UPC: <span property="gtin13">1234567890123</span>
</div>

Recommendation: Try to provide identifiers (gtin13, gtin14, gtin8, mpn
properties) and link to you as the manufacturer (manufacturer
property) so that search engines can use your data to enrich offers of
your products found elsewhere.

JSON:

<script type="application/ld+json">
{
  "@context": "http://schema.org",
  "@id": "#model",
  "@type": "ProductModel",
  "additionalType": "http://www.productontology.org/id/Television_set",
  "description": "The ACME Colorvision 123 is the leading-edge color TV from our company.",
  "gtin13": "1234567890123",
  "name": "ACME Colorvision 123"
}
</script>

TYPES:  Action

PRE-MARKUP:

John listened to Pink with Steve at Anna's apartment on his iPod.

MICRODATA:

This example is JSON only.

RDFA:

This example is JSON only.

JSON:

<!--  John listened to Pink with Steve at Anna's apartment on his iPod. -->
<script type="application/ld+json">
{
  "@context": "http://schema.org",
  "@type": "ListenAction",
  "agent": {
    "@type": "Person",
    "name": "John"
  },
  "object": {
    "@type": "MusicGroup",
    "name": "Pink!"
  },
  "participant": {
    "@type": "Person",
    "name": "Steve"
  },
  "location": {
    "@type": "Residence",
    "name": "Ann's apartment"
  },
  "instrument": {
    "@type": "Product",
    "name": "iPod"
  }
}
</script>

TYPES:  Action

PRE-MARKUP:

John created an exercise plan with Steve.

MICRODATA:

This example is JSON only.

RDFA:

This example is JSON only.

JSON:

<!--  John created an exercise plan with Steve. -->
<script type="application/ld+json">
{
  "@context": "http://schema.org",
  "@type": "CreateAction",
  "agent": {
    "@type": "Person",
    "name": "John"
  },
  "result": {
    "@type": "ExercisePlan",
    "name": "John's weight loss plan"
  },
  "participant": {
    "@type": "Person",
    "name": "Steve"
  }
}
</script>

TYPES:  AchieveAction

PRE-MARKUP:

John achieved his exercise plan.

MICRODATA:

This example is JSON only.

RDFA:

This example is JSON only.

JSON:

<!--  John achieved his exercise plan. -->
<script type="application/ld+json">
{
  "@context": "http://schema.org",
  "@type": "AchieveAction",
  "agent": {
    "@type": "Person",
    "name": "John"
  },
  "object": {
    "@type": "ExercisePlan",
    "exerciseType": "biking"
  }
}
</script>

TYPES:  LoseAction

PRE-MARKUP:

John lost a match of angry birds to Steve.

MICRODATA:

This example is JSON only.

RDFA:

This example is JSON only.

JSON:

<!--  John lost a match of angry birds to Steve. -->
<script type="application/ld+json">
{
  "@context": "http://schema.org",
  "@type": "WinAction",
  "agent": {
    "@type": "Person",
    "name": "John"
  },
  "object": {
    "@type": "SoftwareApplication",
    "name": "Angry Birds"
  },
  "winner": {
    "@type": "Person",
    "name": "Steve"
  }
}
</script>

TYPES:  TieAction

PRE-MARKUP:

John tied on a match of chess with Steve.

MICRODATA:

This example is JSON only.

RDFA:

This example is JSON only.

JSON:

<!--  John tied on a match of chess with Steve. -->
<script type="application/ld+json">
{
  "@context": "http://schema.org",
  "@type": "WinAction",
  "agent": {
    "@type": "Person",
    "name": "John"
  },
  "object": {
    "@type": "SoftwareApplication",
    "name": "chess"
  },
  "participant": {
    "@type": "Person",
    "name": "Steve"
  }
}
</script>

TYPES:  WinAction

PRE-MARKUP:

John won a Nobel prize.

MICRODATA:

This example is JSON only.

RDFA:

This example is JSON only.

JSON:

<!--  John won a Nobel prize. -->
<script type="application/ld+json">
{
  "@context": "http://schema.org",
  "@type": "WinAction",
  "agent": {
    "@type": "Person",
    "name": "John"
  },
  "object": {
    "@type": "Award",
    "name": "Nobel prize"
  }
}
</script>

TYPES:  AssessAction

PRE-MARKUP:

John assessed a scholar paper.

MICRODATA:

This example is JSON only.

RDFA:

This example is JSON only.

JSON:

<!--  John assessed a scholar paper. -->
<script type="application/ld+json">
{
  "@context": "http://schema.org",
  "@type": "AssessAction",
  "agent": {
    "@type": "Person",
    "name": "John"
  },
  "object": {
    "@type": "ScholarlyArticle",
    "name": "Does P = NP?"
  }
}
</script>

TYPES:  ChooseAction

PRE-MARKUP:

John chose Dogfish Head between that and Russian River.

MICRODATA:

This example is JSON only.

RDFA:

This example is JSON only.

JSON:

<!--  John chose Dogfish Head between that and Russian River. -->
<script type="application/ld+json">
{
  "@context": "http://schema.org",
  "@type": "ChooseAction",
  "agent": {
    "@type": "Person",
    "name": "John"
  },
  "object": {
    "@type": "Brewery",
    "name": "Dogfish Head"
  },
  "option": [
    {
      "@type": "Brewery",
      "name": "Dogfish Head"
    },
    {
      "@type": "Brewery",
      "name": "Russian River"
    }
  ]
}
</script>

TYPES:  ChooseAction

PRE-MARKUP:

John chose Dogfish Head from all breweries.

MICRODATA:

This example is JSON only.

RDFA:

This example is JSON only.

JSON:

<!--  John chose Dogfish Head from all breweries. -->
<script type="application/ld+json">
{
  "@context": "http://schema.org",
  "@type": "ChooseAction",
  "agent": {
    "@type": "Person",
    "name": "John"
  },
  "object": {
    "@type": "Brewery",
    "name": "Dogfish Head"
  },
  "option": "Brewery"
}
</script>

TYPES:  VoteAction

PRE-MARKUP:

John voted on Steve.

MICRODATA:

This example is JSON only.

RDFA:

This example is JSON only.

JSON:

<!--  John voted on Steve. -->
<script type="application/ld+json">
{
  "@context": "http://schema.org",
  "@type": "VoteAction",
  "agent": {
    "@type": "Person",
    "name": "John"
  },
  "candidate": {
    "@type": "Person",
    "name": "Steve"
  }
}
</script>

TYPES:  IgnoreAction

PRE-MARKUP:

John ignored Steve.

MICRODATA:

This example is JSON only.

RDFA:

This example is JSON only.

JSON:

<!--  John ignored Steve. -->
<script type="application/ld+json">
{
  "@context": "http://schema.org",
  "@type": "IgnoreAction",
  "agent": {
    "@type": "Person",
    "name": "John"
  },
  "object": {
    "@type": "Person",
    "name": "Steve"
  }
}
</script>

TYPES:  IgnoreAction

PRE-MARKUP:

John and Steve ignored an article.

MICRODATA:

This example is JSON only.

RDFA:

This example is JSON only.

JSON:

<!--  John and Steve ignored an article. -->
<script type="application/ld+json">
{
  "@context": "http://schema.org",
  "@type": "IgnoreAction",
  "agent": {
    "@type": "Person",
    "name": "John"
  },
  "object": {
    "@type": "ScholarlyArticle",
    "name": "Do we really need to know whether P = NP?"
  },
  "participant": {
    "@type": "Person",
    "name": "Steve"
  }
}
</script>

TYPES:  IgnoreAction

PRE-MARKUP:

John ignores a friend request from Steve.

MICRODATA:

This example is JSON only.

RDFA:

This example is JSON only.

JSON:

<!--  John ignores a friend request from Steve. -->
<script type="application/ld+json">
{
  "@context": "http://schema.org",
  "@type": "IgnoreAction",
  "agent": {
    "@type": "Person",
    "name": "John"
  },
  "object": {
    "@type": "BefriendAction",
    "agent": {
      "@type": "Person",
      "name": "Steve"
    },
    "instrument": {
      "@type": "WebPage",
      "url": "https://www.social.com"
    }
  }
}
</script>

TYPES:  ReactAction

PRE-MARKUP:

John reacted to a scholar paper claiming that P = NP!.

MICRODATA:

This example is JSON only.

RDFA:

This example is JSON only.

JSON:

<!--  John reacted to a scholar paper claiming that P = NP!. -->
<script type="application/ld+json">
{
  "@context": "http://schema.org",
  "@type": "ReactAction",
  "agent": {
    "@type": "Person",
    "name": "John"
  },
  "object": {
    "@type": "ScholarlyArticle",
    "name": "We found out that P = NP!"
  }
}
</script>

TYPES:  AgreeAction

PRE-MARKUP:

John and Steve agreed with a scholar paper claiming that P = NP!.

MICRODATA:

This example is JSON only.

RDFA:

This example is JSON only.

JSON:

<!--  John and Steve agreed with a scholar paper claiming that P = NP!. -->
<script type="application/ld+json">
{
  "@context": "http://schema.org",
  "@type": "AgreeAction",
  "agent": {
    "@type": "Person",
    "name": "John"
  },
  "object": {
    "@type": "ScholarlyArticle",
    "name": "We found out that P = NP!"
  },
  "participant": {
    "@type": "Person",
    "name": "Steve"
  }
}
</script>

TYPES:  DisagreeAction

PRE-MARKUP:

John and Steve disagreed with a scholar paper claiming that P = NP!,  resulting in another scholar paper claiming that P is in fact != NP!.

MICRODATA:

This example is JSON only.

RDFA:

This example is JSON only.

JSON:

<!--  John and Steve disagreed with a scholar paper claiming that P = NP!,  resulting in another scholar paper claiming that P is in fact != NP!. -->
<script type="application/ld+json">
{
  "@context": "http://schema.org",
  "@type": "DisagreeAction",
  "agent": {
    "@type": "Person",
    "name": "John"
  },
  "object": {
    "@type": "ScholarlyArticle",
    "name": "We found out that P = NP!"
  },
  "participant": {
    "@type": "Person",
    "name": "Steve"
  },
  "result": {
    "@type": "ScholarlyArticle",
    "name": "No it is not! P != NP!"
  }
}
</script>

TYPES:  DislikeAction

PRE-MARKUP:

John and Steve dislike an article.

MICRODATA:

This example is JSON only.

RDFA:

This example is JSON only.

JSON:

<!--  John and Steve dislike an article. -->
<script type="application/ld+json">
{
  "@context": "http://schema.org",
  "@type": "DislikeAction",
  "agent": {
    "@type": "Person",
    "name": "John"
  },
  "object": {
    "@type": "ScholarlyArticle",
    "name": "We found out that P = NP!"
  },
  "participant": {
    "@type": "Person",
    "name": "Steve"
  }
}
</script>

TYPES:  EndorseAction

PRE-MARKUP:

John endorsed Steve.

MICRODATA:

This example is JSON only.

RDFA:

This example is JSON only.

JSON:

<!--  John endorsed Steve. -->
<script type="application/ld+json">
{
  "@context": "http://schema.org",
  "@type": "EndorseAction",
  "agent": {
    "@type": "Person",
    "name": "John"
  },
  "endorsee": {
    "@type": "Person",
    "name": "Steve"
  }
}
</script>

TYPES:  LikeAction

PRE-MARKUP:

John and Steve like an article.

MICRODATA:

This example is JSON only.

RDFA:

This example is JSON only.

JSON:

<!--  John and Steve like an article. -->
<script type="application/ld+json">
{
  "@context": "http://schema.org",
  "@type": "LikeAction",
  "agent": {
    "@type": "Person",
    "name": "John"
  },
  "object": {
    "@type": "ScholarlyArticle",
    "name": "We found out that P = NP!"
  },
  "participant": {
    "@type": "Person",
    "name": "Steve"
  }
}
</script>

TYPES:  WantAction

PRE-MARKUP:

John and Steve want an ipod.

MICRODATA:

This example is JSON only.

RDFA:

This example is JSON only.

JSON:

<!--  John and Steve want an ipod. -->
<script type="application/ld+json">
{
  "@context": "http://schema.org",
  "@type": "WantAction",
  "agent": {
    "@type": "Person",
    "name": "John"
  },
  "object": {
    "@type": "Product",
    "name": "ipod"
  },
  "participant": {
    "@type": "Person",
    "name": "Steve"
  }
}
</script>

TYPES:  ReviewAction

PRE-MARKUP:

John and Steve reviewed an article.

MICRODATA:

This example is JSON only.

RDFA:

This example is JSON only.

JSON:

<!--  John and Steve reviewed an article. -->
<script type="application/ld+json">
{
  "@context": "http://schema.org",
  "@type": "ReviewAction",
  "agent": {
    "@type": "Person",
    "name": "John"
  },
  "resultReview": {
    "@type": "Review",
    "reviewBody": "It is pretty awesome!"
  },
  "object": {
    "@type": "ScholarlyArticle",
    "name": "We found out that P = NP!"
  },
  "participant": {
    "@type": "Person",
    "name": "Steve"
  }
}
</script>

TYPES:  ConsumeAction

PRE-MARKUP:

The biceps consumed 100 calories.

MICRODATA:

This example is JSON only.

RDFA:

This example is JSON only.

JSON:

<!--  The biceps consumed 100 calories. -->
<script type="application/ld+json">
{
  "@context": "http://schema.org",
  "@type": "ConsumeAction",
  "agent": {
    "@type": "Muscle",
    "name": "Biceps"
  },
  "object": {
    "@type": "Energy",
    "name": "100 calories"
  }
}
</script>

TYPES:  DrinkAction

PRE-MARKUP:

John drank a coke.

MICRODATA:

This example is JSON only.

RDFA:

This example is JSON only.

JSON:

<!--  John drank a coke. -->
<script type="application/ld+json">
{
  "@context": "http://schema.org",
  "@type": "DrinkAction",
  "agent": {
    "@type": "Person",
    "name": "John"
  },
  "object": {
    "@type": "Product",
    "name": "Coke"
  }
}
</script>

TYPES:  EatAction

PRE-MARKUP:

John eat a cake.

MICRODATA:

This example is JSON only.

RDFA:

This example is JSON only.

JSON:

<!--  John eat a cake. -->
<script type="application/ld+json">
{
  "@context": "http://schema.org",
  "@type": "EatAction",
  "agent": {
    "@type": "Person",
    "name": "John"
  },
  "object": {
    "@type": "Product",
    "name": "Cake"
  }
}
</script>

TYPES:  InstallAction

PRE-MARKUP:

John installed fitbit.

MICRODATA:

This example is JSON only.

RDFA:

This example is JSON only.

JSON:

<!--  John installed fitbit. -->
<script type="application/ld+json">
{
  "@context": "http://schema.org",
  "@type": "InstallAction",
  "agent": {
    "@type": "Person",
    "name": "John"
  },
  "object": {
    "@type": "MobileApplication",
    "name": "Fitbit"
  }
}
</script>

TYPES:  ListenAction

PRE-MARKUP:

John listened to Pink.

MICRODATA:

This example is JSON only.

RDFA:

This example is JSON only.

JSON:

<!--  John listened to Pink. -->
<script type="application/ld+json">
{
  "@context": "http://schema.org",
  "@type": "ListenAction",
  "agent": {
    "@type": "Person",
    "name": "John"
  },
  "object": {
    "@type": "MusicGroup",
    "name": "Pink!"
  }
}
</script>

TYPES:  ListenAction

PRE-MARKUP:

John listened to star 101.3.

MICRODATA:

This example is JSON only.

RDFA:

This example is JSON only.

JSON:

<!--  John listened to star 101.3. -->
<script type="application/ld+json">
{
  "@context": "http://schema.org",
  "@type": "ListenAction",
  "agent": {
    "@type": "Person",
    "name": "John"
  },
  "object": {
    "@type": "RadioStation",
    "name": "Star 101.3"
  }
}
</script>

TYPES:  ListenAction

PRE-MARKUP:

John listened to an Elvis playlist.

MICRODATA:

This example is JSON only.

RDFA:

This example is JSON only.

JSON:

<!--  John listened to an Elvis playlist. -->
<script type="application/ld+json">
{
  "@context": "http://schema.org",
  "@type": "ListenAction",
  "agent": {
    "@type": "Person",
    "name": "John"
  },
  "object": {
    "@type": "MusicPlaylist",
    "name": "All Elvis Songs"
  }
}
</script>

TYPES:  ReadAction

PRE-MARKUP:

John read an article.

MICRODATA:

This example is JSON only.

RDFA:

This example is JSON only.

JSON:

<!--  John read an article. -->
<script type="application/ld+json">
{
  "@context": "http://schema.org",
  "@type": "ReadAction",
  "agent": {
    "@type": "Person",
    "name": "John"
  },
  "object": {
    "@type": "ScholarlyArticle",
    "name": "Article"
  }
}
</script>

TYPES:  ReadAction

PRE-MARKUP:

John read a book.

MICRODATA:

This example is JSON only.

RDFA:

This example is JSON only.

JSON:

<!--  John read a book. -->
<script type="application/ld+json">
{
  "@context": "http://schema.org",
  "@type": "ReadAction",
  "agent": {
    "@type": "Person",
    "name": "John"
  },
  "object": {
    "@type": "Book",
    "name": "We found that P = NP!"
  }
}
</script>

TYPES:  ReadAction

PRE-MARKUP:

John read a code.

MICRODATA:

This example is JSON only.

RDFA:

This example is JSON only.

JSON:

<!--  John read a code. -->
<script type="application/ld+json">
{
  "@context": "http://schema.org",
  "@type": "ReadAction",
  "agent": {
    "@type": "Person",
    "name": "John"
  },
  "object": {
    "@type": "Code",
    "name": "The linux kernel"
  }
}
</script>

TYPES:  ReadAction

PRE-MARKUP:

John read a web page.

MICRODATA:

This example is JSON only.

RDFA:

This example is JSON only.

JSON:

<!--  John read a web page. -->
<script type="application/ld+json">
{
  "@context": "http://schema.org",
  "@type": "ReadAction",
  "agent": {
    "@type": "Person",
    "name": "John"
  },
  "object": {
    "@type": "WebPage",
    "name": "CNN news!"
  }
}
</script>

TYPES:  UseAction

PRE-MARKUP:

John used an exercise plan.

MICRODATA:

This example is JSON only.

RDFA:

This example is JSON only.

JSON:

<!-- John used an exercise plan. -->
<script type="application/ld+json">
{
  "@context": "http://schema.org",
  "@type": "UseAction",
  "agent": {
    "@type": "Person",
    "name": "John"
  },
  "object": {
    "@type": "ExercisePlan",
    "name": "How to lose 100 calories a day."
  }
}
</script>

TYPES:  WearAction

PRE-MARKUP:

John wore Calvin Klein.

MICRODATA:

This example is JSON only.

RDFA:

This example is JSON only.

JSON:

<!-- John wore Calvin Klein. -->
<script type="application/ld+json">
{
  "@context": "http://schema.org",
  "@type": "WearAction",
  "agent": {
    "@type": "Person",
    "name": "John"
  },
  "object": {
    "@type": "Brand",
    "name": "Calvin Klein"
  }
}
</script>

TYPES:  ViewAction

PRE-MARKUP:

John viewed Les demoiselles d'avignon.

MICRODATA:

This example is JSON only.

RDFA:

This example is JSON only.

JSON:

<!-- John viewed Les demoiselles d'avignon. -->
<script type="application/ld+json">
{
  "@context": "http://schema.org",
  "@type": "ViewAction",
  "agent": {
    "@type": "Person",
    "name": "John"
  },
  "object": {
    "@type": "Painting",
    "name": "Les demoiselles d'avignon"
  }
}
</script>

TYPES:  ViewAction

PRE-MARKUP:

John viewed a photo of Steve.

MICRODATA:

This example is JSON only.

RDFA:

This example is JSON only.

JSON:

<!-- John viewed a photo of Steve. -->
<script type="application/ld+json">
{
  "@context": "http://schema.org",
  "@type": "ViewAction",
  "agent": {
    "@type": "Person",
    "name": "John"
  },
  "object": {
    "@type": "ImageObject",
    "name": "Steve"
  }
}
</script>

TYPES:  ViewAction

PRE-MARKUP:

John viewed The Thinker.

MICRODATA:

This example is JSON only.

RDFA:

This example is JSON only.

JSON:

<!-- John viewed The Thinker. -->
<script type="application/ld+json">
{
  "@context": "http://schema.org",
  "@type": "ViewAction",
  "agent": {
    "@type": "Person",
    "name": "John"
  },
  "object": {
    "@type": "Sculpture",
    "name": "The Thinker"
  }
}
</script>

TYPES:  WatchAction

PRE-MARKUP:

John watched Friends.

MICRODATA:

This example is JSON only.

RDFA:

This example is JSON only.

JSON:

<!-- John watched Friends. -->
<script type="application/ld+json">
{
  "@context": "http://schema.org",
  "@type": "WatchAction",
  "agent": {
    "@type": "Person",
    "name": "John"
  },
  "object": {
    "@type": "TvEpisode",
    "name": "Friends!"
  }
}
</script>

TYPES:  WatchAction

PRE-MARKUP:

John watched The Big Bang Theory

MICRODATA:

This example is JSON only.

RDFA:

This example is JSON only.

JSON:

<!-- John watched The Big Bang Theory -->
<script type="application/ld+json">
{
  "@context": "http://schema.org",
  "@type": "WatchAction",
  "agent": {
    "@type": "Person",
    "name": "John"
  },
  "object": {
    "@type": "TvSeries",
    "name": "The Big Bang Theory"
  }
}
</script>

TYPES:  WatchAction

PRE-MARKUP:

John watched The Internship

MICRODATA:

This example is JSON only.

RDFA:

This example is JSON only.

JSON:

<!-- John watched The Internship -->
<script type="application/ld+json">
{
  "@context": "http://schema.org",
  "@type": "WatchAction",
  "agent": {
    "@type": "Person",
    "name": "John"
  },
  "object": {
    "@type": "Movie",
    "name": "The Internship"
  }
}
</script>

TYPES:  WatchAction

PRE-MARKUP:

John watched The Bolshoi Ballet group in Russia.

MICRODATA:

This example is JSON only.

RDFA:

This example is JSON only.

JSON:

<!-- John watched The Bolshoi Ballet group in Russia.-->
<script type="application/ld+json">
{
  "@context": "http://schema.org",
  "@type": "WatchAction",
  "agent": {
    "@type": "Person",
    "name": "John"
  },
  "object": {
    "@type": "PerformingGroup",
    "name": "Bolshoi"
  },
  "location": {
    "@type": "PerformingArtsTheater",
    "name": "Chuvash State Opera and Ballet Theater"
  }
}
</script>

TYPES:  CreateAction

PRE-MARKUP:

John created a website.

MICRODATA:

This example is JSON only.

RDFA:

This example is JSON only.

JSON:

<!-- John created a web page. -->
<script type="application/ld+json">
{
  "@context": "http://schema.org",
  "@type": "CreateAction",
  "agent": {
    "@type": "Person",
    "name": "John"
  },
  "result": {
    "@type": "WebPage",
    "name": "John's thought about the web"
  }
}
</script>

TYPES:  CookAction

PRE-MARKUP:

John cooked a dinner.

MICRODATA:

This example is JSON only.

RDFA:

This example is JSON only.

JSON:

<!-- John cooked a dinner.-->
<script type="application/ld+json">
{
  "@context": "http://schema.org",
  "@type": "CookAction",
  "agent": {
    "@type": "Person",
    "name": "John"
  },
  "object": {
    "@type": "Thing",
    "name": "dinner!"
  }
}
</script>

TYPES:  DrawAction

PRE-MARKUP:

John drew a painting.

MICRODATA:

This example is JSON only.

RDFA:

This example is JSON only.

JSON:

<!-- John drew a painting.-->
<script type="application/ld+json">
{
  "@context": "http://schema.org",
  "@type": "DrawAction",
  "agent": {
    "@type": "Person",
    "name": "John"
  },
  "object": {
    "@type": "Paining",
    "name": "Les Demoiselles d'Avignon"
  }
}
</script>

TYPES:  FilmAction

PRE-MARKUP:

John filmed The Internship.

MICRODATA:

This example is JSON only.

RDFA:

This example is JSON only.

JSON:

<!-- John filmed The Internship.-->
<script type="application/ld+json">
{
  "@context": "http://schema.org",
  "@type": "FilmAction",
  "agent": {
    "@type": "Person",
    "name": "John"
  },
  "object": {
    "@type": "Movie",
    "name": "The Internship"
  }
}
</script>

TYPES:  PaintAction

PRE-MARKUP:

John painted Les Demoiselles d'Avignon.

MICRODATA:

This example is JSON only.

RDFA:

This example is JSON only.

JSON:

<!-- John painted Les Demoiselles d'Avignon.-->
<script type="application/ld+json">
{
  "@context": "http://schema.org",
  "@type": "PaintAction",
  "agent": {
    "@type": "Person",
    "name": "John"
  },
  "object": {
    "@type": "Paining",
    "name": "Les Demoiselles d'Avignon"
  }
}
</script>

TYPES:  PhotographAction

PRE-MARKUP:

John took a photo of Steve.

MICRODATA:

This example is JSON only.

RDFA:

This example is JSON only.

JSON:

<!-- John took a photo of Steve.-->
<script type="application/ld+json">
{
  "@context": "http://schema.org",
  "@type": "PhotographAction",
  "agent": {
    "@type": "Person",
    "name": "John"
  },
  "object": {
    "@type": "ImageObject",
    "url": "http://john.com/steve.jpg"
  }
}
</script>

TYPES:  WriteAction

PRE-MARKUP:

John wrote an article on algorithms.

MICRODATA:

This example is JSON only.

RDFA:

This example is JSON only.

JSON:

<!-- John wrote an article on algorithms. -->
<script type="application/ld+json">
{
  "@context": "http://schema.org",
  "@type": "WriteAction",
  "agent": {
    "@type": "Person",
    "name": "John"
  },
  "result": {
    "@type": "ScholarlyArticle",
    "name": "We found that P = NP!"
  }
}
</script>

TYPES:  FindAction

PRE-MARKUP:

John found the answer to life.

MICRODATA:

This example is JSON only.

RDFA:

This example is JSON only.

JSON:

<!-- John found the answer to life. -->
<script type="application/ld+json">
{
  "@context": "http://schema.org",
  "@type": "FindAction",
  "agent": {
    "@type": "Person",
    "name": "John"
  },
  "object": {
    "@type": "QuantitativeValue",
    "name": "42"
  }
}
</script>

TYPES:  CheckAction

PRE-MARKUP:

John checked his flight status.

MICRODATA:

This example is JSON only.

RDFA:

This example is JSON only.

JSON:

<!-- John checked his flight status.-->
<script type="application/ld+json">
{
  "@context": "http://schema.org",
  "@type": "CheckAction",
  "agent": {
    "@type": "Person",
    "name": "John"
  },
  "object": {
    "@type": "Flight",
    "name": "AA123"
  },
  "result": {
    "@type": "FlightStatus",
    "name": "On time"
  }
}
</script>

TYPES:  CheckAction

PRE-MARKUP:

John checked his blood test.

MICRODATA:

This example is JSON only.

RDFA:

This example is JSON only.

JSON:

<!-- John checked his blood test. -->
<script type="application/ld+json">
{
  "@context": "http://schema.org",
  "@type": "CheckAction",
  "agent": {
    "@type": "Person",
    "name": "John"
  },
  "object": {
    "@type": "BloodTest",
    "name": "You are fine!"
  }
}
</script>

TYPES:  DiscoverAction

PRE-MARKUP:

John discovered a Pink!

MICRODATA:

This example is JSON only.

RDFA:

This example is JSON only.

JSON:

<!-- John discovered a Pink! -->
<script type="application/ld+json">
{
  "@context": "http://schema.org",
  "@type": "DiscoverAction",
  "agent": {
    "@type": "Person",
    "name": "John"
  },
  "object": {
    "@type": "MusicRecording",
    "name": "Pink"
  }
}
</script>

TYPES:  TrackAction

PRE-MARKUP:

John tracked his fitbit via UPS.

MICRODATA:

This example is JSON only.

RDFA:

This example is JSON only.

JSON:

<!-- John tracked his fitbit via UPS. -->
<script type="application/ld+json">
{
  "@context": "http://schema.org",
  "@type": "TrackAction",
  "agent": {
    "@type": "Person",
    "name": "John"
  },
  "object": {
    "@type": "Product",
    "name": "fitbit"
  },
  "deliveryMethod": {
    "@type": "http://purl.org/goodrelations/v1#UPS"
  }
}
</script>

TYPES:  InteractAction

PRE-MARKUP:

John interacted with Steve.

MICRODATA:

This example is JSON only.

RDFA:

This example is JSON only.

JSON:

<!-- John interacted with Steve.-->
<script type="application/ld+json">
{
  "@context": "http://schema.org",
  "@type": "InteractAction",
  "agent": {
    "@type": "Person",
    "name": "John"
  },
  "participant": {
    "@type": "Person",
    "name": "Steve"
  }
}
</script>

TYPES:  InteractAction

PRE-MARKUP:

John interacted with the IEEE.

MICRODATA:

This example is JSON only.

RDFA:

This example is JSON only.

JSON:

<!-- John interacted with the IEEE. -->
<script type="application/ld+json">
{
  "@context": "http://schema.org",
  "@type": "InteractAction",
  "agent": {
    "@type": "Person",
    "name": "John"
  },
  "participant": {
    "@type": "Organization",
    "name": "IEEE"
  }
}
</script>

TYPES:  BefriendAction

PRE-MARKUP:

John befriended Steve.

MICRODATA:

This example is JSON only.

RDFA:

This example is JSON only.

JSON:

<!-- John befriended Steve. -->
<script type="application/ld+json">
{
  "@context": "http://schema.org",
  "@type": "BefriendAction",
  "agent": {
    "@type": "Person",
    "name": "John"
  },
  "object": {
    "@type": "Person",
    "name": "Steve"
  }
}
</script>

TYPES:  CommunicateAction

PRE-MARKUP:

John communicated with Steve.

MICRODATA:

This example is JSON only.

RDFA:

This example is JSON only.

JSON:

<!-- John communicated with Steve. -->
<script type="application/ld+json">
{
  "@context": "http://schema.org",
  "@type": "CommunicateAction",
  "agent": {
    "@type": "Person",
    "name": "John"
  },
  "recipient": {
    "@type": "Person",
    "name": "Steve"
  }
}
</script>

TYPES:  CommunicateAction

PRE-MARKUP:

John communicated to the medical community his retirement.

MICRODATA:

This example is JSON only.

RDFA:

This example is JSON only.

JSON:

<!-- John communicated to the medical community his retirement. -->
<script type="application/ld+json">
{
  "@context": "http://schema.org",
  "@type": "CommunicateAction",
  "agent": {
    "@type": "Person",
    "name": "John"
  },
  "recipient": {
    "@type": "MedicalAudience",
    "name": "Brain surgeons"
  },
  "object": "I'm retiring"
}
</script>

TYPES:  AskAction

PRE-MARKUP:

John asked Steve 'What is 2 + 2?'.

MICRODATA:

This example is JSON only.

RDFA:

This example is JSON only.

JSON:

<!-- John asked Steve 'What is 2 + 2?'. -->
<script type="application/ld+json">
{
  "@context": "http://schema.org",
  "@type": "AskAction",
  "agent": {
    "@type": "Person",
    "name": "John"
  },
  "recipient": {
    "@type": "Person",
    "name": "Steve"
  },
  "question": "What's 2 + 2?"
}
</script>

TYPES:  CheckInAction

PRE-MARKUP:

John checked in at Yandex.

MICRODATA:

This example is JSON only.

RDFA:

This example is JSON only.

JSON:

<!-- John checked in at Yandex. -->
<script type="application/ld+json">
{
  "@context": "http://schema.org",
  "@type": "CheckInAction",
  "agent": {
    "@type": "Person",
    "name": "John"
  },
  "location": {
    "@type": "Place",
    "address": {
      "@type": "PostalAddress",
      "name": "Yandex",
      "streetAddress": "16 Leo Tolstoy St",
      "addressLocality": "Moscow",
      "addressCountry": "Russia",
      "postalCode": "119021"
    }
  }
}
</script>

TYPES:  CheckInAction

PRE-MARKUP:

John checked into a flight at the airport.

MICRODATA:

This example is JSON only.

RDFA:

This example is JSON only.

JSON:

<!-- John checked into a flight at the airport. -->
<script type="application/ld+json">
{
  "@context": "http://schema.org",
  "@type": "CheckInAction",
  "agent": {
    "@type": "Person",
    "name": "John"
  },
  "object": {
    "@type": "Flight",
    "flightNumber": "110",
    "airline": "Aeroflot",
    "departureAirport": "SVO",
    "departureTime": "2014-10-01T15:30:00Z",
    "arrivalTime": "2014-10-02T12:00:00Z",
    "arrivalAirport": "SFO"
  },
  "location": {
    "@type": "Place",
    "address": {
      "@type": "PostalAddress",
      "name": "Sheremetyevo International Airport",
      "addressLocality": "Khimki",
      "addressRegion": "Moscow Region",
      "addressCountry": "Russia",
      "postalCode": "141400"
    }
  }
}
</script>

TYPES:  CheckInAction

PRE-MARKUP:

John checked into a flight online.

MICRODATA:

This example is JSON only.

RDFA:

This example is JSON only.

JSON:

<!-- John checked into a flight online. -->
<script type="application/ld+json">
{
  "@context": "http://schema.org",
  "@type": "CheckInAction",
  "agent": {
    "@type": "Person",
    "name": "John"
  },
  "object": {
    "@type": "Flight",
    "flightNumber": "AA110"
  },
  "instrument": {
    "@type": "WebApplication",
    "url": "http://aa.com"
  }
}
</script>

TYPES:  CheckOutAction

PRE-MARKUP:

John checked out of a flight online.

MICRODATA:

This example is JSON only.

RDFA:

This example is JSON only.

JSON:

<!-- John checked out of a flight online. -->
<script type="application/ld+json">
{
  "@context": "http://schema.org",
  "@type": "CheckOutAction",
  "agent": {
    "@type": "Person",
    "name": "John"
  },
  "object": {
    "@type": "Flight",
    "flightNumber": "AA110"
  },
  "instrument": {
    "@type": "WebApplication",
    "url": "http://aa.com"
  }
}
</script>

TYPES:  CommentAction

PRE-MARKUP:

John commented on a blog post.

MICRODATA:

This example is JSON only.

RDFA:

This example is JSON only.

JSON:

<!-- John commented on a blog post. -->
<script type="application/ld+json">
{
  "@context": "http://schema.org",
  "@type": "CommentAction",
  "agent": {
    "@type": "Person",
    "name": "John"
  },
  "object": {
    "@type": "UserComment",
    "name": "That's cool!"
  },
  "about": {
    "@type": "ScholarlyArticle",
    "name": "We found that P = NP!"
  }
}
</script>

TYPES:  InformAction

PRE-MARKUP:

John informed Steve of a work party.

MICRODATA:

This example is JSON only.

RDFA:

This example is JSON only.

JSON:

<!-- John informed Steve of a work party. -->
<script type="application/ld+json">
{
  "@context": "http://schema.org",
  "@type": "InformAction",
  "agent": {
    "@type": "Person",
    "name": "John"
  },
  "recipient": {
    "@type": "Person",
    "name": "Steve"
  },
  "event": {
    "@type": "BusinessEvent",
    "name": "Department party"
  }
}
</script>

TYPES:  ConfirmAction

PRE-MARKUP:

John confirmed the game was still on.

MICRODATA:

This example is JSON only.

RDFA:

This example is JSON only.

JSON:

<!-- John confirmed the game was still on. -->
<script type="application/ld+json">
{
  "@context": "http://schema.org",
  "@type": "ConfirmAction",
  "agent": {
    "@type": "Person",
    "name": "John"
  },
  "event": {
    "@type": "SportsEvent",
    "name": "NBA finals"
  }
}
</script>

TYPES:  RsvpAction

PRE-MARKUP:

John confirmed his presence on the event.

MICRODATA:

This example is JSON only.

RDFA:

This example is JSON only.

JSON:

<!-- John confirmed his presence on the event. -->
<script type="application/ld+json">
{
  "@context": "http://schema.org",
  "@type": "RsvpAction",
  "agent": {
    "@type": "Person",
    "name": "John"
  },
  "event": {
    "@type": "SportsEvent",
    "name": "NBA finals"
  }
}
</script>

TYPES:  InviteAction

PRE-MARKUP:

John invited Steve to his party.

MICRODATA:

This example is JSON only.

RDFA:

This example is JSON only.

JSON:

<!-- John invited Steve to his party. -->
<script type="application/ld+json">
{
  "@context": "http://schema.org",
  "@type": "InviteAction",
  "agent": {
    "@type": "Person",
    "name": "John"
  },
  "recipient": {
    "@type": "Person",
    "name": "Steve"
  },
  "event": {
    "@type": "Event",
    "name": "Steve's party"
  }
}
</script>

TYPES:  ReplyAction

PRE-MARKUP:

John replied '4' to Steve's question 'What's 2 + 2?'.

MICRODATA:

This example is JSON only.

RDFA:

This example is JSON only.

JSON:

<!-- John replied '4' to Steve's question 'What's 2 + 2?'. -->
<script type="application/ld+json">
{
  "@context": "http://schema.org",
  "@type": "AskAction",
  "agent": {
    "@type": "Person",
    "name": "John"
  },
  "recipient": {
    "@type": "Person",
    "name": "Steve"
  },
  "question": "What's 2 + 2?",
  "answer": "4."
}
</script>

TYPES:  ShareAction

PRE-MARKUP:

John shared a post with Steve.

MICRODATA:

This example is JSON only.

RDFA:

This example is JSON only.

JSON:

<!-- John shared a post with Steve. -->
<script type="application/ld+json">
{
  "@context": "http://schema.org",
  "@type": "ShareAction",
  "agent": {
    "@type": "Person",
    "name": "John"
  },
  "recipient": {
    "@type": "Person",
    "name": "Steve"
  },
  "object": {
    "@type": "Blog",
    "name": "We proved that 2 + 2 = 4!"
  }
}
</script>

TYPES:  ShareAction

PRE-MARKUP:

John shared an image with Steve.

MICRODATA:

This example is JSON only.

RDFA:

This example is JSON only.

JSON:

<!-- John shared an image with Steve. -->
<script type="application/ld+json">
{
  "@context": "http://schema.org",
  "@type": "ShareAction",
  "agent": {
    "@type": "Person",
    "name": "John"
  },
  "recipient": {
    "@type": "Person",
    "name": "Steve"
  },
  "object": {
    "@type": "ImageObject",
    "name": "My kids",
    "url": "http://john.com/kids.jpg"
  }
}
</script>

TYPES:  FollowAction

PRE-MARKUP:

John followed Steve on Twitter.

MICRODATA:

This example is JSON only.

RDFA:

This example is JSON only.

JSON:

<!-- John followed Steve on Twitter. -->
<script type="application/ld+json">
{
  "@context": "http://schema.org",
  "@type": "FollowAction",
  "agent": {
    "@type": "Person",
    "name": "John"
  },
  "followee": {
    "@type": "Person",
    "name": "Steve"
  },
  "location": {
    "@type": "Product",
    "name": "Twitter"
  }
}
</script>

TYPES:  JoinAction

PRE-MARKUP:

John joined the basketball team.

MICRODATA:

This example is JSON only.

RDFA:

This example is JSON only.

JSON:

<!-- John joined the basketball team. -->
<script type="application/ld+json">
{
  "@context": "http://schema.org",
  "@type": "JoinAction",
  "agent": {
    "@type": "Person",
    "name": "John"
  },
  "object": {
    "@type": "SportsTeam",
    "name": "Chicago Bulls"
  }
}
</script>

TYPES:  JoinAction

PRE-MARKUP:

John joined the Beatles.

MICRODATA:

This example is JSON only.

RDFA:

This example is JSON only.

JSON:

<!-- John joined the Beatles. -->
<script type="application/ld+json">
{
  "@context": "http://schema.org",
  "@type": "JoinAction",
  "agent": {
    "@type": "Person",
    "name": "John"
  },
  "object": {
    "@type": "MusicGroup",
    "name": "The Beatles"
  }
}
</script>

TYPES:  JoinAction

PRE-MARKUP:

John joined the Cats cast.

MICRODATA:

This example is JSON only.

RDFA:

This example is JSON only.

JSON:

<!-- John joined the Cats cast. -->
<script type="application/ld+json">
{
  "@context": "http://schema.org",
  "@type": "JoinAction",
  "agent": {
    "@type": "Person",
    "name": "John"
  },
  "object": {
    "@type": "TheaterGroup",
    "name": "Cats"
  }
}
</script>

TYPES:  JoinAction

PRE-MARKUP:

John joined the festival.

MICRODATA:

This example is JSON only.

RDFA:

This example is JSON only.

JSON:

<script type="application/ld+json">
<!-- John joined the festival. -->
{
  "@context": "http://schema.org",
  "@type": "JoinAction",
  "agent": {
    "@type": "Person",
    "name": "John"
  },
  "event": {
    "@type": "Festival",
    "name": "Woodstock"
  }
}
</script>

TYPES:  LeaveAction

PRE-MARKUP:

John left the Chicago Bulls.

MICRODATA:

This example is JSON only.

RDFA:

This example is JSON only.

JSON:

<!-- John left the Chicago Bulls. -->
<script type="application/ld+json">
{
  "@context": "http://schema.org",
  "@type": "LeaveAction",
  "agent": {
    "@type": "Person",
    "name": "John"
  },
  "object": {
    "@type": "SportsTeam",
    "name": "Chicago Bulls"
  }
}
</script>

TYPES:  MarryAction

PRE-MARKUP:

John married Ann.

MICRODATA:

This example is JSON only.

RDFA:

This example is JSON only.

JSON:

<!-- John married Ann. -->
<script type="application/ld+json">
{
  "@context": "http://schema.org",
  "@type": "MarryAction",
  "agent": {
    "@type": "Person",
    "name": "John"
  },
  "object": {
    "@type": "Person",
    "name": "Ann"
  }
}
</script>

TYPES:  RegisterAction

PRE-MARKUP:

John registered for the IEEE.

MICRODATA:

This example is JSON only.

RDFA:

This example is JSON only.

JSON:

<!-- John registered for the IEEE. -->
<script type="application/ld+json">
{
  "@context": "http://schema.org",
  "@type": "RegisterAction",
  "agent": {
    "@type": "Person",
    "name": "John"
  },
  "object": {
    "@type": "Organization",
    "name": "IEEE"
  }
}
</script>

TYPES:  RegisterAction

PRE-MARKUP:

John registered to Twitter.

MICRODATA:

This example is JSON only.

RDFA:

This example is JSON only.

JSON:

<!-- John registered to Twitter. -->
<script type="application/ld+json">
{
  "@context": "http://schema.org",
  "@type": "RegisterAction",
  "agent": {
    "@type": "Person",
    "name": "John"
  },
  "object": {
    "@type": "Product",
    "name": "Twitter"
  }
}
</script>

TYPES:  RegisterAction

PRE-MARKUP:

John registered to Comcast.

MICRODATA:

This example is JSON only.

RDFA:

This example is JSON only.

JSON:

<!-- John registered to Comcast. -->
<script type="application/ld+json">
{
  "@context": "http://schema.org",
  "@type": "RegisterAction",
  "agent": {
    "@type": "Person",
    "name": "John"
  },
  "object": {
    "@type": "Product",
    "name": "Comcast"
  }
}
</script>

TYPES:  SubscribeAction

PRE-MARKUP:

John subscribed to mailing list.

MICRODATA:

This example is JSON only.

RDFA:

This example is JSON only.

JSON:

<!-- John subscribed to mailing list. -->
<script type="application/ld+json">
{
  "@context": "http://schema.org",
  "@type": "SubscribeAction",
  "agent": {
    "@type": "Person",
    "name": "John"
  },
  "object": {
    "@type": "Product",
    "name": "IEEE Mailing List"
  }
}
</script>

TYPES:  UnRegisterAction

PRE-MARKUP:

John unregistered from Comcast.

MICRODATA:

This example is JSON only.

RDFA:

This example is JSON only.

JSON:

<!-- John unregistered from Comcast. -->
<script type="application/ld+json">
{
  "@context": "http://schema.org",
  "@type": "UnRegisterAction",
  "agent": {
    "@type": "Person",
    "name": "John"
  },
  "object": {
    "@type": "Product",
    "name": "Comcast"
  }
}
</script>

TYPES:  MoveAction

PRE-MARKUP:

John moved a sculpture from one museum to another.

MICRODATA:

This example is JSON only.

RDFA:

This example is JSON only.

JSON:

<!-- John moved a sculpture from one museum to another. -->
<script type="application/ld+json">
{
  "@context": "http://schema.org",
  "@type": "MoveAction",
  "agent": {
    "@type": "Person",
    "name": "John"
  },
  "object": {
    "@type": "Sculpture",
    "name": "The thinker"
  },
  "fromLocation": {
    "@type": "Museum",
    "name": "MOMA"
  },
  "toLocation": {
    "@type": "Museum",
    "name": "Guggenheim"
  }
}
</script>

TYPES:  ArriveAction

PRE-MARKUP:

John arrived at the hotel.

MICRODATA:

This example is JSON only.

RDFA:

This example is JSON only.

JSON:

<!-- John arrived at the hotel. -->
<script type="application/ld+json">
{
  "@context": "http://schema.org",
  "@type": "ArriveAction",
  "agent": {
    "@type": "Person",
    "name": "John"
  },
  "object": {
    "@type": "Hotel",
    "name": "The Hilton"
  }
}
</script>

TYPES:  DepartAction

PRE-MARKUP:

John departed from the hotel.

MICRODATA:

This example is JSON only.

RDFA:

This example is JSON only.

JSON:

<!-- John departed from the hotel. -->
<script type="application/ld+json">
{
  "@context": "http://schema.org",
  "@type": "DepartAction",
  "agent": {
    "@type": "Person",
    "name": "John"
  },
  "object": {
    "@type": "Hotel",
    "name": "The Hilton"
  }
}
</script>

TYPES:  TravelAction

PRE-MARKUP:

John travel to Brazil.

MICRODATA:

This example is JSON only.

RDFA:

This example is JSON only.

JSON:

<script type="application/ld+json">
  // John travel to Brazil.
{
  "@context": "http://schema.org",
  "@type": "TravelAction",
  "agent": {
    "@type": "Person",
    "name": "John"
  },
  "toLocation": {
    "@type": "Country",
    "name": "Brazil"
  }
}
</script>

TYPES:  TravelAction

PRE-MARKUP:

John travel from the US to Brazil with Steve.

MICRODATA:

This example is JSON only.

RDFA:

This example is JSON only.

JSON:

<script type="application/ld+json">
  // John travel from the US to Brazil with Steve.
{
  "@context": "http://schema.org",
  "@type": "TravelAction",
  "agent": {
    "@type": "Person",
    "name": "John"
  },
  "fromLocation": {
    "@type": "Country",
    "name": "USA"
  },
  "toLocation": {
    "@type": "Country",
    "name": "Brazil"
  },
  "participant": {
    "@type": "Person",
    "name": "Steve"
  }
}
</script>

TYPES:  OrganizeAction

PRE-MARKUP:

John organized his webpage.

MICRODATA:

This example is JSON only.

RDFA:

This example is JSON only.

JSON:

<script type="application/ld+json">
  // John organized his webpage.
{
  "@context": "http://schema.org",
  "@type": "OrganizeAction",
  "agent": {
    "@type": "Person",
    "name": "John"
  },
  "object": {
    "@type": "WebPage",
    "name": "John's thought about the web"
  }
}
</script>

TYPES:  OrganizeAction

PRE-MARKUP:

John organized his business.

MICRODATA:

This example is JSON only.

RDFA:

This example is JSON only.

JSON:

<script type="application/ld+json">
  // John organized his business.
{
  "@context": "http://schema.org",
  "@type": "OrganizeAction",
  "agent": {
    "@type": "Person",
    "name": "John"
  },
  "object": {
    "@type": "LocalBusiness",
    "name": "John's tavern"
  }
}
</script>

TYPES:  AllocateAction

PRE-MARKUP:

John allocated 5 hours to exercise.

MICRODATA:

This example is JSON only.

RDFA:

This example is JSON only.

JSON:

<script type="application/ld+json">
  // John allocated 5 hours to exercise.
{
  "@context": "http://schema.org",
  "@type": "AllocateAction",
  "agent": {
    "@type": "Person",
    "name": "John"
  },
  "object": {
    "@type": "Duration",
    "name": "5 hours"
  },
  "purpose": {
    "@type": "ExercisePlan",
    "name": "John's weight loss plan"
  }
}
</script>

TYPES:  AcceptAction

PRE-MARKUP:

John accepted a plan to exercise to help with his obesity.

MICRODATA:

This example is JSON only.

RDFA:

This example is JSON only.

JSON:

<script type="application/ld+json">
  // John accepted a plan to exercise to help with his obesity.
{
  "@context": "http://schema.org",
  "@type": "AcceptAction",
  "agent": {
    "@type": "Person",
    "name": "John"
  },
  "object": {
    "@type": "ExercisePlan",
    "name": "John's weight loss plan"
  },
  "purpose": {
    "@type": "MedicalCondition",
    "name": "Obesity"
  }
}
</script>

TYPES:  AssignAction

PRE-MARKUP:

Dr. John assigned an exercise plan to Steve.

MICRODATA:

This example is JSON only.

RDFA:

This example is JSON only.

JSON:

<script type="application/ld+json">
  // Dr. John assigned an exercise plan to Steve.
{
  "@context": "http://schema.org",
  "@type": "AssignAction",
  "agent": {
    "@type": "Person",
    "name": "John"
  },
  "object": {
    "@type": "ExercisePlan",
    "name": "Steve's weight loss plan"
  },
  "recipient": {
    "@type": "Person",
    "name": "Steve"
  },
  "purpose": {
    "@type": "MedicalCondition",
    "name": "Obesity"
  }
}
</script>

TYPES:  AuthorizeAction

PRE-MARKUP:

Dr. John authorized Steve's diet.

MICRODATA:

This example is JSON only.

RDFA:

This example is JSON only.

JSON:

<script type="application/ld+json">
  // Dr. John authorized Steve's diet.
{
  "@context": "http://schema.org",
  "@type": "AuthorizeAction",
  "agent": {
    "@type": "Person",
    "name": "John"
  },
  "object": {
    "@type": "Diet",
    "name": "Steve's weight loss plan"
  },
  "recipient": {
    "@type": "Person",
    "name": "Steve"
  },
  "purpose": {
    "@type": "MedicalCondition",
    "name": "Obesity"
  }
}
</script>

TYPES:  RejectAction

PRE-MARKUP:

John rejected a plan to exercise that helps him with his obesity.

MICRODATA:

This example is JSON only.

RDFA:

This example is JSON only.

JSON:

<script type="application/ld+json">
  // John rejected a plan to exercise that helps him with his obesity.
{
  "@context": "http://schema.org",
  "@type": "RejectAction",
  "agent": {
    "@type": "Person",
    "name": "John"
  },
  "object": {
    "@type": "ExercisePlan",
    "name": "John's weight loss plan"
  },
  "purpose": {
    "@type": "MedicalCondition",
    "name": "Obesity"
  }
}
</script>

TYPES:  ApplyAction

PRE-MARKUP:

John applied to Harvard.

MICRODATA:

This example is JSON only.

RDFA:

This example is JSON only.

JSON:

<script type="application/ld+json">
  // John applied to Harvard.
{
  "@context": "http://schema.org",
  "@type": "ApplyAction",
  "agent": {
    "@type": "Person",
    "name": "John"
  },
  "object": {
    "@type": "CollegeOrUniversity",
    "name": "Harvard"
  }
}
</script>

TYPES:  BookmarkAction

PRE-MARKUP:

John bookmarked a photo using instagram.

MICRODATA:

This example is JSON only.

RDFA:

This example is JSON only.

JSON:

<script type="application/ld+json">
  // John bookmarked a photo using instagram.
{
  "@context": "http://schema.org",
  "@type": "BookmarkAction",
  "agent": {
    "@type": "Person",
    "name": "John"
  },
  "object": {
    "@type": "ImageObject",
    "name": "Steve",
    "url": "http://john.com/steve.jpg"
  },
  "instrument": {
    "@type": "Product",
    "name": "Instagram"
  }
}
</script>

TYPES:  PlanAction

PRE-MARKUP:

John planned a trip with a travel agency.

MICRODATA:

This example is JSON only.

RDFA:

This example is JSON only.

JSON:

<script type="application/ld+json">
  // John planned a trip with a travel agency.
{
  "@context": "http://schema.org",
  "@type": "PlanAction",
  "agent": {
    "@type": "Person",
    "name": "John"
  },
  "object": {
    "@type": "Event",
    "name": "John's trip"
  },
  "instrument": {
    "@type": "TravelAgency",
    "name": "AFS"
  }
}
</script>

TYPES:  PlanAction

PRE-MARKUP:

John planned an exercise plan with Steve.

MICRODATA:

This example is JSON only.

RDFA:

This example is JSON only.

JSON:

<script type="application/ld+json">
  // John planned an exercise plan with Steve.
{
  "@context": "http://schema.org",
  "@type": "PlanAction",
  "agent": {
    "@type": "Person",
    "name": "John"
  },
  "object": {
    "@type": "ExercisePlan",
    "name": "John's weight loss plan"
  },
  "participant": {
    "@type": "Person",
    "name": "Steve"
  }
}
</script>

TYPES:  CancelAction

PRE-MARKUP:

John cancelled a trip with a travel agency.

MICRODATA:

This example is JSON only.

RDFA:

This example is JSON only.

JSON:

<script type="application/ld+json">
  // John cancelled a trip with a travel agency.
{
  "@context": "http://schema.org",
  "@type": "CancelAction",
  "agent": {
    "@type": "Person",
    "name": "John"
  },
  "object": {
    "@type": "Event",
    "name": "John's trip"
  },
  "instrument": {
    "@type": "TravelAgency",
    "name": "AFS"
  }
}
</script>

TYPES:  EnrollAction

PRE-MARKUP:

John enrolled for SXSW.

MICRODATA:

This example is JSON only.

RDFA:

This example is JSON only.

JSON:

<script type="application/ld+json">
  // John enrolled for SXSW.
{
  "@context": "http://schema.org",
  "@type": "EnrollAction",
  "agent": {
    "@type": "Person",
    "name": "John"
  },
  "object": {
    "@type": "Event",
    "name": "SXSW"
  }
}
</script>

TYPES:  ReserveAction

PRE-MARKUP:

John reserved a table for May.

MICRODATA:

This example is JSON only.

RDFA:

This example is JSON only.

JSON:

<script type="application/ld+json">
  // John reserved a table for May.
{
  "@context": "http://schema.org",
  "@type": "ReserveAction",
  "agent": {
    "@type": "Person",
    "name": "John"
  },
  "object": {
    "@type": "Reservation",
    "name": "Table at Bar Tartine"
  },
  "scheduledTime": "May"
}
</script>

TYPES:  ScheduleAction

PRE-MARKUP:

John scheduled an event to occur in May.

MICRODATA:

This example is JSON only.

RDFA:

This example is JSON only.

JSON:

<script type="application/ld+json">
  // John scheduled an event to occur in May.
{
  "@context": "http://schema.org",
  "@type": "ScheduleAction",
  "agent": {
    "@type": "Person",
    "name": "John"
  },
  "object": {
    "@type": "Event",
    "name": "SXSW"
  },
  "scheduledTime": "May"
}
</script>

TYPES:  SelectAction

PRE-MARKUP:

John selected The Internship and The Wedding Crashers from his movie queue.

MICRODATA:

This example is JSON only.

RDFA:

This example is JSON only.

JSON:

<script type="application/ld+json">
  // John selected The Internship and The Wedding Crashers from his movie queue.
{
  "@context": "http://schema.org",
  "@type": "SelectAction",
  "agent": {
    "@type": "Person",
    "name": "John"
  },
  "object": [
    {
      "@type": "Movie",
      "name": "The Internship"
    },
    {
      "@type": "Movie",
      "name": "The Wedding Crashers"
    }
  ],
  "collection": {
    "@type": "ItemList",
    "name": "List of my favorite movies",
    "url": "http://netflix.com/john/favorite"
  }
}
</script>

TYPES:  PlayAction

PRE-MARKUP:

John played angry birds with Steve.

MICRODATA:

This example is JSON only.

RDFA:

This example is JSON only.

JSON:

<script type="application/ld+json">
  // John played angry birds with Steve.
{
  "@context": "http://schema.org",
  "@type": "PlayAction",
  "agent": {
    "@type": "Person",
    "name": "John"
  },
  "object": {
    "@type": "MobileApplication",
    "name": "Angry Birds."
  },
  "participant": {
    "@type": "Person",
    "name": "Steve"
  }
}
</script>

TYPES:  ExerciseAction

PRE-MARKUP:

John ran 100 miles with Steve.

MICRODATA:

This example is JSON only.

RDFA:

This example is JSON only.

JSON:

<script type="application/ld+json">
  // John ran 100 miles with Steve.
{
  "@context": "http://schema.org",
  "@type": "ExerciseAction",
  "agent": {
    "@type": "Person",
    "name": "John"
  },
  "exerciseType": "Running",
  "distance": "100 miles",
  "participant": {
    "@type": "Person",
    "name": "Steve"
  }
}
</script>

TYPES:  ExerciseAction

PRE-MARKUP:

John played tennis against Steve.

MICRODATA:

This example is JSON only.

RDFA:

This example is JSON only.

JSON:

<script type="application/ld+json">
  // John played tennis against Steve.
{
  "@context": "http://schema.org",
  "@type": "ExerciseAction",
  "agent": {
    "@type": "Person",
    "name": "John"
  },
  "exerciseType": "Tennis",
  "opponent": {
    "@type": "Person",
    "name": "Steve"
  }
}
</script>

TYPES:  PerformAction

PRE-MARKUP:

John performed as a DJ playing Daft Punk on his turntable at Woodstock.

MICRODATA:

This example is JSON only.

RDFA:

This example is JSON only.

JSON:

<script type="application/ld+json">
  // John performed as a DJ playing Daft Punk on his turntable at Woodstock.
{
  "@context": "http://schema.org",
  "@type": "PeformAction",
  "agent": {
    "@type": "Person",
    "name": "John"
  },
  "object": {
    "@type": "MusicRecording",
    "name": "Daft Punk"
  },
  "instrument": {
    "@type": "Product",
    "name": "Turntable"
  },
  "event": {
    "@type": "Festival",
    "name": "Woodstock"
  }
}
</script>

TYPES:  SearchAction

PRE-MARKUP:

John searched for 'What is the answer to life the universe and everything?'.

MICRODATA:

This example is JSON only.

RDFA:

This example is JSON only.

JSON:

<script type="application/ld+json">
  // John searched for 'What is the answer to life the universe and everything?'.
{
  "@context": "http://schema.org",
  "@type": "SearchAction",
  "agent": {
    "@type": "Person",
    "name": "John"
  },
  "query": "What is the answer to life the universe and everything?"
}
</script>

TYPES:  SearchAction

PRE-MARKUP:

John searched for hotels.

MICRODATA:

This example is JSON only.

RDFA:

This example is JSON only.

JSON:

<script type="application/ld+json">
  // John searched for hotels.
{
  "@context": "http://schema.org",
  "@type": "SearchAction",
  "agent": {
    "@type": "Person",
    "name": "John"
  },
  "query": {
    "@type": "Class",
    "name": "http://schema.org/Hotel"
  }
}
</script>

TYPES:  TradeAction

PRE-MARKUP:

John traded a Book for US$ 50.

MICRODATA:

This example is JSON only.

RDFA:

This example is JSON only.

JSON:

<script type="application/ld+json">
  // John traded a Book for US$ 50.
{
  "@context": "http://schema.org",
  "@type": "TradeAction",
  "agent": {
    "@type": "Person",
    "name": "John"
  },
  "object": {
    "@type": "Book",
    "name": "Outliers"
  },
  "price": "US$ 50"
}
</script>

TYPES:  BuyAction

PRE-MARKUP:

John bought a Book on amazon.com.

MICRODATA:

This example is JSON only.

RDFA:

This example is JSON only.

JSON:

<script type="application/ld+json">
  // John bought a Book on amazon.com.
{
  "@context": "http://schema.org",
  "@type": "BuyAction",
  "agent": {
    "@type": "Person",
    "name": "John"
  },
  "object": {
    "@type": "Book",
    "name": "Outliers"
  },
  "location": {
    "@type": "Product",
    "name": "Amazon"
  }
}
</script>

TYPES:  DonateAction

PRE-MARKUP:

John donated $10 to Steve.

MICRODATA:

This example is JSON only.

RDFA:

This example is JSON only.

JSON:

<script type="application/ld+json">
  // John donated $10 to Steve.
{
  "@context": "http://schema.org",
  "@type": "DonateAction",
  "agent": {
    "@type": "Person",
    "name": "John"
  },
  "price": "US$ 10",
  "recipient": {
    "@type": "Person",
    "name": "Steve"
  }
}
</script>

TYPES:  OrderAction

PRE-MARKUP:

John ordered a Book on amazon.com.

MICRODATA:

This example is JSON only.

RDFA:

This example is JSON only.

JSON:

<script type="application/ld+json">
  // John ordered a Book on amazon.com.
{
  "@context": "http://schema.org",
  "@type": "OrderedAction",
  "agent": {
    "@type": "Person",
    "name": "John"
  },
  "object": {
    "@type": "Book",
    "name": "Outliers"
  },
  "location": {
    "@type": "Product",
    "name": "Amazon"
  }
}
</script>

TYPES:  PayAction

PRE-MARKUP:

John paid US$ 1,500 for a flight.

MICRODATA:

This example is JSON only.

RDFA:

This example is JSON only.

JSON:

<script type="application/ld+json">
  // John paid US$ 1,500 for a flight.
{
  "@context": "http://schema.org",
  "@type": "PayAction",
  "agent": {
    "@type": "Person",
    "name": "John"
  },
  "price": "US$ 1,500",
  "purpose": {
    "@type": "Flight",
    "name": "AA123"
  }
}
</script>

TYPES:  QuoteAction

PRE-MARKUP:

John quoted a flight for US$ 1,500.

MICRODATA:

This example is JSON only.

RDFA:

This example is JSON only.

JSON:

<script type="application/ld+json">
  // John quoted a flight for US$ 1,500.
{
  "@context": "http://schema.org",
  "@type": "QuoteAction",
  "agent": {
    "@type": "Person",
    "name": "John"
  },
  "object": {
    "@type": "Flight",
    "name": "AA123"
  },
  "price": "US$ 1,500"
}
</script>

TYPES:  RentAction

PRE-MARKUP:

John rented a house from Steve.

MICRODATA:

This example is JSON only.

RDFA:

This example is JSON only.

JSON:

<script type="application/ld+json">
  // John rented a house from Steve.
{
  "@context": "http://schema.org",
  "@type": "RentAction",
  "agent": {
    "@type": "Person",
    "name": "John"
  },
  "object": {
    "@type": "Residence",
    "name": "Steve's place"
  },
  "landlord": {
    "@type": "Person",
    "name": "Steve"
  }
}
</script>

TYPES:  SellAction

PRE-MARKUP:

John sold a Book on amazon.com.

MICRODATA:

This example is JSON only.

RDFA:

This example is JSON only.

JSON:

<script type="application/ld+json">
  // John sold a Book on amazon.com.
{
  "@context": "http://schema.org",
  "@type": "BuyAction",
  "agent": {
    "@type": "Person",
    "name": "John"
  },
  "object": {
    "@type": "Book",
    "name": "Outliers"
  },
  "location": {
    "@type": "Product",
    "name": "Amazon"
  }
}
</script>

TYPES:  TipAction

PRE-MARKUP:

John tipped $10 to Steve.

MICRODATA:

This example is JSON only.

RDFA:

This example is JSON only.

JSON:

<script type="application/ld+json">
  // John tipped $10 to Steve.
{
  "@context": "http://schema.org",
  "@type": "RentAction",
  "agent": {
    "@type": "Person",
    "name": "John"
  },
  "price": "US$ 10",
  "recipient": {
    "@type": "Person",
    "name": "Steve"
  }
}
</script>

TYPES:  TransferAction

PRE-MARKUP:

John transfered his store from Brazil to the USA.

MICRODATA:

This example is JSON only.

RDFA:

This example is JSON only.

JSON:

<script type="application/ld+json">
  // John transfered his store from Brazil to the USA.
{
  "@context": "http://schema.org",
  "@type": "TransferAction",
  "agent": {
    "@type": "Person",
    "name": "John"
  },
  "object": {
    "@type": "Store",
    "name": "John's pizzerie"
  },
  "fromLocation": {
    "@type": "Country",
    "name": "Brazil"
  },
  "toLocation": {
    "@type": "Country",
    "name": "USA"
  }
}
</script>

TYPES:  BorrowAction

PRE-MARKUP:

John borrowed Steve's book.

MICRODATA:

This example is JSON only.

RDFA:

This example is JSON only.

JSON:

<script type="application/ld+json">
  // John borrowed Steve's book.
{
  "@context": "http://schema.org",
  "@type": "BorrowAction",
  "agent": {
    "@type": "Person",
    "name": "John"
  },
  "object": {
    "@type": "Book",
    "name": "Outliers"
  },
  "lender": {
    "@type": "Person",
    "name": "Steve"
  }
}
</script>

TYPES:  DownloadAction

PRE-MARKUP:

John downloaded the java updates.

MICRODATA:

This example is JSON only.

RDFA:

This example is JSON only.

JSON:

<script type="application/ld+json">
  // John downloaded the java updates.
{
  "@context": "http://schema.org",
  "@type": "DownloadAction",
  "agent": {
    "@type": "Person",
    "name": "John"
  },
  "object": {
    "@type": "SoftwareApplication",
    "name": "Java Updates"
  }
}
</script>

TYPES:  GiveAction

PRE-MARKUP:

John gave a book to Steve.

MICRODATA:

This example is JSON only.

RDFA:

This example is JSON only.

JSON:

<script type="application/ld+json">
  // John gave a book to Steve.
{
  "@context": "http://schema.org",
  "@type": "GiveAction",
  "agent": {
    "@type": "Person",
    "name": "John"
  },
  "object": {
    "@type": "Book",
    "name": "Outliers"
  },
  "recipient": {
    "@type": "Person",
    "name": "Steve"
  }
}
</script>

TYPES:  LendAction

PRE-MARKUP:

John lent $10 to Steve.

MICRODATA:

This example is JSON only.

RDFA:

This example is JSON only.

JSON:

<script type="application/ld+json">
  // John lent $10 to Steve.
{
  "@context": "http://schema.org",
  "@type": "LendAction",
  "agent": {
    "@type": "Person",
    "name": "John"
  },
  "price": "US$ 10",
  "recipient": {
    "@type": "Person",
    "name": "Steve"
  }
}
</script>

TYPES:  ReceiveAction

PRE-MARKUP:

John received a book from Steve via UPS from Brazil to the USA.

MICRODATA:

This example is JSON only.

RDFA:

This example is JSON only.

JSON:

<script type="application/ld+json">
  // John received a book from Steve via UPS from Brazil to the USA.
{
  "@context": "http://schema.org",
  "@type": "ReceiveAction",
  "agent": {
    "@type": "Person",
    "name": "John"
  },
  "object": {
    "@type": "Book",
    "name": "Outliers"
  },
  "sender": {
    "@type": "Person",
    "name": "Steve"
  },
  "deliveryMethod": {
    "@type": "DeliveryMethod",
    "name": "http://purl.org/goodrelations/v1#UPS"
  },
  "fromLocation": {
    "@type": "Country",
    "name": "Brazil"
  },
  "toLocation": {
    "@type": "Country",
    "name": "USA"
  }
}
</script>

TYPES:  ReturnAction

PRE-MARKUP:

John returned the book to Steve.

MICRODATA:

This example is JSON only.

RDFA:

This example is JSON only.

JSON:

<script type="application/ld+json">
  // John returned the book to Steve.
{
  "@context": "http://schema.org",
  "@type": "ReturnAction",
  "agent": {
    "@type": "Person",
    "name": "John"
  },
  "object": {
    "@type": "Book",
    "name": "Outliers"
  },
  "recipient": {
    "@type": "Person",
    "name": "Steve"
  }
}
</script>

TYPES:  SendAction

PRE-MARKUP:

John sent a book to Steve via UPS from Brazil to the USA.

MICRODATA:

This example is JSON only.

RDFA:

This example is JSON only.

JSON:

<script type="application/ld+json">
  // John sent a book to Steve via UPS from Brazil to the USA.
{
  "@context": "http://schema.org",
  "@type": "SendAction",
  "agent": {
    "@type": "Person",
    "name": "John"
  },
  "object": {
    "@type": "Book",
    "name": "Outliers"
  },
  "recipient": {
    "@type": "Person",
    "name": "Steve"
  },
  "deliveryMethod": {
    "@type": "DeliveryMethod",
    "name": "http://purl.org/goodrelations/v1#UPS"
  },
  "fromLocation": {
    "@type": "Country",
    "name": "Brazil"
  },
  "toLocation": {
    "@type": "Country",
    "name": "USA"
  }
}
</script>

TYPES:  TakeAction

PRE-MARKUP:

John took a book from Steve.

MICRODATA:

This example is JSON only.

RDFA:

This example is JSON only.

JSON:

<script type="application/ld+json">
  // John took a book from Steve.
{
  "@context": "http://schema.org",
  "@type": "TakeAction",
  "agent": {
    "@type": "Person",
    "name": "John"
  },
  "object": {
    "@type": "Book",
    "name": "Outliers"
  },
  "recipient": {
    "@type": "Person",
    "name": "Steve"
  }
}
</script>

TYPES:  UpdateAction

PRE-MARKUP:

John updated his movie collection.

MICRODATA:

This example is JSON only.

RDFA:

This example is JSON only.

JSON:

<script type="application/ld+json">
  // John updated his movie collection.
{
  "@context": "http://schema.org",
  "@type": "UpdateAction",
  "agent": {
    "@type": "Person",
    "name": "John"
  },
  "collection": {
    "@type": "ItemList",
    "name": "List of my favorite movies",
    "url": "http://netflix.com/john/favorite"
  }
}
</script>

TYPES:  AddAction

PRE-MARKUP:

John add a movie to his movie queue.

MICRODATA:

This example is JSON only.

RDFA:

This example is JSON only.

JSON:

<script type="application/ld+json">
  // John add a movie to his movie queue.
{
  "@context": "http://schema.org",
  "@type": "AddAction",
  "agent": {
    "@type": "Person",
    "name": "John"
  },
  "object": {
    "@type": "Movie",
    "name": "The Internship"
  },
  "collection": {
    "@type": "ItemList",
    "name": "List of my favorite movies",
    "url": "http://netflix.com/john/favorite"
  }
}
</script>

TYPES:  AddAction

PRE-MARKUP:

John added SAAS to his skillset.

MICRODATA:

This example is JSON only.

RDFA:

This example is JSON only.

JSON:

<script type="application/ld+json">
  // John added SAAS to his skillset.
{
  "@context": "http://schema.org",
  "@type": "AddAction",
  "agent": {
    "@type": "Person",
    "name": "John"
  },
  "object": {
    "@type": "SoftwareApplication",
    "name": "SAAS"
  },
  "collection": {
    "@type": "ItemList",
    "name": "John's skillset",
    "url": "http://linkedn.com/john/skillset"
  }
}
</script>

TYPES:  InsertAction

PRE-MARKUP:

John inserted a movie to his movie queue at the third slot.

MICRODATA:

This example is JSON only.

RDFA:

This example is JSON only.

JSON:

<script type="application/ld+json">
  // John inserted a movie to his movie queue at the third slot.
{
  "@context": "http://schema.org",
  "@type": "InsertedAction",
  "agent": {
    "@type": "Person",
    "name": "John"
  },
  "object": {
    "@type": "Movie",
    "name": "The Internship"
  },
  "collection": {
    "@type": "ItemList",
    "name": "List of my favorite movies",
    "url": "http://netflix.com/john/favorite"
  },
  "objectLocation": "3"
}
</script>

TYPES:  AppendAction

PRE-MARKUP:

John appended a movie to his movie queue.

MICRODATA:

This example is JSON only.

RDFA:

This example is JSON only.

JSON:

<script type="application/ld+json">
  // John appended a movie to his movie queue.
{
  "@context": "http://schema.org",
  "@type": "AppendAction",
  "agent": {
    "@type": "Person",
    "name": "John"
  },
  "object": {
    "@type": "Movie",
    "name": "The Internship"
  },
  "collection": {
    "@type": "ItemList",
    "name": "List of my favorite movies",
    "url": "http://netflix.com/john/favorite"
  }
}
</script>

TYPES:  PrependAction

PRE-MARKUP:

John prepended a movie to his movie queue.

MICRODATA:

This example is JSON only.

RDFA:

This example is JSON only.

JSON:

<script type="application/ld+json">
  // John prepended a movie to his movie queue.
{
  "@context": "http://schema.org",
  "@type": "PrependAction",
  "agent": {
    "@type": "Person",
    "name": "John"
  },
  "object": {
    "@type": "Movie",
    "name": "The Internship"
  },
  "collection": {
    "@type": "ItemList",
    "name": "List of my favorite movies",
    "url": "http://netflix.com/john/favorite"
  }
}
</script>

TYPES:  DeleteAction

PRE-MARKUP:

John deleted The Internship from his movie queue.

MICRODATA:

This example is JSON only.

RDFA:

This example is JSON only.

JSON:

<script type="application/ld+json">
  // John deleted The Internship from his movie queue.
{
  "@context": "http://schema.org",
  "@type": "DeleteAction",
  "agent": {
    "@type": "Person",
    "name": "John"
  },
  "object": {
    "@type": "Movie",
    "name": "The Internship"
  },
  "collection": {
    "@type": "ItemList",
    "name": "List of my favorite movies",
    "url": "http://netflix.com/john/favorite"
  }
}
</script>

TYPES:  ReplaceAction

PRE-MARKUP:

John replaced The Internship with The Wedding Crashers from his movie queue.

MICRODATA:

This example is JSON only.

RDFA:

This example is JSON only.

JSON:

<script type="application/ld+json">
  // John replaced The Internship with The Wedding Crashers from his movie queue.
{
  "@context": "http://schema.org",
  "@type": "ReplaceAction",
  "agent": {
    "@type": "Person",
    "name": "John"
  },
  "replacee": {
    "@type": "Movie",
    "name": "The Internship"
  },
  "replacer": {
    "@type": "Movie",
    "name": "The Wedding Crashers"
  },
  "collection": {
    "@type": "ItemList",
    "name": "List of my favorite movies",
    "url": "http://netflix.com/john/favorite"
  }
}
</script>

TYPES:  TVSeries,TVSeason,TVEpisode,OnDemandEvent,BroadcastEvent,BroadcastService

PRE-MARKUP:

<div>
 <a href="http://www.bbc.co.uk/programmes/b006q2x0">Doctor Who</a>,
 <a href="http://www.bbc.co.uk/programmes/b00rs69w">Series 5</a>,
 <a href="http://www.bbc.co.uk/programmes/b00sj9sq">The Hungry Earth</a>, episode 8,
 broadcast on BBC One at 18:15, 22nd of May 2010, available on
 <a href="http://www.bbc.co.uk/iplayer/b00sj9sq">BBC iPlayer</a> from 19:45
 on the 2nd of June until the 9th.
</div>

MICRODATA:

<div itemscope itemtype="http://schema.org/TVSeries">
  <a itemprop="url" href="http://www.bbc.co.uk/programmes/b006q2x0">
   <span itemprop="name">Doctor Who</span></a>,
  <div itemprop="season" itemscope itemtype="http://schema.org/TVSeason">
    <a itemprop="url" href="http://www.bbc.co.uk/programmes/b00rs69w">
     <span itemprop="name">Series 5</span></a>,
    <div itemprop="episode" itemscope itemtype="http://schema.org/TVEpisode">
      <a itemprop="url" href="http://www.bbc.co.uk/programmes/b00sj9sq">
       <span itemprop="name">The Hungry Earth</span></a>,
      episode <span itemprop="position">8</span>, broadcast on
      <div itemprop="publication" itemscope itemtype="http://schema.org/BroadcastEvent">
        <div itemprop="publishedOn" itemscope itemtype="http://schema.org/BroadcastService">
          <a itemprop="url" href="http://www.bbc.co.uk/bbcone"><span itemprop="name">BBC One</span></a>
        </div> at
        <span itemprop="startDate"
          content="2010-05-22T18:15:00+01:00">18:15, 22nd of May 2010</span>
      </div>,
      available on
      <div itemprop="video" itemscope itemtype="http://schema.org/VideoObject">
        <a itemprop="url" href="http://www.bbc.co.uk/iplayer/episode/b00sj9sq">BBC iPlayer</a>
      </div> from
      <div itemprop="publication" itemscope itemtype="http://schema.org/OnDemandEvent">
        <span itemprop="startDate"
         content="2012-06-02T19:45:00+01:00">19:45 on the 2nd of June</span> until the
        <span itemprop="endDate" content="2012-06-09T19:44:00+01:00">9th</span>.
      </div>
    </div>
  </div>
</div>

RDFA:

<div vocab="http://schema.org/" typeof="TVSeries">
  <a property="url" href="http://www.bbc.co.uk/programmes/b006q2x0">
   <span property="name">Doctor Who</span></a>,
  <div property="season"  typeof="TVSeason">
    <a property="url" href="http://www.bbc.co.uk/programmes/b00rs69w">
     <span property="name">Series 5</span></a>,
    <div property="episode"  typeof="TVEpisode">
      <a property="url" href="http://www.bbc.co.uk/programmes/b00sj9sq">
       <span property="name">The Hungry Earth</span></a>,
      episode <span property="position">8</span>, broadcast on
      <div property="publication"  typeof="BroadcastEvent">
        <div property="publishedOn"  typeof="BroadcastService">
          <a property="url" href="http://www.bbc.co.uk/bbcone"><span property="name">BBC One</span></a>
        </div> at
        <span property="startDate"
          content="2010-05-22T18:15:00+01:00">18:15, 22nd of May 2010</span>
      </div>,
      available on
      <div property="video"  typeof="VideoObject">
        <a property="url" href="http://www.bbc.co.uk/iplayer/episode/b00sj9sq">BBC iPlayer</a>
      </div> from
      <div property="publication"  typeof="OnDemandEvent">
        <span property="startDate"
         content="2012-06-02T19:45:00+01:00">19:45 on the 2nd of June</span> until the
        <span property="endDate" content="2012-06-09T19:44:00+01:00">9th</span>.
      </div>
    </div>
  </div>
</div>

JSON:

<script type="application/ld+json">
{
  "@context": "http://schema.org",
  "@type": "TVSeries",
  "season": {
    "@type": "TVSeason",
    "episode": {
      "@type": "TVEpisode",
      "position": "8",
      "publication": [
        {
          "@type": "BroadcastEvent",
          "publishedOn": {
            "@type": "BroadcastService",
            "url": "http://www.bbc.co.uk/bbcone"
          },
          "startDate": "18:15, 22nd of May 2010"
        },
        {
          "@type": "OnDemandEvent",
          "endDate": "9th",
          "startDate": "19:45 on the 2nd of June"
        }
      ],
      "url": "http://www.bbc.co.uk/programmes/b00sj9sq",
      "video": {
        "@type": "VideoObject",
        "url": "http://www.bbc.co.uk/iplayer/episode/b00sj9sq"
      }
    },
    "url": "http://www.bbc.co.uk/programmes/b00rs69w"
  },
  "url": "http://www.bbc.co.uk/programmes/b006q2x0"
}
</script>

TYPES:  RadioSeries,RadioSeason,RadioEpisode,OnDemandEvent,BroadcastEvent,BroadcastService

PRE-MARKUP:

<div>
 <a href="http://www.bbc.co.uk/programmes/b006qykl">In Our Time</a>,
 <a href="http://www.bbc.co.uk/programmes/b03ggc19">Ordinary Language Philosophy</a>, episode 604,
 broadcast on BBC Radio 4 at 09:00, 7th of November 2013, available online from 09:45 on the same day.
</div>

MICRODATA:

<div itemscope itemtype="http://schema.org/RadioSeries">
  <a itemprop="url" href="http://www.bbc.co.uk/programmes/b006qykl">
   <span itemprop="name">In Our Time</span></a>,
  <div itemprop="episode" itemscope itemtype="http://schema.org/RadioEpisode">
    <a itemprop="url" href="http://www.bbc.co.uk/programmes/b03ggc19">
     <span itemprop="name">Ordinary Language Philosophy</span></a>,
    episode <span itemprop="position">604</span>, broadcast on
    <div itemprop="publication" itemscope itemtype="http://schema.org/BroadcastEvent">
      <div itemprop="publishedOn" itemscope itemtype="http://schema.org/BroadcastService">
        <a itemprop="url" href="http://www.bbc.co.uk/radio4"><span itemprop="name">BBC Radio 4</span></a>
      </div> at
      <span itemprop="startDate"
        content="2013-11-07T09:00:00+01:00">09:00, 7th of November 2013</span>
    </div>,
    available online from
    <div itemprop="publication" itemscope itemtype="http://schema.org/OnDemandEvent">
      <span itemprop="startDate"
       content="2013-11-07T09:45:00+01:00">09:45 on the same day</span>.
    </div>
  </div>
</div>

RDFA:

<div vocab="http://schema.org/" typeof="RadioSeries">
  <a property="url" href="http://www.bbc.co.uk/programmes/b006qykl">
   <span property="name">In Our Time</span></a>,
  <div property="episode"  typeof="RadioEpisode">
    <a property="url" href="http://www.bbc.co.uk/programmes/b03ggc19">
     <span property="name">Ordinary Language Philosophy</span></a>,
    episode <span property="position">604</span>, broadcast on
    <div property="publication"  typeof="BroadcastEvent">
      <div property="publishedOn"  typeof="BroadcastService">
        <a property="url" href="http://www.bbc.co.uk/radio4"><span property="name">BBC Radio 4</span></a>
      </div> at
      <span property="startDate"
        content="2013-11-07T09:00:00+01:00">09:00, 7th of November 2013</span>
    </div>,
    available online from
    <div property="publication"  typeof="OnDemandEvent">
      <span property="startDate"
       content="2013-11-07T09:45:00+01:00">09:45 on the same day</span>.
    </div>
  </div>
</div>

JSON:

<script type="application/ld+json">
{
  "@context": "http://schema.org",
  "@type": "RadioSeries",
  "episode": {
    "@type": "RadioEpisode",
    "position": "604",
    "publication": [
      {
        "@type": "BroadcastEvent",
        "publishedOn": {
          "@type": "BroadcastService",
          "url": "http://www.bbc.co.uk/radio4"
        },
        "startDate": "09:00, 7th of November 2013"
      },
      {
        "@type": "OnDemandEvent",
        "startDate": "09:45 on the same day"
      }
    ],
    "url": "http://www.bbc.co.uk/programmes/b03ggc19"
  },
  "url": "http://www.bbc.co.uk/programmes/b006qykl"
}
</script>

TYPES:  GovernmentPermit,GovernmentOrganization,GovernmentService,AdministrativeArea

PRE-MARKUP:

<div>
NYC Food Service Establishment Permit, issued by Department of Health and Mental Hygiene.
(issued through NYC Food Service Establishment Permit Service; valid in New York for 1 year).
</div>

MICRODATA:

<div itemscope itemtype="http://schema.org/GovernmentPermit">
  <span itemprop="name">NYC Food Service Establishment Permit</span>
  <div itemprop="issuedBy" itemscope itemtype="http://schema.org/GovernmentOrganization">
    <span itemprop="name">Department of Health and Mental Hygiene"</span>
  </div>
  <div itemprop="issuedThrough" itemscope itemtype="http://schema.org/GovernmentService">
    <span itemprop="name">NYC Food Service Establishment Permit Service</span>
   </div>
  <div itemprop="validIn" itemscope itemtype="http://schema.org/AdministrativeArea">
    <span itemprop="name">New York</span>
  </div>
  <time itemprop="validFor" content="P1Y">1 year</time>
</div>

RDFA:

<div vocab="http://schema.org/" typeof="GovernmentPermit">
  <span property="name">NYC Food Service Establishment Permit</span>
  <div property="issuedBy"  typeof="GovernmentOrganization">
    <span property="name">Department of Health and Mental Hygiene"</span>
  </div>
  <div property="issuedThrough"  typeof="GovernmentService">
    <span property="name">NYC Food Service Establishment Permit Service</span>
   </div>
  <div property="validIn"  typeof="AdministrativeArea">
    <span property="name">New York</span>
  </div>
  <time property="validFor" content="P1Y">1 year</time>
</div>

JSON:

<script type="application/ld+json">
{
  "@context": "http://schema.org",
  "@type": "GovernmentPermit",
  "issuedBy": {
    "@type": "GovernmentOrganization",
    "name": "Department of Health and Mental Hygiene\""
  },
  "issuedThrough": {
    "@type": "GovernmentService",
    "name": "NYC Food Service Establishment Permit Service"
  },
  "name": "NYC Food Service Establishment Permit",
  "validFor": "",
  "validIn": {
    "@type": "AdministrativeArea",
    "name": "New York"
  }
}
</script>

TYPES:  GovernmentService,GovernmentOrganization,AdministrativeArea,CivicAudience,ContactPoint,Language,Hospital

PRE-MARKUP:

This example shows a JSON-LD description of services that do not necessarily have a direct
human-oriented HTML description. It describes a GovernmentService named "Veterans Affairs Emergency Mental Health",
its operator, service area and service details, such as its Veterans Crisis Line (including  phone contact line
hours of operation, language and other details).

MICRODATA:

This example is JSON only.

RDFA:

This example is JSON only.

JSON:

<script type='application/ld+json'>
{
  "@context": "schema.org",
  "@type": "GovernmentService",
  "name": "Veterans Affairs Emergency Mental Health",
  "serviceType": "Psychiatric Emergency Services",
  "operator": {
    "@type": "GovernmentOrganization",
    "name": "US Department of Veterans Affairs"
  },
  "serviceArea": {
    "@type": "AdministrativeArea",
    "name": "Massachusetts"
  },
  "serviceAudience": {
    "@type": "CivicAudience",
    "name": "Veterans"
  },
  "availableChannel": {
    "@type": "ServiceChannel",
    "name": "Urgent Care Clinic",
    "availableLanguage": {
      "@type": "Language",
      "name": "Spanish"
    },
    "serviceLocation": {
      "@type": "Hospital",
      "name": "VA Boston -- West Roxbury",
      "address": {
        "@type": "PostalAddress",
        "streetAddress": "1400 VFW Parkway",
        "addressLocality": "West Roxbury",
        "addressRegion": "MA",
        "postalCode": "02132"
      }
    }
  }
}
</script>

TYPES:  Event,Place,PostalAddress,Offer

PRE-MARKUP:

<div class="event-wrapper">

  <div class="event-date">Sat Sep 14</div>
  <div class="event-title">Typhoon with Radiation City</div>

  <div class="event-venue">
    The Hi-Dive
    <div class="address">
      7 S. Broadway<br>
      Denver, CO 80209
    </div>
  </div>

  <div class="event-time">9:30 PM</div>

  <div class="event-price">$13.00</div>
  <a href="http://www.ticketfly.com/purchase/309433">Tickets</a>

</div>

MICRODATA:

<div class="event-wrapper" itemscope itemtype="http://schema.org/Event">

  <div class="event-date" itemprop="startDate" content="2013-09-14T21:30">Sat Sep 14</div>
  <div class="event-title" itemprop="name">Typhoon with Radiation City</div>

  <div class="event-venue" itemprop="location" itemscope itemtype="http://schema.org/Place">
    <span itemprop="name">The Hi-Dive</span>
    <div class="address" itemprop="address" itemscope itemtype="http://schema.org/PostalAddress">
      <span itemprop="streetAddress">7 S. Broadway</span><br>
      <span itemprop="addressLocality">Denver</span>,
      <span itemprop="addressRegion">CO</span>
      <span itemprop="postalCode">80209</span>
    </div>
  </div>

  <div class="event-time">9:30 PM</div>

 <span itemprop="offers" itemscope itemtype="http://schema.org/Offer">
  <div class="event-price" itemprop="price">$13.00</div>
  <a itemprop="url" href="http://www.ticketfly.com/purchase/309433">Tickets</a>
 </span>
</div>

RDFA:

<div vocab="http://schema.org/"class="event-wrapper"  typeof="Event">

  <div class="event-date" property="startDate" content="2013-09-14T21:30">Sat Sep 14</div>
  <div class="event-title" property="name">Typhoon with Radiation City</div>

  <div class="event-venue" property="location"  typeof="Place">
    <span property="name">The Hi-Dive</span>
    <div class="address" property="address"  typeof="PostalAddress">
      <span property="streetAddress">7 S. Broadway</span><br>
      <span property="addressLocality">Denver</span>,
      <span property="addressRegion">CO</span>
      <span property="postalCode">80209</span>
    </div>
  </div>

  <div class="event-time">9:30 PM</div>

 <span property="offers"  typeof="Offer">
  <div class="event-price" property="price">$13.00</div>
  <a property="url" href="http://www.ticketfly.com/purchase/309433">Tickets</a>
 </span>
</div>

JSON:

<script type="application/ld+json">
{
  "@context": "http://schema.org",
  "@type": "Event",
  "location": {
    "@type": "Place",
    "address": {
      "@type": "PostalAddress",
      "addressLocality": "Denver",
      "addressRegion": "CO",
      "postalCode": "80209",
      "streetAddress": "7 S. Broadway"
    },
    "name": "The Hi-Dive"
  },
  "name": "Typhoon with Radiation City",
  "offers": {
    "@type": "Offer",
    "price": "$13.00",
    "url": "http://www.ticketfly.com/purchase/309433"
  },
  "startDate": "Sat Sep 14"
}
</script>

TYPES:  Event,Place,PostalAddress,Offer,EventCancelled

PRE-MARKUP:

<div class="event-wrapper">

  <div class="event-date">Sat Sep 14</div>
  <div class="event-title">Typhoon with Radiation City</div>
  <div class="event-title">CANCELLED - Typhoon with Radiation City</div>

  <div class="event-venue">
    The Hi-Dive
    <div class="address">
      7 S. Broadway<br>
      Denver, CO 80209
    </div>
  </div>

  <div class="event-time">9:30 PM</div>

  <div class="event-price">$13.00</div>
  <a href="http://www.ticketfly.com/purchase/309433">Tickets</a>

</div>

MICRODATA:

<div class="event-wrapper" itemscope itemtype="http://schema.org/Event">

  <div class="event-date" itemprop="startDate" content="2013-09-14T21:30">Sat Sep 14</div>
  <div class="event-title" itemprop="name">CANCELLED - Typhoon with Radiation City</div>
  <meta itemprop="eventStatus" content="http://schema.org/EventCancelled">

  <div class="event-venue" itemprop="location" itemscope itemtype="http://schema.org/Place">
    <span itemprop="name">The Hi-Dive</span>
    <div class="address" itemprop="address" itemscope itemtype="http://schema.org/PostalAddress">
      <span itemprop="streetAddress">7 S. Broadway</span><br>
      <span itemprop="addressLocality">Denver</span>,
      <span itemprop="addressRegion">CO</span>
      <span itemprop="postalCode">80209</span>
    </div>
  </div>

  <div class="event-time">9:30 PM</div>

 <span itemprop="offers" itemscope itemtype="http://schema.org/Offer">
  <div class="event-price" itemprop="price">$13.00</div>
  <a itemprop="url" href="http://www.ticketfly.com/purchase/309433">Tickets</a>
 </span>
</div>

RDFA:

<div vocab="http://schema.org/"class="event-wrapper"  typeof="Event">

  <div class="event-date" property="startDate" content="2013-09-14T21:30">Sat Sep 14</div>
  <div class="event-title" property="name">CANCELLED - Typhoon with Radiation City</div>
  <meta property="eventStatus" content="http://schema.org/EventCancelled">

  <div class="event-venue" property="location"  typeof="Place">
    <span property="name">The Hi-Dive</span>
    <div class="address" property="address"  typeof="PostalAddress">
      <span property="streetAddress">7 S. Broadway</span><br>
      <span property="addressLocality">Denver</span>,
      <span property="addressRegion">CO</span>
      <span property="postalCode">80209</span>
    </div>
  </div>

  <div class="event-time">9:30 PM</div>

 <span property="offers"  typeof="Offer">
  <div class="event-price" property="price">$13.00</div>
  <a property="url" href="http://www.ticketfly.com/purchase/309433">Tickets</a>
 </span>
</div>

JSON:

<script type="application/ld+json">
{
  "@context": "http://schema.org",
  "@type": "Event",
  "eventStatus": "http://schema.org/EventCancelled",
  "location": {
    "@type": "Place",
    "address": {
      "@type": "PostalAddress",
      "addressLocality": "Denver",
      "addressRegion": "CO",
      "postalCode": "80209",
      "streetAddress": "7 S. Broadway"
    },
    "name": "The Hi-Dive"
  },
  "name": "CANCELLED - Typhoon with Radiation City",
  "offers": {
    "@type": "Offer",
    "price": "$13.00",
    "url": "http://www.ticketfly.com/purchase/309433"
  },
  "startDate": "Sat Sep 14"
}
</script>

TYPES:  Event,Place,PostalAddress,Offer

PRE-MARKUP:

<div class="event-wrapper">
  <div class="event-date">Sat Oct 12</div>
  <div><span>(previously scheduled for Sept 14th)</span></div>
  <div class="event-title">Typhoon with Radiation City</div>
  <div class="event-venue">
    The Hi-Dive
    <div class="address">
      7 S. Broadway<br>
      Denver, CO 80209
    </div>
  </div>
  <div class="event-time">10:00 PM</div>
 <span>
  <div class="event-price">$13.00</div>
  <a href="http://www.ticketfly.com/purchase/309433">Tickets</a>
 </span>
</div>

MICRODATA:

<div class="event-wrapper">
  <div class="event-date" itemprop="startDate" content="2013-10-12T22:00">Sat Oct 12</div>
  <div class="event-title" itemprop="name">Typhoon with Radiation City</div>
  <meta itemprop="eventStatus" content="http://schema.org/EventRescheduled">
  <span itemprop="previousStartDate" content="2013-09-14T21:30">(previously scheduled for Sept 14th)</span>

  <div class="event-venue" itemprop="location" itemscope itemtype="http://schema.org/Place">
    <span itemprop="name">The Hi-Dive</span>
    <div class="address" itemprop="address" itemscope itemtype="http://schema.org/PostalAddress">
      <span itemprop="streetAddress">7 S. Broadway</span><br>
      <span itemprop="addressLocality">Denver</span>,
      <span itemprop="addressRegion">CO</span>
      <span itemprop="postalCode">80209</span>
    </div>
  </div>
  <div class="event-time">10:00 PM</div>
  <span itemprop="offers" itemscope itemtype="http://schema.org/Offer">
   <div class="event-price" itemprop="price">$13.00</div>
   <a itemprop="url" href="http://www.ticketfly.com/purchase/309433">Tickets</a>
  </span>
</div>

RDFA:

<div vocab="http://schema.org/"class="event-wrapper">
  <div class="event-date" property="startDate" content="2013-10-12T22:00">Sat Oct 12</div>
  <div class="event-title" property="name">Typhoon with Radiation City</div>
  <meta property="eventStatus" content="http://schema.org/EventRescheduled">
  <span property="previousStartDate" content="2013-09-14T21:30">(previously scheduled for Sept 14th)</span>

  <div class="event-venue" property="location"  typeof="Place">
    <span property="name">The Hi-Dive</span>
    <div class="address" property="address"  typeof="PostalAddress">
      <span property="streetAddress">7 S. Broadway</span><br>
      <span property="addressLocality">Denver</span>,
      <span property="addressRegion">CO</span>
      <span property="postalCode">80209</span>
    </div>
  </div>
  <div class="event-time">10:00 PM</div>
  <span property="offers"  typeof="Offer">
   <div class="event-price" property="price">$13.00</div>
   <a property="url" href="http://www.ticketfly.com/purchase/309433">Tickets</a>
  </span>
</div>

JSON:

<script type="application/ld+json">
{
  "@context": "http://schema.org",
  "@graph": [
    {
      "@type": "Place",
      "address": {
        "@type": "PostalAddress",
        "addressLocality": "Denver",
        "addressRegion": "CO",
        "postalCode": "80209",
        "streetAddress": "7 S. Broadway"
      },
      "name": "The Hi-Dive"
    },
    {
      "@type": "Offer",
      "price": "$13.00",
      "url": "http://www.ticketfly.com/purchase/309433"
    }
  ]
}
</script>

TYPES:  Event,Place,PostalAddress,Offer,SoldOut

PRE-MARKUP:

<div class="event-wrapper">
  <div class="event-date">Sat Sep 14</div>
  <div class="event-title">SOLD OUT! Typhoon with Radiation City</div>
  <div class="event-venue">
    The Hi-Dive
    <div class="address">
      7 S. Broadway<br>
      Denver, CO 80209
    </div>
  </div>
  <div class="event-time">10:00 PM</div>
 <span>
  <div class="event-price">$13.00</div>
  <a href="http://www.ticketfly.com/purchase/309433">Tickets</a>
 </span>
</div>

MICRODATA:

<div class="event-wrapper" itemscope itemtype="http://schema.org/Event">

  <div class="event-date" itemprop="startDate" content="2013-09-14T21:30">Sat Sep 14</div>
  <div class="event-title" itemprop="name">SOLD OUT! Typhoon with Radiation City</div>

  <div class="event-venue" itemprop="location" itemscope itemtype="http://schema.org/Place">
    <span itemprop="name">The Hi-Dive</span>
    <div class="address" itemprop="address" itemscope itemtype="http://schema.org/PostalAddress">
      <span itemprop="streetAddress">7 S. Broadway</span><br>
      <span itemprop="addressLocality">Denver</span>,
      <span itemprop="addressRegion">CO</span>
      <span itemprop="postalCode">80209</span>
    </div>
  </div>

  <div class="event-time">9:30 PM</div>

 <span itemprop="offers" itemscope itemtype="http://schema.org/Offer">
  <meta itemprop="availability" content="http://schema.org/SoldOut">

  <div class="event-price" itemprop="price">$13.00</div>
  <a itemprop="url" href="http://www.ticketfly.com/purchase/309433">Tickets</a>
 </span>
</div>

RDFA:

<div vocab="http://schema.org/"class="event-wrapper"  typeof="Event">

  <div class="event-date" property="startDate" content="2013-09-14T21:30">Sat Sep 14</div>
  <div class="event-title" property="name">SOLD OUT! Typhoon with Radiation City</div>

  <div class="event-venue" property="location"  typeof="Place">
    <span property="name">The Hi-Dive</span>
    <div class="address" property="address"  typeof="PostalAddress">
      <span property="streetAddress">7 S. Broadway</span><br>
      <span property="addressLocality">Denver</span>,
      <span property="addressRegion">CO</span>
      <span property="postalCode">80209</span>
    </div>
  </div>

  <div class="event-time">9:30 PM</div>

 <span property="offers"  typeof="Offer">
  <meta property="availability" content="http://schema.org/SoldOut">

  <div class="event-price" property="price">$13.00</div>
  <a property="url" href="http://www.ticketfly.com/purchase/309433">Tickets</a>
 </span>
</div>

JSON:

<script type="application/ld+json">
{
  "@context": "http://schema.org",
  "@type": "Event",
  "location": {
    "@type": "Place",
    "address": {
      "@type": "PostalAddress",
      "addressLocality": "Denver",
      "addressRegion": "CO",
      "postalCode": "80209",
      "streetAddress": "7 S. Broadway"
    },
    "name": "The Hi-Dive"
  },
  "name": "SOLD OUT! Typhoon with Radiation City",
  "offers": {
    "@type": "Offer",
    "availability": "http://schema.org/SoldOut",
    "price": "$13.00",
    "url": "http://www.ticketfly.com/purchase/309433"
  },
  "startDate": "Sat Sep 14"
}
</script>

TYPES:  Event,Place,PostalAddress,MusicGroup,Offer,LimitedAvailability

PRE-MARKUP:

JSON-LD description of a scheduled Event with limited ticket availability and performer details indicated using sameAs.

MICRODATA:

This example is JSON only.

RDFA:

This example is JSON only.

JSON:

<script type="application/ld+json">
{
  "@context" : "http://schema.org",
  "@type" : "Event",
  "name" : "Typhoon with Radiation City",
  "startDate" : "2013-09-14T21:30",
  "location" : {
    "@type" : "Place",
    "sameAs" : "http://www.hi-dive.com",
    "name" : "The Hi-Dive",
    "address" : {
      "@type" : "PostalAddress",
      "streetAddress" : "7 S. Broadway",
      "addressLocality" : "Denver",
      "addressRegion" : "CO",
      "postalCode" : "80209" }
  },
  "performer" : [
    { "@type" : "MusicGroup",
      "name" : "Typhoon",
      "sameAs" : "http://en.wikipedia.org/wiki/Typhoon_(American_band)" },
    { "@type" : "MusicGroup",
      "name" : "RadiationCity",
      "sameAs" : "http://en.wikipedia.org/wiki/Radiation_City" }],
  "offers" : {
    "@type" : "Offer",
    "availability" : "http://schema.org/LimitedAvailability",
    "price" : "$13.00",
    "url" : "http://www.ticketfly.com/purchase/309433" },
  "typicalAgeRange" : "18+"
}
</script>

TYPES:  Book,CreativeWork

PRE-MARKUP:

<div>
   <dl>
      <dt>Name:</dt>
      <dd>Holt Physical Science</dd>
      <dt>Brief Synopsis:</dt>
      <dd>NIMAC-sourced textbook</dd>
      <dt>Long Synopsis:</dt>
      <dd>N/A</dd>
      <dt>Book Quality:</dt>
      <dd>Publisher Quality</dd>
      <dt>Book Size:</dt>
      <dd>598 Pages</dd>
      <dt>ISBN-13:</dt>
      <dd>9780030426599</dd>
      <dt>Publisher:</dt>
      <dd >Holt, Rinehart and Winston</dd>
      <dt>Date of Addition:</dt>
      <dd>06/08/10</dd>
      <dt>Copyright Date:</dt>
      <dd>2007</dd>
      <dt>Copyrighted By:</dt>
      <dd>Holt, Rinehart and Winston</dd>
      <dt>Adult content:</dt>
      <dd>No</dd>
      <dt>Language:</dt>
      <dd>English US</dd>
      <dt>Essential Images:</dt>
      <dd>861</dd>
      <dt>Described Images:</dt>
      <dd>910</dd>
      <dt>Categories:</dt>
      <dd>Educational Materials</dd>
      <dt>Grade Levels:</dt>
      <dd>Sixth grade, Seventh grade, Eighth grade</dd>
      <dt>Submitted By:</dt>
      <dd>Bookshare Staff</dd>
      <dt>NIMAC:</dt>
      <dd>This book is currently only available to public K-12 schools and organizations in the
      United States for use with students with an IEP, because it was created from files
      supplied by the NIMAC under these restrictions. Learn more in the NIMAC Support Center.</dd>
   </dl>
   <div class="bookReviews">
      <h2>Reviews of Holt Physical Science (0 reviews)</h2>
      <div class="bookReviewScore">
         <span>0 - No Rating Yet</span>
      </div>
   </div>
</div>

MICRODATA:

<p>
This example shows the addition of Accessibility metadata. Although these properties are not
a formal enumeration, there is evolving consensus amongst accessibility experts for
appropriate values for these properties. This example shows simple text values,
as suggested by www.a11ymetadata.org.
</p>

<div itemscope="" itemtype="http://schema.org/Book">
   <meta itemprop="bookFormat" content="EBook/DAISY3"/>
   <meta itemprop="accessibilityFeature" content="largePrint/CSSEnabled"/>
   <meta itemprop="accessibilityFeature" content="highContrast/CSSEnabled"/>
   <meta itemprop="accessibilityFeature" content="resizeText/CSSEnabled"/>
   <meta itemprop="accessibilityFeature" content="displayTransformability"/>
   <meta itemprop="accessibilityFeature" content="longDescription"/>
   <meta itemprop="accessibilityFeature" content="alternativeText"/>
   <meta itemprop="accessibilityControl" content="fullKeyboardControl"/>
   <meta itemprop="accessibilityControl" content="fullMouseControl"/>
   <meta itemprop="accessibilityHazard" content="noFlashing"/>
   <meta itemprop="accessibilityHazard" content="noMotionSimulation"/>
   <meta itemprop="accessibilityHazard" content="noSound"/>
   <meta itemprop="accessibilityAPI" content="ARIA"/>

   <dl>
      <dt>Name:</dt>
      <dd itemprop="name">Holt Physical Science</dd>
      <dt>Brief Synopsis:</dt>
      <dd itemprop="description">NIMAC-sourced textbook</dd>
      <dt>Long Synopsis:</dt>
      <dd>N/A</dd>
      <dt>Book Quality:</dt>
      <dd>Publisher Quality</dd>
      <dt>Book Size:</dt>
      <dd itemprop="numberOfPages">598 Pages</dd>
      <dt>ISBN-13:</dt>
      <dd itemprop="isbn">9780030426599</dd>
      <dt>Publisher:</dt>
      <dd itemprop="publisher" itemtype="http://schema.org/Organization" itemscope="">Holt, Rinehart and Winston</dd>
      <dt>Date of Addition:</dt>
      <dd>06/08/10</dd>
      <dt>Copyright Date:</dt>
      <dd itemprop="copyrightYear">2007</dd>
      <dt>Copyrighted By:</dt>
      <dd itemprop="copyrightHolder" itemtype="http://schema.org/Organization" itemscope="">Holt, Rinehart and Winston</dd>
      <dt>Adult content:</dt>
      <dd><meta itemprop="isFamilyFriendly" content="true"/>No</dd>
      <dt>Language:</dt>
      <dd><meta itemprop="inLanguage" content="en-US"/>English US</dd>
      <dt>Essential Images:</dt>
      <dd>861</dd>
      <dt>Described Images:</dt>
      <dd>910</dd>
      <dt>Categories:</dt>
      <dd><span itemprop="genre">Educational Materials</span></dd>
      <dt>Grade Levels:</dt>
      <dd>Sixth grade, Seventh grade, Eighth grade</dd>
      <dt>Submitted By:</dt>
      <dd>Bookshare Staff</dd>
      <dt>NIMAC:</dt>
      <dd>This book is currently only available to public K-12 schools and organizations in the
      United States for use with students with an IEP, because it was created from files
      supplied by the NIMAC under these restrictions. Learn more in the NIMAC Support Center.</dd>
   </dl>

   <div class="bookReviews" itemprop="aggregateRating" itemscope itemtype="http://schema.org/AggregateRating">
      <h2>Reviews of Holt Physical Science (<span itemprop="reviewCount">0</span> reviews)</h2>

      <div class="bookReviewScore">
         <span><span itemprop="ratingValue>0</span> - No Rating Yet</span>
      </div>
   </div>
</div>

RDFA:

<p>
This example shows the addition of Accessibility metadata. Although these properties are not
a formal enumeration, there is evolving consensus amongst accessibility experts for
appropriate values for these properties. This example shows simple text values,
as suggested by www.a11ymetadata.org.
</p>

<div   typeof="Book">
   <meta property="bookFormat" content="EBook/DAISY3"/>
   <meta property="accessibilityFeature" content="largePrint/CSSEnabled"/>
   <meta property="accessibilityFeature" content="highContrast/CSSEnabled"/>
   <meta property="accessibilityFeature" content="resizeText/CSSEnabled"/>
   <meta property="accessibilityFeature" content="displayTransformability"/>
   <meta property="accessibilityFeature" content="longDescription"/>
   <meta property="accessibilityFeature" content="alternativeText"/>
   <meta property="accessibilityControl" content="fullKeyboardControl"/>
   <meta property="accessibilityControl" content="fullMouseControl"/>
   <meta property="accessibilityHazard" content="noFlashing"/>
   <meta property="accessibilityHazard" content="noMotionSimulation"/>
   <meta property="accessibilityHazard" content="noSound"/>
   <meta property="accessibilityAPI" content="ARIA"/>

   <dl>
      <dt>Name:</dt>
      <dd property="name">Holt Physical Science</dd>
      <dt>Brief Synopsis:</dt>
      <dd property="description">NIMAC-sourced textbook</dd>
      <dt>Long Synopsis:</dt>
      <dd>N/A</dd>
      <dt>Book Quality:</dt>
      <dd>Publisher Quality</dd>
      <dt>Book Size:</dt>
      <dd property="numberOfPages">598 Pages</dd>
      <dt>ISBN-13:</dt>
      <dd property="isbn">9780030426599</dd>
      <dt>Publisher:</dt>
      <dd property="publisher"  typeof="Organization" >Holt, Rinehart and Winston</dd>
      <dt>Date of Addition:</dt>
      <dd>06/08/10</dd>
      <dt>Copyright Date:</dt>
      <dd property="copyrightYear">2007</dd>
      <dt>Copyrighted By:</dt>
      <dd property="copyrightHolder"  typeof="Organization" >Holt, Rinehart and Winston</dd>
      <dt>Adult content:</dt>
      <dd><meta property="isFamilyFriendly" content="true"/>No</dd>
      <dt>Language:</dt>
      <dd><meta property="inLanguage" content="en-US"/>English US</dd>
      <dt>Essential Images:</dt>
      <dd>861</dd>
      <dt>Described Images:</dt>
      <dd>910</dd>
      <dt>Categories:</dt>
      <dd><span property="genre">Educational Materials</span></dd>
      <dt>Grade Levels:</dt>
      <dd>Sixth grade, Seventh grade, Eighth grade</dd>
      <dt>Submitted By:</dt>
      <dd>Bookshare Staff</dd>
      <dt>NIMAC:</dt>
      <dd>This book is currently only available to public K-12 schools and organizations in the
      United States for use with students with an IEP, because it was created from files
      supplied by the NIMAC under these restrictions. Learn more in the NIMAC Support Center.</dd>
   </dl>

   <div class="bookReviews" property="aggregateRating"  typeof="AggregateRating">
      <h2>Reviews of Holt Physical Science (<span property="reviewCount">0</span> reviews)</h2>

      <div class="bookReviewScore">
         <span><span property="ratingValue>0</span> - No Rating Yet</span>
      </div>
   </div>
</div>

JSON:

<script type="application/ld+json">
{
  "@context": "http://schema.org",
  "@type": "Book",
  "accessibilityAPI": "ARIA",
  "accessibilityControl": [
    "fullKeyboardControl",
    "fullMouseControl"
  ],
  "accessibilityFeature": [
    "largePrint/CSSEnabled",
    "highContrast/CSSEnabled",
    "resizeText/CSSEnabled",
    "displayTransformability",
    "longDescription",
    "alternativeText"
  ],
  "accessibilityHazard": [
    "noFlashing",
    "noMotionSimulation",
    "noSound"
  ],
  "aggregateRating": {
    "@type": "AggregateRating",
    "reviewCount": "0"
  },
  "bookFormat": "EBook/DAISY3",
  "copyrightHolder": {
    "@type": "Organization"
  },
  "copyrightYear": "2007",
  "description": "NIMAC-sourced textbook",
  "genre": "Educational Materials",
  "inLanguage": "en-US",
  "isFamilyFriendly": "true",
  "isbn": "9780030426599",
  "name": "Holt Physical Science",
  "numberOfPages": "598 Pages",
  "publisher": {
    "@type": "Organization"
  }
}
</script>





TYPES: TrainReservation, TrainTrip

PRE-MARKUP:

Original:
Train Reservation #AB3XY2
Departing: Munich Central 2017-01-04T10:30:00+01:00
Arriving: Paris Gare De Lyon 2017-01-04T03:10:00+01:00
Passenger: Eva Green
Seat: 27B
Seating: 1st Class
Ticket: 123XYZ
Ticket Token: aztecCode:AB34
We recommend that you arrive at the station at least 30 minutes prior to your scheduled departure. Allow additional time if you need help with baggage or tickets."


MICRODATA:

This example is JSON only.

RDFA:

This example is JSON only.

JSON:

<script type="application/ld+json">
{
  "@context": "http://schema.org",
  "@type": "TrainReservation",
  "reservationId": "AB3XY2",
  "reservationStatus": "http://schema.org/ReservationConfirmed",
  "reservationFor": {
    "@type": "TrainTrip",
    "departureStation": {
      "@type": "TrainStation",
      "name": "Munich Central"
    },
    "departureTime": "2017-01-04T10:30:00+01:00",
    "arrivalStation": {
      "@type": "TrainStation",
      "name": "Paris Gare De Lyon"
    },
    "arrivalTime": "2017-01-04T03:10:00+01:00"
  },
  "reservedTicket": {
    "@type": "Ticket",
    "underName": "Eva Green",
    "ticketedSeat": {
      "@type": "Seat",
      "seatNumber": "27B",
      "seatingType": "1st Class"
    },
    "ticketNumber": "123XYZ",
    "ticketToken": "aztecCode:AB34",
    "description": "We recommend that you arrive at the station at least 30 minutes prior to your scheduled departure. Allow additional time if you need help with baggage or tickets."
  }
}
</script>

TYPES: BusReservation, BusTrip

PRE-MARKUP:

Original:
Bolt NYC #123456
Departing: Port Authority, NYC 2017-01-04T12:30:00-05:00
Arriving: Boston South Station 2017-01-04T17:10:00-05:00
Passenger: John Smith


MICRODATA:

This example is JSON only.

RDFA:

This example is JSON only.

JSON:

<script type="application/ld+json">
{
  "@context": "http://schema.org",
  "@type": "BusReservation",
  "reservationId": "123456",
  "underName": {
    "@type": "Person",
    "name": "John Smith"
  },
  "reservationStatus": "http://schema.org/ReservationConfirmed",
  "reservationFor": {
    "@type": "BusTrip",
    "operatingCompany": {
      "@type": "Organization",
      "name": "Bolt NYC"
    },
    "departureBusStop": {
      "@type": "BusStop",
      "name": "Port Authority, NYC"
    },
    "departureTime": "2017-01-04T12:30:00-05:00",
    "arrivalBusStop": {
      "@type": "BusStop",
      "name": "Boston South Station"
    },
    "arrivalTime": "2017-01-04T17:10:00-05:00"
  }
}
</script>

TYPES: EventReservation, Ticket, Seat

PRE-MARKUP:

Original:
Reservation #E123456789
under name: John Smith

Foo Fighters Concert
2017-03-06T19:30:00-08:00
AT&T Park
24 Willie Mays Plaza
San Francisco, CA 94107

Ticket #abc123
Section: 101
Row: A
Seat: 12

MICRODATA:

This example is JSON only.

RDFA:

This example is JSON only.

JSON:

<script type="application/ld+json">
{
  "@context": "http://schema.org",
  "@type": "EventReservation",
  "reservationId": "E123456789",
  "reservationStatus": "http://schema.org/ReservationConfirmed",
  "underName": {
    "@type": "Person",
    "name": "John Smith"
  },
  "reservationFor": {
    "@type": "Event",
    "name": "Foo Fighters Concert",
    "startDate": "2017-03-06T19:30:00-08:00",
    "location": {
      "@type": "Place",
      "name": "AT&T Park",
      "address": {
        "@type": "PostalAddress",
        "streetAddress": "24 Willie Mays Plaza",
        "addressLocality": "San Francisco",
        "addressRegion": "CA",
        "postalCode": "94107",
        "addressCountry": "US"
      }
    }
  },
  "reservedTicket": {
    "@type": "Ticket",
    "ticketNumber": "abc123",
    "ticketToken": "qrCode:AB34",
    "ticketedSeat": {
      "@type": "Seat",
      "seatRow": "A",
      "seatNumber": "12",
      "seatSection": "101"
    }
  }
}
</script>


TYPES: FlightReservation, Flight

PRE-MARKUP:

Original:
Reservation #RXJ34P
Passenger: Eva Green
Flight: United Airlines flight 110
Departing: San Francisco Airport (SFO) 2017-03-04T20:15:00-08:00
Arriving: John F. Kennedy International Airport (JFK) 2017-03-05T06:30:00-05:00

MICRODATA:

This example is JSON only.

RDFA:

This example is JSON only.

JSON:

<script type="application/ld+json">
{
  "@context": "http://schema.org",
  "@type": "FlightReservation",
  "reservationId": "RXJ34P",
  "reservationStatus": "http://schema.org/ReservationConfirmed",
  "underName": {
    "@type": "Person",
    "name": "Eva Green"
  },
  "reservationFor": {
    "@type": "Flight",
    "flightNumber": "110",
    "carrier": {
      "@type": "Airline",
      "name": "United",
      "iataCode": "UA"
    },
    "departureAirport": {
      "@type": "Airport",
      "name": "San Francisco Airport",
      "iataCode": "SFO"
    },
    "departureTime": "2017-03-04T20:15:00-08:00",
    "arrivalAirport": {
      "@type": "Airport",
      "name": "John F. Kennedy International Airport",
      "iataCode": "JFK"
    },
    "arrivalTime": "2017-03-05T06:30:00-05:00"
  }
}
</script>

TYPES: FoodEstablishmentReservation

PRE-MARKUP:

Original:
Reservation #OT12345
under name: John Smith
seating time: 2017-04-10T08:00:00+00:00
party size: 2
Wagamama
1 Tavistock Street
London
WC2E 7PG


MICRODATA:

This example is JSON only.

RDFA:

This example is JSON only.

JSON:

<script type="application/ld+json">
{
  "@context": "http://schema.org",
  "@type": "FoodEstablishmentReservation",
  "reservationId": "OT12345",
  "reservationStatus": "http://schema.org/ReservationConfirmed",
  "underName": {
    "@type": "Person",
    "name": "John Smith"
  },
  "reservationFor": {
    "@type": "FoodEstablishment",
    "name": "Wagamama",
    "address": {
      "@type": "PostalAddress",
      "streetAddress": "1 Tavistock Street",
      "addressLocality": "London",
      "addressRegion": "Greater London",
      "postalCode": "WC2E 7PG",
      "addressCountry": "United Kingdom"
    }
  },
  "startTime": "2017-04-10T08:00:00+00:00",
  "partySize": "2"
}
</script>

TYPES: LodgingReservation

PRE-MARKUP:

Original:
Hotel Reservation #abc456
under name: John Smith
Hilton San Francisco Union Square
333 O'Farrell Street
San Francisco, CA 94102

check in: 2017-04-11T16:00:00-08:00
check out: 2017-04-13T11:00:00-08:00


MICRODATA:

This example is JSON only.

RDFA:

This example is JSON only.

JSON:

<script type="application/ld+json">
{
  "@context": "http://schema.org",
  "@type": "LodgingReservation",
  "reservationId": "abc456",
  "reservationStatus": "http://schema.org/ReservationConfirmed",
  "underName": {
    "@type": "Person",
    "name": "John Smith"
  },
  "reservationFor": {
    "@type": "LodgingBusiness",
    "name": "Hilton San Francisco Union Square",
    "address": {
      "@type": "PostalAddress",
      "streetAddress": "333 O'Farrell St",
      "addressLocality": "San Francisco",
      "addressRegion": "CA",
      "postalCode": "94102",
      "addressCountry": "US"
    },
    "telephone": "415-771-1400"
  },
  "checkinTime": "2017-04-11T16:00:00-08:00",
  "checkoutTime": "2017-04-13T11:00:00-08:00"
}
</script>

TYPES: RentalCarReservation

PRE-MARKUP:
Car rental reservation #546323
Customer: John Smith
Car: Honda Civic (Economy Class)
Rental company: Hertz
Pick up location: Hertz San Diego Airport
1500 Orange Avenue
San Diego, CA 94043

Pickup time: 2017-08-05T16:00:00-07:00

Drop off location: Hertz LAX
1234 First Street
Los Angeles, CA 94043

Drop off time: 2017-08-06T20:00:00-07:00


MICRODATA:

This example is JSON only.

RDFA:

This example is JSON only.

JSON:

<script type="application/ld+json">
{
  "@context": "http://schema.org",
  "@type": "RentalCarReservation",
  "reservationId": "546323",
  "reservationStatus": "http://schema.org/ReservationConfirmed",
  "underName": {
    "@type": "Person",
    "name": "John Smith"
  },
  "reservationFor": {
    "@type": "Car",
    "name": "Economy Class Car",
    "model": "Civic",
    "brand": {
      "@type": "Brand",
      "name": "Honda"
    },
    "operatingCompany": {
      "@type": "Organization",
      "name": "Hertz"
    }
  },
  "pickupLocation": {
    "@type": "Place",
    "name": "Hertz San Diego Airport",
    "address": {
      "@type": "PostalAddress",
      "streetAddress": "1500 Orange Avenue",
      "addressLocality": "San Diego",
      "addressRegion": "CA",
      "postalCode": "94043",
      "addressCountry": "US"
    }
  },
  "pickupTime": "2017-08-05T16:00:00-07:00",
  "dropoffLocation": {
    "@type": "Place",
    "name": "Hertz LAX",
    "address": {
      "@type": "PostalAddress",
      "streetAddress": "1234 First Street",
      "addressLocality": "Los Angeles",
      "addressRegion": "CA",
      "postalCode": "94043",
      "addressCountry": "US"
    }
  },
  "dropoffTime": "2017-08-06T20:00:00-07:00"
}
</script>

TYPES: TaxiReservation

PRE-MARKUP:
Taxi reservation #546323
Customer: John Smith
Taxi service: Checker Cab
Pickup location: Boston Marriott Cambridge
50 Broadway
Cambridge, MA 02142

Pickup time: 2017-08-05T16:00:00-07:00


MICRODATA:

This example is JSON only.

RDFA:

This example is JSON only.

JSON:

<script type="application/ld+json">
{
  "@context": "http://schema.org",
  "@type": "TaxiReservation",
  "reservationId": "546323",
  "reservationStatus": "http://schema.org/ReservationConfirmed",

  "underName": {
    "@type": "Person",
    "name": "John Smith"
  },
  "reservationFor": {
    "@type": "Taxi",
    "provider": {
      "@type": "Organization"
      "name": "Checker Cab"
  },
  "pickupLocation": {
    "@type": "Place",
    "name": "Boston Marriott Cambridge",
    "address": {
      "@type": "PostalAddress",
      "streetAddress": "50 Broadway",
      "addressLocality": "Cambridge",
      "addressRegion": "MA",
      "postalCode": "02142",
      "addressCountry": "US"
    }
  },
  "pickupTime": "2017-08-05T16:00:00-07:00"
}
</script>

TYPES: Question, Answer, QAPage

PRE-MARKUP:

<body>
  <div>
    <h1>What is attr_accessor in Ruby?</h1>
    <div>196</div>
    <div>I am having difficulty understanding Ruby attr_accessors, can someone explain them?</div>
    <div>asked Nov 11 '10 at 20:07</div>
    <div><span>someuser</span></div>
    <div><span>4</span> answers</div>
    <div>
      <div>1337</div>
      <div>
      (The text of the accepted answer goes here...).
      </div>
      <div>answered Dec 1 '10 at 22:01</div>
      <div><span>anotheruser</span></div>
    <div>
    <div>
      <div>vote count: 39</div>
      <div>
        (Another explanation would go here).
      </div>
      <div>answered Dec 6 '10 at 21:11</div>
      <div><span>lonelyuser1234</span></div>
    <div>
  </div>
</body>

MICRODATA:

<body itemscope itemtype="http://schema.org/QAPage">
  <div itemscope itemtype="http://schema.org/Question">
    <h1 itemprop="name">What is attr_accessor in Ruby?</h1>
    <div itemprop="upvoteCount">196</div>
    <div itemprop="text">I am having difficulty understanding Ruby attr_accessors, can someone explain them?</div>
    <div>asked <time itemprop="dateCreated" datetime="2010-11-04T20:07Z">Nov 11 '10 at 20:07</time></div>
    <div itemprop="author" itemscope itemtype="http://schema.org/Person"><span itemprop="name">someuser</span></div>
    <div><span itemprop="answerCount">4</span> answers</div>
    <div itemprop="suggestedAnswer acceptedAnswer" itemscope itemtype="http://schema.org/Answer">
      <div itemprop="voteCount">1337</div>
      <div itemprop="text">
      (The text of the accepted answer goes here...).
      </div>
      <div>answered <time itemprop="dateCreated" datetime="2010-12-01T22:01Z">Dec 1 '10 at 22:01</time></div>
      <div itemprop="author" itemscope itemtype="http://schema.org/Person"><span itemprop="name">anotheruser</span></div>
    <div>
    <div itemprop="suggestedAnswer" itemscope itemtype="http://schema.org/Answer">
      <div itemprop="voteCount">39</div>
      <div itemprop="text">
        (Another explanation would go here).
      </div>
      <div>answered <time itemprop="dateCreated" datetime="2010-12-06T21:11Z">Dec 6 '10 at 21:11</time></div>
      <div itemprop="author" itemscope itemtype="http://schema.org/Person"><span itemprop="name">lonelyuser1234</span></div>
    <div>
  </div>
</body>

RDFA:

<body vocab="http://schema.org/" itemtype="QAPage">
  <div  typeof="Question">
    <h1 property="name">What is attr_accessor in Ruby?</h1>
    <div property="upvoteCount">196</div>
    <div property="text">I am having difficulty understanding Ruby attr_accessors, can someone explain them?</div>
    <div>asked <time property="dateCreated" datetime="2010-11-04T20:07Z">Nov 11 '10 at 20:07</time></div>
    <div property="author"  typeof="Person"><span property="name">someuser</span></div>
    <div><span property="answerCount">4</span> answers</div>
    <div property="suggestedAnswer acceptedAnswer"  typeof="Answer">
      <div property="voteCount">1337</div>
      <div property="text">
      (The text of the accepted answer goes here...).
      </div>
      <div>answered <time property="dateCreated" datetime="2010-12-01T22:01Z">Dec 1 '10 at 22:01</time></div>
      <div property="author"  typeof="Person"><span property="name">anotheruser</span></div>
    <div>
    <div property="suggestedAnswer"  typeof="Answer">
      <div property="voteCount">39</div>
      <div property="text">
        (Another explanation would go here).
      </div>
      <div>answered <time property="dateCreated" datetime="2010-12-06T21:11Z">Dec 6 '10 at 21:11</time></div>
      <div property="author"  typeof="Person"><span property="name">lonelyuser1234</span></div>
    <div>
  </div>
</body>

JSON:

Coming soon

TYPES: WatchAction, Movie

PRE-MARKUP:

A Movie named "Footloose" with a WatchAction as a
potentialAction, with a target of http://example.com/player?id=123.

MICRODATA:

This example is JSON only.

RDFA:

This example is JSON only.

JSON:

<script type="application/ld+json">
{
  "@context": "http://schema.org",
  "@type": "Movie",
  "name": "Footloose",
  "potentialAction" : {
    "@type": "WatchAction",
    "target" : "http://example.com/player?id=123"
  }
}
</script>

TYPES: Restaurant, ViewAction, EntryPoint, SoftwareApplication

PRE-MARKUP:

A Restaurant named "Tartine Bakery" with a ViewAction as a
potentialAction, with several target endpoints including
the simple url http://example.com/player?id=123 and
full EntryPoint descriptions for Windows and iOS SoftwareApplication
apps.

MICRODATA:

This example is JSON only.

RDFA:

This example is JSON only.

JSON:

<script type="application/ld+json">

{
  "@context": "http://schema.org",
  "@type": "Restaurant",
  "name": "Tartine Bakery",
  "potentialAction": {
    "@type": "ViewAction",
    "target": [
      "http://www.urbanspoon.com/r/6/92204",
      {
        "@type": "EntryPoint",
        "urlTemplate": "http://api.urbanspoon.com/r/6/92204",
        "contentType": "application/json+ld"
      },
      "android-app://com.urbanspoon/http/www.urbanspoon.com/r/6/92204",
      {
        "@type": "EntryPoint",
        "urlTemplate": "urbanspoon://r/6/92204",
        "application": {
          "@type": "SoftwareApplication",
          "@id": "284708449",
          "name": "Urbanspoon iPhone & iPad App",
          "operatingSystem": "iOS"
        }
      },
      {
        "@type": "EntryPoint",
        "urlTemplate": "urbanspoon://r/6/92204",
        "application": {
          "@type": "SoftwareApplication",
          "@id": "5b23b738-bb64-4829-9296-5bcb59bb0d2d",
          "name": "Windows Phone App",
          "operatingSystem": "Windows Phone 8"
        }
      }
    ]
  }
}
</script>

TYPES:  MusicEvent, Event, CreativeWork, MusicGroup, Person

PRE-MARKUP:

<div>
  <h2>Shostakovich Leningrad</h2>
  <div>
    <div>May<span>23</span></div>
    <div>8:00 PM</div>
    <div>
      <strong>Britten, Shostakovich</strong>
    </div>
  </div>
  <div>
    <p>Jaap van Zweden conducts two World War II-era pieces showcasing the glorious sound of the CSO.</p>
  </div>

  <div>
    <h3>Program</h3>
    <ul>
      <li>
        <link href="http://en.wikipedia.org/wiki/Peter_Grimes" />
        <span><strong>Britten</strong> Four Sea Interludes and Passacaglia from <em>Peter Grimes</em></span>
	</li>
      <li>
	    <link href="http://en.wikipedia.org/wiki/Symphony_No._7_(Shostakovich)" />
	    <span><strong>Shostakovich</strong> Symphony No. 7 <em>(Leningrad)</em></span>
	</li>
    </ul>
  </div>

  <div>
    <h3>Performers</h3>
    <div>
      <img src="/examples/cso_c_logo_s.jpg" alt="Chicago Symphony Orchestra" />
      <link href="http://cso.org/" />
      <link href="http://en.wikipedia.org/wiki/Chicago_Symphony_Orchestra" />
      <div>
        <a href="examples/Performer?id=4434">Chicago Symphony Orchestra</a>
      </div>
    </div>

    <div>
      <link href="http://www.jaapvanzweden.com/" />
      <img src="/examples/jvanzweden_s.jpg" alt="Jaap van Zweden"/>
      <div>
        <a href="/examples/Performer.aspx?id=11324">Jaap van Zweden</a>
      </div>
      <div>conductor</div>
    </div>
  </div>

</div>


MICRODATA:

<div itemscope="" itemtype="http://schema.org/MusicEvent">

  <div itemprop="location" itemscope="" itemtype="http://schema.org/MusicVenue">
    <span itemprop="name" content="Chicago Symphony Center"/>
    <link itemprop="sameAs" href="http://en.wikipedia.org/wiki/Symphony_Center"/>
    <span itemprop="address" content="220 S. Michigan Ave, Chicago, Illinois, USA"/>
  </div>

  <div itemprop="offers" itemscope="" itemtype="http://schema.org/Offer">
    <link itemprop="url" href="/examples/ticket/12341234" />
    <span itemprop="price" content="$40"/>
    <span itemprop="availability" href="http://schema.org/InStock"/>
  </div>

  <h2 itemprop="name">Shostakovich Leningrad</h2>
  <div>
    <div itemprop="startDate" content="2014-05-23T20:00">May<span>23</span></div>
    <div>8:00 PM</div>
    <div>
      <strong>Britten, Shostakovich</strong>
    </div>
  </div>
  <div>
    <p>Jaap van Zweden conducts two World War II-era pieces showcasing the glorious sound of the CSO.</p>
  </div>

  <div>
    <h3>Program</h3>
    <ul>
      <li itemprop="workPerformed" itemscope="" itemtype="http://schema.org/CreativeWork">
        <link itemprop="sameAs" href="http://en.wikipedia.org/wiki/Peter_Grimes" />
        <span itemprop="name"><strong>Britten</strong> Four Sea Interludes and Passacaglia from <em itemprop="name">Peter Grimes</em></span>
	</li>
      <li itemprop="workPerformed" itemscope="" itemtype="http://schema.org/CreativeWork">
	    <link itemprop="sameAs" href="http://en.wikipedia.org/wiki/Symphony_No._7_(Shostakovich)" />
	    <span itemprop="name"><strong>Shostakovich</strong> Symphony No. 7 <em>(Leningrad)</em></span>
	</li>
    </ul>
  </div>

  <div>
    <h3>Performers</h3>
    <div itemprop="performer" itemscope="" itemtype="http://schema.org/MusicGroup">
      <img src="/examples/cso_c_logo_s.jpg" alt="Chicago Symphony Orchestra" />
      <link itemprop="sameAs" href="http://cso.org/" />
      <link itemprop="sameAs" href="http://en.wikipedia.org/wiki/Chicago_Symphony_Orchestra" />
      <div>
        <a href="examples/Performer?id=4434"><span itemprop="name">Chicago Symphony Orchestra</span></a>
      </div>
    </div>

    <div itemprop="performer" itemscope="" itemtype="http://schema.org/Person">
      <link itemprop="sameAs" href="http://www.jaapvanzweden.com/" />
      <img itemprop="image" src="/examples/jvanzweden_s.jpg" alt="Jaap van Zweden"/>
      <div>
        <a href="/examples/Performer.aspx?id=11324"><span itemprop="name">Jaap van Zweden</span></a>
      </div>
      <div>conductor</div>
    </div>
  </div>

</div>



RDFA:

<div vocab="http://schema.org/" typeof="MusicEvent">

  <div property="location" typeof="MusicVenue">
    <span property="name" content="Chicago Symphony Center"/>
    <link property="sameAs" href="http://en.wikipedia.org/wiki/Symphony_Center"/>
    <span property="address" content="220 S. Michigan Ave, Chicago, Illinois, USA"/>
  </div>

  <div property="offers" typeof="Offer">
    <link property="url" href="/examples/ticket/12341234"/>
    <span property="price" content="$40"/>
    <span property="availability" href="http://schema.org/InStock"/>
  </div>

  <h2 property="name">Shostakovich Leningrad</h2>
  <div>
    <div property="startDate" content="2014-05-23T20:00">May<span>23</span></div>
    <div>8:00 PM</div>
    <div>
      <strong>Britten, Shostakovich</strong>
    </div>
  </div>
  <div>
    <p>Jaap van Zweden conducts two World War II-era pieces showcasing the glorious sound of the CSO.</p>
  </div>

  <div>
    <h3>Program</h3>
    <ul>
      <li property="workPerformed" typeof="CreativeWork">
        <link href="http://en.wikipedia.org/wiki/Peter_Grimes" property="sameAs"/>
        <span property="name"><strong>Britten</strong> Four Sea Interludes and Passacaglia from <em property="name">Peter Grimes</em></span>
	</li>
      <li property="workPerformed" typeof="CreativeWork">
	    <link href="http://en.wikipedia.org/wiki/Symphony_No._7_(Shostakovich)" property="sameAs"/>
	    <span property="name"><strong>Shostakovich</strong> Symphony No. 7 <em>(Leningrad)</em></span>
	</li>
    </ul>
  </div>

  <div>
    <h3>Performers</h3>
    <div property="performer" typeof="MusicGroup">
      <img src="/examples/cso_c_logo_s.jpg" alt="Chicago Symphony Orchestra"/>
      <link href="http://cso.org/" property="sameAs"/>
      <link href="http://en.wikipedia.org/wiki/Chicago_Symphony_Orchestra" property="sameAs"/>
      <a property="name" href="examples/Performer?id=4434">Chicago Symphony Orchestra</a>
    </div>

    <div property="performer" typeof="Person">
      <link href="http://www.jaapvanzweden.com/" property="sameAs"/>
      <img src="/examples/jvanzweden_s.jpg" alt="Jaap van Zweden" property="image"/>
      <a property="name" href="/examples/Performer.aspx?id=11324">Jaap van Zweden</a>
      <div>conductor</div>
    </div>
  </div>

</div>

JSON:

<script type="application/ld+json">
{
  "@context": "http://schema.org",
  "@type": "MusicEvent",
  "location": {
    "@type": "MusicVenue",
    "name": "Chicago Symphony Center",
    "address": "220 S. Michigan Ave, Chicago, Illinois, USA"
  },
  "name": "Shostakovich Leningrad",
  "offers": {
    "@type": "Offer",
    "url": "/examples/ticket/12341234",
    "price": "$40",
    "availability": "http://schema.org/InStock"
  },
  "performer": [
    {
      "@type": "MusicGroup",
      "name": "Chicago Symphony Orchestra",
      "sameAs": [
        "http://cso.org/",
        "http://en.wikipedia.org/wiki/Chicago_Symphony_Orchestra"
      ]
    },
    {
      "@type": "Person",
      "image": "/examples/jvanzweden_s.jpg",
      "name": "Jaap van Zweden",
      "sameAs": "http://www.jaapvanzweden.com/"
    }
  ],
  "startDate": "2014-05-23T20:00",
  "workPerformed": [
    {
      "@type": "CreativeWork",
      "name": "Britten Four Sea Interludes and Passacaglia from Peter Grimes",
      "sameAs": "http://en.wikipedia.org/wiki/Peter_Grimes"
    },
    {
      "@type": "CreativeWork",
      "name": "Shostakovich Symphony No. 7 (Leningrad)",
      "sameAs": "http://en.wikipedia.org/wiki/Symphony_No._7_(Shostakovich)"
    }
  ]
}
</script>

TYPES:  Event, TheaterEvent, PerformingArtsTheater, CreativeWork

PRE-MARKUP:

<div>
  <span>Julius Caesar at Shakespeare's Globe</span>
  <span>Wed 01 October 2014 19:30</span>
</div>

MICRODATA:

<div itemscope="" itemtype="http://schema.org/TheaterEvent">
  <span itemprop="startDate" content="2014-10-01T19:30">Wed 01 October 2014 19:30</span>
  <span itemprop="name">Julius Caesar at Shakespeare's Globe</span>
  <div itemprop="location" itemscope="" itemtype="http://schema.org/PerformingArtsTheater">
    <span itemprop="name" content="Shakespeare's Globe"/>
    <link itemprop="sameAs" href="http://www.shakespearesglobe.com/"/>
    <link itemprop="sameAs" href="http://en.wikipedia.org/wiki/Shakespeare%27s_Globe"/>
    <span itemprop="address" content="21 New Globe Walk, Bankside, London SE1 9DT"/>
  </div>
  <div itemprop="workPerformed" itemscope="" itemtype="http://schema.org/CreativeWork">
    <link itemprop="sameAs" href="http://en.wikipedia.org/wiki/Julius_Caesar_(play)"/>
    <link itemprop="sameAs" href="http://worldcat.org/entity/work/id/1807288036"/>
    <div itemprop="creator" itemscope="" itemtype="http://schema.org/Person">
       <span itemprop="name" content="William Shakespeare"/>
       <link itemprop="sameAs" href="http://en.wikipedia.org/wiki/William_Shakespeare"/>
    </div>
  </div>
  <div itemprop="offers" itemscope="" itemtype="http://schema.org/Offer">
    <link itemprop="url" href="/examples/ticket/0012301230123"/>
  </div>
</div>

RDFA:

<div vocab="http://schema.org/" typeof="TheaterEvent">
  <span content="2014-10-01T19:30" property="startDate">Wed 01 October 2014 19:30</span>
  <span property="name">Julius Caesar at Shakespeare's Globe</span>
  <div property="location" typeof="PerformingArtsTheater">
    <span property="name" content="Shakespeare's Globe"/>
    <link property="sameAs" href="http://www.shakespearesglobe.com/"/>
    <link property="sameAs" href="http://en.wikipedia.org/wiki/Shakespeare%27s_Globe"/>
    <span content="21 New Globe Walk, Bankside, London SE1 9DT" property="address"/>
  </div>
  <div property="workPerformed" typeof="CreativeWork">
    <link property="sameAs" href="http://en.wikipedia.org/wiki/Julius_Caesar_(play)"/>
    <link property="sameAs" href="http://worldcat.org/entity/work/id/1807288036"/>
    <div property="creator" typeof="Person">
       <span property="name" content="William Shakespeare"/>
       <link property="sameAs" href="http://en.wikipedia.org/wiki/William_Shakespeare"/>
    </div>
  </div>
  <div property="offers" typeof="Offer">
    <link property="url" href="/examples/ticket/0012301230123"/>
  </div>
</div>

JSON:

<script type="application/ld+json">
{
  "@context": "http://schema.org",
  "@type": "TheaterEvent",
  "location": {
    "@type": "PerformingArtsTheater",
    "name": "Shakespeare's Globe",
    "sameAs": "http://www.shakespearesglobe.com/"
  },
  "name": "Julius Caesar at Shakespeare's Globe",
  "offers": {
    "@type": "Offer",
    "url": "/examples/ticket/0012301230123"
  },
  "startDate": "Wed 01 October 2014 19:30",
  "workPerformed": {
    "@type": "CreativeWork",
    "creator": {
      "@type": "Person",
      "name": ""
    },
    "sameAs": [
      "http://en.wikipedia.org/wiki/Julius_Caesar_(play)",
      "http://worldcat.org/entity/work/id/1807288036"
    ]
  }
}
</script>
...

<<<<<<< HEAD
TYPES:  SportsEvent, OrderedEvent

PRE-MARKUP: 

World Series Event in JSON.

MICRODATA: 

n/a

RDFA: 

n/a

JSON:

<script type="application/ld+json">
{
  "@context": "http://schema.org",
  "@type": "SportsEvent",
  "name": "2013 World Series",
  "subEvent": {
    "@type": "OrderedEvent",
    "@id": "http://mlb.com/ws2013g1",
    "name": "Game 1",
    "eventOrderPosition": "1",
    "nextEvent": "http://mlb.com/ws2013g2"
  }
}
</script>

TYPES:  OrderedEvent

PRE-MARKUP: 

World Series Event in JSON - first event.

MICRODATA: 

n/a

RDFA: 

n/a

JSON:

<script type="application/ld+json">
{
  "@context": "http://schema.org",
  "@type": "OrderedEvent",
  "superEvent": "2013 World Series",
  "@id": "http://mlb.com/ws2013g1",
  "name": "Game 1",
  "eventOrderPosition": "1",
  "nextEvent": "http://mlb.com/ws2013g2"
}
</script>

TYPES:  OrderedEvent

PRE-MARKUP: 

World Series Event in JSON - second event.

MICRODATA: 

n/a

RDFA: 

n/a

JSON:

<script type="application/ld+json">
{
  "@context": "http://schema.org",
  "@type": "OrderedEvent",
  "superEvent": "2013 World Series",
  "@id": "http://mlb.com/ws2013g2",
  "name": "Game 2",
  "eventOrderPosition": "2",
  "previousEvent": "http://mlb.com/ws2013g1",
  "nextEvent": "http://mlb.com/ws2013g3"
}
</script>

TYPES:  FakeEntryNeeded, FixMeSomeDay
=======
TYPES:  Restaurant
>>>>>>> edd707db

PRE-MARKUP:

<div>
  <h1>Fondue for Fun and Fantasy</h1>
  <p>Fantastic and fun for all your cheesy occasions.</p>
  <p>Open: Daily from 11:30am till 11pm</p>
  <p>Phone: 555-0100-3333</p>
  <p>View <a href="http://example.com/menu">our menu</a>.</p>
</div>

MICRODATA:

<div itemscope itemtype="http://schema.org/Restaurant">
  <h1 itemprop="name">Fondue for Fun and Fantasy</h1>
  <p itemprop="description">Fantastic and fun for all your cheesy occasions.</p>
  <p>Open: <time itemprop="openingHours" datetime="Mo,Tu,We,Th,Fr,Sa,Su 11:30-23:00">Daily from 11:30am till 11pm</time></p>
  <p>Phone: <span itemprop="telephone" content="+155501003333">555-0100-3333</span></p>
  <p>View <a itemprop="menu" href="http://example.com/menu">our menu</a>.</p>
</div>

RDFA:

<div vocab="http://schema.org/" typeof="Restaurant">
  <h1 property="name">Fondue for Fun and Fantasy</h1>
  <p property="description">Fantastic and fun for all your cheesy occasions.</p>
  <p>Open: <time property="openingHours" datetime="Mo,Tu,We,Th,Fr,Sa,Su 11:30-23:00">Daily from 11:30am till 11pm</time></p>
  <p>Phone: <span property="telephone" content="+155501003333">555-0100-3333</span></p>
  <p>View <a property="menu" href="http://example.com/menu">our menu</a>.</p>
</div>

JSON:

<script type="application/ld+json">
{
  "@context": "http://schema.org",
  "@type": "Restaurant",
  "name": "Fondue for Fun and Fantasy",
  "description": "Fantastic and fun for all your cheesy occasions",
  "openingHours": "Mo,Tu,We,Th,Fr,Sa,Su 11:30-23:00",
  "telephone": "+155501003333",
  "menu": "http://example.com/menu"
}
</script>

TYPES:  Store, OpeningHoursSpecification

PRE-MARKUP:

<div>
  <h1>Middle of Nowhere Foods</h1>
  <h2>Opening hours</h2>
  <p>Normally open daily 9am-2pm except on:</p>
  <ul>
    <li>
      <span>24 December 2013</span> and
      <span>25 December 2013</span>:
      <span>9am-11am</span>
    </li>
    <li>
      <span>1st January 2014</span>:
      <span>Noon-2pm</span>
    </li>
  </ul>
</div>

MICRODATA:

<div itemscope itemtype="http://schema.org/Store">
  <h1 itemprop="name">Middle of Nowhere Foods</h1>
  <h2>Opening hours</h2>
    <p>Normally open <time itemprop="openingHours" datetime="Mo,Tu,We,Th,Fr,Sa,Su 09:00-14:00">daily 9am-2pm</time> except on:</p>
  <ul>
    <li itemprop="openingHoursSpecification" itemscope itemtype="http://schema.org/OpeningHoursSpecification">
      <span itemprop="validFrom" content="2013-12-24">24 December 2013</span> and
      <span itemprop="validThrough" content="2013-12-25">25 December 2013</span>:
      <span itemprop="opens" content="09:00">9am</span>-<span itemprop="closes" content="11:00">11am</span></li>
    <li itemprop="openingHoursSpecification" itemscope itemtype="http://schema.org/OpeningHoursSpecification">
      <span itemprop="validFrom" content="2014-01-01">1st January 2014</span>
      <span itemprop="validThrough" content="2014-01-01"></span>:
      <span itemprop="opens" content="12:00">Noon</span>-<span itemprop="closes" content="14:00">2pm</span></li>
  </ul>
</div>

RDFA:

<div vocab="http://schema.org" typeof="Store">
  <h1 property="name">Middle of Nowhere Foods</h1>
  <h2>Opening hours</h2>
  <p>Normally open <time property="openingHours" datetime="Mo,Tu,We,Th,Fr,Sa,Su 09:00-14:00">daily 9am-2pm</time> except on:</p>
  <ul>
    <li property="openingHoursSpecification"  typeof="OpeningHoursSpecification">
      <span property="validFrom" content="2013-12-24">24 December 2013</span> and
      <span property="validThrough" content="2013-12-25">25 December 2013</span>:
      <span property="opens" content="09:00">9am</span>-<span property="closes" content="11:00">11am</span>
    </li>
    <li property="openingHoursSpecification"  typeof="OpeningHoursSpecification">
      <span property="validFrom" content="2014-01-01">1st January 2014</span>
      <span property="validThrough" content="2014-01-01"></span>:
      <span property="opens" content="12:00">Noon</span>-<span property="closes" content="14:00">2pm</span>
    </li>
  </ul>
</div>

JSON:

<script type="application/ld+json">
{
  "@context": "http://schema.org",
  "@type": "Store",
  "name": "Middle of Nowhere Foods",
  "openingHours": "Mo,Tu,We,Th,Fr,Sa,Su 09:00-14:00",
  "openingHoursSpecification":
  {
    "@type": "OpeningHoursSpecification",
    "validFrom": "2013-12-24",
    "validThrough": "2013-12-25",
    "opens": "12:00",
    "closes": "14:00"
  }
}
</script>

TYPES: Pharmacy

PRE-MARKUP:

<div>
  <h1>Philippa's Pharmacy</h1>
  <p>A superb collection of fine pharmaceuticals for your beauty and healthcare
    convenience, a department of Delia's Drugstore.</p>
  <p>Open: Monday-Thursday 9am-noon</p>
  <p>Phone: (800)555-1234</p>
</div>

MICRODATA:

<div itemscope itemtype="http://schema.org/Pharmacy">
  <h1 itemprop="name">Philippa's Pharmacy</h1>
  <p itemprop="description">A superb collection of fine pharmaceuticals for your beauty and healthcare
    convenience, a department of Delia's Drugstore.</p>
  <p>Open: <time itemprop="openingHours" datetime="Mo,Tu,We,Th 09:00-12:00">Monday-Thursday 9am-noon</time></p>
  <p>Phone: <span itemprop="telephone" content="+18005551234">(800)555-1234</span></p>
</div>

RDFA:

<div vocab="http://schema.org/" typeof="Pharmacy">
  <h1 property="name">Philippa's Pharmacy</h1>
  <p property="description">A superb collection of fine pharmaceuticals for your beauty and healthcare
    convenience, a department of Delia's Drugstore.</p>
  <p>Open: <time property="openingHours" datetime="Mo,Tu,We,Th 09:00-12:00">Monday-Thursday 9am-noon</time></p>
  <p>Phone: <span property="telephone" content="+18005551234">(800)555-1234</span></p>
</div>

JSON:

<script type="application/ld+json">
{
  "@context": "http://schema.org",
  "@type": "Pharmacy",
  "name": "Philippa's Pharmacy",
  "description": "A superb collection of fine pharmaceuticals for your beauty and healthcare
    convenience, a department of Delia's Drugstore.",
  "openingHours": "Mo,Tu,We,Th 09:00-12:00",
  "telephone": "+18005551234"
}
</script>

TYPES:  Store, Pharmacy

PRE-MARKUP:

<div>
  <div>
    <h1>Delia's Daily Supplies</h1>
    <p>For your daily newspapers, candies, snacks and (via our in-store pharmacy)
      drugs and healthcare products to keep you and your family happy, healthy and supplied
       with all your daily needs.</p>
    <p>Open: Monday-Friday 7am-11pm</p>
    <p>Phone: 800-555-1234</p>
  </div>

  <div>
    <h2>Philippa's Pharmacy</h2>
    <p>A superb collection of fine pharmaceuticals for your beauty and healthcare needs,
      a department of Delia's Drugstore. Call our desk to speak to the on-duty
      pharmacist any morning Monday-Thursday.</p>
    <p>Open: Monday-Thursday 9am-noon</p>
    <p>Phone: 555-0100-1111</p>
  </div>
</div>

MICRODATA:

<div itemscope itemtype="http://schema.org/Store">
  <div>
    <h1 itemprop="name">Delia's Daily Supplies</h1>
    <p itemprop="description">For your daily newspapers, candies, snacks and (via our in-store pharmacy)
      drugs and healthcare products to keep you and your family happy, healthy and supplied with all your daily needs.</p>
    <p>Open: <time itemprop="openingHours" datetime="Mo-Fr 07:00-23:00">Monday-Friday 7am-11pm </time></p>
    <p>Phone: <span itemprop="telephone" content="+1 8005551234">800-555-1234</span></p>
  </div>

  <div itemprop="department" itemscope itemtype="http://schema.org/Pharmacy">
    <h2 itemprop="name">Philippa's Pharmacy</h2>
    <p itemprop="description">A superb collection of fine pharmaceuticals for your beauty and healthcare needs,
      a department of Delia's Drugstore. Call our desk to speak to the on-duty pharmacist any morning Monday-Thursday.</p>
    <p>Open: <time itemprop="openingHours" datetime="Mo-Th 09:00-12:00">Monday-Thursday 9am-noon</time></p>
    <p>Phone: <span itemprop="telephone" content="+155501001111">555-0100-1111</span></p>
  </div>
</div>

RDFA:

<div vocab="http://schema.org/" typeof="Store">
  <div>
      <h1 property="name">Delia's Daily Supplies</h1>
      <p property="description">For your daily newspapers, candies, snacks and (via our in-store pharmacy)
          drugs and healthcare products to keep you and your family happy, healthy and supplied with all your daily needs.</p>
      <p>Open: <time property="openingHours" datetime="Mo-Fr 07:00-23:00">Monday-Friday 7am-11pm </time></p>
      <p>Phone: <span property="telephone" content="+1 8005551234">800-555-1234</span></p>
  </div>

  <div property="department" typeof="Pharmacy">
      <h2 property="name">Philippa's Pharmacy</h2>
      <p property="description">A superb collection of fine pharmaceuticals for your beauty and healthcare needs,
          a department of Delia's Drugstore. Call our desk to speak to the on-duty pharmacist any morning Monday-Thursday.</p>
      <p>Open: <time property="openingHours" datetime="Mo-Th 09:00-12:00">Monday-Thursday 9am-noon</time></p>
      <p>Phone: <span property="telephone" content="+155501001111">555-0100-1111</span></p>
  </div>
</div>

JSON:

<script type="application/ld+json">
{
  "@context": "http://schema.org",
  "@type": "Store",
  "name": "Delia's Daily Supplies",
  "description": "For your daily newspapers, candies, snacks and (via our in-store pharmacy) drugs and healthcare products to keep you and your family happy, healthy and supplied with all your daily needs.",
  "openingHours": "Mo-Fr 07:00-23:00",
  "telephone": "+155501001110",
  "department":
  {
    "@type": "Pharmacy",
    "name": "Philippa's Pharmacy",
    "description": "A superb collection of fine pharmaceuticals for your   beauty and healthcare needs, a department of Delia's Drugstore. Call our desk to speak to the on-duty pharmacist any morning Monday-Thursday.",
    "openingHours": "Mo-Th 09:00-12:00",
    "telephone": "+155501001111"
  }
}
</script>

TYPES:  Store, DryCleaningOrLaundry, Corporation, Pharmacy

PRE-MARKUP:

<div>
  <div>
    <h1>Delia's Daily Supplies</h1>
    <p>For your daily newspapers, candies, snacks and (via our in-store pharmacy)
      drugs and healthcare products to keep you and your family happy, healthy and
      supplied with all your daily needs.</p>
    <p>Open: Monday-Friday 7am-11pm</p>
    <p>Phone: 555-0100-1110</p>
  </div>

  <div>
    <h2>Philippa's Pharmacy</h2>
    <p>A superb collection of fine pharmaceuticals for your beauty and healthcare needs,
      a department of Delia's Drugstore. Call our desk to speak to the on-duty pharmacist
      any morning Monday-Thursday.</p>
    <p>Open: Monday-Thursday 9am-noon</p>
    <p>Phone: 555-0100-1111</p>
  </div>

  <!-- another department -->
  <div>
    <h2>Larry's Laundromat</h2>
    <p>Keep your clothes clean while you do your daily shopping!</p>
    <p>Open: Open weekdays 1pm-5:30pm.</p>
    <p>Phone: 555-0100-2121</p>
    <p>A branch of
    <a href="http://example.com/">Larry's International</a>.</p>
  </div>
</div>

MICRODATA:

<div itemscope itemtype="http://schema.org/Store">
  <div>
    <h1 itemprop="name">Delia's Daily Supplies</h1>
    <p itemprop="description">For your daily newspapers, candies, snacks and (via our in-store pharmacy)
      drugs and healthcare products to keep you and your family happy, healthy and supplied with all your daily needs.</p>
    <p>Open: <time itemprop="openingHours" datetime="Mo-Fr 07:00-23:00">Monday-Friday 7am-11pm </time></p>
    <p>Phone: <span itemprop="telephone" content="+155501001110">555-0100-1110</span></p>
  </div>

  <div itemprop="department" itemscope itemtype="http://schema.org/Pharmacy">
    <h2 itemprop="name">Philippa's Pharmacy</h2>
    <p itemprop="description">A superb collection of fine pharmaceuticals for your beauty and healthcare needs,
      a department of Delia's Drugstore. Call our desk to speak to the on-duty pharmacist any morning Monday-Thursday.</p>
    <p>Open: <time itemprop="openingHours" datetime="Mo-Th 09:00-12:00">Monday-Thursday 9am-noon</time></p>
    <p>Phone: <span itemprop="telephone" content="+155501001111">555-0100-1111</span></p>
  </div>

  <!-- another department -->
  <div itemprop="department" itemscope itemtype="http://schema.org/DryCleaningOrLaundry">
    <h2 itemprop="name">Larry's Laundromat</h2>
    <p itemprop="description">Keep your clothes clean while you do your daily shopping!</p>
    <p>Open: <time itemprop="openingHours" datetime="Mo-Fr 13:00-17:30">Open weekdays 1pm-5:30pm.</time></p>
    <p>Phone: <span itemprop="telephone" content="+155501002121">555-0100-2121</span></p>
    <p>A branch of <span itemprop="branchOf" itemscope itemtype="http://schema.org/Corporation">
    <a itemprop="url" href="http://example.com/"><span itemprop="name">Larry's International</span></a>.</p>
  </div>
</div>

RDFA:

<div  vocab="http://schema.org/" typeof="Store">
  <div>
    <h1 property="name">Delia's Daily Supplies</h1>
    <p property="description">For your daily newspapers, candies, snacks and (via our in-store pharmacy)
        drugs and healthcare products to keep you and your family happy, healthy and supplied with all your daily needs.</p>
    <p>Open: <time property="openingHours" datetime="Mo-Fr 07:00-23:00">Monday-Friday 7am-11pm </time></p>
    <p>Phone: <span property="telephone" content="+155501001110">555-0100-1110</span></p>
  </div>

  <div property="department" typeof="Pharmacy">
    <h2 property="name">Philippa's Pharmacy</h2>
    <p property="description">A superb collection of fine pharmaceuticals for your beauty and healthcare needs,
        a department of Delia's Drugstore. Call our desk to speak to the on-duty pharmacist any morning Monday-Thursday.</p>
    <p>Open: <time property="openingHours" datetime="Mo-Th 09:00-12:00">Monday-Thursday 9am-noon</time></p>
    <p>Phone: <span property="telephone" content="+155501001111">555-0100-1111</span></p>
  </div>

  <div property="department" typeof="DryCleaningOrLaundry">
    <h2 property="name">Larry's Laundromat</h2>
    <p property="description">Keep your clothes clean while you do your daily shopping!</p>
    <p>Open: <time property="openingHours" datetime="Mo-Fr 13:00-17:30">Open weekdays 1pm-5:30pm.</time></p>
    <p>Phone: <span property="telephone" content="+155501002121">555-0100-2121</span></p>
    <p>A branch of <span property="branchOf" typeof="Corporation">
    <a property="url" href="http://example.com/"><span property="name">Larry's International</span></a>.</p>
  </div>
</div>

JSON:

<script type="application/ld+json">
{
  "@context": "http://schema.org",
  "@type": "Store",
  "name": "Delia's Daily Supplies",
  "description": "For your daily newspapers, candies, snacks and (via our in-store pharmacy) drugs and healthcare products to keep you and your family happy, healthy and supplied with all your daily needs.",
  "openingHours": "Mo-Fr 07:00-23:00",
  "telephone": "+155501001110",
  "department":
  [
    {
      "@type": "Pharmacy",
      "name": "Philippa's Pharmacy",
      "description": "A superb collection of fine pharmaceuticals for your   beauty and healthcare needs, a department of Delia's Drugstore. Call our desk to speak to the on-duty pharmacist any morning Monday-Thursday.",
      "openingHours": "Mo-Th 09:00-12:00",
      "telephone": "+155501001111"
    },
    {
      "@type": "DryCleaningOrLaundry",
      "name": "Larry's Laundromat",
      "description": "Keep your clothes clean while you do your daily shopping!",
      "openingHours": "Mo-Fr 13:00-17:30",
      "telephone": "+155501002121",
      "branchOf":
      {
        "@type": "Corporation",
        "url": "http://example.com/",
        "name": "Larry's International"
      }
    }
  ]
}
</script>

TYPES:  Store, PostalAddress, Pharmacy

PRE-MARKUP:

<div>
  <div>
    <h1>Delia's Daily Supplies</h1>
    <p>For your daily newspapers, candies, snacks and (via our in-store pharmacy)
      drugs and healthcare products to keep you and your family happy, healthy
      and supplied with all your daily needs.</p>
    <p>Open: Monday-Friday 7am-11pm</p>
    <p>Phone: 555-0100-1110</p>
  </div>

  <address>
    <span> Unit 42, Land of Bargains Shopping Paradise, 12 Highway 101</span>,
    <span>Boston</span>,
    <span>MA, USA</span>
  </address>

 <div>
   <h2>Philippa's Pharmacy</h2>
   <p>A superb collection of fine pharmaceuticals...</p>
   <p>Open: Monday-Thursday 9am-noon</p>
   <p>Phone: 555-0100-1111</p>
 </div>
</div>

MICRODATA:

<div itemscope itemtype="http://schema.org/Store">
  <div>
    <h1 itemprop="name">Delia's Daily Supplies</h1>
    <p itemprop="description">For your daily newspapers, candies, snacks and (via our in-store pharmacy)
      drugs and healthcare products to keep you and your family happy, healthy and supplied with all your daily needs.</p>
    <p>Open: <time itemprop="openingHours" datetime="Mo-Fr 07:00-23:00">Monday-Friday 7am-11pm </time></p>
    <p>Phone: <span itemprop="telephone" content="+155501001110">555-0100-1110</span></p>
  </div>

  <address itemprop="address" itemscope itemtype="http://schema.org/PostalAddress">
    <span itemprop="streetAddress"> Unit 42, Land of Bargains Shopping Paradise, 12 Highway 101</span>,
    <span itemprop="addressLocality">Boston</span>,
    <span itemprop="addressRegion">MA</span>, <span itemprop="addressCountry">USA</span>
  </address>

 <div itemprop="department" itemscope itemtype="http://schema.org/Pharmacy">
   <h2 itemprop="name">Philippa's Pharmacy</h2>
   <p itemprop="description">A superb collection of fine pharmaceuticals...</p>
   <p>Open: <time itemprop="openingHours" datetime="Mo-Th 09:00-12:00">Monday-Thursday 9am-noon</time></p>
   <p>Phone: <span itemprop="telephone" content="+155501001111">555-0100-1111</span></p>
 </div>
</div>

RDFA:

<div vocab="http://schema.org/" typeof="Store">
  <div>
    <h1 property="name">Delia's Daily Supplies</h1>
    <p property="description">For your daily newspapers, candies, snacks and (via our in-store pharmacy)
    drugs and healthcare products to keep you and your family happy, healthy and supplied with all your daily needs.</p>
    <p>Open: <time property="openingHours" datetime="Mo-Fr 07:00-23:00">Monday-Friday 7am-11pm </time></p>
    <p>Phone: <span property="telephone" content="+155501001110">555-0100-1110</span></p>
  </div>

  <address property="address"  typeof="PostalAddress">
    <span property="streetAddress"> Unit 42, Land of Bargains Shopping Paradise, 12 Highway 101</span>,
    <span property="addressLocality">Boston</span>,
    <span property="addressRegion">MA</span>, <span property="addressCountry">USA</span>
  </address>

  <div property="department"  typeof="Pharmacy">
    <h2 property="name">Philippa's Pharmacy</h2>
    <p property="description">A superb collection of fine pharmaceuticals...</p>
    <p>Open: <time property="openingHours" datetime="Mo-Th 09:00-12:00">Monday-Thursday 9am-noon</time></p>
    <p>Phone: <span property="telephone" content="+155501001111">555-0100-1111</span></p>
  </div>
</div>

JSON:

<script type="application/ld+json">
{
  "@context": "http://schema.org",
  "@type": "Store",
  "name": "Delia's Daily Supplies",
  "description": "For your daily newspapers, candies, snacks and (via our in-store pharmacy) drugs and healthcare products to keep you and your family happy, healthy and supplied with all your daily needs.",
  "openingHours": "Mo-Fr 07:00-23:00",
  "telephone": "+155501001110",
  "address":
  {
  "@type": "PostalAddress",
  "streetAddress": "Unit 42, Land of Bargains Shopping Paradise, 12 Highway 101",
  "addressLocality": "Boston",
  "addressRegion": "MA",
  "addressCountry": "USA"
  },
  "department":
  {
    "@type": "Pharmacy",
    "name": "Philippa's Pharmacy",
    "description": "A superb collection of fine pharmaceuticals for your   beauty and healthcare needs, a department of Delia's Drugstore. Call our desk to speak to the on-duty pharmacist any morning Monday-Thursday.",
    "openingHours": "Mo-Th 09:00-12:00",
    "telephone": "+155501001111"
    }
}
</script>

TYPES:  PostalAddress, Pharmacy, Store

PRE-MARKUP:

<div>
  <div>
    <h1>Delia's Daily Supplies</h1>
    <p>For your daily newspapers, candies, snacks and (via our in-store pharmacy)
      drugs and healthcare products to keep you and your family happy, healthy and
      supplied with all your daily needs.</p>
    <p>Open: Monday-Friday 7am-11pm</p>
    <p>Phone: 555-0100-1110</p>
  </div>

  <address>
    <span>Unit 42, Land of Bargains Shopping Paradise, 12 Highway 101</span>,
    <span>Boston</span>,
    <span>MA, USA</span>
  </address>

  <div>
    <h2>Philippa's Pharmacy</h2>
    <p>A superb collection of fine pharmaceuticals...</p>
    <p>Open: Monday-Thursday 9am-noon</p>
    <p>Phone: 555-0100-1111</p>
    <address>
      <span>Unit 42b, Land of Bargains Shopping Paradise, 12 Highway 101</span>,
      <span>Boston</span>,
      <span>MA, USA</span>
    </address>
  </div>
</div>

MICRODATA:

<div itemscope itemtype="http://schema.org/Store">
  <div>
    <h1 itemprop="name">Delia's Daily Supplies</h1>
    <p itemprop="description">For your daily newspapers, candies, snacks and (via our in-store pharmacy)
      drugs and healthcare products to keep you and your family happy, healthy and supplied with all your daily needs.</p>
    <p>Open: <time itemprop="openingHours" datetime="Mo-Fr 07:00-23:00">Monday-Friday 7am-11pm </time></p>
    <p>Phone: <span itemprop="telephone" content="+155501001110">555-0100-1110</span></p>
  </div>

  <address itemprop="address" itemscope itemtype="http://schema.org/PostalAddress">
    <span itemprop="streetAddress">Unit 42, Land of Bargains Shopping Paradise, 12 Highway 101</span>,
    <span itemprop="addressLocality">Boston</span>,
    <span itemprop="addressRegion">MA</span>, <span itemprop="addressCountry">USA</span>
  </address>

  <div itemprop="department" itemscope itemtype="http://schema.org/Pharmacy">
    <h2 itemprop="name">Philippa's Pharmacy</h2>
    <p itemprop="description">A superb collection of fine pharmaceuticals...</p>
    <p>Open: <time itemprop="openingHours" datetime="Mo-Th 09:00-12:00">Monday-Thursday 9am-noon</time></p>
    <p>Phone: <span itemprop="telephone" content="+155501001111">555-0100-1111</span></p>
    <address itemprop="address" itemscope itemtype="http://schema.org/PostalAddress">
      <span itemprop="streetAddress">Unit 42b, Land of Bargains Shopping Paradise, 12 Highway 101</span>,
      <span itemprop="addressLocality">Boston</span>,
      <span itemprop="addressRegion">MA</span>, <span itemprop="addressCountry">USA</span>
    </address>
  </div>
</div>

RDFA:

<div vocab="http://schema.org/" typeof="Store">
  <div>
    <h1 property="name">Delia's Daily Supplies</h1>
    <p property="description">For your daily newspapers, candies, snacks and (via our in-store pharmacy)
    drugs and healthcare products to keep you and your family happy, healthy and supplied with all your daily needs.</p>
    <p>Open: <time property="openingHours" datetime="Mo-Fr 07:00-23:00">Monday-Friday 7am-11pm </time></p>
    <p>Phone: <span property="telephone" content="+155501001110">555-0100-1110</span></p>
  </div>

  <address property="address"  typeof="PostalAddress">
    <span property="streetAddress">Unit 42, Land of Bargains Shopping Paradise, 12 Highway 101</span>,
    <span property="addressLocality">Boston</span>,
    <span property="addressRegion">MA</span>, <span property="addressCountry">USA</span>
  </address>

  <div property="department"  typeof="Pharmacy">
    <h2 property="name">Philippa's Pharmacy</h2>
    <p property="description">A superb collection of fine pharmaceuticals...</p>
    <p>Open: <time property="openingHours" datetime="Mo-Th 09:00-12:00">Monday-Thursday 9am-noon</time></p>
    <p>Phone: <span property="telephone" content="+155501001111">555-0100-1111</span></p>
    <address property="address"  typeof="PostalAddress">
      <span property="streetAddress">Unit 42b, Land of Bargains Shopping Paradise, 12 Highway 101</span>,
      <span property="addressLocality">Boston</span>,
      <span property="addressRegion">MA</span>, <span property="addressCountry">USA</span>
    </address>
  </div>
</div>

JSON:

<script type="application/ld+json">
{
  "@context": "http://schema.org",
  "@type": "Store",
  "name": "Delia's Daily Supplies",
  "description": "For your daily newspapers, candies, snacks and (via our in-store pharmacy) drugs and healthcare products to keep you and your family happy, healthy and supplied with all your daily needs.",
  "openingHours": "Mo-Fr 07:00-23:00",
  "telephone": "+155501001110",
  "address":
  {
  "@type": "PostalAddress",
  "streetAddress": "Unit 42, Land of Bargains Shopping Paradise, 12 Highway 101",
  "addressLocality": "Boston",
  "addressRegion": "MA",
  "addressCountry": "USA"
  },
  "department":
  {
    "@type": "Pharmacy",
    "name": "Philippa's Pharmacy",
    "description": "A superb collection of fine pharmaceuticals for your   beauty and healthcare needs, a department of Delia's Drugstore. Call our desk to speak to the on-duty pharmacist any morning Monday-Thursday.",
    "openingHours": "Mo-Th 09:00-12:00",
    "telephone": "+155501001111",
    "address":
    {
      "@type": "PostalAddress",
      "streetAddress": "Unit 42b, Land of Bargains Shopping Paradise, 12 Highway 101",
      "addressLocality": "Boston",
      "addressRegion": "MA",
      "addressCountry": "USA"
    }
  }
}
</script>

TYPES:  Organization, ContactPoint

PRE-MARKUP:

Example specifying one customer service phone number.

MICRODATA:

This example is JSON-only.

RDFA:

This example is JSON-only.

JSON:

<script type="application/ld+json">
{ "@context" : "http://schema.org",
  "@type" : "Organization",
  "url" : "http://www.your-company-site.com",
  "contactPoint" : [
    { "@type" : "ContactPoint",
      "telephone" : "+1-401-555-1212",
      "contactType" : "customer service"
    } ] }
</script>

TYPES: HearingImpairedSupported, TollFree, ContactPoint, Organization

PRE-MARKUP:

A fuller example that illustrates multiple contact numbers for a company,
including US toll-free numbers, a hearing-impaired number, and several contact categories.

MICRODATA:

This example is JSON-only.

RDFA:

This example is JSON-only.

JSON:

<script type="application/ld+json">
{ "@context" : "http://schema.org",
  "@type" : "Organization",
  "url" : "http://www.t-mobile.com",
  "contactPoint" : [
    { "@type" : "ContactPoint",
      "telephone" : "+1-877-746-0909",
      "contactType" : "customer service",
      "contactOption" : "TollFree",
      "areaServed" : "US"
    } , {
      "@type" : "ContactPoint",
      "telephone" : "+1-505-998-3793",
      "contactType" : "customer service"
    } , {
      "@type" : "ContactPoint",
      "telephone" : "+1-877-296-1018",
      "contactType" : "customer service",
      "contactOption" : ["HearingImpairedSupported","TollFree"] ,
      "areaServed" : "US"
    } , {
      "@type" : "ContactPoint",
      "telephone" : "+1-877-453-1304",
      "contactType" : "technical support",
      "contactOption" : "TollFree",
      "areaServed" : ["US","CA"],
      "availableLanguage" : ["English","French"]
    } , {
      "@type" : "ContactPoint",
      "telephone" : "+1-877-453-1304",
      "contactType" : "bill payment",
      "contactOption" : "TollFree",
      "areaServed" : ["US","CA"]
    } ] }
</script>

TYPES:  MusicEvent, Place, Offer

PRE-MARKUP:

An example snippet of JSON-LD describing two B.B. King concerts.

MICRODATA:

This example is JSON-only.

RDFA:

This example is JSON-only.

JSON:

<script type="application/ld+json">
[{
  "@context" : "http://schema.org",
  "@type" : "MusicEvent",
  "name" : "B.B. King",
  "startDate" : "2014-04-12T19:30",
  "location" : {
     "@type" : "Place",
     "name" : "Lupo’s Heartbreak Hotel",
     "address" : "79 Washington St., Providence, RI"
  },
  "offers" : {
     "@type" : "Offer",
     "url" : "https://www.etix.com/ticket/1771656"
  }
},
{
  "@context" : "http://schema.org",
  "@type" : "MusicEvent",
  "name" : "B.B. King",
  "startDate" : "2014-04-13T20:00",
  "location" : {
     "@type" : "Place",
     "name" : "Lynn Auditorium",
     "address" : "Lynn, MA, 01901"
  },
  "offers" : {
     "@type" : "Offer",
     "url" : "http://frontgatetickets.com/venue.php?id=11766"
  }
}]
</script>

TYPES:  MusicEvent, Place, PostalAddress, Offer, MusicGroup, EventRescheduled

PRE-MARKUP:

An example of a more fully specified MusicEvent, including a tour image,
full venue address, multiple performers, and multiple ticket classes.

MICRODATA:

This example is JSON-only.

RDFA:

This example is JSON-only.

JSON:

<script type="application/ld+json">
[{
    "@context" : "http://schema.org",
    "@type" : "MusicEvent",
    "name" : "B.B. King with Jonathon \"Boogie\" Long",
    "image" : "http://www.bbking.com/gallery/b-b-king-live.jpg",
    "url" : "http://www.bbking.com/events/apr12-providence.html",
    "startDate" : "2014-04-12T19:30",
    "doorTime" : "18:30",
    "endDate" : "2014-04-12T22:00",
    "location" : {
        "@type" : "Place",
        "name" : "Lupo's Heartbreak Hotel",
        "sameAs" : "http://lupos.com/",
        "address" : {
            "@type" : "PostalAddress",
            "streetAddress" : "79 Washington St.",
            "addressLocality" : "Providence",
            "addressRegion" : "RI",
            "postalCode" : "02903",
            "addressCountry" : "US"
        }
    },
    "offers" : [ {
        "@type" : "Offer",
        "name" : "General Admission",
        "price" : "$63.25",
        "availability" : "SoldOut",
        "url" : "http://www.ticketmaster.com/event/17004C29"
    },{
        "@type" : "Offer",
        "name" : "VIP Experience",
        "url" : "http://www.example.com/Abcde12345",
        "price" : "$299.00",
        "validFrom" : "2014-02-05T10:00",
        "validThrough" : "2014-03-19T23:59"
    } ],
    "performer" : [ {
        "@type" : "MusicGroup",
        "name" : "B.B. King",
        "sameAs" : "http://en.wikipedia.org/wiki/B.B._King"
    },{
        "@type" : "MusicGroup",
        "name" : "Jonathon \"Boogie\" Long",
        "sameAs" : "http://jonathonboogielong.com/"
    } ],
    "eventStatus" : "EventRescheduled",
    "previousStartDate" : "2013-09-30T19:30",
    "typicalAgeRange" : "18+"
}]
</script>

TYPES:  FakeEntryNeeded, FixMeSomeDay

PRE-MARKUP:

...

MICRODATA:

...

RDFA:

...

JSON:

...
<|MERGE_RESOLUTION|>--- conflicted
+++ resolved
@@ -1,11678 +1,11674 @@
-TYPES:  Person,PostalAddress,addressRegion,postalCode,address,streetAddress,telephone,email,url,addressLocality
-
-PRE-MARKUP:
-
-Jane Doe
-<img src="janedoe.jpg" />
-
-Professor
-20341 Whitworth Institute
-405 Whitworth
-Seattle WA 98052
-(425) 123-4567
-<a href="mailto:jane-doe@xyz.edu">jane-doe@illinois.edu</a>
-
-Jane's home page:
-<a href="http://www.janedoe.com">janedoe.com</a>
-
-Graduate students:
-<a href="http://www.xyz.edu/students/alicejones.html">Alice Jones</a>
-<a href="http://www.xyz.edu/students/bobsmith.html">Bob Smith</a>
-
-MICRODATA:
-
-<div itemscope itemtype="http://schema.org/Person">
-  <span itemprop="name">Jane Doe</span>
-  <img src="janedoe.jpg" itemprop="image" />
-
-  <span itemprop="jobTitle">Professor</span>
-  <div itemprop="address" itemscope itemtype="http://schema.org/PostalAddress">
-    <span itemprop="streetAddress">
-      20341 Whitworth Institute
-      405 N. Whitworth
-    </span>
-    <span itemprop="addressLocality">Seattle</span>,
-    <span itemprop="addressRegion">WA</span>
-    <span itemprop="postalCode">98052</span>
-  </div>
-  <span itemprop="telephone">(425) 123-4567</span>
-  <a href="mailto:jane-doe@xyz.edu" itemprop="email">
-    jane-doe@xyz.edu</a>
-
-  Jane's home page:
-  <a href="http://www.janedoe.com" itemprop="url">janedoe.com</a>
-
-  Graduate students:
-  <a href="http://www.xyz.edu/students/alicejones.html" itemprop="colleague">
-    Alice Jones</a>
-  <a href="http://www.xyz.edu/students/bobsmith.html" itemprop="colleague">
-    Bob Smith</a>
-</div>
-
-RDFA:
-
-<div vocab="http://schema.org/" typeof="Person">
-  <span property="name">Jane Doe</span>
-  <img src="janedoe.jpg" property="image" />
-
-  <span property="jobTitle">Professor</span>
-  <div property="address"  typeof="PostalAddress">
-    <span property="streetAddress">
-      20341 Whitworth Institute
-      405 N. Whitworth
-    </span>
-    <span property="addressLocality">Seattle</span>,
-    <span property="addressRegion">WA</span>
-    <span property="postalCode">98052</span>
-  </div>
-  <span property="telephone">(425) 123-4567</span>
-  <a href="mailto:jane-doe@xyz.edu" property="email">
-    jane-doe@xyz.edu</a>
-
-  Jane's home page:
-  <a href="http://www.janedoe.com" property="url">janedoe.com</a>
-
-  Graduate students:
-  <a href="http://www.xyz.edu/students/alicejones.html" property="colleague">
-    Alice Jones</a>
-  <a href="http://www.xyz.edu/students/bobsmith.html" property="colleague">
-    Bob Smith</a>
-</div>
-
-JSON:
-
-<script type="application/ld+json">
-{
-  "@context": "http://schema.org",
-  "@type": "Person",
-  "address": {
-    "@type": "PostalAddress",
-    "addressLocality": "Seattle",
-    "addressRegion": "WA",
-    "postalCode": "98052",
-    "streetAddress": "20341 Whitworth Institute 405 N. Whitworth"
-  },
-  "colleague": [
-    "http://www.xyz.edu/students/alicejones.html",
-    "http://www.xyz.edu/students/bobsmith.html"
-  ],
-  "email": "mailto:jane-doe@xyz.edu",
-  "image": "janedoe.jpg",
-  "jobTitle": "Professor",
-  "name": "Jane Doe",
-  "telephone": "(425) 123-4567",
-  "url": "http://www.janedoe.com"
-}
-</script>
-
-TYPES:  Place,LocalBusiness
-
-PRE-MARKUP:
-
-<h1>Beachwalk Beachwear & Giftware</h1>
-A superb collection of fine gifts and clothing to accent your stay in Mexico Beach.
-3102 Highway 98
-Mexico Beach, FL
-Phone: 850-648-4200
-
-MICRODATA:
-
-<div itemscope itemtype="http://schema.org/LocalBusiness">
-  <h1><span itemprop="name">Beachwalk Beachwear & Giftware</span></h1>
-  <span itemprop="description"> A superb collection of fine gifts and clothing
-  to accent your stay in Mexico Beach.</span>
-  <div itemprop="address" itemscope itemtype="http://schema.org/PostalAddress">
-    <span itemprop="streetAddress">3102 Highway 98</span>
-    <span itemprop="addressLocality">Mexico Beach</span>,
-    <span itemprop="addressRegion">FL</span>
-  </div>
-  Phone: <span itemprop="telephone">850-648-4200</span>
-</div>
-
-RDFA:
-
-<div vocab="http://schema.org/" typeof="LocalBusiness">
-  <h1><span property="name">Beachwalk Beachwear & Giftware</span></h1>
-  <span property="description"> A superb collection of fine gifts and clothing
-  to accent your stay in Mexico Beach.</span>
-  <div property="address"  typeof="PostalAddress">
-    <span property="streetAddress">3102 Highway 98</span>
-    <span property="addressLocality">Mexico Beach</span>,
-    <span property="addressRegion">FL</span>
-  </div>
-  Phone: <span property="telephone">850-648-4200</span>
-</div>
-
-JSON:
-
-<script type="application/ld+json">
-{
-  "@context": "http://schema.org",
-  "@type": "LocalBusiness",
-  "address": {
-    "@type": "PostalAddress",
-    "addressLocality": "Mexico Beach",
-    "addressRegion": "FL",
-    "streetAddress": "3102 Highway 98"
-  },
-  "description": "A superb collection of fine gifts and clothing to accent your stay in Mexico Beach.",
-  "name": "Beachwalk Beachwear & Giftware",
-  "telephone": "850-648-4200"
-}
-</script>
-
-TYPES:  Restaurant,AggregateRating,FoodEstablishment,LocalBusiness
-
-PRE-MARKUP:
-
-GreatFood
-4 stars - based on 250 reviews
-1901 Lemur Ave
-Sunnyvale, CA 94086
-(408) 714-1489
-<a href="http://www.greatfood.com">www.greatfood.com</a>
-
-Hours:
-Mon-Sat 11am - 2:30pm
-Mon-Thur 5pm - 9:30pm
-Fri-Sat 5pm - 10pm
-
-Categories: Middle Eastern, Mediterranean
-Price Range: $$
-Takes Reservations: Yes
-
-MICRODATA:
-
-<div itemscope itemtype="http://schema.org/Restaurant">
-  <span itemprop="name">GreatFood</span>
-
-  <div itemprop="aggregateRating" itemscope itemtype="http://schema.org/AggregateRating">
-    <span itemprop="ratingValue">4</span> stars -
-    based on <span itemprop="reviewCount">250</span> reviews
-  </div>
-
-  <div itemprop="address" itemscope itemtype="http://schema.org/PostalAddress">
-    <span itemprop="streetAddress">1901 Lemur Ave</span>
-    <span itemprop="addressLocality">Sunnyvale</span>,
-    <span itemprop="addressRegion">CA</span> <span itemprop="postalCode">94086</span>
-  </div>
-  <span itemprop="telephone">(408) 714-1489</span>
-  <a itemprop="url" href="http://www.dishdash.com">www.greatfood.com</a>
-
-  Hours:
-  <meta itemprop="openingHours" content="Mo-Sa 11:00-14:30">Mon-Sat 11am - 2:30pm
-  <meta itemprop="openingHours" content="Mo-Th 17:00-21:30">Mon-Thu 5pm - 9:30pm
-  <meta itemprop="openingHours" content="Fr-Sa 17:00-22:00">Fri-Sat 5pm - 10:00pm
-
-  Categories:
-  <span itemprop="servesCuisine">
-    Middle Eastern
-  </span>,
-  <span itemprop="servesCuisine">
-    Mediterranean
-  </span>
-
-  Price Range: <span itemprop="priceRange">$$</span>
-  Takes Reservations: Yes
-</div>
-
-RDFA:
-
-<div vocab="http://schema.org/" typeof="Restaurant">
-  <span property="name">GreatFood</span>
-
-  <div property="aggregateRating"  typeof="AggregateRating">
-    <span property="ratingValue">4</span> stars -
-    based on <span property="reviewCount">250</span> reviews
-  </div>
-
-  <div property="address"  typeof="PostalAddress">
-    <span property="streetAddress">1901 Lemur Ave</span>
-    <span property="addressLocality">Sunnyvale</span>,
-    <span property="addressRegion">CA</span> <span property="postalCode">94086</span>
-  </div>
-  <span property="telephone">(408) 714-1489</span>
-  <a property="url" href="http://www.dishdash.com">www.greatfood.com</a>
-
-  Hours:
-  <meta property="openingHours" content="Mo-Sa 11:00-14:30">Mon-Sat 11am - 2:30pm
-  <meta property="openingHours" content="Mo-Th 17:00-21:30">Mon-Thu 5pm - 9:30pm
-  <meta property="openingHours" content="Fr-Sa 17:00-22:00">Fri-Sat 5pm - 10:00pm
-
-  Categories:
-  <span property="servesCuisine">
-    Middle Eastern
-  </span>,
-  <span property="servesCuisine">
-    Mediterranean
-  </span>
-
-  Price Range: <span property="priceRange">$$</span>
-  Takes Reservations: Yes
-</div>
-
-JSON:
-
-<script type="application/ld+json">
-{
-  "@context": "http://schema.org",
-  "@type": "Restaurant",
-  "address": {
-    "@type": "PostalAddress",
-    "addressLocality": "Sunnyvale",
-    "addressRegion": "CA",
-    "postalCode": "94086",
-    "streetAddress": "1901 Lemur Ave"
-  },
-  "aggregateRating": {
-    "@type": "AggregateRating",
-    "ratingValue": "4",
-    "reviewCount": "250"
-  },
-  "name": "GreatFood",
-  "openingHours": [
-    "Mo-Sa 11:00-14:30",
-    "Mo-Th 17:00-21:30",
-    "Fr-Sa 17:00-22:00"
-  ],
-  "priceRange": "$$",
-  "servesCuisine": [
-    "Middle Eastern",
-    "Mediterranean"
-  ],
-  "telephone": "(408) 714-1489",
-  "url": "http://www.dishdash.com"
-}
-</script>
-
-TYPES:  Place,GeoCoordinates
-
-PRE-MARKUP:
-
-<h1>What is the latitude and longitude of the Empire State Building?<h1>
-Answer:
-Latitude: 40 deg 44 min 54.36 sec N
-Longitude: 73 deg 59 min 8.5 sec W
-
-MICRODATA:
-
-<div itemscope itemtype="http://schema.org/Place">
-  <h1>What is the latitude and longitude of the <span itemprop="name">Empire State Building</span>?</h1>
-  Answer:
-  <div itemprop="geo" itemscope itemtype="http://schema.org/GeoCoordinates">
-    Latitude: 40 deg 44 min 54.36 sec N
-    Longitude: 73 deg 59 min 8.5 dec W
-    <meta itemprop="latitude" content="40.75" />
-    <meta itemprop="longitude" content="73.98" />
-  </div>
-</div>
-
-RDFA:
-
-<div vocab="http://schema.org/" typeof="Place">
-  <h1>What is the latitude and longitude of the <span property="name">Empire State Building</span>?</h1>
-  Answer:
-  <div property="geo"  typeof="GeoCoordinates">
-    Latitude: 40 deg 44 min 54.36 sec N
-    Longitude: 73 deg 59 min 8.5 dec W
-    <meta property="latitude" content="40.75" />
-    <meta property="longitude" content="73.98" />
-  </div>
-</div>
-
-JSON:
-
-<script type="application/ld+json">
-{
-  "@context": "http://schema.org",
-  "@type": "Place",
-  "geo": {
-    "@type": "GeoCoordinates",
-    "latitude": "40.75",
-    "longitude": "73.98"
-  },
-  "name": "Empire State Building"
-}
-</script>
-
-TYPES:  MediaObject,AudioObject
-
-PRE-MARKUP:
-
-<b>12oclock_girona.mp3</b>
-Total Time: 0m:15s - Recorded on a terrace of Girona a sunday morning
-composed by Roger
-
- <script type="text/javascript">
-var fo = new FlashObject("http://google.com/flash/preview-player.swf", "flashPlayer_719", "358", "16", "6", "#FFFFFF");fo.addVariable("url", "http://media.freesound.org/data/0/previews/719__elmomo__12oclock_girona_preview.mp3");fo.addVariable("autostart", "0");fo.write("flashcontent_719");
-</script>
-
-MICRODATA:
-
-<div itemscope itemtype="http://schema.org/AudioObject">
-  <span itemprop="name"><b>12oclock_girona.mp3</b></span>
-
-<script type="text/javascript">
-  var fo = new FlashObject("http://google.com/flash/preview-player.swf",
-  "flashPlayer_719", "358", "16", "6", "#FFFFFF");fo.addVariable("url","http://media.freesound.org/data/0/previews/719__elmomo__12oclock_girona_preview.mp3");fo.addVariable("autostart", "0");fo.write("flashcontent_719");
-</script>
-
-<meta itemprop="encodingFormat" content="mp3" />
- <meta itemprop="contentURL" content="http://media.freesound.org/data/0/previews/719__elmomo__12oclock_girona_preview.mp3" />
-
-<span class="description">
-      <meta itemprop="duration" content="T0M15S" />
-      <span itemprop="description">Recorded on a terrace of Girona a sunday morning</span>
-</span>
-</div>
-
-RDFA:
-
-<div vocab="http://schema.org/" typeof="AudioObject">
-  <span property="name"><b>12oclock_girona.mp3</b></span>
-
-<script type="text/javascript">
-  var fo = new FlashObject("http://google.com/flash/preview-player.swf",
-  "flashPlayer_719", "358", "16", "6", "#FFFFFF");fo.addVariable("url","http://media.freesound.org/data/0/previews/719__elmomo__12oclock_girona_preview.mp3");fo.addVariable("autostart", "0");fo.write("flashcontent_719");
-</script>
-
-<meta property="encodingFormat" content="mp3" />
- <meta property="contentURL" content="http://media.freesound.org/data/0/previews/719__elmomo__12oclock_girona_preview.mp3" />
-
-<span class="description">
-      <meta property="duration" content="T0M15S" />
-      <span property="description">Recorded on a terrace of Girona a sunday morning</span>
-</span>
-</div>
-
-JSON:
-
-<script type="application/ld+json">
-{
-  "@context": "http://schema.org",
-  "@type": "AudioObject",
-  "contentURL": "http://media.freesound.org/data/0/previews/719__elmomo__12oclock_girona_preview.mp3",
-  "description": "Recorded on a terrace of Girona a sunday morning",
-  "duration": "T0M15S",
-  "encodingFormat": "mp3",
-  "name": "12oclock_girona.mp3"
-}
-</script>
-
-TYPES:  Organization,Address
-
-PRE-MARKUP:
-
-Google.Org
-
-Contact Details:
-Main address: 38 avenue de l'Opera, F-75002 Paris, France
- Tel: ( 33 1) 42 68 53 00, Fax: ( 33 1) 42 68 53 01
-E-mail: secretariat (at) google.org
-URL: <a href="http://www.google.org">www.google.org</a>
-
-Members:
-- National Scientific Members in 100 countries and territories: Country1, Country2, ...
-- Scientific Union Members, 30 organizations listed in this Yearbook: Member 1, Member 2
-
-History:
-
-MICRODATA:
-
-<div itemscope itemtype="http://schema.org/Organization">
-  <span itemprop="name">Google.org (GOOG)</span>
-
-Contact Details:
-  <div itemprop="address" itemscope itemtype="http://schema.org/PostalAddress">
-    Main address:
-      <span itemprop="streetAddress">38 avenue de l'Opera</span>
-      <span itemprop="postalCode">F-75002</span>
-      <span itemprop="addressLocality">Paris, France</span>
-    ,
-  </div>
-    Tel:<span itemprop="telephone">( 33 1) 42 68 53 00 </span>,
-    Fax:<span itemprop="faxNumber">( 33 1) 42 68 53 01 </span>,
-    E-mail: <span itemprop="email">secretariat(at)google.org</span>
-
-Members:
-- National Scientific Members in 100 countries and territories: Country1, Country2, ...
-- Scientific Union Members, 30 organizations listed in this Yearbook:
-  <span itemprop="member" itemscope itemtype="http://schema.org/Organization">
-    Member1
-  </span>,
-  <span itemprop="member" itemscope itemtype="http://schema.org/Organization">
-    Member2
-  </span>,
-
-History:
-</div>
-
-RDFA:
-
-<div vocab="http://schema.org/" typeof="Organization">
-  <span property="name">Google.org (GOOG)</span>
-
-Contact Details:
-  <div property="address"  typeof="PostalAddress">
-    Main address:
-      <span property="streetAddress">38 avenue de l'Opera</span>
-      <span property="postalCode">F-75002</span>
-      <span property="addressLocality">Paris, France</span>
-    ,
-  </div>
-    Tel:<span property="telephone">( 33 1) 42 68 53 00 </span>,
-    Fax:<span property="faxNumber">( 33 1) 42 68 53 01 </span>,
-    E-mail: <span property="email">secretariat(at)google.org</span>
-
-Members:
-- National Scientific Members in 100 countries and territories: Country1, Country2, ...
-- Scientific Union Members, 30 organizations listed in this Yearbook:
-  <span property="member"  typeof="Organization">
-    Member1
-  </span>,
-  <span property="member"  typeof="Organization">
-    Member2
-  </span>,
-
-History:
-</div>
-
-JSON:
-
-<script type="application/ld+json">
-{
-  "@context": "http://schema.org",
-  "@type": "Organization",
-  "address": {
-    "@type": "PostalAddress",
-    "addressLocality": "Paris, France",
-    "postalCode": "F-75002",
-    "streetAddress": "38 avenue de l'Opera"
-  },
-  "email": "secretariat(at)google.org",
-  "faxNumber": "( 33 1) 42 68 53 01",
-  "member": [
-    {
-      "@type": "Organization"
-    },
-    {
-      "@type": "Organization"
-    }
-  ],
-  "name": "Google.org (GOOG)",
-  "telephone": "( 33 1) 42 68 53 00"
-}
-</script>
-
-TYPES:  NGO
-
-PRE-MARKUP:
-
-Google.Org
-
-Contact Details:
-Main address: 38 avenue de l'Opera, F-75002 Paris, France
- Tel: ( 33 1) 42 68 53 00, Fax: ( 33 1) 42 68 53 01
-E-mail: secretariat (at) google.org
-URL: <a href="http://www.google.org">www.google.org</a>
-
-Members:
-- National Scientific Members in 100 countries and territories: Country1, Country2, ...
-- Scientific Union Members, 30 organizations listed in this Yearbook: Member 1, Member 2
-
-History:
-
-MICRODATA:
-
-<div itemscope itemtype="http://schema.org/NGO">
-  <span itemprop="name">Google.org (GOOG)</span>
-
-Contact Details:
-  <div itemprop="address" itemscope itemtype="http://schema.org/PostalAddress">
-    Main address:
-      <span itemprop="streetAddress">38 avenue de l'Opera</span>
-      <span itemprop="postalCode">F-75002</span>
-      <span itemprop="addressLocality">Paris, France</span>
-    ,
-  </div>
-    Tel:<span itemprop="telephone">( 33 1) 42 68 53 00 </span>,
-    Fax:<span itemprop="faxNumber">( 33 1) 42 68 53 01 </span>,
-    E-mail: <span itemprop="email">secretariat(at)google.org</span>
-
-Members:
-- National Scientific Members in 100 countries and territories: Country1, Country2, ...
-- Scientific Union Members, 30 organizations listed in this Yearbook:
-  <span itemprop="member" itemscope itemtype="http://schema.org/Organization">
-    Member1
-  </span>,
-  <span itemprop="member" itemscope itemtype="http://schema.org/Organization">
-    Member2
-  </span>,
-
-History:
-</div>
-
-RDFA:
-
-<div vocab="http://schema.org/" typeof="NGO">
-  <span property="name">Google.org (GOOG)</span>
-
-Contact Details:
-  <div property="address"  typeof="PostalAddress">
-    Main address:
-      <span property="streetAddress">38 avenue de l'Opera</span>
-      <span property="postalCode">F-75002</span>
-      <span property="addressLocality">Paris, France</span>
-    ,
-  </div>
-    Tel:<span property="telephone">( 33 1) 42 68 53 00 </span>,
-    Fax:<span property="faxNumber">( 33 1) 42 68 53 01 </span>,
-    E-mail: <span property="email">secretariat(at)google.org</span>
-
-Members:
-- National Scientific Members in 100 countries and territories: Country1, Country2, ...
-- Scientific Union Members, 30 organizations listed in this Yearbook:
-  <span property="member"  typeof="Organization">
-    Member1
-  </span>,
-  <span property="member"  typeof="Organization">
-    Member2
-  </span>,
-
-History:
-</div>
-
-JSON:
-
-<script type="application/ld+json">
-{
-  "@context": "http://schema.org",
-  "@type": "NGO",
-  "address": {
-    "@type": "PostalAddress",
-    "addressLocality": "Paris, France",
-    "postalCode": "F-75002",
-    "streetAddress": "38 avenue de l'Opera"
-  },
-  "email": "secretariat(at)google.org",
-  "faxNumber": "( 33 1) 42 68 53 01",
-  "member": [
-    {
-      "@type": "Organization"
-    },
-    {
-      "@type": "Organization"
-    }
-  ],
-  "name": "Google.org (GOOG)",
-  "telephone": "( 33 1) 42 68 53 00"
-}
-</script>
-
-TYPES:  Event,Place,Address,AggregateOffer
-
-PRE-MARKUP:
-
-<a href="nba-miami-philidelphia-game3.html">
-NBA Eastern Conference First Round Playoff Tickets:
- Miami Heat at Philadelphia 76ers - Game 3 (Home Game 1)
-</a>
-
-Thu, 04/21/16
-8:00 p.m.
-
-<a href="wells-fargo-center.html">
-Wells Fargo Center
-</a>
-Philadelphia, PA
-
-Priced from: $35
-1938 tickets left
-
-MICRODATA:
-
-<div itemscope itemtype="http://schema.org/Event">
-  <a itemprop="url" href="nba-miami-philidelphia-game3.html">
-  NBA Eastern Conference First Round Playoff Tickets:
-  <span itemprop="name"> Miami Heat at Philadelphia 76ers - Game 3 (Home Game 1) </span>
-  </a>
-
-  <meta itemprop="startDate" content="2016-04-21T20:00">
-    Thu, 04/21/16
-    8:00 p.m.
-
-  <div itemprop="location" itemscope itemtype="http://schema.org/Place">
-    <a itemprop="url" href="wells-fargo-center.html">
-    Wells Fargo Center
-    </a>
-    <div itemprop="address" itemscope itemtype="http://schema.org/PostalAddress">
-      <span itemprop="addressLocality">Philadelphia</span>,
-      <span itemprop="addressRegion">PA</span>
-    </div>
-  </div>
-
-  <div itemprop="offers" itemscope itemtype="http://schema.org/AggregateOffer">
-    Priced from: <span itemprop="lowPrice">$35</span>
-    <span itemprop="offerCount">1938</span> tickets left
-  </div>
-</div>
-
-RDFA:
-
-<div vocab="http://schema.org/" typeof="Event">
-  <a property="url" href="nba-miami-philidelphia-game3.html">
-  NBA Eastern Conference First Round Playoff Tickets:
-  <span property="name"> Miami Heat at Philadelphia 76ers - Game 3 (Home Game 1) </span>
-  </a>
-
-  <meta property="startDate" content="2016-04-21T20:00">
-    Thu, 04/21/16
-    8:00 p.m.
-
-  <div property="location"  typeof="Place">
-    <a property="url" href="wells-fargo-center.html">
-    Wells Fargo Center
-    </a>
-    <div property="address"  typeof="PostalAddress">
-      <span property="addressLocality">Philadelphia</span>,
-      <span property="addressRegion">PA</span>
-    </div>
-  </div>
-
-  <div property="offers"  typeof="AggregateOffer">
-    Priced from: <span property="lowPrice">$35</span>
-    <span property="offerCount">1938</span> tickets left
-  </div>
-</div>
-
-JSON:
-
-<script type="application/ld+json">
-{
-  "@context": "http://schema.org",
-  "@type": "Event",
-  "location": {
-    "@type": "Place",
-    "address": {
-      "@type": "PostalAddress",
-      "addressLocality": "Philadelphia",
-      "addressRegion": "PA"
-    },
-    "url": "wells-fargo-center.html"
-  },
-  "offers": {
-    "@type": "AggregateOffer",
-    "lowPrice": "$35",
-    "offerCount": "1938"
-  },
-  "startDate": "2016-04-21T20:00",
-  "url": "nba-miami-philidelphia-game3.html"
-}
-</script>
-
-TYPES:  Product,AggregateRating,Offer,Review,Rating
-
-PRE-MARKUP:
-
-Kenmore White 17" Microwave
-<img src="kenmore-microwave-17in.jpg" alt='Kenmore 17" Microwave' />
-Rated 3.5/5 based on 11 customer reviews
-
-$55.00
-In stock
-
-Product description:
-0.7 cubic feet countertop microwave. Has six preset cooking categories and
- convenience features like Add-A-Minute and Child Lock.
-
-Customer reviews:
-
-Not a happy camper - by Ellie, April 1, 2011
-1/5 stars
-The lamp burned out and now I have to replace it.
-
- Value purchase - by Lucas, March 25, 2011
-4/5 stars
-Great microwave for the price. It is small and fits in my apartment.
-...
-
-MICRODATA:
-
-<div itemscope itemtype="http://schema.org/Product">
-  <span itemprop="name">Kenmore White 17" Microwave</span>
-  <img src="kenmore-microwave-17in.jpg" alt='Kenmore 17" Microwave' />
-  <div itemprop="aggregateRating"
-    itemscope itemtype="http://schema.org/AggregateRating">
-   Rated <span itemprop="ratingValue">3.5</span>/5
-   based on <span itemprop="reviewCount">11</span> customer reviews
-  </div>
-
-  <div itemprop="offers" itemscope itemtype="http://schema.org/Offer">
-    <span itemprop="price">$55.00</span>
-    <link itemprop="availability" href="http://schema.org/InStock" />In stock
-  </div>
-
-  Product description:
-  <span itemprop="description">0.7 cubic feet countertop microwave.
-  Has six preset cooking categories and convenience features like
-  Add-A-Minute and Child Lock.</span>
-
-  Customer reviews:
-
-  <div itemprop="review" itemscope itemtype="http://schema.org/Review">
-    <span itemprop="name">Not a happy camper</span> -
-    by <span itemprop="author">Ellie</span>,
-    <meta itemprop="datePublished" content="2011-04-01">April 1, 2011
-    <div itemprop="reviewRating" itemscope itemtype="http://schema.org/Rating">
-      <meta itemprop="worstRating" content = "1">
-      <span itemprop="ratingValue">1</span>/
-      <span itemprop="bestRating">5</span>stars
-    </div>
-    <span itemprop="description">The lamp burned out and now I have to replace
-    it. </span>
-  </div>
-
-  <div itemprop="review" itemscope itemtype="http://schema.org/Review">
-    <span itemprop="name">Value purchase</span> -
-    by <span itemprop="author">Lucas</span>,
-    <meta itemprop="datePublished" content="2011-03-25">March 25, 2011
-    <div itemprop="reviewRating" itemscope itemtype="http://schema.org/Rating">
-      <meta itemprop="worstRating" content = "1"/>
-      <span itemprop="ratingValue">4</span>/
-      <span itemprop="bestRating">5</span>stars
-    </div>
-    <span itemprop="description">Great microwave for the price. It is small and
-    fits in my apartment.</span>
-  </div>
-  ...
-</div>
-
-RDFA:
-
-<div vocab="http://schema.org/" typeof="Product">
-  <span property="name">Kenmore White 17" Microwave</span>
-  <img src="kenmore-microwave-17in.jpg" alt='Kenmore 17" Microwave' />
-  <div property="aggregateRating"
-     typeof="AggregateRating">
-   Rated <span property="ratingValue">3.5</span>/5
-   based on <span property="reviewCount">11</span> customer reviews
-  </div>
-
-  <div property="offers"  typeof="Offer">
-    <span property="price">$55.00</span>
-    <link property="availability" href="http://schema.org/InStock" />In stock
-  </div>
-
-  Product description:
-  <span property="description">0.7 cubic feet countertop microwave.
-  Has six preset cooking categories and convenience features like
-  Add-A-Minute and Child Lock.</span>
-
-  Customer reviews:
-
-  <div property="review"  typeof="Review">
-    <span property="name">Not a happy camper</span> -
-    by <span property="author">Ellie</span>,
-    <meta property="datePublished" content="2011-04-01">April 1, 2011
-    <div property="reviewRating"  typeof="Rating">
-      <meta property="worstRating" content = "1">
-      <span property="ratingValue">1</span>/
-      <span property="bestRating">5</span>stars
-    </div>
-    <span property="description">The lamp burned out and now I have to replace
-    it. </span>
-  </div>
-
-  <div property="review"  typeof="Review">
-    <span property="name">Value purchase</span> -
-    by <span property="author">Lucas</span>,
-    <meta property="datePublished" content="2011-03-25">March 25, 2011
-    <div property="reviewRating"  typeof="Rating">
-      <meta property="worstRating" content = "1"/>
-      <span property="ratingValue">4</span>/
-      <span property="bestRating">5</span>stars
-    </div>
-    <span property="description">Great microwave for the price. It is small and
-    fits in my apartment.</span>
-  </div>
-  ...
-</div>
-
-JSON:
-
-<script type="application/ld+json">
-{
-  "@context": "http://schema.org",
-  "@type": "Product",
-  "aggregateRating": {
-    "@type": "AggregateRating",
-    "ratingValue": "3.5",
-    "reviewCount": "11"
-  },
-  "description": "0.7 cubic feet countertop microwave. Has six preset cooking categories and convenience features like Add-A-Minute and Child Lock.",
-  "name": "Kenmore White 17\" Microwave",
-  "offers": {
-    "@type": "Offer",
-    "availability": "http://schema.org/InStock",
-    "price": "$55.00"
-  },
-  "review": [
-    {
-      "@type": "Review",
-      "author": "Ellie",
-      "datePublished": "2011-04-01",
-      "description": "The lamp burned out and now I have to replace it.",
-      "name": "Not a happy camper",
-      "reviewRating": {
-        "@type": "Rating",
-        "bestRating": "5",
-        "ratingValue": "1",
-        "worstRating": "1"
-      }
-    },
-    {
-      "@type": "Review",
-      "author": "Lucas",
-      "datePublished": "2011-03-25",
-      "description": "Great microwave for the price. It is small and fits in my apartment.",
-      "name": "Value purchase",
-      "reviewRating": {
-        "@type": "Rating",
-        "bestRating": "5",
-        "ratingValue": "4",
-        "worstRating": "1"
-      }
-    }
-  ]
-}
-</script>
-
-TYPES:  Product,AggregateRating,AggregateOffer,Offer
-
-PRE-MARKUP:
-
-<img src="dell-30in-lcd.jpg" />
-Dell UltraSharp 30" LCD Monitor
-
-87 out of 100 based on 24 user ratings
-
-$1250 to $1495 from 8 sellers
-
-Sellers:
-<a href="save-a-lot-monitors.com/dell-30.html">
-  Save A Lot Monitors - $1250</a>
-<a href="jondoe-gadgets.com/dell-30.html">
-  Jon Doe's Gadgets - $1350</a>
-...
-
-MICRODATA:
-
-<div itemscope itemtype="http://schema.org/Product">
-  <img itemprop="image" src="dell-30in-lcd.jpg" />
-  <span itemprop="name">Dell UltraSharp 30" LCD Monitor</span>
-
-  <div itemprop="aggregateRating"
-    itemscope itemtype="http://schema.org/AggregateRating">
-    <span itemprop="ratingValue">87</span>
-    out of <span itemprop="bestRating">100</span>
-    based on <span itemprop="ratingCount">24</span> user ratings
-  </div>
-
-  <div itemprop="offers" itemscope itemtype="http://schema.org/AggregateOffer">
-    <span itemprop="lowPrice">$1250</span>
-    to <span itemprop="highPrice">$1495</span>
-    from <span itemprop="offerCount">8</span> sellers
-
-  Sellers:
-  <div itemprop="offers" itemscope itemtype="http://schema.org/Offer">
-    <a itemprop="url" href="save-a-lot-monitors.com/dell-30.html">
-     Save A Lot Monitors - $1250</a>
-  </div>
-  <div itemprop="offers" itemscope itemtype="http://schema.org/Offer">
-    <a itemprop="url" href="jondoe-gadgets.com/dell-30.html">
-     Jon Doe's Gadgets - $1350</a>
-  </div>
-  ...
-</div>
-
-RDFA:
-
-<div vocab="http://schema.org/" typeof="Product">
-  <img property="image" src="dell-30in-lcd.jpg" />
-  <span property="name">Dell UltraSharp 30" LCD Monitor</span>
-
-  <div property="aggregateRating"
-     typeof="AggregateRating">
-    <span property="ratingValue">87</span>
-    out of <span property="bestRating">100</span>
-    based on <span property="ratingCount">24</span> user ratings
-  </div>
-
-  <div property="offers"  typeof="AggregateOffer">
-    <span property="lowPrice">$1250</span>
-    to <span property="highPrice">$1495</span>
-    from <span property="offerCount">8</span> sellers
-
-  Sellers:
-  <div property="offers"  typeof="Offer">
-    <a property="url" href="save-a-lot-monitors.com/dell-30.html">
-     Save A Lot Monitors - $1250</a>
-  </div>
-  <div property="offers"  typeof="Offer">
-    <a property="url" href="jondoe-gadgets.com/dell-30.html">
-     Jon Doe's Gadgets - $1350</a>
-  </div>
-  ...
-</div>
-
-JSON:
-
-<script type="application/ld+json">
-{
-  "@context": "http://schema.org",
-  "@type": "Product",
-  "aggregateRating": {
-    "@type": "AggregateRating",
-    "bestRating": "100",
-    "ratingCount": "24",
-    "ratingValue": "87"
-  },
-  "image": "dell-30in-lcd.jpg",
-  "name": "Dell UltraSharp 30\" LCD Monitor",
-  "offers": {
-    "@type": "AggregateOffer",
-    "highPrice": "$1495",
-    "lowPrice": "$1250",
-    "offerCount": "8",
-    "offers": [
-      {
-        "@type": "Offer",
-        "url": "save-a-lot-monitors.com/dell-30.html"
-      },
-      {
-        "@type": "Offer",
-        "url": "jondoe-gadgets.com/dell-30.html"
-      }
-    ]
-  }
-}
-</script>
-
-TYPES:  WebPage,Book,AggregateRating,Offer,Review,CreativeWork
-
-PRE-MARKUP:
-
-<a href="category/books.html">Books</a> >
- <a href="category/books-literature.html">Literature & Fiction</a> >
- <a href="category/books-classics">Classics</a>
-
-<img src="catcher-in-the-rye-book-cover.jpg" />
-The Catcher in the Rye - Mass Market Paperback
-by <a href="/author/jd_salinger.html">J.D. Salinger</a>
-4 stars - 3077 reviews
-
-Price: $6.99
-In Stock
-
-Product details
-224 pages
-Publisher: Little, Brown, and Company - May 1, 1991
-Language: English
-ISBN-10: 0316769487
-
-Reviews:
-
-5 stars - <b>"A masterpiece of literature" </b>
-by John Doe. Written on May 4, 2006
-I really enjoyed this book. It captures the essential challenge people face
-as they try make sense of their lives and grow to adulthood.
-
-4 stars - <b>"love it LOLOL111!" </b>
-by Bob Smith, Written on June 15, 2006
-Catcher in the Rye is a fun book. It's a good book to read.
-
-MICRODATA:
-
-<body itemscope itemtype="http://schema.org/WebPage">
-...
-<div itemprop="breadcrumb">
-  <a href="category/books.html">Books</a> >
-  <a href="category/books-literature.html">Literature & Fiction</a> >
-  <a href="category/books-classics">Classics</a>
-</div>
-
-<div itemscope itemtype="http://schema.org/Book">
-
-<img itemprop="image" src="catcher-in-the-rye-book-cover.jpg" />
-<span itemprop="name">The Catcher in the Rye</span> -
- <link itemprop="bookFormat" href="http://schema.org/Paperback">Mass Market Paperback
-by <a itemprop="author" href="/author/jd_salinger.html">J.D. Salinger</a>
-
-<div itemprop="aggregateRating" itemscope itemtype="http://schema.org/AggregateRating">
-  <span itemprop="ratingValue">4</span> stars -
-  <span itemprop="reviewCount">3077</span> reviews
-</div>
-
-<div itemprop="offers" itemscope itemtype="http://schema.org/Offer">
-  Price: <span itemprop="price">$6.99</span>
-  <meta itemprop="priceCurrency" content="USD" />
-  <link itemprop="availability" href="http://schema.org/InStock">In Stock
-</div>
-
-Product details
-<span itemprop="numberOfPages">224</span> pages
-Publisher: <span itemprop="publisher">Little, Brown, and Company</span> -
- <meta itemprop="datePublished" content="1991-05-01">May 1, 1991
-Language: <span itemprop="inLanguage">English</span>
-ISBN-10: <span itemprop="isbn">0316769487</span>
-
-Reviews:
-
-<div itemprop="review" itemscope itemtype="http://schema.org/Review">
-  <span itemprop="reviewRating">5</span> stars -
-  <b>"<span itemprop="name">A masterpiece of literature</span>" </b>
-  by <span itemprop="author">John Doe</span>,
-  Written on <meta itemprop="datePublished" content="2006-05-04">May 4, 2006
-  <span itemprop="reviewBody">I really enjoyed this book. It captures the essential
-  challenge people face as they try make sense of their lives and grow to adulthood.</span>
-</div>
-
-<div itemprop="review" itemscope itemtype="http://schema.org/Review">
-  <span itemprop="reviewRating">4</span> stars -
-  <b>"<span itemprop="name">A good read.</span>" </b>
-  by <span itemprop="author">Bob Smith</span>,
-  Written on <meta itemprop="datePublished" content="2006-06-15">June 15, 2006
-  <span itemprop="reviewBody">Catcher in the Rye is a fun book. It's a good book to read.</span>
-</div>
-
-</div>
-...
-</body>
-
-RDFA:
-
-<body vocab="http://schema.org/" typeof="WebPage">
-...
-<div property="breadcrumb">
-  <a href="category/books.html">Books</a> >
-  <a href="category/books-literature.html">Literature & Fiction</a> >
-  <a href="category/books-classics">Classics</a>
-</div>
-
-<div  typeof="Book">
-
-<img property="image" src="catcher-in-the-rye-book-cover.jpg" />
-<span property="name">The Catcher in the Rye</span> -
- <link property="bookFormat" href="http://schema.org/Paperback">Mass Market Paperback
-by <a property="author" href="/author/jd_salinger.html">J.D. Salinger</a>
-
-<div property="aggregateRating"  typeof="AggregateRating">
-  <span property="ratingValue">4</span> stars -
-  <span property="reviewCount">3077</span> reviews
-</div>
-
-<div property="offers"  typeof="Offer">
-  Price: <span property="price">$6.99</span>
-  <meta property="priceCurrency" content="USD" />
-  <link property="availability" href="http://schema.org/InStock">In Stock
-</div>
-
-Product details
-<span property="numberOfPages">224</span> pages
-Publisher: <span property="publisher">Little, Brown, and Company</span> -
- <meta property="datePublished" content="1991-05-01">May 1, 1991
-Language: <span property="inLanguage">English</span>
-ISBN-10: <span property="isbn">0316769487</span>
-
-Reviews:
-
-<div property="review"  typeof="Review">
-  <span property="reviewRating">5</span> stars -
-  <b>"<span property="name">A masterpiece of literature</span>" </b>
-  by <span property="author">John Doe</span>,
-  Written on <meta property="datePublished" content="2006-05-04">May 4, 2006
-  <span property="reviewBody">I really enjoyed this book. It captures the essential
-  challenge people face as they try make sense of their lives and grow to adulthood.</span>
-</div>
-
-<div property="review"  typeof="Review">
-  <span property="reviewRating">4</span> stars -
-  <b>"<span property="name">A good read.</span>" </b>
-  by <span property="author">Bob Smith</span>,
-  Written on <meta property="datePublished" content="2006-06-15">June 15, 2006
-  <span property="reviewBody">Catcher in the Rye is a fun book. It's a good book to read.</span>
-</div>
-
-</div>
-...
-</body>
-
-JSON:
-
-<script type="application/ld+json">
-{
-  "@context": "http://schema.org",
-  "@type": "WebPage",
-  "aggregateRating": {
-    "@type": "AggregateRating",
-    "ratingValue": "4",
-    "reviewCount": "3077"
-  },
-  "author": "/author/jd_salinger.html",
-  "bookFormat": "http://schema.org/Paperback",
-  "breadcrumb": "Books > Literature & Fiction > Classics",
-  "datePublished": "1991-05-01",
-  "image": "catcher-in-the-rye-book-cover.jpg",
-  "inLanguage": "English",
-  "isbn": "0316769487",
-  "name": "The Catcher in the Rye",
-  "numberOfPages": "224",
-  "offers": {
-    "@type": "Offer",
-    "availability": "http://schema.org/InStock",
-    "price": "$6.99",
-    "priceCurrency": "USD"
-  },
-  "publisher": "Little, Brown, and Company",
-  "review": [
-    {
-      "@type": "Review",
-      "author": "John Doe",
-      "datePublished": "2006-05-04",
-      "name": "A masterpiece of literature",
-      "reviewBody": "I really enjoyed this book. It captures the essential challenge people face as they try make sense of their lives and grow to adulthood.",
-      "reviewRating": "5"
-    },
-    {
-      "@type": "Review",
-      "author": "Bob Smith",
-      "datePublished": "2006-06-15",
-      "name": "A good read.",
-      "reviewBody": "Catcher in the Rye is a fun book. It's a good book to read.",
-      "reviewRating": "4"
-    }
-  ]
-}
-</script>
-
-TYPES:  Recipe,NutritionInformation
-
-PRE-MARKUP:
-
-Mom's World Famous Banana Bread
-By John Smith, May 8, 2009
-<img src="bananabread.jpg" />
-
-This classic banana bread recipe comes from my mom -- the walnuts add a nice
- texture and flavor to the banana bread.
-
-Prep Time: 15 minutes
-Cook time: 1 hour
-Yield: 1 loaf
-
-Nutrition facts:
-240 calories, 9 grams fat
-
-Ingredients:
-- 3 or 4 ripe bananas, smashed
-- 1 egg
-- 3/4 cup of sugar
-...
-
-Instructions:
- Preheat the oven to 350 degrees. Mix in the ingredients in a bowl. Add the
- flour last. Pour the mixture into a loaf pan and bake for one hour.
-
-140 comments:
-From Janel, May 5 -- thank you, great recipe!
-...
-
-MICRODATA:
-
-<div itemscope itemtype="http://schema.org/Recipe">
-  <span itemprop="name">Mom's World Famous Banana Bread</span>
-  By <span itemprop="author">John Smith</span>,
-  <meta itemprop="datePublished" content="2009-05-08">May 8, 2009
-  <img itemprop="image" src="bananabread.jpg" />
-
-  <span itemprop="description">This classic banana bread recipe comes
-  from my mom -- the walnuts add a nice texture and flavor to the banana
-  bread.</span>
-
-  Prep Time: <meta itemprop="prepTime" content="PT15M">15 minutes
-  Cook time: <meta itemprop="cookTime" content="PT1H">1 hour
-  Yield: <span itemprop="recipeYield">1 loaf</span>
-
-  <div itemprop="nutrition"
-    itemscope itemtype="http://schema.org/NutritionInformation">
-    Nutrition facts:
-    <span itemprop="calories">240 calories</span>,
-    <span itemprop="fatContent">9 grams fat</span>
-  </div>
-
-  Ingredients:
-  - <span itemprop="ingredients">3 or 4 ripe bananas, smashed</span>
-  - <span itemprop="ingredients">1 egg</span>
-  - <span itemprop="ingredients">3/4 cup of sugar</span>
-  ...
-
-  Instructions:
-  <span itemprop="recipeInstructions">
-  Preheat the oven to 350 degrees. Mix in the ingredients in a bowl. Add
-  the flour last. Pour the mixture into a loaf pan and bake for one hour.
-  </span>
-
-  140 comments:
-  <meta itemprop="interactionCount" content="UserComments:140" />
-  From Janel, May 5 -- thank you, great recipe!
-  ...
-</div>
-
-RDFA:
-
-<div vocab="http://schema.org/" typeof="Recipe">
-  <span property="name">Mom's World Famous Banana Bread</span>
-  By <span property="author">John Smith</span>,
-  <meta property="datePublished" content="2009-05-08">May 8, 2009
-  <img property="image" src="bananabread.jpg" />
-
-  <span property="description">This classic banana bread recipe comes
-  from my mom -- the walnuts add a nice texture and flavor to the banana
-  bread.</span>
-
-  Prep Time: <meta property="prepTime" content="PT15M">15 minutes
-  Cook time: <meta property="cookTime" content="PT1H">1 hour
-  Yield: <span property="recipeYield">1 loaf</span>
-
-  <div property="nutrition"
-     typeof="NutritionInformation">
-    Nutrition facts:
-    <span property="calories">240 calories</span>,
-    <span property="fatContent">9 grams fat</span>
-  </div>
-
-  Ingredients:
-  - <span property="ingredients">3 or 4 ripe bananas, smashed</span>
-  - <span property="ingredients">1 egg</span>
-  - <span property="ingredients">3/4 cup of sugar</span>
-  ...
-
-  Instructions:
-  <span property="recipeInstructions">
-  Preheat the oven to 350 degrees. Mix in the ingredients in a bowl. Add
-  the flour last. Pour the mixture into a loaf pan and bake for one hour.
-  </span>
-
-  140 comments:
-  <meta property="interactionCount" content="UserComments:140" />
-  From Janel, May 5 -- thank you, great recipe!
-  ...
-</div>
-
-JSON:
-
-<script type="application/ld+json">
-{
-  "@context": "http://schema.org",
-  "@type": "Recipe",
-  "author": "John Smith",
-  "cookTime": "PT1H",
-  "datePublished": "2009-05-08",
-  "description": "This classic banana bread recipe comes from my mom -- the walnuts add a nice texture and flavor to the banana bread.",
-  "image": "bananabread.jpg",
-  "ingredients": [
-    "3 or 4 ripe bananas, smashed",
-    "1 egg",
-    "3/4 cup of sugar"
-  ],
-  "interactionCount": "UserComments:140",
-  "name": "Mom's World Famous Banana Bread",
-  "nutrition": {
-    "@type": "NutritionInformation",
-    "calories": "240 calories",
-    "fatContent": "9 grams fat"
-  },
-  "prepTime": "PT15M",
-  "recipeInstructions": "Preheat the oven to 350 degrees. Mix in the ingredients in a bowl. Add the flour last. Pour the mixture into a loaf pan and bake for one hour.",
-  "recipeYield": "1 loaf"
-}
-</script>
-
-TYPES:  VideoObject,MusicGroup,MusicRecording,Event
-
-PRE-MARKUP:
-
-<h1>Foo Fighters</h1>
-
-
-<h2>Video: Interview with the Foo Fighters</h2>
-<object ...>
-  <param ...>
-  <embed type="application/x-shockwave-flash" ...>
-</object>
-Catch this exclusive interview with Dave Grohl and the Food Fighters
- about their new album, Rope.
-
-
-<h2>Songs</h2>
-
-Rope
- Length: 4:05 - 14300 plays
-<a href="foo-fighters-rope-play.html">Play</a>
-<a href="foo-fighters-rope-buy.html">Buy</a>
-From album: <a href="foo-fighters-wasting-light.html">Wasting Light</a>
-
-Everlong
- Length: 6:33 - 11700 plays
-<a href="foo-fighters-everlong-play.html">Play</a>
-<a href="foo-fighters-everlong-buy.html">Buy</a>
-From album: <a href="foo-fighters-color-and-shape.html">The Color And The Shape</a>
-
-
-<h2>Upcoming shows</h2>
-
-<a href="foo-fighters-may20-fedexforum">FedExForum</a>
-Memphis, TN, US
-May 20
-<a href="ticketworlds.com/foofighters/may20-2011">Buy tickets</a>
-
-<a href="foo-fighters-may23-midamericacenter">Mid America Center</a>
-Council Bluffs, IA, US
-May 23
-<a href="ticketworlds.com/foofighters/may23-2011">Buy tickets</a>
-
-
-<h2><a href="foo-fighters-photos">28 Photos</a></h2>
-<a href="foofighters-1.jpg"><img src="foofighters-thumb1.jpg" /></a>
-<a href="foofighters-2.jpg"><img src="foofighters-thumb2.jpg" /></a>
-<a href="foofighters-3.jpg"><img src="foofighters-thumb3.jpg" /></a>
-
-
-<h2>Comments:</h2>
-Excited about seeing them in concert next week. -Lawrence , Jan 23
-I dig their latest single. -Mary, Jan 19
-Showing 1-2 of 18 comments. <a href="foofighters-comments">More</a>
-
-MICRODATA:
-
-<div itemscope itemtype="http://schema.org/MusicGroup">
-
-<h1 itemprop="name">Foo Fighters</h1>
-
-
-<div itemprop="video" itemscope itemtype="http://schema.org/VideoObject">
-  <h2>Video: <span itemprop="name">Interview with the Foo Fighters</span></h2>
-  <meta itemprop="duration" content="T1M33S" />
-  <meta itemprop="thumbnail" content="foo-fighters-interview-thumb.jpg" />
-  <object ...>
-    <param ...>
-    <embed type="application/x-shockwave-flash" ...>
-  </object>
-  <span itemprop="description">Catch this exclusive interview with
-    Dave Grohl and the Food Fighters about their new album, Rope.</span>
-</div>
-
-
-<h2>Songs</h2>
-
-<div itemprop="track" itemscope itemtype="http://schema.org/MusicRecording">
-  <span itemprop="name">Rope</span>
-  <meta itemprop="url" content ="foo-fighters-rope.html">
-  Length: <meta itemprop="duration" content="PT4M5S">4:05 -
-  14300 plays<meta itemprop="interactionCount" content="UserPlays:14300" />
-  <a href="foo-fighters-rope-play.html" itemprop="audio">Play</a>
-  <a href="foo-fighters-rope-buy.html" itemprop="offers">Buy</a>
-  From album: <a href="foo-fighters-wasting-light.html"
-    itemprop="inAlbum">Wasting Light</a>
-</div>
-
-<div itemprop="track" itemscope itemtype="http://schema.org/MusicRecording">
-  <span itemprop="name">Everlong</span>
-  <meta itemprop="url" content ="foo-fighters-everlong.html">
-  Length: <meta itemprop="duration" content="PT6M33S">6:33 -
-  <span itemprop="playCount">11700</span> plays
-  <a href="foo-fighters-everlong-play.html" itemprop="audio">Play</a>
-  <a href="foo-fighters-everlong-buy.html" itemprop="offers">Buy</a>
-  From album: <a href="foo-fighters-color-and-shape.html"
-    itemprop="inAlbum">The Color And The Shape</a>
-</div>
-
-
-<h2>Upcoming shows</h2>
-
-<div itemprop="event" itemscope itemtype="http://schema.org/Event">
-  <a href="foo-fighters-may20-fedexforum" itemprop="url">
-    <span itemprop="name">FedExForum</span>
-  </a>
-  <span itemprop="location">Memphis, TN, US</span>
-  <meta itemprop="startDate" content="2011-05-20">May 20
-  <a href="ticketmaster.com/foofighters/may20-2011" itemprop="offers">Buy tickets</a>
-</div>
-
-<div itemprop="event" itemscope itemtype="http://schema.org/Event">
-  <a href="foo-fighters-may23-midamericacenter" itemprop="url">
-    <span itemprop="name">Mid America Center</span>
-  </a>
-  <span itemprop="location">Council Bluffs, IA, US</span>
-  <meta itemprop="startDate" content="2011-05-23">May 23
-  <a href="ticketmaster.com/foofighters/may23-2011" itemprop="offers">Buy tickets</a>
-</div>
-
-<h2><a href="foo-fighters-photos">28 Photos</a></h2>
-<a href="foofighters-1.jpg" itemprop="image"><img src="foofighters-thumb1.jpg" /></a>
-<a href="foofighters-2.jpg" itemprop="image"><img src="foofighters-thumb2.jpg" /></a>
-<a href="foofighters-3.jpg" itemprop="image"><img src="foofighters-thumb3.jpg" /></a>
-
-
-<h2>Comments:</h2>
-Excited about seeing them in concert next week. -Lawrence , Jan 23
-I dig their latest single. -Mary, Jan 19
-<meta itemprop="interactionCount" content="UserComments:18" />
-Showing 1-2 of 18 comments. <a href="foofighters-comments">More</a>
-
-</div>
-
-RDFA:
-
-<div vocab="http://schema.org/" typeof="MusicGroup">
-
-<h1 property="name">Foo Fighters</h1>
-
-
-<div property="video"  typeof="VideoObject">
-  <h2>Video: <span property="name">Interview with the Foo Fighters</span></h2>
-  <meta property="duration" content="T1M33S" />
-  <meta property="thumbnail" content="foo-fighters-interview-thumb.jpg" />
-  <object ...>
-    <param ...>
-    <embed type="application/x-shockwave-flash" ...>
-  </object>
-  <span property="description">Catch this exclusive interview with
-    Dave Grohl and the Food Fighters about their new album, Rope.</span>
-</div>
-
-
-<h2>Songs</h2>
-
-<div property="track"  typeof="MusicRecording">
-  <span property="name">Rope</span>
-  <meta property="url" content ="foo-fighters-rope.html">
-  Length: <meta property="duration" content="PT4M5S">4:05 -
-  14300 plays<meta property="interactionCount" content="UserPlays:14300" />
-  <a href="foo-fighters-rope-play.html" property="audio">Play</a>
-  <a href="foo-fighters-rope-buy.html" property="offers">Buy</a>
-  From album: <a href="foo-fighters-wasting-light.html"
-    property="inAlbum">Wasting Light</a>
-</div>
-
-<div property="track"  typeof="MusicRecording">
-  <span property="name">Everlong</span>
-  <meta property="url" content ="foo-fighters-everlong.html">
-  Length: <meta property="duration" content="PT6M33S">6:33 -
-  <span property="playCount">11700</span> plays
-  <a href="foo-fighters-everlong-play.html" property="audio">Play</a>
-  <a href="foo-fighters-everlong-buy.html" property="offers">Buy</a>
-  From album: <a href="foo-fighters-color-and-shape.html"
-    property="inAlbum">The Color And The Shape</a>
-</div>
-
-
-<h2>Upcoming shows</h2>
-
-<div property="event"  typeof="Event">
-  <a href="foo-fighters-may20-fedexforum" property="url">
-    <span property="name">FedExForum</span>
-  </a>
-  <span property="location">Memphis, TN, US</span>
-  <meta property="startDate" content="2011-05-20">May 20
-  <a href="ticketmaster.com/foofighters/may20-2011" property="offers">Buy tickets</a>
-</div>
-
-<div property="event"  typeof="Event">
-  <a href="foo-fighters-may23-midamericacenter" property="url">
-    <span property="name">Mid America Center</span>
-  </a>
-  <span property="location">Council Bluffs, IA, US</span>
-  <meta property="startDate" content="2011-05-23">May 23
-  <a href="ticketmaster.com/foofighters/may23-2011" property="offers">Buy tickets</a>
-</div>
-
-<h2><a href="foo-fighters-photos">28 Photos</a></h2>
-<a href="foofighters-1.jpg" property="image"><img src="foofighters-thumb1.jpg" /></a>
-<a href="foofighters-2.jpg" property="image"><img src="foofighters-thumb2.jpg" /></a>
-<a href="foofighters-3.jpg" property="image"><img src="foofighters-thumb3.jpg" /></a>
-
-
-<h2>Comments:</h2>
-Excited about seeing them in concert next week. -Lawrence , Jan 23
-I dig their latest single. -Mary, Jan 19
-<meta property="interactionCount" content="UserComments:18" />
-Showing 1-2 of 18 comments. <a href="foofighters-comments">More</a>
-
-</div>
-
-JSON:
-
-<script type="application/ld+json">
-{
-  "@context": "http://schema.org",
-  "@type": "MusicGroup",
-  "event": [
-    {
-      "@type": "Event",
-      "location": "Memphis, TN, US",
-      "offers": "ticketmaster.com/foofighters/may20-2011",
-      "startDate": "2011-05-20",
-      "url": "foo-fighters-may20-fedexforum"
-    },
-    {
-      "@type": "Event",
-      "location": "Council Bluffs, IA, US",
-      "offers": "ticketmaster.com/foofighters/may23-2011",
-      "startDate": "2011-05-23",
-      "url": "foo-fighters-may23-midamericacenter"
-    }
-  ],
-  "image": [
-    "foofighters-1.jpg",
-    "foofighters-2.jpg",
-    "foofighters-3.jpg"
-  ],
-  "interactionCount": "UserComments:18",
-  "name": "Foo Fighters",
-  "track": [
-    {
-      "@type": "MusicRecording",
-      "audio": "foo-fighters-rope-play.html",
-      "duration": "PT4M5S",
-      "inAlbum": "foo-fighters-wasting-light.html",
-      "interactionCount": "UserPlays:14300",
-      "name": "Rope",
-      "offers": "foo-fighters-rope-buy.html",
-      "url": "foo-fighters-rope.html"
-    },
-    {
-      "@type": "MusicRecording",
-      "audio": "foo-fighters-everlong-play.html",
-      "duration": "PT6M33S",
-      "inAlbum": "foo-fighters-color-and-shape.html",
-      "name": "Everlong",
-      "offers": "foo-fighters-everlong-buy.html",
-      "playCount": "11700",
-      "url": "foo-fighters-everlong.html"
-    }
-  ],
-  "video": {
-    "@type": "VideoObject",
-    "description": "Catch this exclusive interview with Dave Grohl and the Food Fighters about their new album, Rope.",
-    "duration": "T1M33S",
-    "name": "Interview with the Foo Fighters",
-    "thumbnail": "foo-fighters-interview-thumb.jpg"
-  }
-}
-</script>
-
-TYPES:  ItemList
-
-PRE-MARKUP:
-
-<h2>Top 10 laptops</h2>
-<p>1. HP Pavilion dv6-6013cl</p>
-<p>2. Dell XPS 15 (Sandy Bridge)</p>
-<p>3. Lenovo ThinkPad X220</p>
-...
-
-MICRODATA:
-
-<div itemscope itemtype="http://schema.org/ItemList">
-  <meta itemprop="mainContentOfPage" content="true"/>
-  <h2 itemprop="name">Top 10 laptops</h2><br>
-  <meta itemprop="itemListOrder" content="Descending" />
-  <p>1. <span itemprop="itemListElement">HP Pavilion dv6-6013cl</span></p>
-  <p>2. <span itemprop="itemListElement">Dell XPS 15 (Sandy Bridge)</span></p>
-  <p>3. <span itemprop="itemListElement">Lenovo ThinkPad X220</span></p>
-  ...
-</div>
-
-RDFA:
-
-<div vocab="http://schema.org/" typeof="ItemList">
-  <meta property="mainContentOfPage" content="true"/>
-  <h2 property="name">Top 10 laptops</h2><br>
-  <meta property="itemListOrder" content="Descending" />
-  <p>1. <span property="itemListElement">HP Pavilion dv6-6013cl</span></p>
-  <p>2. <span property="itemListElement">Dell XPS 15 (Sandy Bridge)</span></p>
-  <p>3. <span property="itemListElement">Lenovo ThinkPad X220</span></p>
-  ...
-</div>
-
-JSON:
-
-<script type="application/ld+json">
-{
-  "@context": "http://schema.org",
-  "@type": "ItemList",
-  "itemListElement": [
-    "HP Pavilion dv6-6013cl",
-    "Dell XPS 15 (Sandy Bridge)",
-    "Lenovo ThinkPad X220"
-  ],
-  "itemListOrder": "Descending",
-  "mainContentOfPage": "true",
-  "name": "Top 10 laptops"
-}
-</script>
-
-TYPES:  Movie
-
-PRE-MARKUP:
-
-<h1>Pirates of the Carribean: On Stranger Tides (2011)</h1>
-Jack Sparrow and Barbossa embark on a quest to find the elusive fountain
- of youth, only to discover that Blackbeard and his daughter are after it too.
-
-Director: Rob Marshall
-Writers: Ted Elliott, Terry Rossio, and 7 more credits
-Stars: Johnny Depp, Penelope Cruz, Ian McShane
-8/10 stars from 200 users. Reviews: 50.
-
-MICRODATA:
-
-<div itemscope itemtype="http://schema.org/Movie">
-
-<h1 itemprop="name">Pirates of the Carribean: On Stranger Tides (2011)</h1>
-<span itemprop="description">Jack Sparrow and Barbossa embark on a quest to
- find the elusive fountain of youth, only to discover that Blackbeard and
- his daughter are after it too.</span>
-Director:
- <div itemprop="director" itemscope itemtype="http://schema.org/Person">
-<span itemprop="name">Rob Marshall</span>
-</div>
-Writers:
- <div itemprop="author" itemscope itemtype="http://schema.org/Person">
-<span itemprop="name">Ted Elliott</span>
-</div>
-<div itemprop="author" itemscope itemtype="http://schema.org/Person">
-<span itemprop="name">Terry Rossio</span>
-</div>
-, and 7 more credits
-Stars:
- <div itemprop="actor" itemscope itemtype="http://schema.org/Person">
-<span itemprop="name">Johnny Depp</span>,
- </div>
-<div itemprop="actor" itemscope itemtype="http://schema.org/Person">
-<span itemprop="name">Penelope Cruz</span>,
-</div>
-<div itemprop="actor" itemscope itemtype="http://schema.org/Person">
-<span itemprop="name">Ian McShane</span>
-</div>
-<div itemprop="aggregateRating" itemscope itemtype="http://schema.org/AggregateRating">
-  <span itemprop="ratingValue">8</span>/<span itemprop="bestRating">10</span> stars from
-  <span itemprop="ratingCount">200</span> users.
-  Reviews: <span itemprop="reviewCount">50</span>.
-</div>
-</div>
-
-RDFA:
-
-<div vocab="http://schema.org/" typeof="Movie">
-
-<h1 property="name">Pirates of the Carribean: On Stranger Tides (2011)</h1>
-<span property="description">Jack Sparrow and Barbossa embark on a quest to
- find the elusive fountain of youth, only to discover that Blackbeard and
- his daughter are after it too.</span>
-Director:
- <div property="director"  typeof="Person">
-<span property="name">Rob Marshall</span>
-</div>
-Writers:
- <div property="author"  typeof="Person">
-<span property="name">Ted Elliott</span>
-</div>
-<div property="author"  typeof="Person">
-<span property="name">Terry Rossio</span>
-</div>
-, and 7 more credits
-Stars:
- <div property="actor"  typeof="Person">
-<span property="name">Johnny Depp</span>,
- </div>
-<div property="actor"  typeof="Person">
-<span property="name">Penelope Cruz</span>,
-</div>
-<div property="actor"  typeof="Person">
-<span property="name">Ian McShane</span>
-</div>
-<div property="aggregateRating"  typeof="AggregateRating">
-  <span property="ratingValue">8</span>/<span property="bestRating">10</span> stars from
-  <span property="ratingCount">200</span> users.
-  Reviews: <span property="reviewCount">50</span>.
-</div>
-</div>
-
-JSON:
-
-<script type="application/ld+json">
-{
-  "@context": "http://schema.org",
-  "@type": "Movie",
-  "actor": [
-    {
-      "@type": "Person",
-      "name": "Johnny Depp"
-    },
-    {
-      "@type": "Person",
-      "name": "Penelope Cruz"
-    },
-    {
-      "@type": "Person",
-      "name": "Ian McShane"
-    }
-  ],
-  "aggregateRating": {
-    "@type": "AggregateRating",
-    "bestRating": "10",
-    "ratingCount": "200",
-    "ratingValue": "8",
-    "reviewCount": "50"
-  },
-  "author": [
-    {
-      "@type": "Person",
-      "name": "Ted Elliott"
-    },
-    {
-      "@type": "Person",
-      "name": "Terry Rossio"
-    }
-  ],
-  "description": "Jack Sparrow and Barbossa embark on a quest to find the elusive fountain of youth, only to discover that Blackbeard and his daughter are after it too.",
-  "director": {
-    "@type": "Person",
-    "name": "Rob Marshall"
-  },
-  "name": "Pirates of the Carribean: On Stranger Tides (2011)"
-}
-</script>
-
-TYPES:  Table
-
-PRE-MARKUP:
-
-<h2>list of presidents</h2>>
-<table>
-  <tr><th>President</th><th>Party</th></tr>
-  <tr>
-    <td>George Washington (1789-1797)</td>
-    <td>no party</td>
-  </tr>
-  <tr>
-    <td>John Adams (1797-1801)</td>
-    <td>Federalist</td>
-  </tr>
-  ...
-</table>
-
-MICRODATA:
-
-<div itemscope itemtype="http://schema.org/Table">
-  <meta itemprop="mainContentOfPage" content="true"/>
-  <h2 itemprop="about">list of presidents</h2>
-  <table>
-    <tr><th>President</th><th>Party</th><tr>
-    <tr>
-      <td>George Washington (1789-1797)</td>
-      <td>no party</td>
-    </tr>
-    <tr>
-      <td>John Adams (1797-1801)</td>
-      <td>Federalist</td>
-    </tr>
-    ...
-  </table>
-</div>
-
-RDFA:
-
-<div vocab="http://schema.org/" typeof="Table">
-  <meta property="mainContentOfPage" content="true"/>
-  <h2 property="about">list of presidents</h2>
-  <table>
-    <tr><th>President</th><th>Party</th><tr>
-    <tr>
-      <td>George Washington (1789-1797)</td>
-      <td>no party</td>
-    </tr>
-    <tr>
-      <td>John Adams (1797-1801)</td>
-      <td>Federalist</td>
-    </tr>
-    ...
-  </table>
-</div>
-
-JSON:
-
-<script type="application/ld+json">
-{
-  "@context": "http://schema.org",
-  "@type": "Table",
-  "about": "list of presidents",
-  "mainContentOfPage": "true"
-}
-</script>
-
-TYPES:  PostalAddress
-
-PRE-MARKUP:
-
-Google Inc.
-P.O. Box 1234
-Mountain View, CA
-94043
-United States
-
-MICRODATA:
-
-<div itemscope itemtype="http://schema.org/PostalAddress">
- <span itemprop="name">Google Inc.</span>
- P.O. Box<span itemprop="postOfficeBoxNumber">1234</span>
- <span itemprop="addressLocality">Mountain View</span>,
- <span itemprop="addressRegion">CA</span>
- <span itemprop="postalCode">94043</span>
- <span itemprop="addressCountry">United States</span>
-</div>
-
-RDFA:
-
-<div vocab="http://schema.org/" typeof="PostalAddress">
- <span property="name">Google Inc.</span>
- P.O. Box<span property="postOfficeBoxNumber">1234</span>
- <span property="addressLocality">Mountain View</span>,
- <span property="addressRegion">CA</span>
- <span property="postalCode">94043</span>
- <span property="addressCountry">United States</span>
-</div>
-
-JSON:
-
-<script type="application/ld+json">
-{
-  "@context": "http://schema.org",
-  "@type": "PostalAddress",
-  "addressCountry": "United States",
-  "addressLocality": "Mountain View",
-  "addressRegion": "CA",
-  "name": "Google Inc.",
-  "postOfficeBoxNumber": "1234",
-  "postalCode": "94043"
-}
-</script>
-
-TYPES:  CreativeWork,ContentRating
-
-PRE-MARKUP:
-
-Resistance 3: Fall of Man
-by Sony
-Platform: Playstation 3
-Rated: Mature
-
-MICRODATA:
-
-<div itemscope itemtype="http://schema.org/CreativeWork">
-<img itemprop="image" src="videogame.jpg" />
-<span itemprop="name">Resistance 3: Fall of Man</span>
-by <span itemprop="author">Sony</span>,
-Platform: Playstation 3
-Rated:<span itemprop="contentRating">Mature</span>
-</div>
-
-RDFA:
-
-<div vocab="http://schema.org/" typeof="CreativeWork">
-<img property="image" src="videogame.jpg" />
-<span property="name">Resistance 3: Fall of Man</span>
-by <span property="author">Sony</span>,
-Platform: Playstation 3
-Rated:<span property="contentRating">Mature</span>
-</div>
-
-JSON:
-
-<script type="application/ld+json">
-{
-  "@context": "http://schema.org",
-  "@type": "CreativeWork",
-  "author": "Sony",
-  "contentRating": "Mature",
-  "image": "videogame.jpg",
-  "name": "Resistance 3: Fall of Man"
-}
-</script>
-
-TYPES:  ImageObject
-
-PRE-MARKUP:
-
-<h2>Beach in Mexico</h2>
-<img src="mexico-beach.jpg" />
-
-By Jane Doe
-Photographed in Puerto Vallarta, Mexico
-Date uploaded: Jan 25, 2008
-
-I took this picture while on vacation last year.
-
-MICRODATA:
-
-<div itemscope itemtype="http://schema.org/ImageObject">
-  <h2 itemprop="name">Beach in Mexico</h2>
-  <img src="mexico-beach.jpg" itemprop="contentURL" />
-
-  By <span itemprop="author">Jane Doe</span>
-  Photographed in
-    <span itemprop="contentLocation">Puerto Vallarta, Mexico</span>
-  Date uploaded:
-    <meta itemprop="datePublished" content="2008-01-25">Jan 25, 2008
-
-  <span itemprop="description">I took this picture while on vacation last year.</span>
-</div>
-
-RDFA:
-
-<div vocab="http://schema.org/" typeof="ImageObject">
-  <h2 property="name">Beach in Mexico</h2>
-  <img src="mexico-beach.jpg" property="contentURL" />
-
-  By <span property="author">Jane Doe</span>
-  Photographed in
-    <span property="contentLocation">Puerto Vallarta, Mexico</span>
-  Date uploaded:
-    <meta property="datePublished" content="2008-01-25">Jan 25, 2008
-
-  <span property="description">I took this picture while on vacation last year.</span>
-</div>
-
-JSON:
-
-<script type="application/ld+json">
-{
-  "@context": "http://schema.org",
-  "@type": "ImageObject",
-  "author": "Jane Doe",
-  "contentLocation": "Puerto Vallarta, Mexico",
-  "contentURL": "mexico-beach.jpg",
-  "datePublished": "2008-01-25",
-  "description": "I took this picture while on vacation last year.",
-  "name": "Beach in Mexico"
-}
-</script>
-
-TYPES:  MusicPlaylist
-
-PRE-MARKUP:
-
-Classic Rock Playlist
-
-1.Sweet Home Alabama - Lynard Skynard
-2.Shook you all Night Long - AC/DC
-3.Sharp Dressed Man - ZZ Top
-4.Old Time Rock and Roll - Bob Seger
-5.Hurt So Good - John Cougar
-
-MICRODATA:
-
-<div itemscope itemtype="http://schema.org/MusicPlaylist">
-  <span itemprop="name">Classic Rock Playlist</span>
-  <meta itemprop="numTracks" content="5"/>
-
-  <div itemprop="track" itemscope itemtype="http://schema.org/MusicRecording">
-    1.<span itemprop="name">Sweet Home Alabama</span> -
-    <span itemprop="byArtist">Lynard Skynard</span>
-    <meta content="sweet-home-alabama" itemprop="url" />
-    <meta content="PT4M45S" itemprop="duration" />
-    <meta content="Second Helping" itemprop="inAlbum" />
-   </div>
-
-  <div itemprop="track" itemscope itemtype="http://schema.org/MusicRecording">
-    2.<span itemprop="name">Shook you all Night Long</span> -
-    <span itemprop="byArtist">AC/DC</span>
-    <meta content="shook-you-all-night-long" itemprop="url" />
-    <meta content="PT3M32S" itemprop="duration" />
-    <meta content="Back In Black" itemprop="inAlbum" />
-  </div>
-
-  <div itemprop="track" itemscope itemtype="http://schema.org/MusicRecording">
-    3.<span itemprop="name">Sharp Dressed Man</span> -
-    <span itemprop="byArtist">ZZ Top</span>
-    <meta content="sharp-dressed-man" itemprop="url" />
-    <meta content="PT4M13S" itemprop="duration" />
-    <meta content="Eliminator" itemprop="inAlbum" />
- </div>
-
-  <div itemprop="track" itemscope itemtype="http://schema.org/MusicRecording">
-    4.<span itemprop="name">Old Time Rock and Roll</span> -
-    <span itemprop="byArtist">Bob Seger</span>
-    <meta content="old-time-rock-and-roll" itemprop="url" />
-    <meta content="PT3M12S" itemprop="duration" />
-    <meta content="Stranger In Town" itemprop="inAlbum" />
-  </div>
-
-  <div itemprop="track" itemscope itemtype="http://schema.org/MusicRecording">
-    5.<span itemprop="name">Hurt So Good</span> -
-    <span itemprop="byArtist">John Cougar</span>
-    <meta content="hurt-so-good" itemprop="url" />
-    <meta content="PT3M39S" itemprop="duration" />
-    <meta content="American Fool" itemprop="inAlbum" />
-  </div>
-</div>
-
-RDFA:
-
-<div vocab="http://schema.org/" typeof="MusicPlaylist">
-  <span property="name">Classic Rock Playlist</span>
-  <meta property="numTracks" content="5"/>
-
-  <div property="track"  typeof="MusicRecording">
-    1.<span property="name">Sweet Home Alabama</span> -
-    <span property="byArtist">Lynard Skynard</span>
-    <meta content="sweet-home-alabama" property="url" />
-    <meta content="PT4M45S" property="duration" />
-    <meta content="Second Helping" property="inAlbum" />
-   </div>
-
-  <div property="track"  typeof="MusicRecording">
-    2.<span property="name">Shook you all Night Long</span> -
-    <span property="byArtist">AC/DC</span>
-    <meta content="shook-you-all-night-long" property="url" />
-    <meta content="PT3M32S" property="duration" />
-    <meta content="Back In Black" property="inAlbum" />
-  </div>
-
-  <div property="track"  typeof="MusicRecording">
-    3.<span property="name">Sharp Dressed Man</span> -
-    <span property="byArtist">ZZ Top</span>
-    <meta content="sharp-dressed-man" property="url" />
-    <meta content="PT4M13S" property="duration" />
-    <meta content="Eliminator" property="inAlbum" />
- </div>
-
-  <div property="track"  typeof="MusicRecording">
-    4.<span property="name">Old Time Rock and Roll</span> -
-    <span property="byArtist">Bob Seger</span>
-    <meta content="old-time-rock-and-roll" property="url" />
-    <meta content="PT3M12S" property="duration" />
-    <meta content="Stranger In Town" property="inAlbum" />
-  </div>
-
-  <div property="track"  typeof="MusicRecording">
-    5.<span property="name">Hurt So Good</span> -
-    <span property="byArtist">John Cougar</span>
-    <meta content="hurt-so-good" property="url" />
-    <meta content="PT3M39S" property="duration" />
-    <meta content="American Fool" property="inAlbum" />
-  </div>
-</div>
-
-JSON:
-
-<script type="application/ld+json">
-{
-  "@context": "http://schema.org",
-  "@type": "MusicPlaylist",
-  "name": "Classic Rock Playlist",
-  "numTracks": "5",
-  "track": [
-    {
-      "@type": "MusicRecording",
-      "byArtist": "Lynard Skynard",
-      "duration": "PT4M45S",
-      "inAlbum": "Second Helping",
-      "name": "Sweet Home Alabama",
-      "url": "sweet-home-alabama"
-    },
-    {
-      "@type": "MusicRecording",
-      "byArtist": "AC/DC",
-      "duration": "PT3M32S",
-      "inAlbum": "Back In Black",
-      "name": "Shook you all Night Long",
-      "url": "shook-you-all-night-long"
-    },
-    {
-      "@type": "MusicRecording",
-      "byArtist": "ZZ Top",
-      "duration": "PT4M13S",
-      "inAlbum": "Eliminator",
-      "name": "Sharp Dressed Man",
-      "url": "sharp-dressed-man"
-    },
-    {
-      "@type": "MusicRecording",
-      "byArtist": "Bob Seger",
-      "duration": "PT3M12S",
-      "inAlbum": "Stranger In Town",
-      "name": "Old Time Rock and Roll",
-      "url": "old-time-rock-and-roll"
-    },
-    {
-      "@type": "MusicRecording",
-      "byArtist": "John Cougar",
-      "duration": "PT3M39S",
-      "inAlbum": "American Fool",
-      "name": "Hurt So Good",
-      "url": "hurt-so-good"
-    }
-  ]
-}
-</script>
-
-TYPES:  UserInteraction,WebPage,Article
-
-PRE-MARKUP:
-
-How to Tie a Reef Knot
-by John Doe
-This article has been tweeted 1203 times and contains 78 user comments.
-
-MICRODATA:
-
-<div itemscope itemtype="http://schema.org/Article">
-  <span itemprop="name">How to Tie a Reef Knot</span>
-  by <span itemprop="author">John Doe</span>
-  This article has been tweeted 1203 times and contains 78 user comments.
-  <meta itemprop="interactionCount" content="UserTweets:1203"/>
-  <meta itemprop="interactionCount" content="UserComments:78"/>
-</div>
-
-RDFA:
-
-<div vocab="http://schema.org/" typeof="Article">
-  <span property="name">How to Tie a Reef Knot</span>
-  by <span property="author">John Doe</span>
-  This article has been tweeted 1203 times and contains 78 user comments.
-  <meta property="interactionCount" content="UserTweets:1203"/>
-  <meta property="interactionCount" content="UserComments:78"/>
-</div>
-
-JSON:
-
-<script type="application/ld+json">
-{
-  "@context": "http://schema.org",
-  "@type": "Article",
-  "author": "John Doe",
-  "interactionCount": [
-    "UserTweets:1203",
-    "UserComments:78"
-  ],
-  "name": "How to Tie a Reef Knot"
-}
-</script>
-
-TYPES:  CivicStructure,Place
-
-PRE-MARKUP:
-
-Springfield Town Hall
-Hours:
-   Mon-Fri 9am - 5:30pm
-   Sat 9am - 12pm
-   Closed Sun
-
-MICRODATA:
-
-<div itemscope itemtype="http://schema.org/CivicStructure">
-  <span itemprop="name">Springfield Town Hall</span>
-  Hours:
-  <meta itemprop="openingHours" content="Mo-Fr 09:00-17:30">Mon-Fri 9am - 5:30pm
-  <meta itemprop="openingHours" content="Sa 09:00-12:00">Sat 9am - 12pm
-  Closed Sun
-</div>
-
-RDFA:
-
-<div vocab="http://schema.org/" typeof="CivicStructure">
-  <span property="name">Springfield Town Hall</span>
-  Hours:
-  <meta property="openingHours" content="Mo-Fr 09:00-17:30">Mon-Fri 9am - 5:30pm
-  <meta property="openingHours" content="Sa 09:00-12:00">Sat 9am - 12pm
-  Closed Sun
-</div>
-
-JSON:
-
-<script type="application/ld+json">
-{
-  "@context": "http://schema.org",
-  "@type": "CivicStructure",
-  "name": "Springfield Town Hall",
-  "openingHours": [
-    "Mo-Fr 09:00-17:30",
-    "Sa 09:00-12:00"
-  ]
-}
-</script>
-
-TYPES:  EducationalOrganization
-
-PRE-MARKUP:
-
-Palo Alto High School
-50 Embarcadero Rd
-Pallo Alto, CA 94301
-
-List of Alumni:
-John Doe
-Sarah Glames
-
-MICRODATA:
-
-<div itemscope itemtype="http://schema.org/EducationalOrganization">
- <span itemprop="name">Palo Alto High School</span>
- <div itemprop="address" itemscope itemtype="http://schema.org/PostalAddress">
-    <span itemprop="streetAddress">50 Embarcadero Rd</span>
-    <span itemprop="addressLocality">Palo Alto</span>,
-    <span itemprop="addressRegion">CA</span> <span itemprop="postalCode">94301</span>
-  </div>
- List of Alumni
- <span itemprop="alumni" itemscope itemtype="http://schema.org/Person">
-   <span itemprop="name">John Doe</span>
- </span>
- <span itemprop="alumni" itemscope itemtype="http://schema.org/Person">
-   <span itemprop="name">Sarah Glames</span>
- </span>
-</div>
-
-RDFA:
-
-<div vocab="http://schema.org/" typeof="EducationalOrganization">
- <span property="name">Palo Alto High School</span>
- <div property="address"  typeof="PostalAddress">
-    <span property="streetAddress">50 Embarcadero Rd</span>
-    <span property="addressLocality">Palo Alto</span>,
-    <span property="addressRegion">CA</span> <span property="postalCode">94301</span>
-  </div>
- List of Alumni
- <span property="alumni"  typeof="Person">
-   <span property="name">John Doe</span>
- </span>
- <span property="alumni"  typeof="Person">
-   <span property="name">Sarah Glames</span>
- </span>
-</div>
-
-JSON:
-
-<script type="application/ld+json">
-{
-  "@context": "http://schema.org",
-  "@type": "EducationalOrganization",
-  "address": {
-    "@type": "PostalAddress",
-    "addressLocality": "Palo Alto",
-    "addressRegion": "CA",
-    "postalCode": "94301",
-    "streetAddress": "50 Embarcadero Rd"
-  },
-  "alumni": [
-    {
-      "@type": "Person",
-      "name": "John Doe"
-    },
-    {
-      "@type": "Person",
-      "name": "Sarah Glames"
-    }
-  ],
-  "name": "Palo Alto High School"
-}
-</script>
-
-TYPES:  TVSeries,TVSeason,TVEpisode
-
-PRE-MARKUP:
-
-Grey's Anatomy is a medical drama television series created by Shonda Rimes
-Starring:
-Justin Chambers
-Jessica Capshaw
-
-Season 1 - May 22, 2005
-Season 2 - May 14, 2006
-
-MICRODATA:
-
-<div itemscope itemtype="http://schema.org/TVSeries">
- <span itemprop="name">Greys Anatomy</span> is a medical drama television series created by
- <div  itemprop="author" itemscope itemtype="http://schema.org/Person">
-   <span itemprop="name">Shonda Rimes</span>
- </div>
- Starring:
- <div itemprop="actor" itemscope itemtype="http://schema.org/Person">
-   <span itemprop="name">Justin Chambers</span>
- </div>
- <div itemprop="actor" itemscope itemtype="http://schema.org/Person">
-   <span itemprop="name">Jessica Capshaw</span>
- </div>
- <div itemprop="season" itemscope itemtype="http://schema.org/TVSeason">
-   <span itemprop="name">Season 1</span> -
-   <meta itemprop="numberOfEpisodes" content="14"/>
-   <meta itemprop="datePublished" content="2005-05-22">May 22, 2005
- </div>
- <div itemprop="season" itemscope itemtype="http://schema.org/TVSeason">
-   <span itemprop="name">Season 2</span> -
-   <meta itemprop="numberOfEpisodes" content="27"/>
-   <meta itemprop="datePublished" content="2006-05-14">May 14, 2006
-   <div itemprop="episode" itemscope itemtype="http://schema.org/TVEpisode">
-     <span itemprop="name">Episode 1</span> -
-     <meta itemprop="episodeNumber" content="1"/>
-   </div>
- </div>
-</div>
-
-RDFA:
-
-<div vocab="http://schema.org/" typeof="TVSeries">
- <span property="name">Greys Anatomy</span> is a medical drama television series created by
- <div  property="author"  typeof="Person">
-   <span property="name">Shonda Rimes</span>
- </div>
- Starring:
- <div property="actor"  typeof="Person">
-   <span property="name">Justin Chambers</span>
- </div>
- <div property="actor"  typeof="Person">
-   <span property="name">Jessica Capshaw</span>
- </div>
- <div property="season"  typeof="TVSeason">
-   <span property="name">Season 1</span> -
-   <meta property="numberOfEpisodes" content="14"/>
-   <meta property="datePublished" content="2005-05-22">May 22, 2005
- </div>
- <div property="season"  typeof="TVSeason">
-   <span property="name">Season 2</span> -
-   <meta property="numberOfEpisodes" content="27"/>
-   <meta property="datePublished" content="2006-05-14">May 14, 2006
-   <div property="episode"  typeof="TVEpisode">
-     <span property="name">Episode 1</span> -
-     <meta property="episodeNumber" content="1"/>
-   </div>
- </div>
-</div>
-
-JSON:
-
-<script type="application/ld+json">
-{
-  "@context": "http://schema.org",
-  "@type": "TVSeries",
-  "actor": [
-    {
-      "@type": "Person",
-      "name": "Justin Chambers"
-    },
-    {
-      "@type": "Person",
-      "name": "Jessica Capshaw"
-    }
-  ],
-  "author": {
-    "@type": "Person",
-    "name": "Shonda Rimes"
-  },
-  "name": "Greys Anatomy",
-  "season": [
-    {
-      "@type": "TVSeason",
-      "datePublished": "2005-05-22",
-      "name": "Season 1",
-      "numberOfEpisodes": "14"
-    },
-    {
-      "@type": "TVSeason",
-      "datePublished": "2006-05-14",
-      "episode": {
-        "@type": "TVEpisode",
-        "episodeNumber": "1",
-        "name": "Episode 1"
-      },
-      "name": "Season 2",
-      "numberOfEpisodes": "27"
-    }
-  ]
-}
-</script>
-
-TYPES:  MusicAlbum
-
-PRE-MARKUP:
-
-<h1> King of Limbs </h1>
-<img src="king-of-limbs.jpg" />
-<h2> Radiohead </h2>
-<h3>Sample Tracks</h3>
-Bloom - 5:14<br>
-Morning Mr Magpie - 4:40<br>
-
-MICRODATA:
-
-<div itemscope itemtype="http://schema.org/MusicAlbum">
-  <h1 itemprop="name"> King of Limbs </h1>
-  <meta content="/artist/radiohead/album/the-king-of-limbs" itemprop="url" />
-  <img src="king-of-limbs.jpg" itemprop="image" />
-  <meta content="8" itemprop="numTracks" />
-  <meta content="Alt/Punk" itemprop="genre" />
-
-  <h2 itemprop="byArtist" itemscope itemtype="http://schema.org/MusicGroup">
-    <span itemprop="name">Radiohead</span>
-  </h2>
-
-  <h3>Sample Tracks</h3>
-    <div itemprop="track" itemscope itemtype="http://schema.org/MusicRecording">
-      <span itemprop="name">Bloom</span>
-        <meta content="/artist/radiohead/album/the-king-of-limbs/track/bloom" itemprop="url" />
-        <meta content="PT5M14S" itemprop="duration" />5:14
-      </span>
-    </div>
-    <div itemprop="track" itemscope itemtype="http://schema.org/MusicRecording">
-    <span itemprop="name">Morning Mr Magpie</span>
-      <meta content="/artist/radiohead/album/the-king-of-limbs/track/morning-mr-magpie" itemprop="url" />
-      <meta content="PT4M40S" itemprop="duration" />4:40
-    </span>
-  </div>
-</div>
-
-RDFA:
-
-<div vocab="http://schema.org/" typeof="MusicAlbum">
-  <h1 property="name"> King of Limbs </h1>
-  <meta content="/artist/radiohead/album/the-king-of-limbs" property="url" />
-  <img src="king-of-limbs.jpg" property="image" />
-  <meta content="8" property="numTracks" />
-  <meta content="Alt/Punk" property="genre" />
-
-  <h2 property="byArtist"  typeof="MusicGroup">
-    <span property="name">Radiohead</span>
-  </h2>
-
-  <h3>Sample Tracks</h3>
-    <div property="track"  typeof="MusicRecording">
-      <span property="name">Bloom</span>
-        <meta content="/artist/radiohead/album/the-king-of-limbs/track/bloom" property="url" />
-        <meta content="PT5M14S" property="duration" />5:14
-      </span>
-    </div>
-    <div property="track"  typeof="MusicRecording">
-    <span property="name">Morning Mr Magpie</span>
-      <meta content="/artist/radiohead/album/the-king-of-limbs/track/morning-mr-magpie" property="url" />
-      <meta content="PT4M40S" property="duration" />4:40
-    </span>
-  </div>
-</div>
-
-JSON:
-
-<script type="application/ld+json">
-{
-  "@context": "http://schema.org",
-  "@type": "MusicAlbum",
-  "byArtist": {
-    "@type": "MusicGroup",
-    "name": "Radiohead"
-  },
-  "genre": "Alt/Punk",
-  "image": "king-of-limbs.jpg",
-  "name": "King of Limbs",
-  "numTracks": "8",
-  "track": [
-    {
-      "@type": "MusicRecording",
-      "duration": "PT5M14S",
-      "name": "Bloom",
-      "url": "/artist/radiohead/album/the-king-of-limbs/track/bloom"
-    },
-    {
-      "@type": "MusicRecording",
-      "duration": "PT4M40S",
-      "name": "Morning Mr Magpie",
-      "url": "/artist/radiohead/album/the-king-of-limbs/track/morning-mr-magpie"
-    }
-  ],
-  "url": "/artist/radiohead/album/the-king-of-limbs"
-}
-</script>
-
-TYPES:  JobPosting
-
-PRE-MARKUP:
-
-<div>
-  <h2>Software Engineer</h2>
-    <p><strong>Location:</strong>
-    Kirkland WA</p>
-  <p><strong>Industry:</strong> Computer Software
-  <br><strong>Occupational Category:</strong> 15-1132.00 Software Developers, Application
-  <br><strong>Hours:</strong> Full-time, 40 hours per week
-  <br><strong>Salary:</strong> USD 100000
-  </p>
-  <p>
-    <strong>Description:</strong> ABC Company Inc.
-    seeks a full-time mid-level software engineer to develop in-house tools.
-  </p>
-  <p><strong>Responsibilities:</strong></p>
-  <ul>
-    <li>Design and write specifications for tools for in-house costumers</li>
-    <li>Build tools according to specifications</li>
-  </ul>
-  <p><strong>Educational requirements:</strong></p>
-  <ul>
-    <li>Bachelor's Degree in Computer Science, Information Systems or related fields of study.</li>
-  </ul>
-  <p><strong>Experience requirements:</strong></p>
-  <ul>
-   <li>Minumum 3 years experience as a software engineer</li>
-  </ul>
-  <p><strong>Desired Skills:</strong></p>
-  <ul>
-    <li>Web application development using Java/J2EE</li>
-    <li>Web application development using Python or familiarity with dynamic programming languages</li>
-  </ul>
-  <p><strong>Qualifications:</strong></p>
-  <ul>
-    <li>Ability to work in a team environment with members of varying skill levels.</li>
-    <li>Highly motivated.</li>
-    <li>Learns quickly.</li>
-  </ul>
-  <p><strong>Benefits:</strong></p>
-    <ul><li>ABC Corp provides top-tier employee compensation benefits and a relaxed, team-oriented work environment, including: Medical, Life, Dental</li>
-    </ul>
-      <p><strong>Incentives:</strong></p>
-        <ul><li>Performance-based annual bonus plan, project-completion bonuses</li>
-      </ul>
-  <p>If interested in this position, please email us your resume, along with salary requirements and a cover letter to Jobs@abc.123.</p>
-  <p>Date Posted: 2011-10-31</p>
-</div>
-
-MICRODATA:
-
-<div itemscope itemtype="http://schema.org/JobPosting">
-  <meta itemprop="specialCommitments" content="VeteranCommit" />
-  <h2 itemprop="title">Software Engineer</h2>
-  <span>
-    <p><strong>Location:</strong> <span itemprop="jobLocation" itemscope itemtype="http://schema.org/Place"><span itemprop="address" itemscope itemtype="http://schema.org/PostalAddress">
-    <span itemprop="addressLocality">Kirkland</span> <span itemprop="addressRegion">WA</span></span></span></p>
-  </span>
-
-  <p><strong>Industry:</strong> <span itemprop="industry">Computer Software</span>
-
-  <br><strong>Occupational Category:</strong> <span itemprop="occupationalCategory">15-1132.00 Software Developers, Application</span>
-
-  <br><strong>Hours:</strong> <span itemprop="employmentType">Full-time</span>, <span itemprop="workHours">40 hours per week</span>
-
-  <br><strong>Salary:</strong> <span itemprop="salaryCurrency">USD</span> <span itemprop="baseSalary">100000</span>
-  </p>
-
-  <p itemprop="description">
-    <strong>Description:</strong> <span itemprop="hiringOrganization" itemscope itemtype="http://schema.org/Organization"><span itemprop="name">ABC Company Inc.</span>
-    seeks a full-time mid-level software engineer to develop in-house tools.</span>
-  </p>
-
-  <p><strong>Responsibilities:</strong></p>
-  <ul itemprop="responsibilities">
-    <li>Design and write specifications for tools for in-house costumers</li>
-    <li>Build tools according to specifications</li>
-  </ul>
-
-  <p><strong>Educational requirements:</strong></p>
-  <ul itemprop="educationRequirements">
-    <li>Bachelor's Degree in Computer Science, Information Systems or related fields of study.</li>
-  </ul>
-
-  <p><strong>Experience requirements:</strong></p>
-  <ul itemprop="experienceRequirements">
-   <li>Minumum 3 years experience as a software engineer</li>
-  </ul>
-
-  <p><strong>Desired Skills:</strong></p>
-  <ul itemprop="skills">
-    <li>Web application development using Java/J2EE</li>
-    <li>Web application development using Python or familiarity with dynamic programming languages</li>
-  </ul>
-
-  <p><strong>Qualifications:</strong></p>
-  <ul itemprop="qualifications">
-    <li>Ability to work in a team environment with members of varying skill levels.</li>
-    <li>Highly motivated.</li>
-    <li>Learns quickly.</li>
-  </ul>
-
-  <p><strong>Benefits:</strong></p>
-    <ul><li>ABC Corp provides top-tier employee compensation benefits and a relaxed, team-oriented work environment, including:<span itemprop="benefits"> Medical, Life, Dental</span></li>
-    </ul>
-
-      <p><strong>Incentives:</strong></p>
-        <ul><li><span itemprop="incentives">Performance-based annual bonus plan, project-completion bonuses</span></li>
-      </ul>
-
-  <p>If interested in this position, please email us your resume, along with salary requirements and a cover letter to Jobs@abc.123.</p>
-  <p>Date Posted: <span itemprop="datePosted">2011-10-31</span></p>
-</div>
-
-RDFA:
-
-<div vocab="http://schema.org/" typeof="JobPosting">
-  <meta property="specialCommitments" content="VeteranCommit" />
-  <h2 property="title">Software Engineer</h2>
-  <span>
-    <p><strong>Location:</strong> <span property="jobLocation"  typeof="Place"><span property="address"  typeof="PostalAddress">
-    <span property="addressLocality">Kirkland</span> <span property="addressRegion">WA</span></span></span></p>
-  </span>
-
-  <p><strong>Industry:</strong> <span property="industry">Computer Software</span>
-
-  <br><strong>Occupational Category:</strong> <span property="occupationalCategory">15-1132.00 Software Developers, Application</span>
-
-  <br><strong>Hours:</strong> <span property="employmentType">Full-time</span>, <span property="workHours">40 hours per week</span>
-
-  <br><strong>Salary:</strong> <span property="salaryCurrency">USD</span> <span property="baseSalary">100000</span>
-  </p>
-
-  <p property="description">
-    <strong>Description:</strong> <span property="hiringOrganization"  typeof="Organization"><span property="name">ABC Company Inc.</span>
-    seeks a full-time mid-level software engineer to develop in-house tools.</span>
-  </p>
-
-  <p><strong>Responsibilities:</strong></p>
-  <ul property="responsibilities">
-    <li>Design and write specifications for tools for in-house costumers</li>
-    <li>Build tools according to specifications</li>
-  </ul>
-
-  <p><strong>Educational requirements:</strong></p>
-  <ul property="educationRequirements">
-    <li>Bachelor's Degree in Computer Science, Information Systems or related fields of study.</li>
-  </ul>
-
-  <p><strong>Experience requirements:</strong></p>
-  <ul property="experienceRequirements">
-   <li>Minumum 3 years experience as a software engineer</li>
-  </ul>
-
-  <p><strong>Desired Skills:</strong></p>
-  <ul property="skills">
-    <li>Web application development using Java/J2EE</li>
-    <li>Web application development using Python or familiarity with dynamic programming languages</li>
-  </ul>
-
-  <p><strong>Qualifications:</strong></p>
-  <ul property="qualifications">
-    <li>Ability to work in a team environment with members of varying skill levels.</li>
-    <li>Highly motivated.</li>
-    <li>Learns quickly.</li>
-  </ul>
-
-  <p><strong>Benefits:</strong></p>
-    <ul><li>ABC Corp provides top-tier employee compensation benefits and a relaxed, team-oriented work environment, including:<span property="benefits"> Medical, Life, Dental</span></li>
-    </ul>
-
-      <p><strong>Incentives:</strong></p>
-        <ul><li><span property="incentives">Performance-based annual bonus plan, project-completion bonuses</span></li>
-      </ul>
-
-  <p>If interested in this position, please email us your resume, along with salary requirements and a cover letter to Jobs@abc.123.</p>
-  <p>Date Posted: <span property="datePosted">2011-10-31</span></p>
-</div>
-
-JSON:
-
-<script type="application/ld+json">
-{
-  "@context": "http://schema.org",
-  "@type": "JobPosting",
-  "baseSalary": "100000",
-  "benefits": "Medical, Life, Dental",
-  "datePosted": "2011-10-31",
-  "description": "Description: ABC Company Inc. seeks a full-time mid-level software engineer to develop in-house tools.",
-  "educationRequirements": "Bachelor's Degree in Computer Science, Information Systems or related fields of study.",
-  "employmentType": "Full-time",
-  "experienceRequirements": "Minumum 3 years experience as a software engineer",
-  "incentives": "Performance-based annual bonus plan, project-completion bonuses",
-  "industry": "Computer Software",
-  "jobLocation": {
-    "@type": "Place",
-    "address": {
-      "@type": "PostalAddress",
-      "addressLocality": "Kirkland",
-      "addressRegion": "WA"
-    }
-  },
-  "occupationalCategory": "15-1132.00 Software Developers, Application",
-  "qualifications": "Ability to work in a team environment with members of varying skill levels. Highly motivated. Learns quickly.",
-  "responsibilities": "Design and write specifications for tools for in-house costumers Build tools according to specifications",
-  "salaryCurrency": "USD",
-  "skills": "Web application development using Java/J2EE Web application development using Python or familiarity with dynamic programming languages",
-  "specialCommitments": "VeteranCommit",
-  "title": "Software Engineer",
-  "workHours": "40 hours per week"
-}
-</script>
-
-TYPES:  MedicalGuideline,MedicalGuidelineRecommendation,MedicalGuidelineContraindication
-
-PRE-MARKUP:
-
-<h1>Guidelines</h1>
-<ul>
-  <li>Recommendation: NewvoDrug is indicated for initial treatment of cardiac
-  failure for all adult patients. (Strong recommendation;
-  Class I, based on multiple randomized clinical trials)</li>
-  <li>Contraindication: cardiac failure should never be treated with
-  appendectomy in adults. (Class III, standard of care)</li>
-</ul>
-
-MICRODATA:
-
-<h1>Guidelines</h1>
-<ul>
-  <li>Recommendation:
-  <span itemscope itemtype="http://schema.org/MedicalGuidelineRecommendation">
-    <span itemprop="subject" itemscope itemtype="http://schema.org/Drug">
-      <span itemprop="name">NewvoDrug</span>
-    </span>
-    is indicated for initial treatment of
-    <span itemprop="subject" itemscope itemtype="http://schema.org/MedicalCondition">
-      <span itemprop="name">cardiac failure</span>
-    </span>
-    for all adult patients.
-    (<span itemprop="recommendationStrength">Strong recommendation</span>;
-    <link itemprop="evidenceLevel" href="http://schema.org/EvidenceLevelA">
-      Class I</link>,
-    based on
-    <span itemprop="evidenceOrigin">multiple randomized clinical trials</span>)
-  </span>
-  </li>
-  <li>Contraindication:
-  <span itemscope itemtype="http://schema.org/MedicalGuidelineContraindication">
-    <span itemprop="subject" itemscope itemtype="http://schema.org/MedicalCondition">
-      <span itemprop="name">cardiac failure</span></span> should never
-    be treated with
-    <span itemprop="subject" itemscope
-     itemtype="http://schema.org/TherapeuticProcedure">
-      <span itemprop="name">appendectomy</span></span> in adults.
-    (Class III, <link itemprop="evidenceLevel" href="http://schema.org/EvidenceLevelC"/>
-    <span itemprop="evidenceOrigin">standard of care</span></link>)
-  </span></li>
-</ul>
-
-RDFA:
-
-<h1>Guidelines</h1>
-<ul>
-  <li>Recommendation:
-  <span  typeof="MedicalGuidelineRecommendation">
-    <span property="subject"  typeof="Drug">
-      <span property="name">NewvoDrug</span>
-    </span>
-    is indicated for initial treatment of
-    <span property="subject"  typeof="MedicalCondition">
-      <span property="name">cardiac failure</span>
-    </span>
-    for all adult patients.
-    (<span property="recommendationStrength">Strong recommendation</span>;
-    <link property="evidenceLevel" href="http://schema.org/EvidenceLevelA">
-      Class I</link>,
-    based on
-    <span property="evidenceOrigin">multiple randomized clinical trials</span>)
-  </span>
-  </li>
-  <li>Contraindication:
-  <span  typeof="MedicalGuidelineContraindication">
-    <span property="subject"  typeof="MedicalCondition">
-      <span property="name">cardiac failure</span></span> should never
-    be treated with
-    <span property="subject"  typeof="TherapeuticProcedure">
-      <span property="name">appendectomy</span></span> in adults.
-    (Class III, <link property="evidenceLevel" href="http://schema.org/EvidenceLevelC"/>
-    <span property="evidenceOrigin">standard of care</span></link>)
-  </span></li>
-</ul>
-
-JSON:
-
-<script type="application/ld+json">
-{
-  "@context": "http://schema.org",
-  "@graph": [
-    {
-      "@type": "MedicalGuidelineRecommendation",
-      "evidenceLevel": "http://schema.org/EvidenceLevelA",
-      "evidenceOrigin": "multiple randomized clinical trials",
-      "recommendationStrength": "Strong recommendation",
-      "subject": [
-        {
-          "@type": "Drug",
-          "name": "NewvoDrug"
-        },
-        {
-          "@type": "MedicalCondition",
-          "name": "cardiac failure"
-        }
-      ]
-    },
-    {
-      "@type": "MedicalGuidelineContraindication",
-      "evidenceLevel": "http://schema.org/EvidenceLevelC",
-      "evidenceOrigin": "standard of care",
-      "subject": [
-        {
-          "@type": "MedicalCondition",
-          "name": "cardiac failure"
-        },
-        {
-          "@type": "TherapeuticProcedure",
-          "name": "appendectomy"
-        }
-      ]
-    }
-  ]
-}
-</script>
-
-TYPES:  MedicalScholarlyArticle,MedicalGuideline,MedicalGuidelineRecommendation
-
-PRE-MARKUP:
-
-<h1>New guidelines for metformin and diabetes mellitus</h1>
-<p>Dr. John Smith
-<br>Medical University
-<br>2012-03-24</p>
-<p><b>Abstract:</b>
-We review clinical evidence related to the use of metformin for
-treatment of type-2 diabetes mellitus and provide new clinical guideline
-recommendations.</p>
-<p><b>MeSH subject headings:</b> Metformin; Diabetes Mellitus, Type 2</p>
-...
-<h3>Guidelines</h3>
-Recommendation: we recommend monotherapy with metformin as an initial
-pharmacologic therapy to treat most patients with type 2 diabetes
-(Grade: strong recommendation; high-quality evidence).
-
-MICRODATA:
-
-<div itemscope itemtype="http://schema.org/MedicalScholarlyArticle">
-  <link itemprop="audience" href="http://schema.org/Clinician"/>
-  <meta itemprop="publicationType" content="Meta-Analysis"/>
-  <h1><span itemprop="name">New guidelines for metformin and
-      diabetes mellitus</span></h1>
-  <p>
-  <span itemprop="author" itemscope itemtype="http://schema.org/Person">
-    <span itemprop="name">Dr. John Smith</span>
-    <br><span itemprop="affiliation">Medical University</span>
-  </span>
-  <br><span itemprop="datePublished">2012-03-24</span>
-  <p><b>Abstract:</b>
-  We review clinical evidence related to the use of metformin for
-  treatment of type-2 diabetes mellitus and provide new clinical guideline
-  recommendations.</p>
-  <p><b>MeSH subject headings:</b>
-  <span itemprop="about" itemscope itemtype="http://schema.org/Drug">
-    <span itemprop="name">Metformin</span>
-    <span itemprop="code" itemscope
-          itemtype="http://schema.org/MedicalCode"
-          itemid="http://www.ncbi.nlm.nih.gov/mesh/D02.078.370.141.450">
-      <!-- Note: use of itemid is not mandatory, but recommended when an
-           external enumeration is available -->
-      <meta itemprop="code" content="D02.078.370.141.450"/>
-      <meta itemprop="codingSystem" content="MeSH"/>
-    </span>
-  </span>;
-  <span itemprop="about" itemscope itemtype="http://schema.org/MedicalCondition">
-    <span itemprop="name">Diabetes Mellitus, Type 2</span></p>
-    <span itemprop="code" itemscope
-          itemtype="http://schema.org/MedicalCode"
-          itemid="http://www.ncbi.nlm.nih.gov/mesh/C18.452.394.750.149">
-      <!-- Note: use of itemid is not mandatory, but recommended when an
-           external enumeration is available -->
-      <meta itemprop="code" content="C18.452.394.750.149"/>
-      <meta itemprop="codingSystem" content="MeSH"/>
-    </span>
-  </span>
-  ...
-  <h3>Guidelines</h3>
-  <span itemscope itemtype="http://schema.org/MedicalGuidelineRecommendation">
-    Recommendation: we recommend monotherapy with
-    <span itemprop="subject">metformin</span> as an initial pharmacologic therapy
-    to treat most patients with <span itemprop="subject">type 2 diabetes</span>
-    (Grade: <span itemprop="recommendationStrength">strong recommendation</span>;
-    <link itemprop="evidenceLevel" href="http://schema.org/EvidenceLevelA">high-quality
-      evidence</link>).
-  </span>
-</div>
-
-RDFA:
-
-<div vocab="http://schema.org/" typeof="MedicalScholarlyArticle">
-  <link property="audience" href="http://schema.org/Clinician"/>
-  <meta property="publicationType" content="Meta-Analysis"/>
-  <h1><span property="name">New guidelines for metformin and
-      diabetes mellitus</span></h1>
-  <p>
-  <span property="author"  typeof="Person">
-    <span property="name">Dr. John Smith</span>
-    <br><span property="affiliation">Medical University</span>
-  </span>
-  <br><span property="datePublished">2012-03-24</span>
-  <p><b>Abstract:</b>
-  We review clinical evidence related to the use of metformin for
-  treatment of type-2 diabetes mellitus and provide new clinical guideline
-  recommendations.</p>
-  <p><b>MeSH subject headings:</b>
-  <span property="about"  typeof="Drug">
-    <span property="name">Metformin</span>
-    <span property="code"  typeof="MedicalCode"
-          resource="http://www.ncbi.nlm.nih.gov/mesh/D02.078.370.141.450">
-      <!-- Note: use of itemid is not mandatory, but recommended when an
-           external enumeration is available -->
-      <meta property="code" content="D02.078.370.141.450"/>
-      <meta property="codingSystem" content="MeSH"/>
-    </span>
-  </span>;
-  <span property="about"  typeof="MedicalCondition">
-    <span property="name">Diabetes Mellitus, Type 2</span></p>
-    <span property="code"  typeof="MedicalCode"
-          resource="http://www.ncbi.nlm.nih.gov/mesh/C18.452.394.750.149">
-      <!-- Note: use of itemid is not mandatory, but recommended when an
-           external enumeration is available -->
-      <meta property="code" content="C18.452.394.750.149"/>
-      <meta property="codingSystem" content="MeSH"/>
-    </span>
-  </span>
-  ...
-  <h3>Guidelines</h3>
-  <span  typeof="MedicalGuidelineRecommendation">
-    Recommendation: we recommend monotherapy with
-    <span property="subject">metformin</span> as an initial pharmacologic therapy
-    to treat most patients with <span property="subject">type 2 diabetes</span>
-    (Grade: <span property="recommendationStrength">strong recommendation</span>;
-    <link property="evidenceLevel" href="http://schema.org/EvidenceLevelA">high-quality
-      evidence</link>).
-  </span>
-</div>
-
-JSON:
-
-<script type="application/ld+json">
-{
-  "@context": "http://schema.org",
-  "@type": "MedicalScholarlyArticle",
-  "about": [
-    {
-      "@type": "Drug",
-      "code": {
-        "@id": "http://www.ncbi.nlm.nih.gov/mesh/D02.078.370.141.450",
-        "@type": "MedicalCode",
-        "code": "D02.078.370.141.450",
-        "codingSystem": "MeSH"
-      },
-      "name": "Metformin"
-    },
-    {
-      "@type": "MedicalCondition",
-      "name": "Diabetes Mellitus, Type 2"
-    }
-  ],
-  "audience": "http://schema.org/Clinician",
-  "author": {
-    "@type": "Person",
-    "affiliation": "Medical University",
-    "name": "Dr. John Smith"
-  },
-  "code": {
-    "@id": "http://www.ncbi.nlm.nih.gov/mesh/C18.452.394.750.149",
-    "@type": "MedicalCode",
-    "code": "C18.452.394.750.149",
-    "codingSystem": "MeSH"
-  },
-  "datePublished": "2012-03-24",
-  "evidenceLevel": "http://schema.org/EvidenceLevelA",
-  "name": "New guidelines for metformin and diabetes mellitus",
-  "publicationType": "Meta-Analysis",
-  "recommendationStrength": "strong recommendation",
-  "subject": [
-    "metformin",
-    "type 2 diabetes"
-  ]
-}
-</script>
-
-TYPES:  MedicalWebPage,DrugClass
-
-PRE-MARKUP:
-
-<h1>About High Blood Pressure (hypertension)</h1>
-
-<h2>Diagnosis</h2>
-High blood pressure is diagnosed by measuring ...
-...
-<h2>Treatment</h2>
-There are many common treatments for high blood pressure,
-including beta-blocker drugs such as propanaolol (Innopran)
-and atenonlol (Tenormin) ...
-
-MICRODATA:
-
-<body itemscope itemtype="http://schema.org/MedicalWebPage">
-  <link itemprop="audience" href="http://schema.org/Patient" />
-  <link itemprop="specialty" href="http://schema.org/Cardiovascular" />
-  <meta itemprop="lastReviewed" content="2011-09-14"/>
-  <h1>About
-    <span itemprop="about" itemscope itemtype="http://schema.org/MedicalCondition">
-      <span itemprop="name">High Blood Pressure</span>
-      (<span itemprop="name">hypertension</span>)</span>
-  </h1>
-  ...
-  <h2><span itemprop="aspect">Diagnosis</span></h2>
-  High blood pressure is diagnosed by measuring ...
-  ...
-  <h2><span itemprop="aspect">Treatment</span></h2>
-  There are many common treatments for high blood pressure,
-  including
-  <span itemscope itemtype="http://schema.org/DrugClass">
-    <span itemprop="name">beta-blocker</span> drugs such as
-    <span itemprop="drug" itemscope itemtype="http://schema.org/Drug">
-      <span itemprop="nonProprietaryName">propanaolol</span>
-      (<span itemprop="otherName">Innopran</span>)
-    </span>
-  and
-    <span itemprop="drug" itemscope itemtype="http://schema.org/Drug">
-      <span itemprop="nonProprietaryName">atenolol</span>
-      (<span itemprop="otherName">Tenormin</span>)
-    </span> ...
-  ...
-</body>
-
-RDFA:
-
-<body vocab="http://schema.org/" typeof="MedicalWebPage">
-  <link property="audience" href="http://schema.org/Patient" />
-  <link property="specialty" href="http://schema.org/Cardiovascular" />
-  <meta property="lastReviewed" content="2011-09-14"/>
-  <h1>About
-    <span property="about"  typeof="MedicalCondition">
-      <span property="name">High Blood Pressure</span>
-      (<span property="name">hypertension</span>)</span>
-  </h1>
-  ...
-  <h2><span property="aspect">Diagnosis</span></h2>
-  High blood pressure is diagnosed by measuring ...
-  ...
-  <h2><span property="aspect">Treatment</span></h2>
-  There are many common treatments for high blood pressure,
-  including
-  <span  typeof="DrugClass">
-    <span property="name">beta-blocker</span> drugs such as
-    <span property="drug"  typeof="Drug">
-      <span property="nonProprietaryName">propanaolol</span>
-      (<span property="otherName">Innopran</span>)
-    </span>
-  and
-    <span property="drug"  typeof="Drug">
-      <span property="nonProprietaryName">atenolol</span>
-      (<span property="otherName">Tenormin</span>)
-    </span> ...
-  ...
-</body>
-
-JSON:
-
-<script type="application/ld+json">
-{
-  "@context": "http://schema.org",
-  "@type": "MedicalWebPage",
-  "about": {
-    "@type": "MedicalCondition",
-    "name": [
-      "High Blood Pressure",
-      "hypertension"
-    ]
-  },
-  "aspect": [
-    "Diagnosis",
-    "Treatment"
-  ],
-  "audience": "http://schema.org/Patient",
-  "drug": [
-    {
-      "@type": "Drug",
-      "nonProprietaryName": "propanaolol",
-      "otherName": "Innopran"
-    },
-    {
-      "@type": "Drug",
-      "nonProprietaryName": "atenolol",
-      "otherName": "Tenormin"
-    }
-  ],
-  "lastReviewed": "2011-09-14",
-  "name": "beta-blocker",
-  "specialty": "http://schema.org/Cardiovascular"
-}
-</script>
-
-TYPES:  MedicalCondition,MedicalCause,MedicalRiskFactor,DDxElement,MedicalSymptom,MedicalSignOrSymptom
-
-PRE-MARKUP:
-
-<h1>Stable angina (angina pectoris)</h1>
-Stable angina is a medical condition that affects the heart. The
-most common causes are atherosclerosis and spasms of the
-epicardial artery. Typical symptoms include:
-<ul>
-  <li>chest discomfort</li>
-  <li>feeling of tightness, heaviness, or pain in the chest</li>
-</ul>
-Both stable angina and a heart attack result in chest pain, but
-a heart attack will have chest pain lasting at least
-10 minutes at rest, repeated episodes of chest pain at rest
-lasting 5 or more minutes, or an accelerating pattern of chest
-discomfort (episodes that are more frequent, severe,
-longer in duration, and precipitated by minimal exertion).
-<br>
-Risk factors for stable angina include:
-<ul>
-  <li>Age</li>
-  <li>Gender</li>
-  <li>Systolic blood pressure</li>
-  <li>Smoking</li>
-  <li>Total cholesterol and/or cholesterol:HDL ratio</li>
-  <li>Coronary artery disease</li>
-</ul>
-The initial treatment for stable angina is usually drug therapy
-with aspirin, beta blockers, ACE inhibitors, and/or nitroglycerine.
-Future episodes of stable angina can sometimes be prevented by
-stopping smoking, weight management, and increased physical activity.
-
-MICRODATA:
-
-<div itemscope itemtype="http://schema.org/MedicalCondition">
-  <h1><span itemprop="name">Stable angina</span>
-    (<span itemprop="alternateName">angina pectoris</span>)</h1>
-  <span itemprop="code" itemscope itemtype="http://schema.org/MedicalCode">
-    <meta itemprop="code" content="413"/>
-    <meta itemprop="codingSystem" content="ICD-9"/>
-  </span>
-  Stable angina is a medical condition that affects the
-  <span itemprop="associatedAnatomy" itemscope itemtype="http://schema.org/AnatomicalStructure">
-    <span itemprop="name">heart</span>
-  </span>.
-  The most common causes are
-  <span itemprop="cause" itemscope itemtype="http://schema.org/MedicalCause">
-    <span itemprop="name">atherosclerosis</span>
-  </span>
-  and
-  <span itemprop="cause" itemscope itemtype="http://schema.org/MedicalCause">
-    <span itemprop="name">spasms of the epicardial artery</span>
-  </span>.
-  Typical symptoms include:
-  <ul>
-    <li><span itemprop="signOrSymptom" itemscope itemtype="http://schema.org/MedicalSymptom">
-          <span itemprop="name">chest discomfort</span>
-        </span>
-    </li>
-    <li><span itemprop="signOrSymptom" itemscope itemtype="http://schema.org/MedicalSymptom">
-          <span itemprop="name">feeling of tightness, heaviness,
-            or pain in the chest</span>
-        </span>
-    </li>
-  </ul>
-  Both stable angina and a
-  <span itemprop="differentialDiagnosis" itemscope itemtype="http://schema.org/DDxElement">
-    <span itemprop="diagnosis" itemscope itemtype="http://schema.org/MedicalCondition">
-      <span itemprop="name">heart attack</span>
-    </span>
-    result in chest pain, but a heart attack will have
-    <span itemprop="distinguishingSign" itemscope itemtype="http://schema.org/MedicalSymptom">
-      <span itemprop="name">chest pain lasting at least 10 minutes at rest</span>
-    </span>,
-    <span itemprop="distinguishingSign" itemscope itemtype="http://schema.org/MedicalSymptom">
-      <span itemprop="name">repeated episodes of chest pain at rest
-        lasting 5 or more minutes
-      </span>
-    </span>, or
-    <span itemprop="distinguishingSign" itemscope itemtype="http://schema.org/MedicalSymptom">
-      <span itemprop="name">an accelerating pattern of
-        chest discomfort (episodes that are more frequent, severe,
-        longer in duration, and precipitated by minimal exertion)
-      </span>
-    </span>
-  </span>.
-  <br>
-  Risk factors for stable angina include:
-  <ul>
-    <li><span itemprop="riskFactor" itemscope itemtype="http://schema.org/MedicalRiskFactor">
-          <span itemprop="name">Age</span>
-        </span></li>
-    <li><span itemprop="riskFactor" itemscope itemtype="http://schema.org/MedicalRiskFactor">
-          <span itemprop="name">Gender</span>
-        </span></li>
-    <li><span itemprop="riskFactor" itemscope itemtype="http://schema.org/MedicalRiskFactor">
-          <span itemprop="name">Systolic blood pressure</span>
-        </span></li>
-    <li><span itemprop="riskFactor" itemscope itemtype="http://schema.org/MedicalRiskFactor">
-          <span itemprop="name">Smoking</span>
-        </span></li>
-    <li><span itemprop="riskFactor" itemscope itemtype="http://schema.org/MedicalRiskFactor">
-          <span itemprop="name">Total cholesterol and/or cholesterol:HDL ratio</span>
-        </span></li>
-    <li><span itemprop="riskFactor" itemscope itemtype="http://schema.org/MedicalRiskFactor">
-          <span itemprop="name">Coronary artery disease</span>
-        </span></li>
-  </ul>
-  The initial treatment for stable angina is usually drug therapy
-  with
-  <span itemprop="possibleTreatment" itemscope itemtype="http://schema.org/Drug">
-    <span itemprop="name">aspirin</span>
-  </span>,
-  <span itemprop="possibleTreatment" itemscope itemtype="http://schema.org/DrugClass">
-    <span itemprop="name">beta blockers</span>
-  </span>,
-  <span itemprop="possibleTreatment" itemscope itemtype="http://schema.org/DrugClass">
-    <span itemprop="name">ACE inhibitors</span>
-  </span>, and/or
-  <span itemprop="possibleTreatment" itemscope itemtype="http://schema.org/Drug">
-    <span itemprop="name">nitroglycerine</span>
-  </span>,
-  Future episodes of stable angina can sometimes be prevented by
-  <span itemprop="secondaryPrevention" itemscope itemtype="http://schema.org/LifestyleModification">
-    <span itemprop="name">stopping smoking</span>
-  </span>,
-  <span itemprop="secondaryPrevention" itemscope itemtype="http://schema.org/LifestyleModification">
-    <span itemprop="name">weight management</span>
-  </span>, and
-  <span itemprop="secondaryPrevention" itemscope itemtype="http://schema.org/LifestyleModification">
-    <span itemprop="name">increased physical activity</span>
-  </span>.
-</div>
-
-RDFA:
-
-<div vocab="http://schema.org/" typeof="MedicalCondition">
-  <h1><span property="name">Stable angina</span>
-    (<span property="alternateName">angina pectoris</span>)</h1>
-  <span property="code"  typeof="MedicalCode">
-    <meta property="code" content="413"/>
-    <meta property="codingSystem" content="ICD-9"/>
-  </span>
-  Stable angina is a medical condition that affects the
-  <span property="associatedAnatomy"  typeof="AnatomicalStructure">
-    <span property="name">heart</span>
-  </span>.
-  The most common causes are
-  <span property="cause"  typeof="MedicalCause">
-    <span property="name">atherosclerosis</span>
-  </span>
-  and
-  <span property="cause"  typeof="MedicalCause">
-    <span property="name">spasms of the epicardial artery</span>
-  </span>.
-  Typical symptoms include:
-  <ul>
-    <li><span property="signOrSymptom"  typeof="MedicalSymptom">
-          <span property="name">chest discomfort</span>
-        </span>
-    </li>
-    <li><span property="signOrSymptom"  typeof="MedicalSymptom">
-          <span property="name">feeling of tightness, heaviness,
-            or pain in the chest</span>
-        </span>
-    </li>
-  </ul>
-  Both stable angina and a
-  <span property="differentialDiagnosis"  typeof="DDxElement">
-    <span property="diagnosis"  typeof="MedicalCondition">
-      <span property="name">heart attack</span>
-    </span>
-    result in chest pain, but a heart attack will have
-    <span property="distinguishingSign"  typeof="MedicalSymptom">
-      <span property="name">chest pain lasting at least 10 minutes at rest</span>
-    </span>,
-    <span property="distinguishingSign"  typeof="MedicalSymptom">
-      <span property="name">repeated episodes of chest pain at rest
-        lasting 5 or more minutes
-      </span>
-    </span>, or
-    <span property="distinguishingSign"  typeof="MedicalSymptom">
-      <span property="name">an accelerating pattern of
-        chest discomfort (episodes that are more frequent, severe,
-        longer in duration, and precipitated by minimal exertion)
-      </span>
-    </span>
-  </span>.
-  <br>
-  Risk factors for stable angina include:
-  <ul>
-    <li><span property="riskFactor"  typeof="MedicalRiskFactor">
-          <span property="name">Age</span>
-        </span></li>
-    <li><span property="riskFactor"  typeof="MedicalRiskFactor">
-          <span property="name">Gender</span>
-        </span></li>
-    <li><span property="riskFactor"  typeof="MedicalRiskFactor">
-          <span property="name">Systolic blood pressure</span>
-        </span></li>
-    <li><span property="riskFactor"  typeof="MedicalRiskFactor">
-          <span property="name">Smoking</span>
-        </span></li>
-    <li><span property="riskFactor"  typeof="MedicalRiskFactor">
-          <span property="name">Total cholesterol and/or cholesterol:HDL ratio</span>
-        </span></li>
-    <li><span property="riskFactor"  typeof="MedicalRiskFactor">
-          <span property="name">Coronary artery disease</span>
-        </span></li>
-  </ul>
-  The initial treatment for stable angina is usually drug therapy
-  with
-  <span property="possibleTreatment"  typeof="Drug">
-    <span property="name">aspirin</span>
-  </span>,
-  <span property="possibleTreatment"  typeof="DrugClass">
-    <span property="name">beta blockers</span>
-  </span>,
-  <span property="possibleTreatment"  typeof="DrugClass">
-    <span property="name">ACE inhibitors</span>
-  </span>, and/or
-  <span property="possibleTreatment"  typeof="Drug">
-    <span property="name">nitroglycerine</span>
-  </span>,
-  Future episodes of stable angina can sometimes be prevented by
-  <span property="secondaryPrevention"  typeof="LifestyleModification">
-    <span property="name">stopping smoking</span>
-  </span>,
-  <span property="secondaryPrevention"  typeof="LifestyleModification">
-    <span property="name">weight management</span>
-  </span>, and
-  <span property="secondaryPrevention"  typeof="LifestyleModification">
-    <span property="name">increased physical activity</span>
-  </span>.
-</div>
-
-JSON:
-
-<script type="application/ld+json">
-{
-  "@context": "http://schema.org",
-  "@type": "MedicalCondition",
-  "alternateName": "angina pectoris",
-  "associatedAnatomy": {
-    "@type": "AnatomicalStructure",
-    "name": "heart"
-  },
-  "cause": [
-    {
-      "@type": "MedicalCause",
-      "name": "atherosclerosis"
-    },
-    {
-      "@type": "MedicalCause",
-      "name": "spasms of the epicardial artery"
-    }
-  ],
-  "code": {
-    "@type": "MedicalCode",
-    "code": "413",
-    "codingSystem": "ICD-9"
-  },
-  "differentialDiagnosis": {
-    "@type": "DDxElement",
-    "diagnosis": {
-      "@type": "MedicalCondition",
-      "name": "heart attack"
-    },
-    "distinguishingSign": [
-      {
-        "@type": "MedicalSymptom",
-        "name": "chest pain lasting at least 10 minutes at rest"
-      },
-      {
-        "@type": "MedicalSymptom",
-        "name": "repeated episodes of chest pain at rest lasting 5 or more minutes"
-      },
-      {
-        "@type": "MedicalSymptom",
-        "name": "an accelerating pattern of chest discomfort (episodes that are more frequent, severe, longer in duration, and precipitated by minimal exertion)"
-      }
-    ]
-  },
-  "name": "Stable angina",
-  "possibleTreatment": [
-    {
-      "@type": "Drug",
-      "name": "aspirin"
-    },
-    {
-      "@type": "DrugClass",
-      "name": "beta blockers"
-    },
-    {
-      "@type": "DrugClass",
-      "name": "ACE inhibitors"
-    },
-    {
-      "@type": "Drug",
-      "name": "nitroglycerine"
-    }
-  ],
-  "riskFactor": [
-    {
-      "@type": "MedicalRiskFactor",
-      "name": "Age"
-    },
-    {
-      "@type": "MedicalRiskFactor",
-      "name": "Gender"
-    },
-    {
-      "@type": "MedicalRiskFactor",
-      "name": "Systolic blood pressure"
-    },
-    {
-      "@type": "MedicalRiskFactor",
-      "name": "Smoking"
-    },
-    {
-      "@type": "MedicalRiskFactor",
-      "name": "Total cholesterol and/or cholesterol:HDL ratio"
-    },
-    {
-      "@type": "MedicalRiskFactor",
-      "name": "Coronary artery disease"
-    }
-  ],
-  "secondaryPrevention": [
-    {
-      "@type": "LifestyleModification",
-      "name": "stopping smoking"
-    },
-    {
-      "@type": "LifestyleModification",
-      "name": "weight management"
-    },
-    {
-      "@type": "LifestyleModification",
-      "name": "increased physical activity"
-    }
-  ],
-  "signOrSymptom": [
-    {
-      "@type": "MedicalSymptom",
-      "name": "chest discomfort"
-    },
-    {
-      "@type": "MedicalSymptom",
-      "name": "feeling of tightness, heaviness, or pain in the chest"
-    }
-  ]
-}
-</script>
-
-TYPES:  Drug,TreatmentIndication,MedicalContraindication
-
-PRE-MARKUP:
-
-<h1>Drug Info: PainAwayMax</h1>
-PainAwayMax is a brand of ibuprofen manufactured by FooCorp. It is an
-analgesic in the class of nonsteroidal anti-inflammatory (NSAID) drugs.
-It is used to temporarily relieve minor aches and pains due
-to:
-<ul>
-  <li>headache</li>
-  <li>toothache</li>
-  <li>backache</li>
-  <li>menstrual cramps</li>
-  <li>the common cold</li>
-  <li>muscular aches</li>
-  <li>minor pain of arthritis</li>
-</ul>
-and to temporarily reduce fever.
-<br>
-It is available in the US as a non-prescription drug in the form of
-tablets and capsules.
-<br>
-Common side effects include diarrhea, constipation, bloating,
-dizziniess, or nervousness. Call a doctor immediately if you
-experience any of the following rare but serious side effects:
-vomiting blood, bloody stools, or stomach pain that does not get better.
-<br>
-Do not use PainAwayMax if you have ever had an allergic reaction to any
-other pain reliever/fever reducer, or right before or after heart surgery.
-<br>
-<b>Warning:</b> NSAIDs may cause severe stomach bleeding.
-
-MICRODATA:
-
-<div itemscope itemtype="http://schema.org/Drug">
-  <h1>Drug Info: <span itemprop="name">PainAwayMax</span></h1>
-  PainAwayMax is a brand of
-  <span itemprop="alternateName">ibuprofen</span> manufactured by
-  <span itemprop="manufacturer" itemscope itemtype="http://schema.org/Organization">
-    <span itemprop="name">FooCorp</span>
-  </span>.
-  It is an
-  <span itemprop="drugClass" itemscope itemtype="http://schema.org/DrugClass">
-   <span itemprop="name">analgesic</span>
-  </span> in the class of
-  <span itemprop="drugClass" itemscope itemtype="http://schema.org/DrugClass">
-    <span itemprop="name">nonsteroidal anti-inflammatory</span>
-    (<span itemprop="alternateName">NSAID</span>)
-  </span>
-  drugs.
-  It is used to temporarily relieve minor aches and pains due to:
-  <ul>
-    <li><span itemprop="indication" itemscope itemtype="http://schema.org/TreatmentIndication">
-          <span itemprop="name">headache</span>
-        </span></li>
-    <li><span itemprop="indication" itemscope itemtype="http://schema.org/TreatmentIndication">
-          <span itemprop="name">toothache</span>
-        </span></li>
-    <li><span itemprop="indication" itemscope itemtype="http://schema.org/TreatmentIndication">
-          <span itemprop="name">backache</span>
-        </span></li>
-    <li><span itemprop="indication" itemscope itemtype="http://schema.org/TreatmentIndication">
-          <span itemprop="name">menstrual cramps</span>
-        </span></li>
-    <li><span itemprop="indication" itemscope itemtype="http://schema.org/TreatmentIndication">
-          the <span itemprop="name">common cold</span>
-        </span></li>
-    <li><span itemprop="indication" itemscope itemtype="http://schema.org/TreatmentIndication">
-          <span itemprop="name">muscular aches</span>
-        </span></li>
-    <li><span itemprop="indication" itemscope itemtype="http://schema.org/TreatmentIndication">
-          <span itemprop="name">minor pain of arthritis</span>
-        </span></li>
-  </ul>
-  and to temporarily reduce
-  <span itemprop="indication" itemscope itemtype="http://schema.org/TreatmentIndication">
-    <span itemprop="name">fever</span>
-  </span>.
-  <br>It is available in the
-  <span itemprop="legalStatus" itemscope itemtype="http://schema.org/DrugLegalStatus">
-    <span itemprop="applicableLocation">US</span> as a
-    <span itemprop="name">non-prescription drug</span>
-  </span>
-  <link itemprop="prescriptionStatus" href="http://schema.org/OTC" />
-  in the form of <span itemprop="dosageForm">tablets</span> and
-  <span itemprop="dosageForm">capsules</span>.
-  <br>
-  Common side effects include
-  <span itemprop="adverseOutcome" itemscope itemtype="http://schema.org/MedicalSymptom">
-    <span itemprop="name">diarrhea</span>
-  </span>,
-  <span itemprop="adverseOutcome" itemscope itemtype="http://schema.org/MedicalSymptom">
-    <span itemprop="name">constipation</span>
-  </span>,
-  <span itemprop="adverseOutcome" itemscope itemtype="http://schema.org/MedicalSymptom">
-    <span itemprop="name">bloating</span>
-  </span>,
-  <span itemprop="adverseOutcome" itemscope itemtype="http://schema.org/MedicalSymptom">
-    <span itemprop="name">dizziness</span>
-  </span>, or
-  <span itemprop="adverseOutcome" itemscope itemtype="http://schema.org/MedicalSymptom">
-    <span itemprop="name">nervousness</span>
-  </span>.
-  Call a doctor immediately if you experience any of the following
-  rare but serious side effects:
-  <span itemprop="seriousAdverseOutcome" itemscope itemtype="http://schema.org/MedicalSymptom">
-    <span itemprop="name">vomiting blood</span>
-  </span>,
-  <span itemprop="seriousAdverseOutcome" itemscope itemtype="http://schema.org/MedicalSymptom">
-    <span itemprop="name">bloody stools</span>
-  </span>, or
-  <span itemprop="seriousAdverseOutcome" itemscope itemtype="http://schema.org/MedicalSymptom">
-    <span itemprop="name">stomach pain that does not get better</span>
-  </span>.
-  <br>Do not use PainAwayMax if you have ever had an
-  <span itemprop="contraindication" itemscope itemtype="http://schema.org/MedicalContraindication">
-    <meta itemprop="name" content="allergic reaction to any pain reliever"/>
-    allergic reaction to any other pain reliever/fever reducer
-  </span>, or right before or after
-  <span itemprop="contraindication" itemscope itemtype="http://schema.org/MedicalContraindication">
-    <span itemprop="name">heart surgery</span>
-  </span>.
-  <br>
-  <b>Warning:</b>
-  <span itemprop="warning">NSAIDs may cause severe stomach bleeding</span>.
-</div>
-
-RDFA:
-
-<div vocab="http://schema.org/" typeof="Drug">
-  <h1>Drug Info: <span property="name">PainAwayMax</span></h1>
-  PainAwayMax is a brand of
-  <span property="alternateName">ibuprofen</span> manufactured by
-  <span property="manufacturer"  typeof="Organization">
-    <span property="name">FooCorp</span>
-  </span>.
-  It is an
-  <span property="drugClass"  typeof="DrugClass">
-   <span property="name">analgesic</span>
-  </span> in the class of
-  <span property="drugClass"  typeof="DrugClass">
-    <span property="name">nonsteroidal anti-inflammatory</span>
-    (<span property="alternateName">NSAID</span>)
-  </span>
-  drugs.
-  It is used to temporarily relieve minor aches and pains due to:
-  <ul>
-    <li><span property="indication"  typeof="TreatmentIndication">
-          <span property="name">headache</span>
-        </span></li>
-    <li><span property="indication"  typeof="TreatmentIndication">
-          <span property="name">toothache</span>
-        </span></li>
-    <li><span property="indication"  typeof="TreatmentIndication">
-          <span property="name">backache</span>
-        </span></li>
-    <li><span property="indication"  typeof="TreatmentIndication">
-          <span property="name">menstrual cramps</span>
-        </span></li>
-    <li><span property="indication"  typeof="TreatmentIndication">
-          the <span property="name">common cold</span>
-        </span></li>
-    <li><span property="indication"  typeof="TreatmentIndication">
-          <span property="name">muscular aches</span>
-        </span></li>
-    <li><span property="indication"  typeof="TreatmentIndication">
-          <span property="name">minor pain of arthritis</span>
-        </span></li>
-  </ul>
-  and to temporarily reduce
-  <span property="indication"  typeof="TreatmentIndication">
-    <span property="name">fever</span>
-  </span>.
-  <br>It is available in the
-  <span property="legalStatus"  typeof="DrugLegalStatus">
-    <span property="applicableLocation">US</span> as a
-    <span property="name">non-prescription drug</span>
-  </span>
-  <link property="prescriptionStatus" href="http://schema.org/OTC" />
-  in the form of <span property="dosageForm">tablets</span> and
-  <span property="dosageForm">capsules</span>.
-  <br>
-  Common side effects include
-  <span property="adverseOutcome"  typeof="MedicalSymptom">
-    <span property="name">diarrhea</span>
-  </span>,
-  <span property="adverseOutcome"  typeof="MedicalSymptom">
-    <span property="name">constipation</span>
-  </span>,
-  <span property="adverseOutcome"  typeof="MedicalSymptom">
-    <span property="name">bloating</span>
-  </span>,
-  <span property="adverseOutcome"  typeof="MedicalSymptom">
-    <span property="name">dizziness</span>
-  </span>, or
-  <span property="adverseOutcome"  typeof="MedicalSymptom">
-    <span property="name">nervousness</span>
-  </span>.
-  Call a doctor immediately if you experience any of the following
-  rare but serious side effects:
-  <span property="seriousAdverseOutcome"  typeof="MedicalSymptom">
-    <span property="name">vomiting blood</span>
-  </span>,
-  <span property="seriousAdverseOutcome"  typeof="MedicalSymptom">
-    <span property="name">bloody stools</span>
-  </span>, or
-  <span property="seriousAdverseOutcome"  typeof="MedicalSymptom">
-    <span property="name">stomach pain that does not get better</span>
-  </span>.
-  <br>Do not use PainAwayMax if you have ever had an
-  <span property="contraindication"  typeof="MedicalContraindication">
-    <meta property="name" content="allergic reaction to any pain reliever"/>
-    allergic reaction to any other pain reliever/fever reducer
-  </span>, or right before or after
-  <span property="contraindication"  typeof="MedicalContraindication">
-    <span property="name">heart surgery</span>
-  </span>.
-  <br>
-  <b>Warning:</b>
-  <span property="warning">NSAIDs may cause severe stomach bleeding</span>.
-</div>
-
-JSON:
-
-<script type="application/ld+json">
-{
-  "@context": "http://schema.org",
-  "@type": "Drug",
-  "adverseOutcome": [
-    {
-      "@type": "MedicalSymptom",
-      "name": "diarrhea"
-    },
-    {
-      "@type": "MedicalSymptom",
-      "name": "constipation"
-    },
-    {
-      "@type": "MedicalSymptom",
-      "name": "bloating"
-    },
-    {
-      "@type": "MedicalSymptom",
-      "name": "dizziness"
-    },
-    {
-      "@type": "MedicalSymptom",
-      "name": "nervousness"
-    }
-  ],
-  "alternateName": "ibuprofen",
-  "contraindication": [
-    {
-      "@type": "MedicalContraindication",
-      "name": "allergic reaction to any pain reliever"
-    },
-    {
-      "@type": "MedicalContraindication",
-      "name": "heart surgery"
-    }
-  ],
-  "dosageForm": [
-    "tablets",
-    "capsules"
-  ],
-  "drugClass": [
-    {
-      "@type": "DrugClass",
-      "name": "analgesic"
-    },
-    {
-      "@type": "DrugClass",
-      "alternateName": "NSAID",
-      "name": "nonsteroidal anti-inflammatory"
-    }
-  ],
-  "indication": [
-    {
-      "@type": "TreatmentIndication",
-      "name": "headache"
-    },
-    {
-      "@type": "TreatmentIndication",
-      "name": "toothache"
-    },
-    {
-      "@type": "TreatmentIndication",
-      "name": "backache"
-    },
-    {
-      "@type": "TreatmentIndication",
-      "name": "menstrual cramps"
-    },
-    {
-      "@type": "TreatmentIndication",
-      "name": "common cold"
-    },
-    {
-      "@type": "TreatmentIndication",
-      "name": "muscular aches"
-    },
-    {
-      "@type": "TreatmentIndication",
-      "name": "minor pain of arthritis"
-    },
-    {
-      "@type": "TreatmentIndication",
-      "name": "fever"
-    }
-  ],
-  "legalStatus": {
-    "@type": "DrugLegalStatus",
-    "applicableLocation": "US",
-    "name": "non-prescription drug"
-  },
-  "manufacturer": {
-    "@type": "Organization",
-    "name": "FooCorp"
-  },
-  "name": "PainAwayMax",
-  "prescriptionStatus": "http://schema.org/OTC",
-  "seriousAdverseOutcome": [
-    {
-      "@type": "MedicalSymptom",
-      "name": "vomiting blood"
-    },
-    {
-      "@type": "MedicalSymptom",
-      "name": "bloody stools"
-    },
-    {
-      "@type": "MedicalSymptom",
-      "name": "stomach pain that does not get better"
-    }
-  ],
-  "warning": "NSAIDs may cause severe stomach bleeding"
-}
-</script>
-
-TYPES:  IndividualProduct
-
-PRE-MARKUP:
-
-<div>
-ACME Racing Bike in black (2008). ACME Racing Bike, bought 8/2008, almost new, with
-a signature of Eddy Merckx on the frame.
-</div>
-
-MICRODATA:
-
-We use the IndividualProduct type when we are concerned with the specific item,
-rather than a set of indistinguishably similar items.
-
-<div itemscope itemtype="http://schema.org/IndividualProduct" itemid="#product">
- <link itemprop="additionalType" href="http://www.productontology.org/id/Racing_bicycle" />
- <span itemprop="name">ACME Racing Bike in black (2008)</span>
- <span itemprop="description">ACME Racing Bike, bought 8/2008, almost new, with a signature of
-Eddy Merckx on the frame.</span>
-</div>
-
-RDFA:
-
-We use the IndividualProduct type when we are concerned with the specific item,
-rather than a set of indistinguishably similar items.
-
-<div  typeof="IndividualProduct" resource="#product">
- <link property="additionalType" href="http://www.productontology.org/id/Racing_bicycle" />
- <span property="name">ACME Racing Bike in black (2008)</span>
- <span property="description">ACME Racing Bike, bought 8/2008, almost new, with a signature of
-Eddy Merckx on the frame.</span>
-</div>
-
-JSON:
-
-<script type="application/ld+json">
-{
-  "@context": "http://schema.org",
-  "@id": "#product",
-  "@type": "IndividualProduct",
-  "additionalType": "http://www.productontology.org/id/Racing_bicycle",
-  "description": "ACME Racing Bike, bought 8/2008, almost new, with a signature of Eddy Merckx on the frame.",
-  "name": "ACME Racing Bike in black (2008)"
-}
-</script>
-
-TYPES:  SomeProducts
-
-PRE-MARKUP:
-
-<div>
-We have the Brother HL-2230 on sale! Brother HL-2230 Compact Laser
-Printer. A fast, great-looking, compact laser printer for your
-desk. GTIN13: 0012502627104
-</div>
-
-MICRODATA:
-
-The SomeProducts type is used when the product is an item drawn from a
-collection of interchangeably similar items.
-
-<div itemscope itemtype="http://schema.org/SomeProducts" itemid="#product">
- We have the Brother HL-2230 on sale!
- <span itemprop="name">Brother HL-2230 Compact Laser Printer</span>
- <link itemprop="additionalType"
-       href="http://www.productontology.org/id/Printer_(computing)" />
- <span itemprop="description">A fast, great-looking, compact laser
-  printer for your desk.</span>
- GTIN13: <span itemprop="gtin13">0012502627104</span>
-</div>
-
-RDFA:
-
-The SomeProducts type is used when the product is an item drawn from a
-collection of interchangeably similar items.
-
-<div  typeof="SomeProducts" resource="#product">
- We have the Brother HL-2230 on sale!
- <span property="name">Brother HL-2230 Compact Laser Printer</span>
- <link property="additionalType"
-       href="http://www.productontology.org/id/Printer_(computing)" />
- <span property="description">A fast, great-looking, compact laser
-  printer for your desk.</span>
- GTIN13: <span property="gtin13">0012502627104</span>
-</div>
-
-JSON:
-
-<script type="application/ld+json">
-{
-  "@context": "http://schema.org",
-  "@id": "#product",
-  "@type": "SomeProducts",
-  "additionalType": "http://www.productontology.org/id/Printer_(computing)",
-  "description": "A fast, great-looking, compact laser printer for your desk.",
-  "gtin13": "0012502627104",
-  "name": "Brother HL-2230 Compact Laser Printer"
-}
-</script>
-
-TYPES:  ProductModel
-
-PRE-MARKUP:
-
-<div>
-ACME Colorvision 123. The ACME Colorvision 123 is the leading-edge color TV from
-our company. EAN/UPC: 1234567890123.
-</div>
-
-MICRODATA:
-
-A ProductModel gives a datasheet or vendor specification of a
-product (in the sense of a prototypical description).  Use this type
-when you are describing a product datasheet rather than an actual
-product, e.g. if you are the manufacturer of the product and want to
-mark up your product specification pages. For example: The ACME
-Colorvision 123 specifiation on the ACME Corp. site for that model.
-
-<div itemscope itemtype="http://schema.org/ProductModel" itemid="#model">
- <link itemprop="additionalType"
-       href="http://www.productontology.org/id/Television_set" />
- <span itemprop="name">ACME Colorvision 123</span>
- <span itemprop="description">The ACME Colorvision 123 is
-  the leading-edge color TV from our company.</span>
- EAN/UPC: <span itemprop="gtin13">1234567890123</span>
-</div>
-
-Recommendation: Try to provide identifiers (gtin13, gtin14, gtin8, mpn
-properties) and link to you as the manufacturer (manufacturer
-property) so that search engines can use your data to enrich offers of
-your products found elsewhere.
-
-RDFA:
-
-A ProductModel gives a datasheet or vendor specification of a
-product (in the sense of a prototypical description).  Use this type
-when you are describing a product datasheet rather than an actual
-product, e.g. if you are the manufacturer of the product and want to
-mark up your product specification pages. For example: The ACME
-Colorvision 123 specifiation on the ACME Corp. site for that model.
-
-<div  typeof="ProductModel" resource="#model">
- <link property="additionalType"
-       href="http://www.productontology.org/id/Television_set" />
- <span property="name">ACME Colorvision 123</span>
- <span property="description">The ACME Colorvision 123 is
-  the leading-edge color TV from our company.</span>
- EAN/UPC: <span property="gtin13">1234567890123</span>
-</div>
-
-Recommendation: Try to provide identifiers (gtin13, gtin14, gtin8, mpn
-properties) and link to you as the manufacturer (manufacturer
-property) so that search engines can use your data to enrich offers of
-your products found elsewhere.
-
-JSON:
-
-<script type="application/ld+json">
-{
-  "@context": "http://schema.org",
-  "@id": "#model",
-  "@type": "ProductModel",
-  "additionalType": "http://www.productontology.org/id/Television_set",
-  "description": "The ACME Colorvision 123 is the leading-edge color TV from our company.",
-  "gtin13": "1234567890123",
-  "name": "ACME Colorvision 123"
-}
-</script>
-
-TYPES:  Action
-
-PRE-MARKUP:
-
-John listened to Pink with Steve at Anna's apartment on his iPod.
-
-MICRODATA:
-
-This example is JSON only.
-
-RDFA:
-
-This example is JSON only.
-
-JSON:
-
-<!--  John listened to Pink with Steve at Anna's apartment on his iPod. -->
-<script type="application/ld+json">
-{
-  "@context": "http://schema.org",
-  "@type": "ListenAction",
-  "agent": {
-    "@type": "Person",
-    "name": "John"
-  },
-  "object": {
-    "@type": "MusicGroup",
-    "name": "Pink!"
-  },
-  "participant": {
-    "@type": "Person",
-    "name": "Steve"
-  },
-  "location": {
-    "@type": "Residence",
-    "name": "Ann's apartment"
-  },
-  "instrument": {
-    "@type": "Product",
-    "name": "iPod"
-  }
-}
-</script>
-
-TYPES:  Action
-
-PRE-MARKUP:
-
-John created an exercise plan with Steve.
-
-MICRODATA:
-
-This example is JSON only.
-
-RDFA:
-
-This example is JSON only.
-
-JSON:
-
-<!--  John created an exercise plan with Steve. -->
-<script type="application/ld+json">
-{
-  "@context": "http://schema.org",
-  "@type": "CreateAction",
-  "agent": {
-    "@type": "Person",
-    "name": "John"
-  },
-  "result": {
-    "@type": "ExercisePlan",
-    "name": "John's weight loss plan"
-  },
-  "participant": {
-    "@type": "Person",
-    "name": "Steve"
-  }
-}
-</script>
-
-TYPES:  AchieveAction
-
-PRE-MARKUP:
-
-John achieved his exercise plan.
-
-MICRODATA:
-
-This example is JSON only.
-
-RDFA:
-
-This example is JSON only.
-
-JSON:
-
-<!--  John achieved his exercise plan. -->
-<script type="application/ld+json">
-{
-  "@context": "http://schema.org",
-  "@type": "AchieveAction",
-  "agent": {
-    "@type": "Person",
-    "name": "John"
-  },
-  "object": {
-    "@type": "ExercisePlan",
-    "exerciseType": "biking"
-  }
-}
-</script>
-
-TYPES:  LoseAction
-
-PRE-MARKUP:
-
-John lost a match of angry birds to Steve.
-
-MICRODATA:
-
-This example is JSON only.
-
-RDFA:
-
-This example is JSON only.
-
-JSON:
-
-<!--  John lost a match of angry birds to Steve. -->
-<script type="application/ld+json">
-{
-  "@context": "http://schema.org",
-  "@type": "WinAction",
-  "agent": {
-    "@type": "Person",
-    "name": "John"
-  },
-  "object": {
-    "@type": "SoftwareApplication",
-    "name": "Angry Birds"
-  },
-  "winner": {
-    "@type": "Person",
-    "name": "Steve"
-  }
-}
-</script>
-
-TYPES:  TieAction
-
-PRE-MARKUP:
-
-John tied on a match of chess with Steve.
-
-MICRODATA:
-
-This example is JSON only.
-
-RDFA:
-
-This example is JSON only.
-
-JSON:
-
-<!--  John tied on a match of chess with Steve. -->
-<script type="application/ld+json">
-{
-  "@context": "http://schema.org",
-  "@type": "WinAction",
-  "agent": {
-    "@type": "Person",
-    "name": "John"
-  },
-  "object": {
-    "@type": "SoftwareApplication",
-    "name": "chess"
-  },
-  "participant": {
-    "@type": "Person",
-    "name": "Steve"
-  }
-}
-</script>
-
-TYPES:  WinAction
-
-PRE-MARKUP:
-
-John won a Nobel prize.
-
-MICRODATA:
-
-This example is JSON only.
-
-RDFA:
-
-This example is JSON only.
-
-JSON:
-
-<!--  John won a Nobel prize. -->
-<script type="application/ld+json">
-{
-  "@context": "http://schema.org",
-  "@type": "WinAction",
-  "agent": {
-    "@type": "Person",
-    "name": "John"
-  },
-  "object": {
-    "@type": "Award",
-    "name": "Nobel prize"
-  }
-}
-</script>
-
-TYPES:  AssessAction
-
-PRE-MARKUP:
-
-John assessed a scholar paper.
-
-MICRODATA:
-
-This example is JSON only.
-
-RDFA:
-
-This example is JSON only.
-
-JSON:
-
-<!--  John assessed a scholar paper. -->
-<script type="application/ld+json">
-{
-  "@context": "http://schema.org",
-  "@type": "AssessAction",
-  "agent": {
-    "@type": "Person",
-    "name": "John"
-  },
-  "object": {
-    "@type": "ScholarlyArticle",
-    "name": "Does P = NP?"
-  }
-}
-</script>
-
-TYPES:  ChooseAction
-
-PRE-MARKUP:
-
-John chose Dogfish Head between that and Russian River.
-
-MICRODATA:
-
-This example is JSON only.
-
-RDFA:
-
-This example is JSON only.
-
-JSON:
-
-<!--  John chose Dogfish Head between that and Russian River. -->
-<script type="application/ld+json">
-{
-  "@context": "http://schema.org",
-  "@type": "ChooseAction",
-  "agent": {
-    "@type": "Person",
-    "name": "John"
-  },
-  "object": {
-    "@type": "Brewery",
-    "name": "Dogfish Head"
-  },
-  "option": [
-    {
-      "@type": "Brewery",
-      "name": "Dogfish Head"
-    },
-    {
-      "@type": "Brewery",
-      "name": "Russian River"
-    }
-  ]
-}
-</script>
-
-TYPES:  ChooseAction
-
-PRE-MARKUP:
-
-John chose Dogfish Head from all breweries.
-
-MICRODATA:
-
-This example is JSON only.
-
-RDFA:
-
-This example is JSON only.
-
-JSON:
-
-<!--  John chose Dogfish Head from all breweries. -->
-<script type="application/ld+json">
-{
-  "@context": "http://schema.org",
-  "@type": "ChooseAction",
-  "agent": {
-    "@type": "Person",
-    "name": "John"
-  },
-  "object": {
-    "@type": "Brewery",
-    "name": "Dogfish Head"
-  },
-  "option": "Brewery"
-}
-</script>
-
-TYPES:  VoteAction
-
-PRE-MARKUP:
-
-John voted on Steve.
-
-MICRODATA:
-
-This example is JSON only.
-
-RDFA:
-
-This example is JSON only.
-
-JSON:
-
-<!--  John voted on Steve. -->
-<script type="application/ld+json">
-{
-  "@context": "http://schema.org",
-  "@type": "VoteAction",
-  "agent": {
-    "@type": "Person",
-    "name": "John"
-  },
-  "candidate": {
-    "@type": "Person",
-    "name": "Steve"
-  }
-}
-</script>
-
-TYPES:  IgnoreAction
-
-PRE-MARKUP:
-
-John ignored Steve.
-
-MICRODATA:
-
-This example is JSON only.
-
-RDFA:
-
-This example is JSON only.
-
-JSON:
-
-<!--  John ignored Steve. -->
-<script type="application/ld+json">
-{
-  "@context": "http://schema.org",
-  "@type": "IgnoreAction",
-  "agent": {
-    "@type": "Person",
-    "name": "John"
-  },
-  "object": {
-    "@type": "Person",
-    "name": "Steve"
-  }
-}
-</script>
-
-TYPES:  IgnoreAction
-
-PRE-MARKUP:
-
-John and Steve ignored an article.
-
-MICRODATA:
-
-This example is JSON only.
-
-RDFA:
-
-This example is JSON only.
-
-JSON:
-
-<!--  John and Steve ignored an article. -->
-<script type="application/ld+json">
-{
-  "@context": "http://schema.org",
-  "@type": "IgnoreAction",
-  "agent": {
-    "@type": "Person",
-    "name": "John"
-  },
-  "object": {
-    "@type": "ScholarlyArticle",
-    "name": "Do we really need to know whether P = NP?"
-  },
-  "participant": {
-    "@type": "Person",
-    "name": "Steve"
-  }
-}
-</script>
-
-TYPES:  IgnoreAction
-
-PRE-MARKUP:
-
-John ignores a friend request from Steve.
-
-MICRODATA:
-
-This example is JSON only.
-
-RDFA:
-
-This example is JSON only.
-
-JSON:
-
-<!--  John ignores a friend request from Steve. -->
-<script type="application/ld+json">
-{
-  "@context": "http://schema.org",
-  "@type": "IgnoreAction",
-  "agent": {
-    "@type": "Person",
-    "name": "John"
-  },
-  "object": {
-    "@type": "BefriendAction",
-    "agent": {
-      "@type": "Person",
-      "name": "Steve"
-    },
-    "instrument": {
-      "@type": "WebPage",
-      "url": "https://www.social.com"
-    }
-  }
-}
-</script>
-
-TYPES:  ReactAction
-
-PRE-MARKUP:
-
-John reacted to a scholar paper claiming that P = NP!.
-
-MICRODATA:
-
-This example is JSON only.
-
-RDFA:
-
-This example is JSON only.
-
-JSON:
-
-<!--  John reacted to a scholar paper claiming that P = NP!. -->
-<script type="application/ld+json">
-{
-  "@context": "http://schema.org",
-  "@type": "ReactAction",
-  "agent": {
-    "@type": "Person",
-    "name": "John"
-  },
-  "object": {
-    "@type": "ScholarlyArticle",
-    "name": "We found out that P = NP!"
-  }
-}
-</script>
-
-TYPES:  AgreeAction
-
-PRE-MARKUP:
-
-John and Steve agreed with a scholar paper claiming that P = NP!.
-
-MICRODATA:
-
-This example is JSON only.
-
-RDFA:
-
-This example is JSON only.
-
-JSON:
-
-<!--  John and Steve agreed with a scholar paper claiming that P = NP!. -->
-<script type="application/ld+json">
-{
-  "@context": "http://schema.org",
-  "@type": "AgreeAction",
-  "agent": {
-    "@type": "Person",
-    "name": "John"
-  },
-  "object": {
-    "@type": "ScholarlyArticle",
-    "name": "We found out that P = NP!"
-  },
-  "participant": {
-    "@type": "Person",
-    "name": "Steve"
-  }
-}
-</script>
-
-TYPES:  DisagreeAction
-
-PRE-MARKUP:
-
-John and Steve disagreed with a scholar paper claiming that P = NP!,  resulting in another scholar paper claiming that P is in fact != NP!.
-
-MICRODATA:
-
-This example is JSON only.
-
-RDFA:
-
-This example is JSON only.
-
-JSON:
-
-<!--  John and Steve disagreed with a scholar paper claiming that P = NP!,  resulting in another scholar paper claiming that P is in fact != NP!. -->
-<script type="application/ld+json">
-{
-  "@context": "http://schema.org",
-  "@type": "DisagreeAction",
-  "agent": {
-    "@type": "Person",
-    "name": "John"
-  },
-  "object": {
-    "@type": "ScholarlyArticle",
-    "name": "We found out that P = NP!"
-  },
-  "participant": {
-    "@type": "Person",
-    "name": "Steve"
-  },
-  "result": {
-    "@type": "ScholarlyArticle",
-    "name": "No it is not! P != NP!"
-  }
-}
-</script>
-
-TYPES:  DislikeAction
-
-PRE-MARKUP:
-
-John and Steve dislike an article.
-
-MICRODATA:
-
-This example is JSON only.
-
-RDFA:
-
-This example is JSON only.
-
-JSON:
-
-<!--  John and Steve dislike an article. -->
-<script type="application/ld+json">
-{
-  "@context": "http://schema.org",
-  "@type": "DislikeAction",
-  "agent": {
-    "@type": "Person",
-    "name": "John"
-  },
-  "object": {
-    "@type": "ScholarlyArticle",
-    "name": "We found out that P = NP!"
-  },
-  "participant": {
-    "@type": "Person",
-    "name": "Steve"
-  }
-}
-</script>
-
-TYPES:  EndorseAction
-
-PRE-MARKUP:
-
-John endorsed Steve.
-
-MICRODATA:
-
-This example is JSON only.
-
-RDFA:
-
-This example is JSON only.
-
-JSON:
-
-<!--  John endorsed Steve. -->
-<script type="application/ld+json">
-{
-  "@context": "http://schema.org",
-  "@type": "EndorseAction",
-  "agent": {
-    "@type": "Person",
-    "name": "John"
-  },
-  "endorsee": {
-    "@type": "Person",
-    "name": "Steve"
-  }
-}
-</script>
-
-TYPES:  LikeAction
-
-PRE-MARKUP:
-
-John and Steve like an article.
-
-MICRODATA:
-
-This example is JSON only.
-
-RDFA:
-
-This example is JSON only.
-
-JSON:
-
-<!--  John and Steve like an article. -->
-<script type="application/ld+json">
-{
-  "@context": "http://schema.org",
-  "@type": "LikeAction",
-  "agent": {
-    "@type": "Person",
-    "name": "John"
-  },
-  "object": {
-    "@type": "ScholarlyArticle",
-    "name": "We found out that P = NP!"
-  },
-  "participant": {
-    "@type": "Person",
-    "name": "Steve"
-  }
-}
-</script>
-
-TYPES:  WantAction
-
-PRE-MARKUP:
-
-John and Steve want an ipod.
-
-MICRODATA:
-
-This example is JSON only.
-
-RDFA:
-
-This example is JSON only.
-
-JSON:
-
-<!--  John and Steve want an ipod. -->
-<script type="application/ld+json">
-{
-  "@context": "http://schema.org",
-  "@type": "WantAction",
-  "agent": {
-    "@type": "Person",
-    "name": "John"
-  },
-  "object": {
-    "@type": "Product",
-    "name": "ipod"
-  },
-  "participant": {
-    "@type": "Person",
-    "name": "Steve"
-  }
-}
-</script>
-
-TYPES:  ReviewAction
-
-PRE-MARKUP:
-
-John and Steve reviewed an article.
-
-MICRODATA:
-
-This example is JSON only.
-
-RDFA:
-
-This example is JSON only.
-
-JSON:
-
-<!--  John and Steve reviewed an article. -->
-<script type="application/ld+json">
-{
-  "@context": "http://schema.org",
-  "@type": "ReviewAction",
-  "agent": {
-    "@type": "Person",
-    "name": "John"
-  },
-  "resultReview": {
-    "@type": "Review",
-    "reviewBody": "It is pretty awesome!"
-  },
-  "object": {
-    "@type": "ScholarlyArticle",
-    "name": "We found out that P = NP!"
-  },
-  "participant": {
-    "@type": "Person",
-    "name": "Steve"
-  }
-}
-</script>
-
-TYPES:  ConsumeAction
-
-PRE-MARKUP:
-
-The biceps consumed 100 calories.
-
-MICRODATA:
-
-This example is JSON only.
-
-RDFA:
-
-This example is JSON only.
-
-JSON:
-
-<!--  The biceps consumed 100 calories. -->
-<script type="application/ld+json">
-{
-  "@context": "http://schema.org",
-  "@type": "ConsumeAction",
-  "agent": {
-    "@type": "Muscle",
-    "name": "Biceps"
-  },
-  "object": {
-    "@type": "Energy",
-    "name": "100 calories"
-  }
-}
-</script>
-
-TYPES:  DrinkAction
-
-PRE-MARKUP:
-
-John drank a coke.
-
-MICRODATA:
-
-This example is JSON only.
-
-RDFA:
-
-This example is JSON only.
-
-JSON:
-
-<!--  John drank a coke. -->
-<script type="application/ld+json">
-{
-  "@context": "http://schema.org",
-  "@type": "DrinkAction",
-  "agent": {
-    "@type": "Person",
-    "name": "John"
-  },
-  "object": {
-    "@type": "Product",
-    "name": "Coke"
-  }
-}
-</script>
-
-TYPES:  EatAction
-
-PRE-MARKUP:
-
-John eat a cake.
-
-MICRODATA:
-
-This example is JSON only.
-
-RDFA:
-
-This example is JSON only.
-
-JSON:
-
-<!--  John eat a cake. -->
-<script type="application/ld+json">
-{
-  "@context": "http://schema.org",
-  "@type": "EatAction",
-  "agent": {
-    "@type": "Person",
-    "name": "John"
-  },
-  "object": {
-    "@type": "Product",
-    "name": "Cake"
-  }
-}
-</script>
-
-TYPES:  InstallAction
-
-PRE-MARKUP:
-
-John installed fitbit.
-
-MICRODATA:
-
-This example is JSON only.
-
-RDFA:
-
-This example is JSON only.
-
-JSON:
-
-<!--  John installed fitbit. -->
-<script type="application/ld+json">
-{
-  "@context": "http://schema.org",
-  "@type": "InstallAction",
-  "agent": {
-    "@type": "Person",
-    "name": "John"
-  },
-  "object": {
-    "@type": "MobileApplication",
-    "name": "Fitbit"
-  }
-}
-</script>
-
-TYPES:  ListenAction
-
-PRE-MARKUP:
-
-John listened to Pink.
-
-MICRODATA:
-
-This example is JSON only.
-
-RDFA:
-
-This example is JSON only.
-
-JSON:
-
-<!--  John listened to Pink. -->
-<script type="application/ld+json">
-{
-  "@context": "http://schema.org",
-  "@type": "ListenAction",
-  "agent": {
-    "@type": "Person",
-    "name": "John"
-  },
-  "object": {
-    "@type": "MusicGroup",
-    "name": "Pink!"
-  }
-}
-</script>
-
-TYPES:  ListenAction
-
-PRE-MARKUP:
-
-John listened to star 101.3.
-
-MICRODATA:
-
-This example is JSON only.
-
-RDFA:
-
-This example is JSON only.
-
-JSON:
-
-<!--  John listened to star 101.3. -->
-<script type="application/ld+json">
-{
-  "@context": "http://schema.org",
-  "@type": "ListenAction",
-  "agent": {
-    "@type": "Person",
-    "name": "John"
-  },
-  "object": {
-    "@type": "RadioStation",
-    "name": "Star 101.3"
-  }
-}
-</script>
-
-TYPES:  ListenAction
-
-PRE-MARKUP:
-
-John listened to an Elvis playlist.
-
-MICRODATA:
-
-This example is JSON only.
-
-RDFA:
-
-This example is JSON only.
-
-JSON:
-
-<!--  John listened to an Elvis playlist. -->
-<script type="application/ld+json">
-{
-  "@context": "http://schema.org",
-  "@type": "ListenAction",
-  "agent": {
-    "@type": "Person",
-    "name": "John"
-  },
-  "object": {
-    "@type": "MusicPlaylist",
-    "name": "All Elvis Songs"
-  }
-}
-</script>
-
-TYPES:  ReadAction
-
-PRE-MARKUP:
-
-John read an article.
-
-MICRODATA:
-
-This example is JSON only.
-
-RDFA:
-
-This example is JSON only.
-
-JSON:
-
-<!--  John read an article. -->
-<script type="application/ld+json">
-{
-  "@context": "http://schema.org",
-  "@type": "ReadAction",
-  "agent": {
-    "@type": "Person",
-    "name": "John"
-  },
-  "object": {
-    "@type": "ScholarlyArticle",
-    "name": "Article"
-  }
-}
-</script>
-
-TYPES:  ReadAction
-
-PRE-MARKUP:
-
-John read a book.
-
-MICRODATA:
-
-This example is JSON only.
-
-RDFA:
-
-This example is JSON only.
-
-JSON:
-
-<!--  John read a book. -->
-<script type="application/ld+json">
-{
-  "@context": "http://schema.org",
-  "@type": "ReadAction",
-  "agent": {
-    "@type": "Person",
-    "name": "John"
-  },
-  "object": {
-    "@type": "Book",
-    "name": "We found that P = NP!"
-  }
-}
-</script>
-
-TYPES:  ReadAction
-
-PRE-MARKUP:
-
-John read a code.
-
-MICRODATA:
-
-This example is JSON only.
-
-RDFA:
-
-This example is JSON only.
-
-JSON:
-
-<!--  John read a code. -->
-<script type="application/ld+json">
-{
-  "@context": "http://schema.org",
-  "@type": "ReadAction",
-  "agent": {
-    "@type": "Person",
-    "name": "John"
-  },
-  "object": {
-    "@type": "Code",
-    "name": "The linux kernel"
-  }
-}
-</script>
-
-TYPES:  ReadAction
-
-PRE-MARKUP:
-
-John read a web page.
-
-MICRODATA:
-
-This example is JSON only.
-
-RDFA:
-
-This example is JSON only.
-
-JSON:
-
-<!--  John read a web page. -->
-<script type="application/ld+json">
-{
-  "@context": "http://schema.org",
-  "@type": "ReadAction",
-  "agent": {
-    "@type": "Person",
-    "name": "John"
-  },
-  "object": {
-    "@type": "WebPage",
-    "name": "CNN news!"
-  }
-}
-</script>
-
-TYPES:  UseAction
-
-PRE-MARKUP:
-
-John used an exercise plan.
-
-MICRODATA:
-
-This example is JSON only.
-
-RDFA:
-
-This example is JSON only.
-
-JSON:
-
-<!-- John used an exercise plan. -->
-<script type="application/ld+json">
-{
-  "@context": "http://schema.org",
-  "@type": "UseAction",
-  "agent": {
-    "@type": "Person",
-    "name": "John"
-  },
-  "object": {
-    "@type": "ExercisePlan",
-    "name": "How to lose 100 calories a day."
-  }
-}
-</script>
-
-TYPES:  WearAction
-
-PRE-MARKUP:
-
-John wore Calvin Klein.
-
-MICRODATA:
-
-This example is JSON only.
-
-RDFA:
-
-This example is JSON only.
-
-JSON:
-
-<!-- John wore Calvin Klein. -->
-<script type="application/ld+json">
-{
-  "@context": "http://schema.org",
-  "@type": "WearAction",
-  "agent": {
-    "@type": "Person",
-    "name": "John"
-  },
-  "object": {
-    "@type": "Brand",
-    "name": "Calvin Klein"
-  }
-}
-</script>
-
-TYPES:  ViewAction
-
-PRE-MARKUP:
-
-John viewed Les demoiselles d'avignon.
-
-MICRODATA:
-
-This example is JSON only.
-
-RDFA:
-
-This example is JSON only.
-
-JSON:
-
-<!-- John viewed Les demoiselles d'avignon. -->
-<script type="application/ld+json">
-{
-  "@context": "http://schema.org",
-  "@type": "ViewAction",
-  "agent": {
-    "@type": "Person",
-    "name": "John"
-  },
-  "object": {
-    "@type": "Painting",
-    "name": "Les demoiselles d'avignon"
-  }
-}
-</script>
-
-TYPES:  ViewAction
-
-PRE-MARKUP:
-
-John viewed a photo of Steve.
-
-MICRODATA:
-
-This example is JSON only.
-
-RDFA:
-
-This example is JSON only.
-
-JSON:
-
-<!-- John viewed a photo of Steve. -->
-<script type="application/ld+json">
-{
-  "@context": "http://schema.org",
-  "@type": "ViewAction",
-  "agent": {
-    "@type": "Person",
-    "name": "John"
-  },
-  "object": {
-    "@type": "ImageObject",
-    "name": "Steve"
-  }
-}
-</script>
-
-TYPES:  ViewAction
-
-PRE-MARKUP:
-
-John viewed The Thinker.
-
-MICRODATA:
-
-This example is JSON only.
-
-RDFA:
-
-This example is JSON only.
-
-JSON:
-
-<!-- John viewed The Thinker. -->
-<script type="application/ld+json">
-{
-  "@context": "http://schema.org",
-  "@type": "ViewAction",
-  "agent": {
-    "@type": "Person",
-    "name": "John"
-  },
-  "object": {
-    "@type": "Sculpture",
-    "name": "The Thinker"
-  }
-}
-</script>
-
-TYPES:  WatchAction
-
-PRE-MARKUP:
-
-John watched Friends.
-
-MICRODATA:
-
-This example is JSON only.
-
-RDFA:
-
-This example is JSON only.
-
-JSON:
-
-<!-- John watched Friends. -->
-<script type="application/ld+json">
-{
-  "@context": "http://schema.org",
-  "@type": "WatchAction",
-  "agent": {
-    "@type": "Person",
-    "name": "John"
-  },
-  "object": {
-    "@type": "TvEpisode",
-    "name": "Friends!"
-  }
-}
-</script>
-
-TYPES:  WatchAction
-
-PRE-MARKUP:
-
-John watched The Big Bang Theory
-
-MICRODATA:
-
-This example is JSON only.
-
-RDFA:
-
-This example is JSON only.
-
-JSON:
-
-<!-- John watched The Big Bang Theory -->
-<script type="application/ld+json">
-{
-  "@context": "http://schema.org",
-  "@type": "WatchAction",
-  "agent": {
-    "@type": "Person",
-    "name": "John"
-  },
-  "object": {
-    "@type": "TvSeries",
-    "name": "The Big Bang Theory"
-  }
-}
-</script>
-
-TYPES:  WatchAction
-
-PRE-MARKUP:
-
-John watched The Internship
-
-MICRODATA:
-
-This example is JSON only.
-
-RDFA:
-
-This example is JSON only.
-
-JSON:
-
-<!-- John watched The Internship -->
-<script type="application/ld+json">
-{
-  "@context": "http://schema.org",
-  "@type": "WatchAction",
-  "agent": {
-    "@type": "Person",
-    "name": "John"
-  },
-  "object": {
-    "@type": "Movie",
-    "name": "The Internship"
-  }
-}
-</script>
-
-TYPES:  WatchAction
-
-PRE-MARKUP:
-
-John watched The Bolshoi Ballet group in Russia.
-
-MICRODATA:
-
-This example is JSON only.
-
-RDFA:
-
-This example is JSON only.
-
-JSON:
-
-<!-- John watched The Bolshoi Ballet group in Russia.-->
-<script type="application/ld+json">
-{
-  "@context": "http://schema.org",
-  "@type": "WatchAction",
-  "agent": {
-    "@type": "Person",
-    "name": "John"
-  },
-  "object": {
-    "@type": "PerformingGroup",
-    "name": "Bolshoi"
-  },
-  "location": {
-    "@type": "PerformingArtsTheater",
-    "name": "Chuvash State Opera and Ballet Theater"
-  }
-}
-</script>
-
-TYPES:  CreateAction
-
-PRE-MARKUP:
-
-John created a website.
-
-MICRODATA:
-
-This example is JSON only.
-
-RDFA:
-
-This example is JSON only.
-
-JSON:
-
-<!-- John created a web page. -->
-<script type="application/ld+json">
-{
-  "@context": "http://schema.org",
-  "@type": "CreateAction",
-  "agent": {
-    "@type": "Person",
-    "name": "John"
-  },
-  "result": {
-    "@type": "WebPage",
-    "name": "John's thought about the web"
-  }
-}
-</script>
-
-TYPES:  CookAction
-
-PRE-MARKUP:
-
-John cooked a dinner.
-
-MICRODATA:
-
-This example is JSON only.
-
-RDFA:
-
-This example is JSON only.
-
-JSON:
-
-<!-- John cooked a dinner.-->
-<script type="application/ld+json">
-{
-  "@context": "http://schema.org",
-  "@type": "CookAction",
-  "agent": {
-    "@type": "Person",
-    "name": "John"
-  },
-  "object": {
-    "@type": "Thing",
-    "name": "dinner!"
-  }
-}
-</script>
-
-TYPES:  DrawAction
-
-PRE-MARKUP:
-
-John drew a painting.
-
-MICRODATA:
-
-This example is JSON only.
-
-RDFA:
-
-This example is JSON only.
-
-JSON:
-
-<!-- John drew a painting.-->
-<script type="application/ld+json">
-{
-  "@context": "http://schema.org",
-  "@type": "DrawAction",
-  "agent": {
-    "@type": "Person",
-    "name": "John"
-  },
-  "object": {
-    "@type": "Paining",
-    "name": "Les Demoiselles d'Avignon"
-  }
-}
-</script>
-
-TYPES:  FilmAction
-
-PRE-MARKUP:
-
-John filmed The Internship.
-
-MICRODATA:
-
-This example is JSON only.
-
-RDFA:
-
-This example is JSON only.
-
-JSON:
-
-<!-- John filmed The Internship.-->
-<script type="application/ld+json">
-{
-  "@context": "http://schema.org",
-  "@type": "FilmAction",
-  "agent": {
-    "@type": "Person",
-    "name": "John"
-  },
-  "object": {
-    "@type": "Movie",
-    "name": "The Internship"
-  }
-}
-</script>
-
-TYPES:  PaintAction
-
-PRE-MARKUP:
-
-John painted Les Demoiselles d'Avignon.
-
-MICRODATA:
-
-This example is JSON only.
-
-RDFA:
-
-This example is JSON only.
-
-JSON:
-
-<!-- John painted Les Demoiselles d'Avignon.-->
-<script type="application/ld+json">
-{
-  "@context": "http://schema.org",
-  "@type": "PaintAction",
-  "agent": {
-    "@type": "Person",
-    "name": "John"
-  },
-  "object": {
-    "@type": "Paining",
-    "name": "Les Demoiselles d'Avignon"
-  }
-}
-</script>
-
-TYPES:  PhotographAction
-
-PRE-MARKUP:
-
-John took a photo of Steve.
-
-MICRODATA:
-
-This example is JSON only.
-
-RDFA:
-
-This example is JSON only.
-
-JSON:
-
-<!-- John took a photo of Steve.-->
-<script type="application/ld+json">
-{
-  "@context": "http://schema.org",
-  "@type": "PhotographAction",
-  "agent": {
-    "@type": "Person",
-    "name": "John"
-  },
-  "object": {
-    "@type": "ImageObject",
-    "url": "http://john.com/steve.jpg"
-  }
-}
-</script>
-
-TYPES:  WriteAction
-
-PRE-MARKUP:
-
-John wrote an article on algorithms.
-
-MICRODATA:
-
-This example is JSON only.
-
-RDFA:
-
-This example is JSON only.
-
-JSON:
-
-<!-- John wrote an article on algorithms. -->
-<script type="application/ld+json">
-{
-  "@context": "http://schema.org",
-  "@type": "WriteAction",
-  "agent": {
-    "@type": "Person",
-    "name": "John"
-  },
-  "result": {
-    "@type": "ScholarlyArticle",
-    "name": "We found that P = NP!"
-  }
-}
-</script>
-
-TYPES:  FindAction
-
-PRE-MARKUP:
-
-John found the answer to life.
-
-MICRODATA:
-
-This example is JSON only.
-
-RDFA:
-
-This example is JSON only.
-
-JSON:
-
-<!-- John found the answer to life. -->
-<script type="application/ld+json">
-{
-  "@context": "http://schema.org",
-  "@type": "FindAction",
-  "agent": {
-    "@type": "Person",
-    "name": "John"
-  },
-  "object": {
-    "@type": "QuantitativeValue",
-    "name": "42"
-  }
-}
-</script>
-
-TYPES:  CheckAction
-
-PRE-MARKUP:
-
-John checked his flight status.
-
-MICRODATA:
-
-This example is JSON only.
-
-RDFA:
-
-This example is JSON only.
-
-JSON:
-
-<!-- John checked his flight status.-->
-<script type="application/ld+json">
-{
-  "@context": "http://schema.org",
-  "@type": "CheckAction",
-  "agent": {
-    "@type": "Person",
-    "name": "John"
-  },
-  "object": {
-    "@type": "Flight",
-    "name": "AA123"
-  },
-  "result": {
-    "@type": "FlightStatus",
-    "name": "On time"
-  }
-}
-</script>
-
-TYPES:  CheckAction
-
-PRE-MARKUP:
-
-John checked his blood test.
-
-MICRODATA:
-
-This example is JSON only.
-
-RDFA:
-
-This example is JSON only.
-
-JSON:
-
-<!-- John checked his blood test. -->
-<script type="application/ld+json">
-{
-  "@context": "http://schema.org",
-  "@type": "CheckAction",
-  "agent": {
-    "@type": "Person",
-    "name": "John"
-  },
-  "object": {
-    "@type": "BloodTest",
-    "name": "You are fine!"
-  }
-}
-</script>
-
-TYPES:  DiscoverAction
-
-PRE-MARKUP:
-
-John discovered a Pink!
-
-MICRODATA:
-
-This example is JSON only.
-
-RDFA:
-
-This example is JSON only.
-
-JSON:
-
-<!-- John discovered a Pink! -->
-<script type="application/ld+json">
-{
-  "@context": "http://schema.org",
-  "@type": "DiscoverAction",
-  "agent": {
-    "@type": "Person",
-    "name": "John"
-  },
-  "object": {
-    "@type": "MusicRecording",
-    "name": "Pink"
-  }
-}
-</script>
-
-TYPES:  TrackAction
-
-PRE-MARKUP:
-
-John tracked his fitbit via UPS.
-
-MICRODATA:
-
-This example is JSON only.
-
-RDFA:
-
-This example is JSON only.
-
-JSON:
-
-<!-- John tracked his fitbit via UPS. -->
-<script type="application/ld+json">
-{
-  "@context": "http://schema.org",
-  "@type": "TrackAction",
-  "agent": {
-    "@type": "Person",
-    "name": "John"
-  },
-  "object": {
-    "@type": "Product",
-    "name": "fitbit"
-  },
-  "deliveryMethod": {
-    "@type": "http://purl.org/goodrelations/v1#UPS"
-  }
-}
-</script>
-
-TYPES:  InteractAction
-
-PRE-MARKUP:
-
-John interacted with Steve.
-
-MICRODATA:
-
-This example is JSON only.
-
-RDFA:
-
-This example is JSON only.
-
-JSON:
-
-<!-- John interacted with Steve.-->
-<script type="application/ld+json">
-{
-  "@context": "http://schema.org",
-  "@type": "InteractAction",
-  "agent": {
-    "@type": "Person",
-    "name": "John"
-  },
-  "participant": {
-    "@type": "Person",
-    "name": "Steve"
-  }
-}
-</script>
-
-TYPES:  InteractAction
-
-PRE-MARKUP:
-
-John interacted with the IEEE.
-
-MICRODATA:
-
-This example is JSON only.
-
-RDFA:
-
-This example is JSON only.
-
-JSON:
-
-<!-- John interacted with the IEEE. -->
-<script type="application/ld+json">
-{
-  "@context": "http://schema.org",
-  "@type": "InteractAction",
-  "agent": {
-    "@type": "Person",
-    "name": "John"
-  },
-  "participant": {
-    "@type": "Organization",
-    "name": "IEEE"
-  }
-}
-</script>
-
-TYPES:  BefriendAction
-
-PRE-MARKUP:
-
-John befriended Steve.
-
-MICRODATA:
-
-This example is JSON only.
-
-RDFA:
-
-This example is JSON only.
-
-JSON:
-
-<!-- John befriended Steve. -->
-<script type="application/ld+json">
-{
-  "@context": "http://schema.org",
-  "@type": "BefriendAction",
-  "agent": {
-    "@type": "Person",
-    "name": "John"
-  },
-  "object": {
-    "@type": "Person",
-    "name": "Steve"
-  }
-}
-</script>
-
-TYPES:  CommunicateAction
-
-PRE-MARKUP:
-
-John communicated with Steve.
-
-MICRODATA:
-
-This example is JSON only.
-
-RDFA:
-
-This example is JSON only.
-
-JSON:
-
-<!-- John communicated with Steve. -->
-<script type="application/ld+json">
-{
-  "@context": "http://schema.org",
-  "@type": "CommunicateAction",
-  "agent": {
-    "@type": "Person",
-    "name": "John"
-  },
-  "recipient": {
-    "@type": "Person",
-    "name": "Steve"
-  }
-}
-</script>
-
-TYPES:  CommunicateAction
-
-PRE-MARKUP:
-
-John communicated to the medical community his retirement.
-
-MICRODATA:
-
-This example is JSON only.
-
-RDFA:
-
-This example is JSON only.
-
-JSON:
-
-<!-- John communicated to the medical community his retirement. -->
-<script type="application/ld+json">
-{
-  "@context": "http://schema.org",
-  "@type": "CommunicateAction",
-  "agent": {
-    "@type": "Person",
-    "name": "John"
-  },
-  "recipient": {
-    "@type": "MedicalAudience",
-    "name": "Brain surgeons"
-  },
-  "object": "I'm retiring"
-}
-</script>
-
-TYPES:  AskAction
-
-PRE-MARKUP:
-
-John asked Steve 'What is 2 + 2?'.
-
-MICRODATA:
-
-This example is JSON only.
-
-RDFA:
-
-This example is JSON only.
-
-JSON:
-
-<!-- John asked Steve 'What is 2 + 2?'. -->
-<script type="application/ld+json">
-{
-  "@context": "http://schema.org",
-  "@type": "AskAction",
-  "agent": {
-    "@type": "Person",
-    "name": "John"
-  },
-  "recipient": {
-    "@type": "Person",
-    "name": "Steve"
-  },
-  "question": "What's 2 + 2?"
-}
-</script>
-
-TYPES:  CheckInAction
-
-PRE-MARKUP:
-
-John checked in at Yandex.
-
-MICRODATA:
-
-This example is JSON only.
-
-RDFA:
-
-This example is JSON only.
-
-JSON:
-
-<!-- John checked in at Yandex. -->
-<script type="application/ld+json">
-{
-  "@context": "http://schema.org",
-  "@type": "CheckInAction",
-  "agent": {
-    "@type": "Person",
-    "name": "John"
-  },
-  "location": {
-    "@type": "Place",
-    "address": {
-      "@type": "PostalAddress",
-      "name": "Yandex",
-      "streetAddress": "16 Leo Tolstoy St",
-      "addressLocality": "Moscow",
-      "addressCountry": "Russia",
-      "postalCode": "119021"
-    }
-  }
-}
-</script>
-
-TYPES:  CheckInAction
-
-PRE-MARKUP:
-
-John checked into a flight at the airport.
-
-MICRODATA:
-
-This example is JSON only.
-
-RDFA:
-
-This example is JSON only.
-
-JSON:
-
-<!-- John checked into a flight at the airport. -->
-<script type="application/ld+json">
-{
-  "@context": "http://schema.org",
-  "@type": "CheckInAction",
-  "agent": {
-    "@type": "Person",
-    "name": "John"
-  },
-  "object": {
-    "@type": "Flight",
-    "flightNumber": "110",
-    "airline": "Aeroflot",
-    "departureAirport": "SVO",
-    "departureTime": "2014-10-01T15:30:00Z",
-    "arrivalTime": "2014-10-02T12:00:00Z",
-    "arrivalAirport": "SFO"
-  },
-  "location": {
-    "@type": "Place",
-    "address": {
-      "@type": "PostalAddress",
-      "name": "Sheremetyevo International Airport",
-      "addressLocality": "Khimki",
-      "addressRegion": "Moscow Region",
-      "addressCountry": "Russia",
-      "postalCode": "141400"
-    }
-  }
-}
-</script>
-
-TYPES:  CheckInAction
-
-PRE-MARKUP:
-
-John checked into a flight online.
-
-MICRODATA:
-
-This example is JSON only.
-
-RDFA:
-
-This example is JSON only.
-
-JSON:
-
-<!-- John checked into a flight online. -->
-<script type="application/ld+json">
-{
-  "@context": "http://schema.org",
-  "@type": "CheckInAction",
-  "agent": {
-    "@type": "Person",
-    "name": "John"
-  },
-  "object": {
-    "@type": "Flight",
-    "flightNumber": "AA110"
-  },
-  "instrument": {
-    "@type": "WebApplication",
-    "url": "http://aa.com"
-  }
-}
-</script>
-
-TYPES:  CheckOutAction
-
-PRE-MARKUP:
-
-John checked out of a flight online.
-
-MICRODATA:
-
-This example is JSON only.
-
-RDFA:
-
-This example is JSON only.
-
-JSON:
-
-<!-- John checked out of a flight online. -->
-<script type="application/ld+json">
-{
-  "@context": "http://schema.org",
-  "@type": "CheckOutAction",
-  "agent": {
-    "@type": "Person",
-    "name": "John"
-  },
-  "object": {
-    "@type": "Flight",
-    "flightNumber": "AA110"
-  },
-  "instrument": {
-    "@type": "WebApplication",
-    "url": "http://aa.com"
-  }
-}
-</script>
-
-TYPES:  CommentAction
-
-PRE-MARKUP:
-
-John commented on a blog post.
-
-MICRODATA:
-
-This example is JSON only.
-
-RDFA:
-
-This example is JSON only.
-
-JSON:
-
-<!-- John commented on a blog post. -->
-<script type="application/ld+json">
-{
-  "@context": "http://schema.org",
-  "@type": "CommentAction",
-  "agent": {
-    "@type": "Person",
-    "name": "John"
-  },
-  "object": {
-    "@type": "UserComment",
-    "name": "That's cool!"
-  },
-  "about": {
-    "@type": "ScholarlyArticle",
-    "name": "We found that P = NP!"
-  }
-}
-</script>
-
-TYPES:  InformAction
-
-PRE-MARKUP:
-
-John informed Steve of a work party.
-
-MICRODATA:
-
-This example is JSON only.
-
-RDFA:
-
-This example is JSON only.
-
-JSON:
-
-<!-- John informed Steve of a work party. -->
-<script type="application/ld+json">
-{
-  "@context": "http://schema.org",
-  "@type": "InformAction",
-  "agent": {
-    "@type": "Person",
-    "name": "John"
-  },
-  "recipient": {
-    "@type": "Person",
-    "name": "Steve"
-  },
-  "event": {
-    "@type": "BusinessEvent",
-    "name": "Department party"
-  }
-}
-</script>
-
-TYPES:  ConfirmAction
-
-PRE-MARKUP:
-
-John confirmed the game was still on.
-
-MICRODATA:
-
-This example is JSON only.
-
-RDFA:
-
-This example is JSON only.
-
-JSON:
-
-<!-- John confirmed the game was still on. -->
-<script type="application/ld+json">
-{
-  "@context": "http://schema.org",
-  "@type": "ConfirmAction",
-  "agent": {
-    "@type": "Person",
-    "name": "John"
-  },
-  "event": {
-    "@type": "SportsEvent",
-    "name": "NBA finals"
-  }
-}
-</script>
-
-TYPES:  RsvpAction
-
-PRE-MARKUP:
-
-John confirmed his presence on the event.
-
-MICRODATA:
-
-This example is JSON only.
-
-RDFA:
-
-This example is JSON only.
-
-JSON:
-
-<!-- John confirmed his presence on the event. -->
-<script type="application/ld+json">
-{
-  "@context": "http://schema.org",
-  "@type": "RsvpAction",
-  "agent": {
-    "@type": "Person",
-    "name": "John"
-  },
-  "event": {
-    "@type": "SportsEvent",
-    "name": "NBA finals"
-  }
-}
-</script>
-
-TYPES:  InviteAction
-
-PRE-MARKUP:
-
-John invited Steve to his party.
-
-MICRODATA:
-
-This example is JSON only.
-
-RDFA:
-
-This example is JSON only.
-
-JSON:
-
-<!-- John invited Steve to his party. -->
-<script type="application/ld+json">
-{
-  "@context": "http://schema.org",
-  "@type": "InviteAction",
-  "agent": {
-    "@type": "Person",
-    "name": "John"
-  },
-  "recipient": {
-    "@type": "Person",
-    "name": "Steve"
-  },
-  "event": {
-    "@type": "Event",
-    "name": "Steve's party"
-  }
-}
-</script>
-
-TYPES:  ReplyAction
-
-PRE-MARKUP:
-
-John replied '4' to Steve's question 'What's 2 + 2?'.
-
-MICRODATA:
-
-This example is JSON only.
-
-RDFA:
-
-This example is JSON only.
-
-JSON:
-
-<!-- John replied '4' to Steve's question 'What's 2 + 2?'. -->
-<script type="application/ld+json">
-{
-  "@context": "http://schema.org",
-  "@type": "AskAction",
-  "agent": {
-    "@type": "Person",
-    "name": "John"
-  },
-  "recipient": {
-    "@type": "Person",
-    "name": "Steve"
-  },
-  "question": "What's 2 + 2?",
-  "answer": "4."
-}
-</script>
-
-TYPES:  ShareAction
-
-PRE-MARKUP:
-
-John shared a post with Steve.
-
-MICRODATA:
-
-This example is JSON only.
-
-RDFA:
-
-This example is JSON only.
-
-JSON:
-
-<!-- John shared a post with Steve. -->
-<script type="application/ld+json">
-{
-  "@context": "http://schema.org",
-  "@type": "ShareAction",
-  "agent": {
-    "@type": "Person",
-    "name": "John"
-  },
-  "recipient": {
-    "@type": "Person",
-    "name": "Steve"
-  },
-  "object": {
-    "@type": "Blog",
-    "name": "We proved that 2 + 2 = 4!"
-  }
-}
-</script>
-
-TYPES:  ShareAction
-
-PRE-MARKUP:
-
-John shared an image with Steve.
-
-MICRODATA:
-
-This example is JSON only.
-
-RDFA:
-
-This example is JSON only.
-
-JSON:
-
-<!-- John shared an image with Steve. -->
-<script type="application/ld+json">
-{
-  "@context": "http://schema.org",
-  "@type": "ShareAction",
-  "agent": {
-    "@type": "Person",
-    "name": "John"
-  },
-  "recipient": {
-    "@type": "Person",
-    "name": "Steve"
-  },
-  "object": {
-    "@type": "ImageObject",
-    "name": "My kids",
-    "url": "http://john.com/kids.jpg"
-  }
-}
-</script>
-
-TYPES:  FollowAction
-
-PRE-MARKUP:
-
-John followed Steve on Twitter.
-
-MICRODATA:
-
-This example is JSON only.
-
-RDFA:
-
-This example is JSON only.
-
-JSON:
-
-<!-- John followed Steve on Twitter. -->
-<script type="application/ld+json">
-{
-  "@context": "http://schema.org",
-  "@type": "FollowAction",
-  "agent": {
-    "@type": "Person",
-    "name": "John"
-  },
-  "followee": {
-    "@type": "Person",
-    "name": "Steve"
-  },
-  "location": {
-    "@type": "Product",
-    "name": "Twitter"
-  }
-}
-</script>
-
-TYPES:  JoinAction
-
-PRE-MARKUP:
-
-John joined the basketball team.
-
-MICRODATA:
-
-This example is JSON only.
-
-RDFA:
-
-This example is JSON only.
-
-JSON:
-
-<!-- John joined the basketball team. -->
-<script type="application/ld+json">
-{
-  "@context": "http://schema.org",
-  "@type": "JoinAction",
-  "agent": {
-    "@type": "Person",
-    "name": "John"
-  },
-  "object": {
-    "@type": "SportsTeam",
-    "name": "Chicago Bulls"
-  }
-}
-</script>
-
-TYPES:  JoinAction
-
-PRE-MARKUP:
-
-John joined the Beatles.
-
-MICRODATA:
-
-This example is JSON only.
-
-RDFA:
-
-This example is JSON only.
-
-JSON:
-
-<!-- John joined the Beatles. -->
-<script type="application/ld+json">
-{
-  "@context": "http://schema.org",
-  "@type": "JoinAction",
-  "agent": {
-    "@type": "Person",
-    "name": "John"
-  },
-  "object": {
-    "@type": "MusicGroup",
-    "name": "The Beatles"
-  }
-}
-</script>
-
-TYPES:  JoinAction
-
-PRE-MARKUP:
-
-John joined the Cats cast.
-
-MICRODATA:
-
-This example is JSON only.
-
-RDFA:
-
-This example is JSON only.
-
-JSON:
-
-<!-- John joined the Cats cast. -->
-<script type="application/ld+json">
-{
-  "@context": "http://schema.org",
-  "@type": "JoinAction",
-  "agent": {
-    "@type": "Person",
-    "name": "John"
-  },
-  "object": {
-    "@type": "TheaterGroup",
-    "name": "Cats"
-  }
-}
-</script>
-
-TYPES:  JoinAction
-
-PRE-MARKUP:
-
-John joined the festival.
-
-MICRODATA:
-
-This example is JSON only.
-
-RDFA:
-
-This example is JSON only.
-
-JSON:
-
-<script type="application/ld+json">
-<!-- John joined the festival. -->
-{
-  "@context": "http://schema.org",
-  "@type": "JoinAction",
-  "agent": {
-    "@type": "Person",
-    "name": "John"
-  },
-  "event": {
-    "@type": "Festival",
-    "name": "Woodstock"
-  }
-}
-</script>
-
-TYPES:  LeaveAction
-
-PRE-MARKUP:
-
-John left the Chicago Bulls.
-
-MICRODATA:
-
-This example is JSON only.
-
-RDFA:
-
-This example is JSON only.
-
-JSON:
-
-<!-- John left the Chicago Bulls. -->
-<script type="application/ld+json">
-{
-  "@context": "http://schema.org",
-  "@type": "LeaveAction",
-  "agent": {
-    "@type": "Person",
-    "name": "John"
-  },
-  "object": {
-    "@type": "SportsTeam",
-    "name": "Chicago Bulls"
-  }
-}
-</script>
-
-TYPES:  MarryAction
-
-PRE-MARKUP:
-
-John married Ann.
-
-MICRODATA:
-
-This example is JSON only.
-
-RDFA:
-
-This example is JSON only.
-
-JSON:
-
-<!-- John married Ann. -->
-<script type="application/ld+json">
-{
-  "@context": "http://schema.org",
-  "@type": "MarryAction",
-  "agent": {
-    "@type": "Person",
-    "name": "John"
-  },
-  "object": {
-    "@type": "Person",
-    "name": "Ann"
-  }
-}
-</script>
-
-TYPES:  RegisterAction
-
-PRE-MARKUP:
-
-John registered for the IEEE.
-
-MICRODATA:
-
-This example is JSON only.
-
-RDFA:
-
-This example is JSON only.
-
-JSON:
-
-<!-- John registered for the IEEE. -->
-<script type="application/ld+json">
-{
-  "@context": "http://schema.org",
-  "@type": "RegisterAction",
-  "agent": {
-    "@type": "Person",
-    "name": "John"
-  },
-  "object": {
-    "@type": "Organization",
-    "name": "IEEE"
-  }
-}
-</script>
-
-TYPES:  RegisterAction
-
-PRE-MARKUP:
-
-John registered to Twitter.
-
-MICRODATA:
-
-This example is JSON only.
-
-RDFA:
-
-This example is JSON only.
-
-JSON:
-
-<!-- John registered to Twitter. -->
-<script type="application/ld+json">
-{
-  "@context": "http://schema.org",
-  "@type": "RegisterAction",
-  "agent": {
-    "@type": "Person",
-    "name": "John"
-  },
-  "object": {
-    "@type": "Product",
-    "name": "Twitter"
-  }
-}
-</script>
-
-TYPES:  RegisterAction
-
-PRE-MARKUP:
-
-John registered to Comcast.
-
-MICRODATA:
-
-This example is JSON only.
-
-RDFA:
-
-This example is JSON only.
-
-JSON:
-
-<!-- John registered to Comcast. -->
-<script type="application/ld+json">
-{
-  "@context": "http://schema.org",
-  "@type": "RegisterAction",
-  "agent": {
-    "@type": "Person",
-    "name": "John"
-  },
-  "object": {
-    "@type": "Product",
-    "name": "Comcast"
-  }
-}
-</script>
-
-TYPES:  SubscribeAction
-
-PRE-MARKUP:
-
-John subscribed to mailing list.
-
-MICRODATA:
-
-This example is JSON only.
-
-RDFA:
-
-This example is JSON only.
-
-JSON:
-
-<!-- John subscribed to mailing list. -->
-<script type="application/ld+json">
-{
-  "@context": "http://schema.org",
-  "@type": "SubscribeAction",
-  "agent": {
-    "@type": "Person",
-    "name": "John"
-  },
-  "object": {
-    "@type": "Product",
-    "name": "IEEE Mailing List"
-  }
-}
-</script>
-
-TYPES:  UnRegisterAction
-
-PRE-MARKUP:
-
-John unregistered from Comcast.
-
-MICRODATA:
-
-This example is JSON only.
-
-RDFA:
-
-This example is JSON only.
-
-JSON:
-
-<!-- John unregistered from Comcast. -->
-<script type="application/ld+json">
-{
-  "@context": "http://schema.org",
-  "@type": "UnRegisterAction",
-  "agent": {
-    "@type": "Person",
-    "name": "John"
-  },
-  "object": {
-    "@type": "Product",
-    "name": "Comcast"
-  }
-}
-</script>
-
-TYPES:  MoveAction
-
-PRE-MARKUP:
-
-John moved a sculpture from one museum to another.
-
-MICRODATA:
-
-This example is JSON only.
-
-RDFA:
-
-This example is JSON only.
-
-JSON:
-
-<!-- John moved a sculpture from one museum to another. -->
-<script type="application/ld+json">
-{
-  "@context": "http://schema.org",
-  "@type": "MoveAction",
-  "agent": {
-    "@type": "Person",
-    "name": "John"
-  },
-  "object": {
-    "@type": "Sculpture",
-    "name": "The thinker"
-  },
-  "fromLocation": {
-    "@type": "Museum",
-    "name": "MOMA"
-  },
-  "toLocation": {
-    "@type": "Museum",
-    "name": "Guggenheim"
-  }
-}
-</script>
-
-TYPES:  ArriveAction
-
-PRE-MARKUP:
-
-John arrived at the hotel.
-
-MICRODATA:
-
-This example is JSON only.
-
-RDFA:
-
-This example is JSON only.
-
-JSON:
-
-<!-- John arrived at the hotel. -->
-<script type="application/ld+json">
-{
-  "@context": "http://schema.org",
-  "@type": "ArriveAction",
-  "agent": {
-    "@type": "Person",
-    "name": "John"
-  },
-  "object": {
-    "@type": "Hotel",
-    "name": "The Hilton"
-  }
-}
-</script>
-
-TYPES:  DepartAction
-
-PRE-MARKUP:
-
-John departed from the hotel.
-
-MICRODATA:
-
-This example is JSON only.
-
-RDFA:
-
-This example is JSON only.
-
-JSON:
-
-<!-- John departed from the hotel. -->
-<script type="application/ld+json">
-{
-  "@context": "http://schema.org",
-  "@type": "DepartAction",
-  "agent": {
-    "@type": "Person",
-    "name": "John"
-  },
-  "object": {
-    "@type": "Hotel",
-    "name": "The Hilton"
-  }
-}
-</script>
-
-TYPES:  TravelAction
-
-PRE-MARKUP:
-
-John travel to Brazil.
-
-MICRODATA:
-
-This example is JSON only.
-
-RDFA:
-
-This example is JSON only.
-
-JSON:
-
-<script type="application/ld+json">
-  // John travel to Brazil.
-{
-  "@context": "http://schema.org",
-  "@type": "TravelAction",
-  "agent": {
-    "@type": "Person",
-    "name": "John"
-  },
-  "toLocation": {
-    "@type": "Country",
-    "name": "Brazil"
-  }
-}
-</script>
-
-TYPES:  TravelAction
-
-PRE-MARKUP:
-
-John travel from the US to Brazil with Steve.
-
-MICRODATA:
-
-This example is JSON only.
-
-RDFA:
-
-This example is JSON only.
-
-JSON:
-
-<script type="application/ld+json">
-  // John travel from the US to Brazil with Steve.
-{
-  "@context": "http://schema.org",
-  "@type": "TravelAction",
-  "agent": {
-    "@type": "Person",
-    "name": "John"
-  },
-  "fromLocation": {
-    "@type": "Country",
-    "name": "USA"
-  },
-  "toLocation": {
-    "@type": "Country",
-    "name": "Brazil"
-  },
-  "participant": {
-    "@type": "Person",
-    "name": "Steve"
-  }
-}
-</script>
-
-TYPES:  OrganizeAction
-
-PRE-MARKUP:
-
-John organized his webpage.
-
-MICRODATA:
-
-This example is JSON only.
-
-RDFA:
-
-This example is JSON only.
-
-JSON:
-
-<script type="application/ld+json">
-  // John organized his webpage.
-{
-  "@context": "http://schema.org",
-  "@type": "OrganizeAction",
-  "agent": {
-    "@type": "Person",
-    "name": "John"
-  },
-  "object": {
-    "@type": "WebPage",
-    "name": "John's thought about the web"
-  }
-}
-</script>
-
-TYPES:  OrganizeAction
-
-PRE-MARKUP:
-
-John organized his business.
-
-MICRODATA:
-
-This example is JSON only.
-
-RDFA:
-
-This example is JSON only.
-
-JSON:
-
-<script type="application/ld+json">
-  // John organized his business.
-{
-  "@context": "http://schema.org",
-  "@type": "OrganizeAction",
-  "agent": {
-    "@type": "Person",
-    "name": "John"
-  },
-  "object": {
-    "@type": "LocalBusiness",
-    "name": "John's tavern"
-  }
-}
-</script>
-
-TYPES:  AllocateAction
-
-PRE-MARKUP:
-
-John allocated 5 hours to exercise.
-
-MICRODATA:
-
-This example is JSON only.
-
-RDFA:
-
-This example is JSON only.
-
-JSON:
-
-<script type="application/ld+json">
-  // John allocated 5 hours to exercise.
-{
-  "@context": "http://schema.org",
-  "@type": "AllocateAction",
-  "agent": {
-    "@type": "Person",
-    "name": "John"
-  },
-  "object": {
-    "@type": "Duration",
-    "name": "5 hours"
-  },
-  "purpose": {
-    "@type": "ExercisePlan",
-    "name": "John's weight loss plan"
-  }
-}
-</script>
-
-TYPES:  AcceptAction
-
-PRE-MARKUP:
-
-John accepted a plan to exercise to help with his obesity.
-
-MICRODATA:
-
-This example is JSON only.
-
-RDFA:
-
-This example is JSON only.
-
-JSON:
-
-<script type="application/ld+json">
-  // John accepted a plan to exercise to help with his obesity.
-{
-  "@context": "http://schema.org",
-  "@type": "AcceptAction",
-  "agent": {
-    "@type": "Person",
-    "name": "John"
-  },
-  "object": {
-    "@type": "ExercisePlan",
-    "name": "John's weight loss plan"
-  },
-  "purpose": {
-    "@type": "MedicalCondition",
-    "name": "Obesity"
-  }
-}
-</script>
-
-TYPES:  AssignAction
-
-PRE-MARKUP:
-
-Dr. John assigned an exercise plan to Steve.
-
-MICRODATA:
-
-This example is JSON only.
-
-RDFA:
-
-This example is JSON only.
-
-JSON:
-
-<script type="application/ld+json">
-  // Dr. John assigned an exercise plan to Steve.
-{
-  "@context": "http://schema.org",
-  "@type": "AssignAction",
-  "agent": {
-    "@type": "Person",
-    "name": "John"
-  },
-  "object": {
-    "@type": "ExercisePlan",
-    "name": "Steve's weight loss plan"
-  },
-  "recipient": {
-    "@type": "Person",
-    "name": "Steve"
-  },
-  "purpose": {
-    "@type": "MedicalCondition",
-    "name": "Obesity"
-  }
-}
-</script>
-
-TYPES:  AuthorizeAction
-
-PRE-MARKUP:
-
-Dr. John authorized Steve's diet.
-
-MICRODATA:
-
-This example is JSON only.
-
-RDFA:
-
-This example is JSON only.
-
-JSON:
-
-<script type="application/ld+json">
-  // Dr. John authorized Steve's diet.
-{
-  "@context": "http://schema.org",
-  "@type": "AuthorizeAction",
-  "agent": {
-    "@type": "Person",
-    "name": "John"
-  },
-  "object": {
-    "@type": "Diet",
-    "name": "Steve's weight loss plan"
-  },
-  "recipient": {
-    "@type": "Person",
-    "name": "Steve"
-  },
-  "purpose": {
-    "@type": "MedicalCondition",
-    "name": "Obesity"
-  }
-}
-</script>
-
-TYPES:  RejectAction
-
-PRE-MARKUP:
-
-John rejected a plan to exercise that helps him with his obesity.
-
-MICRODATA:
-
-This example is JSON only.
-
-RDFA:
-
-This example is JSON only.
-
-JSON:
-
-<script type="application/ld+json">
-  // John rejected a plan to exercise that helps him with his obesity.
-{
-  "@context": "http://schema.org",
-  "@type": "RejectAction",
-  "agent": {
-    "@type": "Person",
-    "name": "John"
-  },
-  "object": {
-    "@type": "ExercisePlan",
-    "name": "John's weight loss plan"
-  },
-  "purpose": {
-    "@type": "MedicalCondition",
-    "name": "Obesity"
-  }
-}
-</script>
-
-TYPES:  ApplyAction
-
-PRE-MARKUP:
-
-John applied to Harvard.
-
-MICRODATA:
-
-This example is JSON only.
-
-RDFA:
-
-This example is JSON only.
-
-JSON:
-
-<script type="application/ld+json">
-  // John applied to Harvard.
-{
-  "@context": "http://schema.org",
-  "@type": "ApplyAction",
-  "agent": {
-    "@type": "Person",
-    "name": "John"
-  },
-  "object": {
-    "@type": "CollegeOrUniversity",
-    "name": "Harvard"
-  }
-}
-</script>
-
-TYPES:  BookmarkAction
-
-PRE-MARKUP:
-
-John bookmarked a photo using instagram.
-
-MICRODATA:
-
-This example is JSON only.
-
-RDFA:
-
-This example is JSON only.
-
-JSON:
-
-<script type="application/ld+json">
-  // John bookmarked a photo using instagram.
-{
-  "@context": "http://schema.org",
-  "@type": "BookmarkAction",
-  "agent": {
-    "@type": "Person",
-    "name": "John"
-  },
-  "object": {
-    "@type": "ImageObject",
-    "name": "Steve",
-    "url": "http://john.com/steve.jpg"
-  },
-  "instrument": {
-    "@type": "Product",
-    "name": "Instagram"
-  }
-}
-</script>
-
-TYPES:  PlanAction
-
-PRE-MARKUP:
-
-John planned a trip with a travel agency.
-
-MICRODATA:
-
-This example is JSON only.
-
-RDFA:
-
-This example is JSON only.
-
-JSON:
-
-<script type="application/ld+json">
-  // John planned a trip with a travel agency.
-{
-  "@context": "http://schema.org",
-  "@type": "PlanAction",
-  "agent": {
-    "@type": "Person",
-    "name": "John"
-  },
-  "object": {
-    "@type": "Event",
-    "name": "John's trip"
-  },
-  "instrument": {
-    "@type": "TravelAgency",
-    "name": "AFS"
-  }
-}
-</script>
-
-TYPES:  PlanAction
-
-PRE-MARKUP:
-
-John planned an exercise plan with Steve.
-
-MICRODATA:
-
-This example is JSON only.
-
-RDFA:
-
-This example is JSON only.
-
-JSON:
-
-<script type="application/ld+json">
-  // John planned an exercise plan with Steve.
-{
-  "@context": "http://schema.org",
-  "@type": "PlanAction",
-  "agent": {
-    "@type": "Person",
-    "name": "John"
-  },
-  "object": {
-    "@type": "ExercisePlan",
-    "name": "John's weight loss plan"
-  },
-  "participant": {
-    "@type": "Person",
-    "name": "Steve"
-  }
-}
-</script>
-
-TYPES:  CancelAction
-
-PRE-MARKUP:
-
-John cancelled a trip with a travel agency.
-
-MICRODATA:
-
-This example is JSON only.
-
-RDFA:
-
-This example is JSON only.
-
-JSON:
-
-<script type="application/ld+json">
-  // John cancelled a trip with a travel agency.
-{
-  "@context": "http://schema.org",
-  "@type": "CancelAction",
-  "agent": {
-    "@type": "Person",
-    "name": "John"
-  },
-  "object": {
-    "@type": "Event",
-    "name": "John's trip"
-  },
-  "instrument": {
-    "@type": "TravelAgency",
-    "name": "AFS"
-  }
-}
-</script>
-
-TYPES:  EnrollAction
-
-PRE-MARKUP:
-
-John enrolled for SXSW.
-
-MICRODATA:
-
-This example is JSON only.
-
-RDFA:
-
-This example is JSON only.
-
-JSON:
-
-<script type="application/ld+json">
-  // John enrolled for SXSW.
-{
-  "@context": "http://schema.org",
-  "@type": "EnrollAction",
-  "agent": {
-    "@type": "Person",
-    "name": "John"
-  },
-  "object": {
-    "@type": "Event",
-    "name": "SXSW"
-  }
-}
-</script>
-
-TYPES:  ReserveAction
-
-PRE-MARKUP:
-
-John reserved a table for May.
-
-MICRODATA:
-
-This example is JSON only.
-
-RDFA:
-
-This example is JSON only.
-
-JSON:
-
-<script type="application/ld+json">
-  // John reserved a table for May.
-{
-  "@context": "http://schema.org",
-  "@type": "ReserveAction",
-  "agent": {
-    "@type": "Person",
-    "name": "John"
-  },
-  "object": {
-    "@type": "Reservation",
-    "name": "Table at Bar Tartine"
-  },
-  "scheduledTime": "May"
-}
-</script>
-
-TYPES:  ScheduleAction
-
-PRE-MARKUP:
-
-John scheduled an event to occur in May.
-
-MICRODATA:
-
-This example is JSON only.
-
-RDFA:
-
-This example is JSON only.
-
-JSON:
-
-<script type="application/ld+json">
-  // John scheduled an event to occur in May.
-{
-  "@context": "http://schema.org",
-  "@type": "ScheduleAction",
-  "agent": {
-    "@type": "Person",
-    "name": "John"
-  },
-  "object": {
-    "@type": "Event",
-    "name": "SXSW"
-  },
-  "scheduledTime": "May"
-}
-</script>
-
-TYPES:  SelectAction
-
-PRE-MARKUP:
-
-John selected The Internship and The Wedding Crashers from his movie queue.
-
-MICRODATA:
-
-This example is JSON only.
-
-RDFA:
-
-This example is JSON only.
-
-JSON:
-
-<script type="application/ld+json">
-  // John selected The Internship and The Wedding Crashers from his movie queue.
-{
-  "@context": "http://schema.org",
-  "@type": "SelectAction",
-  "agent": {
-    "@type": "Person",
-    "name": "John"
-  },
-  "object": [
-    {
-      "@type": "Movie",
-      "name": "The Internship"
-    },
-    {
-      "@type": "Movie",
-      "name": "The Wedding Crashers"
-    }
-  ],
-  "collection": {
-    "@type": "ItemList",
-    "name": "List of my favorite movies",
-    "url": "http://netflix.com/john/favorite"
-  }
-}
-</script>
-
-TYPES:  PlayAction
-
-PRE-MARKUP:
-
-John played angry birds with Steve.
-
-MICRODATA:
-
-This example is JSON only.
-
-RDFA:
-
-This example is JSON only.
-
-JSON:
-
-<script type="application/ld+json">
-  // John played angry birds with Steve.
-{
-  "@context": "http://schema.org",
-  "@type": "PlayAction",
-  "agent": {
-    "@type": "Person",
-    "name": "John"
-  },
-  "object": {
-    "@type": "MobileApplication",
-    "name": "Angry Birds."
-  },
-  "participant": {
-    "@type": "Person",
-    "name": "Steve"
-  }
-}
-</script>
-
-TYPES:  ExerciseAction
-
-PRE-MARKUP:
-
-John ran 100 miles with Steve.
-
-MICRODATA:
-
-This example is JSON only.
-
-RDFA:
-
-This example is JSON only.
-
-JSON:
-
-<script type="application/ld+json">
-  // John ran 100 miles with Steve.
-{
-  "@context": "http://schema.org",
-  "@type": "ExerciseAction",
-  "agent": {
-    "@type": "Person",
-    "name": "John"
-  },
-  "exerciseType": "Running",
-  "distance": "100 miles",
-  "participant": {
-    "@type": "Person",
-    "name": "Steve"
-  }
-}
-</script>
-
-TYPES:  ExerciseAction
-
-PRE-MARKUP:
-
-John played tennis against Steve.
-
-MICRODATA:
-
-This example is JSON only.
-
-RDFA:
-
-This example is JSON only.
-
-JSON:
-
-<script type="application/ld+json">
-  // John played tennis against Steve.
-{
-  "@context": "http://schema.org",
-  "@type": "ExerciseAction",
-  "agent": {
-    "@type": "Person",
-    "name": "John"
-  },
-  "exerciseType": "Tennis",
-  "opponent": {
-    "@type": "Person",
-    "name": "Steve"
-  }
-}
-</script>
-
-TYPES:  PerformAction
-
-PRE-MARKUP:
-
-John performed as a DJ playing Daft Punk on his turntable at Woodstock.
-
-MICRODATA:
-
-This example is JSON only.
-
-RDFA:
-
-This example is JSON only.
-
-JSON:
-
-<script type="application/ld+json">
-  // John performed as a DJ playing Daft Punk on his turntable at Woodstock.
-{
-  "@context": "http://schema.org",
-  "@type": "PeformAction",
-  "agent": {
-    "@type": "Person",
-    "name": "John"
-  },
-  "object": {
-    "@type": "MusicRecording",
-    "name": "Daft Punk"
-  },
-  "instrument": {
-    "@type": "Product",
-    "name": "Turntable"
-  },
-  "event": {
-    "@type": "Festival",
-    "name": "Woodstock"
-  }
-}
-</script>
-
-TYPES:  SearchAction
-
-PRE-MARKUP:
-
-John searched for 'What is the answer to life the universe and everything?'.
-
-MICRODATA:
-
-This example is JSON only.
-
-RDFA:
-
-This example is JSON only.
-
-JSON:
-
-<script type="application/ld+json">
-  // John searched for 'What is the answer to life the universe and everything?'.
-{
-  "@context": "http://schema.org",
-  "@type": "SearchAction",
-  "agent": {
-    "@type": "Person",
-    "name": "John"
-  },
-  "query": "What is the answer to life the universe and everything?"
-}
-</script>
-
-TYPES:  SearchAction
-
-PRE-MARKUP:
-
-John searched for hotels.
-
-MICRODATA:
-
-This example is JSON only.
-
-RDFA:
-
-This example is JSON only.
-
-JSON:
-
-<script type="application/ld+json">
-  // John searched for hotels.
-{
-  "@context": "http://schema.org",
-  "@type": "SearchAction",
-  "agent": {
-    "@type": "Person",
-    "name": "John"
-  },
-  "query": {
-    "@type": "Class",
-    "name": "http://schema.org/Hotel"
-  }
-}
-</script>
-
-TYPES:  TradeAction
-
-PRE-MARKUP:
-
-John traded a Book for US$ 50.
-
-MICRODATA:
-
-This example is JSON only.
-
-RDFA:
-
-This example is JSON only.
-
-JSON:
-
-<script type="application/ld+json">
-  // John traded a Book for US$ 50.
-{
-  "@context": "http://schema.org",
-  "@type": "TradeAction",
-  "agent": {
-    "@type": "Person",
-    "name": "John"
-  },
-  "object": {
-    "@type": "Book",
-    "name": "Outliers"
-  },
-  "price": "US$ 50"
-}
-</script>
-
-TYPES:  BuyAction
-
-PRE-MARKUP:
-
-John bought a Book on amazon.com.
-
-MICRODATA:
-
-This example is JSON only.
-
-RDFA:
-
-This example is JSON only.
-
-JSON:
-
-<script type="application/ld+json">
-  // John bought a Book on amazon.com.
-{
-  "@context": "http://schema.org",
-  "@type": "BuyAction",
-  "agent": {
-    "@type": "Person",
-    "name": "John"
-  },
-  "object": {
-    "@type": "Book",
-    "name": "Outliers"
-  },
-  "location": {
-    "@type": "Product",
-    "name": "Amazon"
-  }
-}
-</script>
-
-TYPES:  DonateAction
-
-PRE-MARKUP:
-
-John donated $10 to Steve.
-
-MICRODATA:
-
-This example is JSON only.
-
-RDFA:
-
-This example is JSON only.
-
-JSON:
-
-<script type="application/ld+json">
-  // John donated $10 to Steve.
-{
-  "@context": "http://schema.org",
-  "@type": "DonateAction",
-  "agent": {
-    "@type": "Person",
-    "name": "John"
-  },
-  "price": "US$ 10",
-  "recipient": {
-    "@type": "Person",
-    "name": "Steve"
-  }
-}
-</script>
-
-TYPES:  OrderAction
-
-PRE-MARKUP:
-
-John ordered a Book on amazon.com.
-
-MICRODATA:
-
-This example is JSON only.
-
-RDFA:
-
-This example is JSON only.
-
-JSON:
-
-<script type="application/ld+json">
-  // John ordered a Book on amazon.com.
-{
-  "@context": "http://schema.org",
-  "@type": "OrderedAction",
-  "agent": {
-    "@type": "Person",
-    "name": "John"
-  },
-  "object": {
-    "@type": "Book",
-    "name": "Outliers"
-  },
-  "location": {
-    "@type": "Product",
-    "name": "Amazon"
-  }
-}
-</script>
-
-TYPES:  PayAction
-
-PRE-MARKUP:
-
-John paid US$ 1,500 for a flight.
-
-MICRODATA:
-
-This example is JSON only.
-
-RDFA:
-
-This example is JSON only.
-
-JSON:
-
-<script type="application/ld+json">
-  // John paid US$ 1,500 for a flight.
-{
-  "@context": "http://schema.org",
-  "@type": "PayAction",
-  "agent": {
-    "@type": "Person",
-    "name": "John"
-  },
-  "price": "US$ 1,500",
-  "purpose": {
-    "@type": "Flight",
-    "name": "AA123"
-  }
-}
-</script>
-
-TYPES:  QuoteAction
-
-PRE-MARKUP:
-
-John quoted a flight for US$ 1,500.
-
-MICRODATA:
-
-This example is JSON only.
-
-RDFA:
-
-This example is JSON only.
-
-JSON:
-
-<script type="application/ld+json">
-  // John quoted a flight for US$ 1,500.
-{
-  "@context": "http://schema.org",
-  "@type": "QuoteAction",
-  "agent": {
-    "@type": "Person",
-    "name": "John"
-  },
-  "object": {
-    "@type": "Flight",
-    "name": "AA123"
-  },
-  "price": "US$ 1,500"
-}
-</script>
-
-TYPES:  RentAction
-
-PRE-MARKUP:
-
-John rented a house from Steve.
-
-MICRODATA:
-
-This example is JSON only.
-
-RDFA:
-
-This example is JSON only.
-
-JSON:
-
-<script type="application/ld+json">
-  // John rented a house from Steve.
-{
-  "@context": "http://schema.org",
-  "@type": "RentAction",
-  "agent": {
-    "@type": "Person",
-    "name": "John"
-  },
-  "object": {
-    "@type": "Residence",
-    "name": "Steve's place"
-  },
-  "landlord": {
-    "@type": "Person",
-    "name": "Steve"
-  }
-}
-</script>
-
-TYPES:  SellAction
-
-PRE-MARKUP:
-
-John sold a Book on amazon.com.
-
-MICRODATA:
-
-This example is JSON only.
-
-RDFA:
-
-This example is JSON only.
-
-JSON:
-
-<script type="application/ld+json">
-  // John sold a Book on amazon.com.
-{
-  "@context": "http://schema.org",
-  "@type": "BuyAction",
-  "agent": {
-    "@type": "Person",
-    "name": "John"
-  },
-  "object": {
-    "@type": "Book",
-    "name": "Outliers"
-  },
-  "location": {
-    "@type": "Product",
-    "name": "Amazon"
-  }
-}
-</script>
-
-TYPES:  TipAction
-
-PRE-MARKUP:
-
-John tipped $10 to Steve.
-
-MICRODATA:
-
-This example is JSON only.
-
-RDFA:
-
-This example is JSON only.
-
-JSON:
-
-<script type="application/ld+json">
-  // John tipped $10 to Steve.
-{
-  "@context": "http://schema.org",
-  "@type": "RentAction",
-  "agent": {
-    "@type": "Person",
-    "name": "John"
-  },
-  "price": "US$ 10",
-  "recipient": {
-    "@type": "Person",
-    "name": "Steve"
-  }
-}
-</script>
-
-TYPES:  TransferAction
-
-PRE-MARKUP:
-
-John transfered his store from Brazil to the USA.
-
-MICRODATA:
-
-This example is JSON only.
-
-RDFA:
-
-This example is JSON only.
-
-JSON:
-
-<script type="application/ld+json">
-  // John transfered his store from Brazil to the USA.
-{
-  "@context": "http://schema.org",
-  "@type": "TransferAction",
-  "agent": {
-    "@type": "Person",
-    "name": "John"
-  },
-  "object": {
-    "@type": "Store",
-    "name": "John's pizzerie"
-  },
-  "fromLocation": {
-    "@type": "Country",
-    "name": "Brazil"
-  },
-  "toLocation": {
-    "@type": "Country",
-    "name": "USA"
-  }
-}
-</script>
-
-TYPES:  BorrowAction
-
-PRE-MARKUP:
-
-John borrowed Steve's book.
-
-MICRODATA:
-
-This example is JSON only.
-
-RDFA:
-
-This example is JSON only.
-
-JSON:
-
-<script type="application/ld+json">
-  // John borrowed Steve's book.
-{
-  "@context": "http://schema.org",
-  "@type": "BorrowAction",
-  "agent": {
-    "@type": "Person",
-    "name": "John"
-  },
-  "object": {
-    "@type": "Book",
-    "name": "Outliers"
-  },
-  "lender": {
-    "@type": "Person",
-    "name": "Steve"
-  }
-}
-</script>
-
-TYPES:  DownloadAction
-
-PRE-MARKUP:
-
-John downloaded the java updates.
-
-MICRODATA:
-
-This example is JSON only.
-
-RDFA:
-
-This example is JSON only.
-
-JSON:
-
-<script type="application/ld+json">
-  // John downloaded the java updates.
-{
-  "@context": "http://schema.org",
-  "@type": "DownloadAction",
-  "agent": {
-    "@type": "Person",
-    "name": "John"
-  },
-  "object": {
-    "@type": "SoftwareApplication",
-    "name": "Java Updates"
-  }
-}
-</script>
-
-TYPES:  GiveAction
-
-PRE-MARKUP:
-
-John gave a book to Steve.
-
-MICRODATA:
-
-This example is JSON only.
-
-RDFA:
-
-This example is JSON only.
-
-JSON:
-
-<script type="application/ld+json">
-  // John gave a book to Steve.
-{
-  "@context": "http://schema.org",
-  "@type": "GiveAction",
-  "agent": {
-    "@type": "Person",
-    "name": "John"
-  },
-  "object": {
-    "@type": "Book",
-    "name": "Outliers"
-  },
-  "recipient": {
-    "@type": "Person",
-    "name": "Steve"
-  }
-}
-</script>
-
-TYPES:  LendAction
-
-PRE-MARKUP:
-
-John lent $10 to Steve.
-
-MICRODATA:
-
-This example is JSON only.
-
-RDFA:
-
-This example is JSON only.
-
-JSON:
-
-<script type="application/ld+json">
-  // John lent $10 to Steve.
-{
-  "@context": "http://schema.org",
-  "@type": "LendAction",
-  "agent": {
-    "@type": "Person",
-    "name": "John"
-  },
-  "price": "US$ 10",
-  "recipient": {
-    "@type": "Person",
-    "name": "Steve"
-  }
-}
-</script>
-
-TYPES:  ReceiveAction
-
-PRE-MARKUP:
-
-John received a book from Steve via UPS from Brazil to the USA.
-
-MICRODATA:
-
-This example is JSON only.
-
-RDFA:
-
-This example is JSON only.
-
-JSON:
-
-<script type="application/ld+json">
-  // John received a book from Steve via UPS from Brazil to the USA.
-{
-  "@context": "http://schema.org",
-  "@type": "ReceiveAction",
-  "agent": {
-    "@type": "Person",
-    "name": "John"
-  },
-  "object": {
-    "@type": "Book",
-    "name": "Outliers"
-  },
-  "sender": {
-    "@type": "Person",
-    "name": "Steve"
-  },
-  "deliveryMethod": {
-    "@type": "DeliveryMethod",
-    "name": "http://purl.org/goodrelations/v1#UPS"
-  },
-  "fromLocation": {
-    "@type": "Country",
-    "name": "Brazil"
-  },
-  "toLocation": {
-    "@type": "Country",
-    "name": "USA"
-  }
-}
-</script>
-
-TYPES:  ReturnAction
-
-PRE-MARKUP:
-
-John returned the book to Steve.
-
-MICRODATA:
-
-This example is JSON only.
-
-RDFA:
-
-This example is JSON only.
-
-JSON:
-
-<script type="application/ld+json">
-  // John returned the book to Steve.
-{
-  "@context": "http://schema.org",
-  "@type": "ReturnAction",
-  "agent": {
-    "@type": "Person",
-    "name": "John"
-  },
-  "object": {
-    "@type": "Book",
-    "name": "Outliers"
-  },
-  "recipient": {
-    "@type": "Person",
-    "name": "Steve"
-  }
-}
-</script>
-
-TYPES:  SendAction
-
-PRE-MARKUP:
-
-John sent a book to Steve via UPS from Brazil to the USA.
-
-MICRODATA:
-
-This example is JSON only.
-
-RDFA:
-
-This example is JSON only.
-
-JSON:
-
-<script type="application/ld+json">
-  // John sent a book to Steve via UPS from Brazil to the USA.
-{
-  "@context": "http://schema.org",
-  "@type": "SendAction",
-  "agent": {
-    "@type": "Person",
-    "name": "John"
-  },
-  "object": {
-    "@type": "Book",
-    "name": "Outliers"
-  },
-  "recipient": {
-    "@type": "Person",
-    "name": "Steve"
-  },
-  "deliveryMethod": {
-    "@type": "DeliveryMethod",
-    "name": "http://purl.org/goodrelations/v1#UPS"
-  },
-  "fromLocation": {
-    "@type": "Country",
-    "name": "Brazil"
-  },
-  "toLocation": {
-    "@type": "Country",
-    "name": "USA"
-  }
-}
-</script>
-
-TYPES:  TakeAction
-
-PRE-MARKUP:
-
-John took a book from Steve.
-
-MICRODATA:
-
-This example is JSON only.
-
-RDFA:
-
-This example is JSON only.
-
-JSON:
-
-<script type="application/ld+json">
-  // John took a book from Steve.
-{
-  "@context": "http://schema.org",
-  "@type": "TakeAction",
-  "agent": {
-    "@type": "Person",
-    "name": "John"
-  },
-  "object": {
-    "@type": "Book",
-    "name": "Outliers"
-  },
-  "recipient": {
-    "@type": "Person",
-    "name": "Steve"
-  }
-}
-</script>
-
-TYPES:  UpdateAction
-
-PRE-MARKUP:
-
-John updated his movie collection.
-
-MICRODATA:
-
-This example is JSON only.
-
-RDFA:
-
-This example is JSON only.
-
-JSON:
-
-<script type="application/ld+json">
-  // John updated his movie collection.
-{
-  "@context": "http://schema.org",
-  "@type": "UpdateAction",
-  "agent": {
-    "@type": "Person",
-    "name": "John"
-  },
-  "collection": {
-    "@type": "ItemList",
-    "name": "List of my favorite movies",
-    "url": "http://netflix.com/john/favorite"
-  }
-}
-</script>
-
-TYPES:  AddAction
-
-PRE-MARKUP:
-
-John add a movie to his movie queue.
-
-MICRODATA:
-
-This example is JSON only.
-
-RDFA:
-
-This example is JSON only.
-
-JSON:
-
-<script type="application/ld+json">
-  // John add a movie to his movie queue.
-{
-  "@context": "http://schema.org",
-  "@type": "AddAction",
-  "agent": {
-    "@type": "Person",
-    "name": "John"
-  },
-  "object": {
-    "@type": "Movie",
-    "name": "The Internship"
-  },
-  "collection": {
-    "@type": "ItemList",
-    "name": "List of my favorite movies",
-    "url": "http://netflix.com/john/favorite"
-  }
-}
-</script>
-
-TYPES:  AddAction
-
-PRE-MARKUP:
-
-John added SAAS to his skillset.
-
-MICRODATA:
-
-This example is JSON only.
-
-RDFA:
-
-This example is JSON only.
-
-JSON:
-
-<script type="application/ld+json">
-  // John added SAAS to his skillset.
-{
-  "@context": "http://schema.org",
-  "@type": "AddAction",
-  "agent": {
-    "@type": "Person",
-    "name": "John"
-  },
-  "object": {
-    "@type": "SoftwareApplication",
-    "name": "SAAS"
-  },
-  "collection": {
-    "@type": "ItemList",
-    "name": "John's skillset",
-    "url": "http://linkedn.com/john/skillset"
-  }
-}
-</script>
-
-TYPES:  InsertAction
-
-PRE-MARKUP:
-
-John inserted a movie to his movie queue at the third slot.
-
-MICRODATA:
-
-This example is JSON only.
-
-RDFA:
-
-This example is JSON only.
-
-JSON:
-
-<script type="application/ld+json">
-  // John inserted a movie to his movie queue at the third slot.
-{
-  "@context": "http://schema.org",
-  "@type": "InsertedAction",
-  "agent": {
-    "@type": "Person",
-    "name": "John"
-  },
-  "object": {
-    "@type": "Movie",
-    "name": "The Internship"
-  },
-  "collection": {
-    "@type": "ItemList",
-    "name": "List of my favorite movies",
-    "url": "http://netflix.com/john/favorite"
-  },
-  "objectLocation": "3"
-}
-</script>
-
-TYPES:  AppendAction
-
-PRE-MARKUP:
-
-John appended a movie to his movie queue.
-
-MICRODATA:
-
-This example is JSON only.
-
-RDFA:
-
-This example is JSON only.
-
-JSON:
-
-<script type="application/ld+json">
-  // John appended a movie to his movie queue.
-{
-  "@context": "http://schema.org",
-  "@type": "AppendAction",
-  "agent": {
-    "@type": "Person",
-    "name": "John"
-  },
-  "object": {
-    "@type": "Movie",
-    "name": "The Internship"
-  },
-  "collection": {
-    "@type": "ItemList",
-    "name": "List of my favorite movies",
-    "url": "http://netflix.com/john/favorite"
-  }
-}
-</script>
-
-TYPES:  PrependAction
-
-PRE-MARKUP:
-
-John prepended a movie to his movie queue.
-
-MICRODATA:
-
-This example is JSON only.
-
-RDFA:
-
-This example is JSON only.
-
-JSON:
-
-<script type="application/ld+json">
-  // John prepended a movie to his movie queue.
-{
-  "@context": "http://schema.org",
-  "@type": "PrependAction",
-  "agent": {
-    "@type": "Person",
-    "name": "John"
-  },
-  "object": {
-    "@type": "Movie",
-    "name": "The Internship"
-  },
-  "collection": {
-    "@type": "ItemList",
-    "name": "List of my favorite movies",
-    "url": "http://netflix.com/john/favorite"
-  }
-}
-</script>
-
-TYPES:  DeleteAction
-
-PRE-MARKUP:
-
-John deleted The Internship from his movie queue.
-
-MICRODATA:
-
-This example is JSON only.
-
-RDFA:
-
-This example is JSON only.
-
-JSON:
-
-<script type="application/ld+json">
-  // John deleted The Internship from his movie queue.
-{
-  "@context": "http://schema.org",
-  "@type": "DeleteAction",
-  "agent": {
-    "@type": "Person",
-    "name": "John"
-  },
-  "object": {
-    "@type": "Movie",
-    "name": "The Internship"
-  },
-  "collection": {
-    "@type": "ItemList",
-    "name": "List of my favorite movies",
-    "url": "http://netflix.com/john/favorite"
-  }
-}
-</script>
-
-TYPES:  ReplaceAction
-
-PRE-MARKUP:
-
-John replaced The Internship with The Wedding Crashers from his movie queue.
-
-MICRODATA:
-
-This example is JSON only.
-
-RDFA:
-
-This example is JSON only.
-
-JSON:
-
-<script type="application/ld+json">
-  // John replaced The Internship with The Wedding Crashers from his movie queue.
-{
-  "@context": "http://schema.org",
-  "@type": "ReplaceAction",
-  "agent": {
-    "@type": "Person",
-    "name": "John"
-  },
-  "replacee": {
-    "@type": "Movie",
-    "name": "The Internship"
-  },
-  "replacer": {
-    "@type": "Movie",
-    "name": "The Wedding Crashers"
-  },
-  "collection": {
-    "@type": "ItemList",
-    "name": "List of my favorite movies",
-    "url": "http://netflix.com/john/favorite"
-  }
-}
-</script>
-
-TYPES:  TVSeries,TVSeason,TVEpisode,OnDemandEvent,BroadcastEvent,BroadcastService
-
-PRE-MARKUP:
-
-<div>
- <a href="http://www.bbc.co.uk/programmes/b006q2x0">Doctor Who</a>,
- <a href="http://www.bbc.co.uk/programmes/b00rs69w">Series 5</a>,
- <a href="http://www.bbc.co.uk/programmes/b00sj9sq">The Hungry Earth</a>, episode 8,
- broadcast on BBC One at 18:15, 22nd of May 2010, available on
- <a href="http://www.bbc.co.uk/iplayer/b00sj9sq">BBC iPlayer</a> from 19:45
- on the 2nd of June until the 9th.
-</div>
-
-MICRODATA:
-
-<div itemscope itemtype="http://schema.org/TVSeries">
-  <a itemprop="url" href="http://www.bbc.co.uk/programmes/b006q2x0">
-   <span itemprop="name">Doctor Who</span></a>,
-  <div itemprop="season" itemscope itemtype="http://schema.org/TVSeason">
-    <a itemprop="url" href="http://www.bbc.co.uk/programmes/b00rs69w">
-     <span itemprop="name">Series 5</span></a>,
-    <div itemprop="episode" itemscope itemtype="http://schema.org/TVEpisode">
-      <a itemprop="url" href="http://www.bbc.co.uk/programmes/b00sj9sq">
-       <span itemprop="name">The Hungry Earth</span></a>,
-      episode <span itemprop="position">8</span>, broadcast on
-      <div itemprop="publication" itemscope itemtype="http://schema.org/BroadcastEvent">
-        <div itemprop="publishedOn" itemscope itemtype="http://schema.org/BroadcastService">
-          <a itemprop="url" href="http://www.bbc.co.uk/bbcone"><span itemprop="name">BBC One</span></a>
-        </div> at
-        <span itemprop="startDate"
-          content="2010-05-22T18:15:00+01:00">18:15, 22nd of May 2010</span>
-      </div>,
-      available on
-      <div itemprop="video" itemscope itemtype="http://schema.org/VideoObject">
-        <a itemprop="url" href="http://www.bbc.co.uk/iplayer/episode/b00sj9sq">BBC iPlayer</a>
-      </div> from
-      <div itemprop="publication" itemscope itemtype="http://schema.org/OnDemandEvent">
-        <span itemprop="startDate"
-         content="2012-06-02T19:45:00+01:00">19:45 on the 2nd of June</span> until the
-        <span itemprop="endDate" content="2012-06-09T19:44:00+01:00">9th</span>.
-      </div>
-    </div>
-  </div>
-</div>
-
-RDFA:
-
-<div vocab="http://schema.org/" typeof="TVSeries">
-  <a property="url" href="http://www.bbc.co.uk/programmes/b006q2x0">
-   <span property="name">Doctor Who</span></a>,
-  <div property="season"  typeof="TVSeason">
-    <a property="url" href="http://www.bbc.co.uk/programmes/b00rs69w">
-     <span property="name">Series 5</span></a>,
-    <div property="episode"  typeof="TVEpisode">
-      <a property="url" href="http://www.bbc.co.uk/programmes/b00sj9sq">
-       <span property="name">The Hungry Earth</span></a>,
-      episode <span property="position">8</span>, broadcast on
-      <div property="publication"  typeof="BroadcastEvent">
-        <div property="publishedOn"  typeof="BroadcastService">
-          <a property="url" href="http://www.bbc.co.uk/bbcone"><span property="name">BBC One</span></a>
-        </div> at
-        <span property="startDate"
-          content="2010-05-22T18:15:00+01:00">18:15, 22nd of May 2010</span>
-      </div>,
-      available on
-      <div property="video"  typeof="VideoObject">
-        <a property="url" href="http://www.bbc.co.uk/iplayer/episode/b00sj9sq">BBC iPlayer</a>
-      </div> from
-      <div property="publication"  typeof="OnDemandEvent">
-        <span property="startDate"
-         content="2012-06-02T19:45:00+01:00">19:45 on the 2nd of June</span> until the
-        <span property="endDate" content="2012-06-09T19:44:00+01:00">9th</span>.
-      </div>
-    </div>
-  </div>
-</div>
-
-JSON:
-
-<script type="application/ld+json">
-{
-  "@context": "http://schema.org",
-  "@type": "TVSeries",
-  "season": {
-    "@type": "TVSeason",
-    "episode": {
-      "@type": "TVEpisode",
-      "position": "8",
-      "publication": [
-        {
-          "@type": "BroadcastEvent",
-          "publishedOn": {
-            "@type": "BroadcastService",
-            "url": "http://www.bbc.co.uk/bbcone"
-          },
-          "startDate": "18:15, 22nd of May 2010"
-        },
-        {
-          "@type": "OnDemandEvent",
-          "endDate": "9th",
-          "startDate": "19:45 on the 2nd of June"
-        }
-      ],
-      "url": "http://www.bbc.co.uk/programmes/b00sj9sq",
-      "video": {
-        "@type": "VideoObject",
-        "url": "http://www.bbc.co.uk/iplayer/episode/b00sj9sq"
-      }
-    },
-    "url": "http://www.bbc.co.uk/programmes/b00rs69w"
-  },
-  "url": "http://www.bbc.co.uk/programmes/b006q2x0"
-}
-</script>
-
-TYPES:  RadioSeries,RadioSeason,RadioEpisode,OnDemandEvent,BroadcastEvent,BroadcastService
-
-PRE-MARKUP:
-
-<div>
- <a href="http://www.bbc.co.uk/programmes/b006qykl">In Our Time</a>,
- <a href="http://www.bbc.co.uk/programmes/b03ggc19">Ordinary Language Philosophy</a>, episode 604,
- broadcast on BBC Radio 4 at 09:00, 7th of November 2013, available online from 09:45 on the same day.
-</div>
-
-MICRODATA:
-
-<div itemscope itemtype="http://schema.org/RadioSeries">
-  <a itemprop="url" href="http://www.bbc.co.uk/programmes/b006qykl">
-   <span itemprop="name">In Our Time</span></a>,
-  <div itemprop="episode" itemscope itemtype="http://schema.org/RadioEpisode">
-    <a itemprop="url" href="http://www.bbc.co.uk/programmes/b03ggc19">
-     <span itemprop="name">Ordinary Language Philosophy</span></a>,
-    episode <span itemprop="position">604</span>, broadcast on
-    <div itemprop="publication" itemscope itemtype="http://schema.org/BroadcastEvent">
-      <div itemprop="publishedOn" itemscope itemtype="http://schema.org/BroadcastService">
-        <a itemprop="url" href="http://www.bbc.co.uk/radio4"><span itemprop="name">BBC Radio 4</span></a>
-      </div> at
-      <span itemprop="startDate"
-        content="2013-11-07T09:00:00+01:00">09:00, 7th of November 2013</span>
-    </div>,
-    available online from
-    <div itemprop="publication" itemscope itemtype="http://schema.org/OnDemandEvent">
-      <span itemprop="startDate"
-       content="2013-11-07T09:45:00+01:00">09:45 on the same day</span>.
-    </div>
-  </div>
-</div>
-
-RDFA:
-
-<div vocab="http://schema.org/" typeof="RadioSeries">
-  <a property="url" href="http://www.bbc.co.uk/programmes/b006qykl">
-   <span property="name">In Our Time</span></a>,
-  <div property="episode"  typeof="RadioEpisode">
-    <a property="url" href="http://www.bbc.co.uk/programmes/b03ggc19">
-     <span property="name">Ordinary Language Philosophy</span></a>,
-    episode <span property="position">604</span>, broadcast on
-    <div property="publication"  typeof="BroadcastEvent">
-      <div property="publishedOn"  typeof="BroadcastService">
-        <a property="url" href="http://www.bbc.co.uk/radio4"><span property="name">BBC Radio 4</span></a>
-      </div> at
-      <span property="startDate"
-        content="2013-11-07T09:00:00+01:00">09:00, 7th of November 2013</span>
-    </div>,
-    available online from
-    <div property="publication"  typeof="OnDemandEvent">
-      <span property="startDate"
-       content="2013-11-07T09:45:00+01:00">09:45 on the same day</span>.
-    </div>
-  </div>
-</div>
-
-JSON:
-
-<script type="application/ld+json">
-{
-  "@context": "http://schema.org",
-  "@type": "RadioSeries",
-  "episode": {
-    "@type": "RadioEpisode",
-    "position": "604",
-    "publication": [
-      {
-        "@type": "BroadcastEvent",
-        "publishedOn": {
-          "@type": "BroadcastService",
-          "url": "http://www.bbc.co.uk/radio4"
-        },
-        "startDate": "09:00, 7th of November 2013"
-      },
-      {
-        "@type": "OnDemandEvent",
-        "startDate": "09:45 on the same day"
-      }
-    ],
-    "url": "http://www.bbc.co.uk/programmes/b03ggc19"
-  },
-  "url": "http://www.bbc.co.uk/programmes/b006qykl"
-}
-</script>
-
-TYPES:  GovernmentPermit,GovernmentOrganization,GovernmentService,AdministrativeArea
-
-PRE-MARKUP:
-
-<div>
-NYC Food Service Establishment Permit, issued by Department of Health and Mental Hygiene.
-(issued through NYC Food Service Establishment Permit Service; valid in New York for 1 year).
-</div>
-
-MICRODATA:
-
-<div itemscope itemtype="http://schema.org/GovernmentPermit">
-  <span itemprop="name">NYC Food Service Establishment Permit</span>
-  <div itemprop="issuedBy" itemscope itemtype="http://schema.org/GovernmentOrganization">
-    <span itemprop="name">Department of Health and Mental Hygiene"</span>
-  </div>
-  <div itemprop="issuedThrough" itemscope itemtype="http://schema.org/GovernmentService">
-    <span itemprop="name">NYC Food Service Establishment Permit Service</span>
-   </div>
-  <div itemprop="validIn" itemscope itemtype="http://schema.org/AdministrativeArea">
-    <span itemprop="name">New York</span>
-  </div>
-  <time itemprop="validFor" content="P1Y">1 year</time>
-</div>
-
-RDFA:
-
-<div vocab="http://schema.org/" typeof="GovernmentPermit">
-  <span property="name">NYC Food Service Establishment Permit</span>
-  <div property="issuedBy"  typeof="GovernmentOrganization">
-    <span property="name">Department of Health and Mental Hygiene"</span>
-  </div>
-  <div property="issuedThrough"  typeof="GovernmentService">
-    <span property="name">NYC Food Service Establishment Permit Service</span>
-   </div>
-  <div property="validIn"  typeof="AdministrativeArea">
-    <span property="name">New York</span>
-  </div>
-  <time property="validFor" content="P1Y">1 year</time>
-</div>
-
-JSON:
-
-<script type="application/ld+json">
-{
-  "@context": "http://schema.org",
-  "@type": "GovernmentPermit",
-  "issuedBy": {
-    "@type": "GovernmentOrganization",
-    "name": "Department of Health and Mental Hygiene\""
-  },
-  "issuedThrough": {
-    "@type": "GovernmentService",
-    "name": "NYC Food Service Establishment Permit Service"
-  },
-  "name": "NYC Food Service Establishment Permit",
-  "validFor": "",
-  "validIn": {
-    "@type": "AdministrativeArea",
-    "name": "New York"
-  }
-}
-</script>
-
-TYPES:  GovernmentService,GovernmentOrganization,AdministrativeArea,CivicAudience,ContactPoint,Language,Hospital
-
-PRE-MARKUP:
-
-This example shows a JSON-LD description of services that do not necessarily have a direct
-human-oriented HTML description. It describes a GovernmentService named "Veterans Affairs Emergency Mental Health",
-its operator, service area and service details, such as its Veterans Crisis Line (including  phone contact line
-hours of operation, language and other details).
-
-MICRODATA:
-
-This example is JSON only.
-
-RDFA:
-
-This example is JSON only.
-
-JSON:
-
-<script type='application/ld+json'>
-{
-  "@context": "schema.org",
-  "@type": "GovernmentService",
-  "name": "Veterans Affairs Emergency Mental Health",
-  "serviceType": "Psychiatric Emergency Services",
-  "operator": {
-    "@type": "GovernmentOrganization",
-    "name": "US Department of Veterans Affairs"
-  },
-  "serviceArea": {
-    "@type": "AdministrativeArea",
-    "name": "Massachusetts"
-  },
-  "serviceAudience": {
-    "@type": "CivicAudience",
-    "name": "Veterans"
-  },
-  "availableChannel": {
-    "@type": "ServiceChannel",
-    "name": "Urgent Care Clinic",
-    "availableLanguage": {
-      "@type": "Language",
-      "name": "Spanish"
-    },
-    "serviceLocation": {
-      "@type": "Hospital",
-      "name": "VA Boston -- West Roxbury",
-      "address": {
-        "@type": "PostalAddress",
-        "streetAddress": "1400 VFW Parkway",
-        "addressLocality": "West Roxbury",
-        "addressRegion": "MA",
-        "postalCode": "02132"
-      }
-    }
-  }
-}
-</script>
-
-TYPES:  Event,Place,PostalAddress,Offer
-
-PRE-MARKUP:
-
-<div class="event-wrapper">
-
-  <div class="event-date">Sat Sep 14</div>
-  <div class="event-title">Typhoon with Radiation City</div>
-
-  <div class="event-venue">
-    The Hi-Dive
-    <div class="address">
-      7 S. Broadway<br>
-      Denver, CO 80209
-    </div>
-  </div>
-
-  <div class="event-time">9:30 PM</div>
-
-  <div class="event-price">$13.00</div>
-  <a href="http://www.ticketfly.com/purchase/309433">Tickets</a>
-
-</div>
-
-MICRODATA:
-
-<div class="event-wrapper" itemscope itemtype="http://schema.org/Event">
-
-  <div class="event-date" itemprop="startDate" content="2013-09-14T21:30">Sat Sep 14</div>
-  <div class="event-title" itemprop="name">Typhoon with Radiation City</div>
-
-  <div class="event-venue" itemprop="location" itemscope itemtype="http://schema.org/Place">
-    <span itemprop="name">The Hi-Dive</span>
-    <div class="address" itemprop="address" itemscope itemtype="http://schema.org/PostalAddress">
-      <span itemprop="streetAddress">7 S. Broadway</span><br>
-      <span itemprop="addressLocality">Denver</span>,
-      <span itemprop="addressRegion">CO</span>
-      <span itemprop="postalCode">80209</span>
-    </div>
-  </div>
-
-  <div class="event-time">9:30 PM</div>
-
- <span itemprop="offers" itemscope itemtype="http://schema.org/Offer">
-  <div class="event-price" itemprop="price">$13.00</div>
-  <a itemprop="url" href="http://www.ticketfly.com/purchase/309433">Tickets</a>
- </span>
-</div>
-
-RDFA:
-
-<div vocab="http://schema.org/"class="event-wrapper"  typeof="Event">
-
-  <div class="event-date" property="startDate" content="2013-09-14T21:30">Sat Sep 14</div>
-  <div class="event-title" property="name">Typhoon with Radiation City</div>
-
-  <div class="event-venue" property="location"  typeof="Place">
-    <span property="name">The Hi-Dive</span>
-    <div class="address" property="address"  typeof="PostalAddress">
-      <span property="streetAddress">7 S. Broadway</span><br>
-      <span property="addressLocality">Denver</span>,
-      <span property="addressRegion">CO</span>
-      <span property="postalCode">80209</span>
-    </div>
-  </div>
-
-  <div class="event-time">9:30 PM</div>
-
- <span property="offers"  typeof="Offer">
-  <div class="event-price" property="price">$13.00</div>
-  <a property="url" href="http://www.ticketfly.com/purchase/309433">Tickets</a>
- </span>
-</div>
-
-JSON:
-
-<script type="application/ld+json">
-{
-  "@context": "http://schema.org",
-  "@type": "Event",
-  "location": {
-    "@type": "Place",
-    "address": {
-      "@type": "PostalAddress",
-      "addressLocality": "Denver",
-      "addressRegion": "CO",
-      "postalCode": "80209",
-      "streetAddress": "7 S. Broadway"
-    },
-    "name": "The Hi-Dive"
-  },
-  "name": "Typhoon with Radiation City",
-  "offers": {
-    "@type": "Offer",
-    "price": "$13.00",
-    "url": "http://www.ticketfly.com/purchase/309433"
-  },
-  "startDate": "Sat Sep 14"
-}
-</script>
-
-TYPES:  Event,Place,PostalAddress,Offer,EventCancelled
-
-PRE-MARKUP:
-
-<div class="event-wrapper">
-
-  <div class="event-date">Sat Sep 14</div>
-  <div class="event-title">Typhoon with Radiation City</div>
-  <div class="event-title">CANCELLED - Typhoon with Radiation City</div>
-
-  <div class="event-venue">
-    The Hi-Dive
-    <div class="address">
-      7 S. Broadway<br>
-      Denver, CO 80209
-    </div>
-  </div>
-
-  <div class="event-time">9:30 PM</div>
-
-  <div class="event-price">$13.00</div>
-  <a href="http://www.ticketfly.com/purchase/309433">Tickets</a>
-
-</div>
-
-MICRODATA:
-
-<div class="event-wrapper" itemscope itemtype="http://schema.org/Event">
-
-  <div class="event-date" itemprop="startDate" content="2013-09-14T21:30">Sat Sep 14</div>
-  <div class="event-title" itemprop="name">CANCELLED - Typhoon with Radiation City</div>
-  <meta itemprop="eventStatus" content="http://schema.org/EventCancelled">
-
-  <div class="event-venue" itemprop="location" itemscope itemtype="http://schema.org/Place">
-    <span itemprop="name">The Hi-Dive</span>
-    <div class="address" itemprop="address" itemscope itemtype="http://schema.org/PostalAddress">
-      <span itemprop="streetAddress">7 S. Broadway</span><br>
-      <span itemprop="addressLocality">Denver</span>,
-      <span itemprop="addressRegion">CO</span>
-      <span itemprop="postalCode">80209</span>
-    </div>
-  </div>
-
-  <div class="event-time">9:30 PM</div>
-
- <span itemprop="offers" itemscope itemtype="http://schema.org/Offer">
-  <div class="event-price" itemprop="price">$13.00</div>
-  <a itemprop="url" href="http://www.ticketfly.com/purchase/309433">Tickets</a>
- </span>
-</div>
-
-RDFA:
-
-<div vocab="http://schema.org/"class="event-wrapper"  typeof="Event">
-
-  <div class="event-date" property="startDate" content="2013-09-14T21:30">Sat Sep 14</div>
-  <div class="event-title" property="name">CANCELLED - Typhoon with Radiation City</div>
-  <meta property="eventStatus" content="http://schema.org/EventCancelled">
-
-  <div class="event-venue" property="location"  typeof="Place">
-    <span property="name">The Hi-Dive</span>
-    <div class="address" property="address"  typeof="PostalAddress">
-      <span property="streetAddress">7 S. Broadway</span><br>
-      <span property="addressLocality">Denver</span>,
-      <span property="addressRegion">CO</span>
-      <span property="postalCode">80209</span>
-    </div>
-  </div>
-
-  <div class="event-time">9:30 PM</div>
-
- <span property="offers"  typeof="Offer">
-  <div class="event-price" property="price">$13.00</div>
-  <a property="url" href="http://www.ticketfly.com/purchase/309433">Tickets</a>
- </span>
-</div>
-
-JSON:
-
-<script type="application/ld+json">
-{
-  "@context": "http://schema.org",
-  "@type": "Event",
-  "eventStatus": "http://schema.org/EventCancelled",
-  "location": {
-    "@type": "Place",
-    "address": {
-      "@type": "PostalAddress",
-      "addressLocality": "Denver",
-      "addressRegion": "CO",
-      "postalCode": "80209",
-      "streetAddress": "7 S. Broadway"
-    },
-    "name": "The Hi-Dive"
-  },
-  "name": "CANCELLED - Typhoon with Radiation City",
-  "offers": {
-    "@type": "Offer",
-    "price": "$13.00",
-    "url": "http://www.ticketfly.com/purchase/309433"
-  },
-  "startDate": "Sat Sep 14"
-}
-</script>
-
-TYPES:  Event,Place,PostalAddress,Offer
-
-PRE-MARKUP:
-
-<div class="event-wrapper">
-  <div class="event-date">Sat Oct 12</div>
-  <div><span>(previously scheduled for Sept 14th)</span></div>
-  <div class="event-title">Typhoon with Radiation City</div>
-  <div class="event-venue">
-    The Hi-Dive
-    <div class="address">
-      7 S. Broadway<br>
-      Denver, CO 80209
-    </div>
-  </div>
-  <div class="event-time">10:00 PM</div>
- <span>
-  <div class="event-price">$13.00</div>
-  <a href="http://www.ticketfly.com/purchase/309433">Tickets</a>
- </span>
-</div>
-
-MICRODATA:
-
-<div class="event-wrapper">
-  <div class="event-date" itemprop="startDate" content="2013-10-12T22:00">Sat Oct 12</div>
-  <div class="event-title" itemprop="name">Typhoon with Radiation City</div>
-  <meta itemprop="eventStatus" content="http://schema.org/EventRescheduled">
-  <span itemprop="previousStartDate" content="2013-09-14T21:30">(previously scheduled for Sept 14th)</span>
-
-  <div class="event-venue" itemprop="location" itemscope itemtype="http://schema.org/Place">
-    <span itemprop="name">The Hi-Dive</span>
-    <div class="address" itemprop="address" itemscope itemtype="http://schema.org/PostalAddress">
-      <span itemprop="streetAddress">7 S. Broadway</span><br>
-      <span itemprop="addressLocality">Denver</span>,
-      <span itemprop="addressRegion">CO</span>
-      <span itemprop="postalCode">80209</span>
-    </div>
-  </div>
-  <div class="event-time">10:00 PM</div>
-  <span itemprop="offers" itemscope itemtype="http://schema.org/Offer">
-   <div class="event-price" itemprop="price">$13.00</div>
-   <a itemprop="url" href="http://www.ticketfly.com/purchase/309433">Tickets</a>
-  </span>
-</div>
-
-RDFA:
-
-<div vocab="http://schema.org/"class="event-wrapper">
-  <div class="event-date" property="startDate" content="2013-10-12T22:00">Sat Oct 12</div>
-  <div class="event-title" property="name">Typhoon with Radiation City</div>
-  <meta property="eventStatus" content="http://schema.org/EventRescheduled">
-  <span property="previousStartDate" content="2013-09-14T21:30">(previously scheduled for Sept 14th)</span>
-
-  <div class="event-venue" property="location"  typeof="Place">
-    <span property="name">The Hi-Dive</span>
-    <div class="address" property="address"  typeof="PostalAddress">
-      <span property="streetAddress">7 S. Broadway</span><br>
-      <span property="addressLocality">Denver</span>,
-      <span property="addressRegion">CO</span>
-      <span property="postalCode">80209</span>
-    </div>
-  </div>
-  <div class="event-time">10:00 PM</div>
-  <span property="offers"  typeof="Offer">
-   <div class="event-price" property="price">$13.00</div>
-   <a property="url" href="http://www.ticketfly.com/purchase/309433">Tickets</a>
-  </span>
-</div>
-
-JSON:
-
-<script type="application/ld+json">
-{
-  "@context": "http://schema.org",
-  "@graph": [
-    {
-      "@type": "Place",
-      "address": {
-        "@type": "PostalAddress",
-        "addressLocality": "Denver",
-        "addressRegion": "CO",
-        "postalCode": "80209",
-        "streetAddress": "7 S. Broadway"
-      },
-      "name": "The Hi-Dive"
-    },
-    {
-      "@type": "Offer",
-      "price": "$13.00",
-      "url": "http://www.ticketfly.com/purchase/309433"
-    }
-  ]
-}
-</script>
-
-TYPES:  Event,Place,PostalAddress,Offer,SoldOut
-
-PRE-MARKUP:
-
-<div class="event-wrapper">
-  <div class="event-date">Sat Sep 14</div>
-  <div class="event-title">SOLD OUT! Typhoon with Radiation City</div>
-  <div class="event-venue">
-    The Hi-Dive
-    <div class="address">
-      7 S. Broadway<br>
-      Denver, CO 80209
-    </div>
-  </div>
-  <div class="event-time">10:00 PM</div>
- <span>
-  <div class="event-price">$13.00</div>
-  <a href="http://www.ticketfly.com/purchase/309433">Tickets</a>
- </span>
-</div>
-
-MICRODATA:
-
-<div class="event-wrapper" itemscope itemtype="http://schema.org/Event">
-
-  <div class="event-date" itemprop="startDate" content="2013-09-14T21:30">Sat Sep 14</div>
-  <div class="event-title" itemprop="name">SOLD OUT! Typhoon with Radiation City</div>
-
-  <div class="event-venue" itemprop="location" itemscope itemtype="http://schema.org/Place">
-    <span itemprop="name">The Hi-Dive</span>
-    <div class="address" itemprop="address" itemscope itemtype="http://schema.org/PostalAddress">
-      <span itemprop="streetAddress">7 S. Broadway</span><br>
-      <span itemprop="addressLocality">Denver</span>,
-      <span itemprop="addressRegion">CO</span>
-      <span itemprop="postalCode">80209</span>
-    </div>
-  </div>
-
-  <div class="event-time">9:30 PM</div>
-
- <span itemprop="offers" itemscope itemtype="http://schema.org/Offer">
-  <meta itemprop="availability" content="http://schema.org/SoldOut">
-
-  <div class="event-price" itemprop="price">$13.00</div>
-  <a itemprop="url" href="http://www.ticketfly.com/purchase/309433">Tickets</a>
- </span>
-</div>
-
-RDFA:
-
-<div vocab="http://schema.org/"class="event-wrapper"  typeof="Event">
-
-  <div class="event-date" property="startDate" content="2013-09-14T21:30">Sat Sep 14</div>
-  <div class="event-title" property="name">SOLD OUT! Typhoon with Radiation City</div>
-
-  <div class="event-venue" property="location"  typeof="Place">
-    <span property="name">The Hi-Dive</span>
-    <div class="address" property="address"  typeof="PostalAddress">
-      <span property="streetAddress">7 S. Broadway</span><br>
-      <span property="addressLocality">Denver</span>,
-      <span property="addressRegion">CO</span>
-      <span property="postalCode">80209</span>
-    </div>
-  </div>
-
-  <div class="event-time">9:30 PM</div>
-
- <span property="offers"  typeof="Offer">
-  <meta property="availability" content="http://schema.org/SoldOut">
-
-  <div class="event-price" property="price">$13.00</div>
-  <a property="url" href="http://www.ticketfly.com/purchase/309433">Tickets</a>
- </span>
-</div>
-
-JSON:
-
-<script type="application/ld+json">
-{
-  "@context": "http://schema.org",
-  "@type": "Event",
-  "location": {
-    "@type": "Place",
-    "address": {
-      "@type": "PostalAddress",
-      "addressLocality": "Denver",
-      "addressRegion": "CO",
-      "postalCode": "80209",
-      "streetAddress": "7 S. Broadway"
-    },
-    "name": "The Hi-Dive"
-  },
-  "name": "SOLD OUT! Typhoon with Radiation City",
-  "offers": {
-    "@type": "Offer",
-    "availability": "http://schema.org/SoldOut",
-    "price": "$13.00",
-    "url": "http://www.ticketfly.com/purchase/309433"
-  },
-  "startDate": "Sat Sep 14"
-}
-</script>
-
-TYPES:  Event,Place,PostalAddress,MusicGroup,Offer,LimitedAvailability
-
-PRE-MARKUP:
-
-JSON-LD description of a scheduled Event with limited ticket availability and performer details indicated using sameAs.
-
-MICRODATA:
-
-This example is JSON only.
-
-RDFA:
-
-This example is JSON only.
-
-JSON:
-
-<script type="application/ld+json">
-{
-  "@context" : "http://schema.org",
-  "@type" : "Event",
-  "name" : "Typhoon with Radiation City",
-  "startDate" : "2013-09-14T21:30",
-  "location" : {
-    "@type" : "Place",
-    "sameAs" : "http://www.hi-dive.com",
-    "name" : "The Hi-Dive",
-    "address" : {
-      "@type" : "PostalAddress",
-      "streetAddress" : "7 S. Broadway",
-      "addressLocality" : "Denver",
-      "addressRegion" : "CO",
-      "postalCode" : "80209" }
-  },
-  "performer" : [
-    { "@type" : "MusicGroup",
-      "name" : "Typhoon",
-      "sameAs" : "http://en.wikipedia.org/wiki/Typhoon_(American_band)" },
-    { "@type" : "MusicGroup",
-      "name" : "RadiationCity",
-      "sameAs" : "http://en.wikipedia.org/wiki/Radiation_City" }],
-  "offers" : {
-    "@type" : "Offer",
-    "availability" : "http://schema.org/LimitedAvailability",
-    "price" : "$13.00",
-    "url" : "http://www.ticketfly.com/purchase/309433" },
-  "typicalAgeRange" : "18+"
-}
-</script>
-
-TYPES:  Book,CreativeWork
-
-PRE-MARKUP:
-
-<div>
-   <dl>
-      <dt>Name:</dt>
-      <dd>Holt Physical Science</dd>
-      <dt>Brief Synopsis:</dt>
-      <dd>NIMAC-sourced textbook</dd>
-      <dt>Long Synopsis:</dt>
-      <dd>N/A</dd>
-      <dt>Book Quality:</dt>
-      <dd>Publisher Quality</dd>
-      <dt>Book Size:</dt>
-      <dd>598 Pages</dd>
-      <dt>ISBN-13:</dt>
-      <dd>9780030426599</dd>
-      <dt>Publisher:</dt>
-      <dd >Holt, Rinehart and Winston</dd>
-      <dt>Date of Addition:</dt>
-      <dd>06/08/10</dd>
-      <dt>Copyright Date:</dt>
-      <dd>2007</dd>
-      <dt>Copyrighted By:</dt>
-      <dd>Holt, Rinehart and Winston</dd>
-      <dt>Adult content:</dt>
-      <dd>No</dd>
-      <dt>Language:</dt>
-      <dd>English US</dd>
-      <dt>Essential Images:</dt>
-      <dd>861</dd>
-      <dt>Described Images:</dt>
-      <dd>910</dd>
-      <dt>Categories:</dt>
-      <dd>Educational Materials</dd>
-      <dt>Grade Levels:</dt>
-      <dd>Sixth grade, Seventh grade, Eighth grade</dd>
-      <dt>Submitted By:</dt>
-      <dd>Bookshare Staff</dd>
-      <dt>NIMAC:</dt>
-      <dd>This book is currently only available to public K-12 schools and organizations in the
-      United States for use with students with an IEP, because it was created from files
-      supplied by the NIMAC under these restrictions. Learn more in the NIMAC Support Center.</dd>
-   </dl>
-   <div class="bookReviews">
-      <h2>Reviews of Holt Physical Science (0 reviews)</h2>
-      <div class="bookReviewScore">
-         <span>0 - No Rating Yet</span>
-      </div>
-   </div>
-</div>
-
-MICRODATA:
-
-<p>
-This example shows the addition of Accessibility metadata. Although these properties are not
-a formal enumeration, there is evolving consensus amongst accessibility experts for
-appropriate values for these properties. This example shows simple text values,
-as suggested by www.a11ymetadata.org.
-</p>
-
-<div itemscope="" itemtype="http://schema.org/Book">
-   <meta itemprop="bookFormat" content="EBook/DAISY3"/>
-   <meta itemprop="accessibilityFeature" content="largePrint/CSSEnabled"/>
-   <meta itemprop="accessibilityFeature" content="highContrast/CSSEnabled"/>
-   <meta itemprop="accessibilityFeature" content="resizeText/CSSEnabled"/>
-   <meta itemprop="accessibilityFeature" content="displayTransformability"/>
-   <meta itemprop="accessibilityFeature" content="longDescription"/>
-   <meta itemprop="accessibilityFeature" content="alternativeText"/>
-   <meta itemprop="accessibilityControl" content="fullKeyboardControl"/>
-   <meta itemprop="accessibilityControl" content="fullMouseControl"/>
-   <meta itemprop="accessibilityHazard" content="noFlashing"/>
-   <meta itemprop="accessibilityHazard" content="noMotionSimulation"/>
-   <meta itemprop="accessibilityHazard" content="noSound"/>
-   <meta itemprop="accessibilityAPI" content="ARIA"/>
-
-   <dl>
-      <dt>Name:</dt>
-      <dd itemprop="name">Holt Physical Science</dd>
-      <dt>Brief Synopsis:</dt>
-      <dd itemprop="description">NIMAC-sourced textbook</dd>
-      <dt>Long Synopsis:</dt>
-      <dd>N/A</dd>
-      <dt>Book Quality:</dt>
-      <dd>Publisher Quality</dd>
-      <dt>Book Size:</dt>
-      <dd itemprop="numberOfPages">598 Pages</dd>
-      <dt>ISBN-13:</dt>
-      <dd itemprop="isbn">9780030426599</dd>
-      <dt>Publisher:</dt>
-      <dd itemprop="publisher" itemtype="http://schema.org/Organization" itemscope="">Holt, Rinehart and Winston</dd>
-      <dt>Date of Addition:</dt>
-      <dd>06/08/10</dd>
-      <dt>Copyright Date:</dt>
-      <dd itemprop="copyrightYear">2007</dd>
-      <dt>Copyrighted By:</dt>
-      <dd itemprop="copyrightHolder" itemtype="http://schema.org/Organization" itemscope="">Holt, Rinehart and Winston</dd>
-      <dt>Adult content:</dt>
-      <dd><meta itemprop="isFamilyFriendly" content="true"/>No</dd>
-      <dt>Language:</dt>
-      <dd><meta itemprop="inLanguage" content="en-US"/>English US</dd>
-      <dt>Essential Images:</dt>
-      <dd>861</dd>
-      <dt>Described Images:</dt>
-      <dd>910</dd>
-      <dt>Categories:</dt>
-      <dd><span itemprop="genre">Educational Materials</span></dd>
-      <dt>Grade Levels:</dt>
-      <dd>Sixth grade, Seventh grade, Eighth grade</dd>
-      <dt>Submitted By:</dt>
-      <dd>Bookshare Staff</dd>
-      <dt>NIMAC:</dt>
-      <dd>This book is currently only available to public K-12 schools and organizations in the
-      United States for use with students with an IEP, because it was created from files
-      supplied by the NIMAC under these restrictions. Learn more in the NIMAC Support Center.</dd>
-   </dl>
-
-   <div class="bookReviews" itemprop="aggregateRating" itemscope itemtype="http://schema.org/AggregateRating">
-      <h2>Reviews of Holt Physical Science (<span itemprop="reviewCount">0</span> reviews)</h2>
-
-      <div class="bookReviewScore">
-         <span><span itemprop="ratingValue>0</span> - No Rating Yet</span>
-      </div>
-   </div>
-</div>
-
-RDFA:
-
-<p>
-This example shows the addition of Accessibility metadata. Although these properties are not
-a formal enumeration, there is evolving consensus amongst accessibility experts for
-appropriate values for these properties. This example shows simple text values,
-as suggested by www.a11ymetadata.org.
-</p>
-
-<div   typeof="Book">
-   <meta property="bookFormat" content="EBook/DAISY3"/>
-   <meta property="accessibilityFeature" content="largePrint/CSSEnabled"/>
-   <meta property="accessibilityFeature" content="highContrast/CSSEnabled"/>
-   <meta property="accessibilityFeature" content="resizeText/CSSEnabled"/>
-   <meta property="accessibilityFeature" content="displayTransformability"/>
-   <meta property="accessibilityFeature" content="longDescription"/>
-   <meta property="accessibilityFeature" content="alternativeText"/>
-   <meta property="accessibilityControl" content="fullKeyboardControl"/>
-   <meta property="accessibilityControl" content="fullMouseControl"/>
-   <meta property="accessibilityHazard" content="noFlashing"/>
-   <meta property="accessibilityHazard" content="noMotionSimulation"/>
-   <meta property="accessibilityHazard" content="noSound"/>
-   <meta property="accessibilityAPI" content="ARIA"/>
-
-   <dl>
-      <dt>Name:</dt>
-      <dd property="name">Holt Physical Science</dd>
-      <dt>Brief Synopsis:</dt>
-      <dd property="description">NIMAC-sourced textbook</dd>
-      <dt>Long Synopsis:</dt>
-      <dd>N/A</dd>
-      <dt>Book Quality:</dt>
-      <dd>Publisher Quality</dd>
-      <dt>Book Size:</dt>
-      <dd property="numberOfPages">598 Pages</dd>
-      <dt>ISBN-13:</dt>
-      <dd property="isbn">9780030426599</dd>
-      <dt>Publisher:</dt>
-      <dd property="publisher"  typeof="Organization" >Holt, Rinehart and Winston</dd>
-      <dt>Date of Addition:</dt>
-      <dd>06/08/10</dd>
-      <dt>Copyright Date:</dt>
-      <dd property="copyrightYear">2007</dd>
-      <dt>Copyrighted By:</dt>
-      <dd property="copyrightHolder"  typeof="Organization" >Holt, Rinehart and Winston</dd>
-      <dt>Adult content:</dt>
-      <dd><meta property="isFamilyFriendly" content="true"/>No</dd>
-      <dt>Language:</dt>
-      <dd><meta property="inLanguage" content="en-US"/>English US</dd>
-      <dt>Essential Images:</dt>
-      <dd>861</dd>
-      <dt>Described Images:</dt>
-      <dd>910</dd>
-      <dt>Categories:</dt>
-      <dd><span property="genre">Educational Materials</span></dd>
-      <dt>Grade Levels:</dt>
-      <dd>Sixth grade, Seventh grade, Eighth grade</dd>
-      <dt>Submitted By:</dt>
-      <dd>Bookshare Staff</dd>
-      <dt>NIMAC:</dt>
-      <dd>This book is currently only available to public K-12 schools and organizations in the
-      United States for use with students with an IEP, because it was created from files
-      supplied by the NIMAC under these restrictions. Learn more in the NIMAC Support Center.</dd>
-   </dl>
-
-   <div class="bookReviews" property="aggregateRating"  typeof="AggregateRating">
-      <h2>Reviews of Holt Physical Science (<span property="reviewCount">0</span> reviews)</h2>
-
-      <div class="bookReviewScore">
-         <span><span property="ratingValue>0</span> - No Rating Yet</span>
-      </div>
-   </div>
-</div>
-
-JSON:
-
-<script type="application/ld+json">
-{
-  "@context": "http://schema.org",
-  "@type": "Book",
-  "accessibilityAPI": "ARIA",
-  "accessibilityControl": [
-    "fullKeyboardControl",
-    "fullMouseControl"
-  ],
-  "accessibilityFeature": [
-    "largePrint/CSSEnabled",
-    "highContrast/CSSEnabled",
-    "resizeText/CSSEnabled",
-    "displayTransformability",
-    "longDescription",
-    "alternativeText"
-  ],
-  "accessibilityHazard": [
-    "noFlashing",
-    "noMotionSimulation",
-    "noSound"
-  ],
-  "aggregateRating": {
-    "@type": "AggregateRating",
-    "reviewCount": "0"
-  },
-  "bookFormat": "EBook/DAISY3",
-  "copyrightHolder": {
-    "@type": "Organization"
-  },
-  "copyrightYear": "2007",
-  "description": "NIMAC-sourced textbook",
-  "genre": "Educational Materials",
-  "inLanguage": "en-US",
-  "isFamilyFriendly": "true",
-  "isbn": "9780030426599",
-  "name": "Holt Physical Science",
-  "numberOfPages": "598 Pages",
-  "publisher": {
-    "@type": "Organization"
-  }
-}
-</script>
-
-
-
-
-
-TYPES: TrainReservation, TrainTrip
-
-PRE-MARKUP:
-
-Original:
-Train Reservation #AB3XY2
-Departing: Munich Central 2017-01-04T10:30:00+01:00
-Arriving: Paris Gare De Lyon 2017-01-04T03:10:00+01:00
-Passenger: Eva Green
-Seat: 27B
-Seating: 1st Class
-Ticket: 123XYZ
-Ticket Token: aztecCode:AB34
-We recommend that you arrive at the station at least 30 minutes prior to your scheduled departure. Allow additional time if you need help with baggage or tickets."
-
-
-MICRODATA:
-
-This example is JSON only.
-
-RDFA:
-
-This example is JSON only.
-
-JSON:
-
-<script type="application/ld+json">
-{
-  "@context": "http://schema.org",
-  "@type": "TrainReservation",
-  "reservationId": "AB3XY2",
-  "reservationStatus": "http://schema.org/ReservationConfirmed",
-  "reservationFor": {
-    "@type": "TrainTrip",
-    "departureStation": {
-      "@type": "TrainStation",
-      "name": "Munich Central"
-    },
-    "departureTime": "2017-01-04T10:30:00+01:00",
-    "arrivalStation": {
-      "@type": "TrainStation",
-      "name": "Paris Gare De Lyon"
-    },
-    "arrivalTime": "2017-01-04T03:10:00+01:00"
-  },
-  "reservedTicket": {
-    "@type": "Ticket",
-    "underName": "Eva Green",
-    "ticketedSeat": {
-      "@type": "Seat",
-      "seatNumber": "27B",
-      "seatingType": "1st Class"
-    },
-    "ticketNumber": "123XYZ",
-    "ticketToken": "aztecCode:AB34",
-    "description": "We recommend that you arrive at the station at least 30 minutes prior to your scheduled departure. Allow additional time if you need help with baggage or tickets."
-  }
-}
-</script>
-
-TYPES: BusReservation, BusTrip
-
-PRE-MARKUP:
-
-Original:
-Bolt NYC #123456
-Departing: Port Authority, NYC 2017-01-04T12:30:00-05:00
-Arriving: Boston South Station 2017-01-04T17:10:00-05:00
-Passenger: John Smith
-
-
-MICRODATA:
-
-This example is JSON only.
-
-RDFA:
-
-This example is JSON only.
-
-JSON:
-
-<script type="application/ld+json">
-{
-  "@context": "http://schema.org",
-  "@type": "BusReservation",
-  "reservationId": "123456",
-  "underName": {
-    "@type": "Person",
-    "name": "John Smith"
-  },
-  "reservationStatus": "http://schema.org/ReservationConfirmed",
-  "reservationFor": {
-    "@type": "BusTrip",
-    "operatingCompany": {
-      "@type": "Organization",
-      "name": "Bolt NYC"
-    },
-    "departureBusStop": {
-      "@type": "BusStop",
-      "name": "Port Authority, NYC"
-    },
-    "departureTime": "2017-01-04T12:30:00-05:00",
-    "arrivalBusStop": {
-      "@type": "BusStop",
-      "name": "Boston South Station"
-    },
-    "arrivalTime": "2017-01-04T17:10:00-05:00"
-  }
-}
-</script>
-
-TYPES: EventReservation, Ticket, Seat
-
-PRE-MARKUP:
-
-Original:
-Reservation #E123456789
-under name: John Smith
-
-Foo Fighters Concert
-2017-03-06T19:30:00-08:00
-AT&T Park
-24 Willie Mays Plaza
-San Francisco, CA 94107
-
-Ticket #abc123
-Section: 101
-Row: A
-Seat: 12
-
-MICRODATA:
-
-This example is JSON only.
-
-RDFA:
-
-This example is JSON only.
-
-JSON:
-
-<script type="application/ld+json">
-{
-  "@context": "http://schema.org",
-  "@type": "EventReservation",
-  "reservationId": "E123456789",
-  "reservationStatus": "http://schema.org/ReservationConfirmed",
-  "underName": {
-    "@type": "Person",
-    "name": "John Smith"
-  },
-  "reservationFor": {
-    "@type": "Event",
-    "name": "Foo Fighters Concert",
-    "startDate": "2017-03-06T19:30:00-08:00",
-    "location": {
-      "@type": "Place",
-      "name": "AT&T Park",
-      "address": {
-        "@type": "PostalAddress",
-        "streetAddress": "24 Willie Mays Plaza",
-        "addressLocality": "San Francisco",
-        "addressRegion": "CA",
-        "postalCode": "94107",
-        "addressCountry": "US"
-      }
-    }
-  },
-  "reservedTicket": {
-    "@type": "Ticket",
-    "ticketNumber": "abc123",
-    "ticketToken": "qrCode:AB34",
-    "ticketedSeat": {
-      "@type": "Seat",
-      "seatRow": "A",
-      "seatNumber": "12",
-      "seatSection": "101"
-    }
-  }
-}
-</script>
-
-
-TYPES: FlightReservation, Flight
-
-PRE-MARKUP:
-
-Original:
-Reservation #RXJ34P
-Passenger: Eva Green
-Flight: United Airlines flight 110
-Departing: San Francisco Airport (SFO) 2017-03-04T20:15:00-08:00
-Arriving: John F. Kennedy International Airport (JFK) 2017-03-05T06:30:00-05:00
-
-MICRODATA:
-
-This example is JSON only.
-
-RDFA:
-
-This example is JSON only.
-
-JSON:
-
-<script type="application/ld+json">
-{
-  "@context": "http://schema.org",
-  "@type": "FlightReservation",
-  "reservationId": "RXJ34P",
-  "reservationStatus": "http://schema.org/ReservationConfirmed",
-  "underName": {
-    "@type": "Person",
-    "name": "Eva Green"
-  },
-  "reservationFor": {
-    "@type": "Flight",
-    "flightNumber": "110",
-    "carrier": {
-      "@type": "Airline",
-      "name": "United",
-      "iataCode": "UA"
-    },
-    "departureAirport": {
-      "@type": "Airport",
-      "name": "San Francisco Airport",
-      "iataCode": "SFO"
-    },
-    "departureTime": "2017-03-04T20:15:00-08:00",
-    "arrivalAirport": {
-      "@type": "Airport",
-      "name": "John F. Kennedy International Airport",
-      "iataCode": "JFK"
-    },
-    "arrivalTime": "2017-03-05T06:30:00-05:00"
-  }
-}
-</script>
-
-TYPES: FoodEstablishmentReservation
-
-PRE-MARKUP:
-
-Original:
-Reservation #OT12345
-under name: John Smith
-seating time: 2017-04-10T08:00:00+00:00
-party size: 2
-Wagamama
-1 Tavistock Street
-London
-WC2E 7PG
-
-
-MICRODATA:
-
-This example is JSON only.
-
-RDFA:
-
-This example is JSON only.
-
-JSON:
-
-<script type="application/ld+json">
-{
-  "@context": "http://schema.org",
-  "@type": "FoodEstablishmentReservation",
-  "reservationId": "OT12345",
-  "reservationStatus": "http://schema.org/ReservationConfirmed",
-  "underName": {
-    "@type": "Person",
-    "name": "John Smith"
-  },
-  "reservationFor": {
-    "@type": "FoodEstablishment",
-    "name": "Wagamama",
-    "address": {
-      "@type": "PostalAddress",
-      "streetAddress": "1 Tavistock Street",
-      "addressLocality": "London",
-      "addressRegion": "Greater London",
-      "postalCode": "WC2E 7PG",
-      "addressCountry": "United Kingdom"
-    }
-  },
-  "startTime": "2017-04-10T08:00:00+00:00",
-  "partySize": "2"
-}
-</script>
-
-TYPES: LodgingReservation
-
-PRE-MARKUP:
-
-Original:
-Hotel Reservation #abc456
-under name: John Smith
-Hilton San Francisco Union Square
-333 O'Farrell Street
-San Francisco, CA 94102
-
-check in: 2017-04-11T16:00:00-08:00
-check out: 2017-04-13T11:00:00-08:00
-
-
-MICRODATA:
-
-This example is JSON only.
-
-RDFA:
-
-This example is JSON only.
-
-JSON:
-
-<script type="application/ld+json">
-{
-  "@context": "http://schema.org",
-  "@type": "LodgingReservation",
-  "reservationId": "abc456",
-  "reservationStatus": "http://schema.org/ReservationConfirmed",
-  "underName": {
-    "@type": "Person",
-    "name": "John Smith"
-  },
-  "reservationFor": {
-    "@type": "LodgingBusiness",
-    "name": "Hilton San Francisco Union Square",
-    "address": {
-      "@type": "PostalAddress",
-      "streetAddress": "333 O'Farrell St",
-      "addressLocality": "San Francisco",
-      "addressRegion": "CA",
-      "postalCode": "94102",
-      "addressCountry": "US"
-    },
-    "telephone": "415-771-1400"
-  },
-  "checkinTime": "2017-04-11T16:00:00-08:00",
-  "checkoutTime": "2017-04-13T11:00:00-08:00"
-}
-</script>
-
-TYPES: RentalCarReservation
-
-PRE-MARKUP:
-Car rental reservation #546323
-Customer: John Smith
-Car: Honda Civic (Economy Class)
-Rental company: Hertz
-Pick up location: Hertz San Diego Airport
-1500 Orange Avenue
-San Diego, CA 94043
-
-Pickup time: 2017-08-05T16:00:00-07:00
-
-Drop off location: Hertz LAX
-1234 First Street
-Los Angeles, CA 94043
-
-Drop off time: 2017-08-06T20:00:00-07:00
-
-
-MICRODATA:
-
-This example is JSON only.
-
-RDFA:
-
-This example is JSON only.
-
-JSON:
-
-<script type="application/ld+json">
-{
-  "@context": "http://schema.org",
-  "@type": "RentalCarReservation",
-  "reservationId": "546323",
-  "reservationStatus": "http://schema.org/ReservationConfirmed",
-  "underName": {
-    "@type": "Person",
-    "name": "John Smith"
-  },
-  "reservationFor": {
-    "@type": "Car",
-    "name": "Economy Class Car",
-    "model": "Civic",
-    "brand": {
-      "@type": "Brand",
-      "name": "Honda"
-    },
-    "operatingCompany": {
-      "@type": "Organization",
-      "name": "Hertz"
-    }
-  },
-  "pickupLocation": {
-    "@type": "Place",
-    "name": "Hertz San Diego Airport",
-    "address": {
-      "@type": "PostalAddress",
-      "streetAddress": "1500 Orange Avenue",
-      "addressLocality": "San Diego",
-      "addressRegion": "CA",
-      "postalCode": "94043",
-      "addressCountry": "US"
-    }
-  },
-  "pickupTime": "2017-08-05T16:00:00-07:00",
-  "dropoffLocation": {
-    "@type": "Place",
-    "name": "Hertz LAX",
-    "address": {
-      "@type": "PostalAddress",
-      "streetAddress": "1234 First Street",
-      "addressLocality": "Los Angeles",
-      "addressRegion": "CA",
-      "postalCode": "94043",
-      "addressCountry": "US"
-    }
-  },
-  "dropoffTime": "2017-08-06T20:00:00-07:00"
-}
-</script>
-
-TYPES: TaxiReservation
-
-PRE-MARKUP:
-Taxi reservation #546323
-Customer: John Smith
-Taxi service: Checker Cab
-Pickup location: Boston Marriott Cambridge
-50 Broadway
-Cambridge, MA 02142
-
-Pickup time: 2017-08-05T16:00:00-07:00
-
-
-MICRODATA:
-
-This example is JSON only.
-
-RDFA:
-
-This example is JSON only.
-
-JSON:
-
-<script type="application/ld+json">
-{
-  "@context": "http://schema.org",
-  "@type": "TaxiReservation",
-  "reservationId": "546323",
-  "reservationStatus": "http://schema.org/ReservationConfirmed",
-
-  "underName": {
-    "@type": "Person",
-    "name": "John Smith"
-  },
-  "reservationFor": {
-    "@type": "Taxi",
-    "provider": {
-      "@type": "Organization"
-      "name": "Checker Cab"
-  },
-  "pickupLocation": {
-    "@type": "Place",
-    "name": "Boston Marriott Cambridge",
-    "address": {
-      "@type": "PostalAddress",
-      "streetAddress": "50 Broadway",
-      "addressLocality": "Cambridge",
-      "addressRegion": "MA",
-      "postalCode": "02142",
-      "addressCountry": "US"
-    }
-  },
-  "pickupTime": "2017-08-05T16:00:00-07:00"
-}
-</script>
-
-TYPES: Question, Answer, QAPage
-
-PRE-MARKUP:
-
-<body>
-  <div>
-    <h1>What is attr_accessor in Ruby?</h1>
-    <div>196</div>
-    <div>I am having difficulty understanding Ruby attr_accessors, can someone explain them?</div>
-    <div>asked Nov 11 '10 at 20:07</div>
-    <div><span>someuser</span></div>
-    <div><span>4</span> answers</div>
-    <div>
-      <div>1337</div>
-      <div>
-      (The text of the accepted answer goes here...).
-      </div>
-      <div>answered Dec 1 '10 at 22:01</div>
-      <div><span>anotheruser</span></div>
-    <div>
-    <div>
-      <div>vote count: 39</div>
-      <div>
-        (Another explanation would go here).
-      </div>
-      <div>answered Dec 6 '10 at 21:11</div>
-      <div><span>lonelyuser1234</span></div>
-    <div>
-  </div>
-</body>
-
-MICRODATA:
-
-<body itemscope itemtype="http://schema.org/QAPage">
-  <div itemscope itemtype="http://schema.org/Question">
-    <h1 itemprop="name">What is attr_accessor in Ruby?</h1>
-    <div itemprop="upvoteCount">196</div>
-    <div itemprop="text">I am having difficulty understanding Ruby attr_accessors, can someone explain them?</div>
-    <div>asked <time itemprop="dateCreated" datetime="2010-11-04T20:07Z">Nov 11 '10 at 20:07</time></div>
-    <div itemprop="author" itemscope itemtype="http://schema.org/Person"><span itemprop="name">someuser</span></div>
-    <div><span itemprop="answerCount">4</span> answers</div>
-    <div itemprop="suggestedAnswer acceptedAnswer" itemscope itemtype="http://schema.org/Answer">
-      <div itemprop="voteCount">1337</div>
-      <div itemprop="text">
-      (The text of the accepted answer goes here...).
-      </div>
-      <div>answered <time itemprop="dateCreated" datetime="2010-12-01T22:01Z">Dec 1 '10 at 22:01</time></div>
-      <div itemprop="author" itemscope itemtype="http://schema.org/Person"><span itemprop="name">anotheruser</span></div>
-    <div>
-    <div itemprop="suggestedAnswer" itemscope itemtype="http://schema.org/Answer">
-      <div itemprop="voteCount">39</div>
-      <div itemprop="text">
-        (Another explanation would go here).
-      </div>
-      <div>answered <time itemprop="dateCreated" datetime="2010-12-06T21:11Z">Dec 6 '10 at 21:11</time></div>
-      <div itemprop="author" itemscope itemtype="http://schema.org/Person"><span itemprop="name">lonelyuser1234</span></div>
-    <div>
-  </div>
-</body>
-
-RDFA:
-
-<body vocab="http://schema.org/" itemtype="QAPage">
-  <div  typeof="Question">
-    <h1 property="name">What is attr_accessor in Ruby?</h1>
-    <div property="upvoteCount">196</div>
-    <div property="text">I am having difficulty understanding Ruby attr_accessors, can someone explain them?</div>
-    <div>asked <time property="dateCreated" datetime="2010-11-04T20:07Z">Nov 11 '10 at 20:07</time></div>
-    <div property="author"  typeof="Person"><span property="name">someuser</span></div>
-    <div><span property="answerCount">4</span> answers</div>
-    <div property="suggestedAnswer acceptedAnswer"  typeof="Answer">
-      <div property="voteCount">1337</div>
-      <div property="text">
-      (The text of the accepted answer goes here...).
-      </div>
-      <div>answered <time property="dateCreated" datetime="2010-12-01T22:01Z">Dec 1 '10 at 22:01</time></div>
-      <div property="author"  typeof="Person"><span property="name">anotheruser</span></div>
-    <div>
-    <div property="suggestedAnswer"  typeof="Answer">
-      <div property="voteCount">39</div>
-      <div property="text">
-        (Another explanation would go here).
-      </div>
-      <div>answered <time property="dateCreated" datetime="2010-12-06T21:11Z">Dec 6 '10 at 21:11</time></div>
-      <div property="author"  typeof="Person"><span property="name">lonelyuser1234</span></div>
-    <div>
-  </div>
-</body>
-
-JSON:
-
-Coming soon
-
-TYPES: WatchAction, Movie
-
-PRE-MARKUP:
-
-A Movie named "Footloose" with a WatchAction as a
-potentialAction, with a target of http://example.com/player?id=123.
-
-MICRODATA:
-
-This example is JSON only.
-
-RDFA:
-
-This example is JSON only.
-
-JSON:
-
-<script type="application/ld+json">
-{
-  "@context": "http://schema.org",
-  "@type": "Movie",
-  "name": "Footloose",
-  "potentialAction" : {
-    "@type": "WatchAction",
-    "target" : "http://example.com/player?id=123"
-  }
-}
-</script>
-
-TYPES: Restaurant, ViewAction, EntryPoint, SoftwareApplication
-
-PRE-MARKUP:
-
-A Restaurant named "Tartine Bakery" with a ViewAction as a
-potentialAction, with several target endpoints including
-the simple url http://example.com/player?id=123 and
-full EntryPoint descriptions for Windows and iOS SoftwareApplication
-apps.
-
-MICRODATA:
-
-This example is JSON only.
-
-RDFA:
-
-This example is JSON only.
-
-JSON:
-
-<script type="application/ld+json">
-
-{
-  "@context": "http://schema.org",
-  "@type": "Restaurant",
-  "name": "Tartine Bakery",
-  "potentialAction": {
-    "@type": "ViewAction",
-    "target": [
-      "http://www.urbanspoon.com/r/6/92204",
-      {
-        "@type": "EntryPoint",
-        "urlTemplate": "http://api.urbanspoon.com/r/6/92204",
-        "contentType": "application/json+ld"
-      },
-      "android-app://com.urbanspoon/http/www.urbanspoon.com/r/6/92204",
-      {
-        "@type": "EntryPoint",
-        "urlTemplate": "urbanspoon://r/6/92204",
-        "application": {
-          "@type": "SoftwareApplication",
-          "@id": "284708449",
-          "name": "Urbanspoon iPhone & iPad App",
-          "operatingSystem": "iOS"
-        }
-      },
-      {
-        "@type": "EntryPoint",
-        "urlTemplate": "urbanspoon://r/6/92204",
-        "application": {
-          "@type": "SoftwareApplication",
-          "@id": "5b23b738-bb64-4829-9296-5bcb59bb0d2d",
-          "name": "Windows Phone App",
-          "operatingSystem": "Windows Phone 8"
-        }
-      }
-    ]
-  }
-}
-</script>
-
-TYPES:  MusicEvent, Event, CreativeWork, MusicGroup, Person
-
-PRE-MARKUP:
-
-<div>
-  <h2>Shostakovich Leningrad</h2>
-  <div>
-    <div>May<span>23</span></div>
-    <div>8:00 PM</div>
-    <div>
-      <strong>Britten, Shostakovich</strong>
-    </div>
-  </div>
-  <div>
-    <p>Jaap van Zweden conducts two World War II-era pieces showcasing the glorious sound of the CSO.</p>
-  </div>
-
-  <div>
-    <h3>Program</h3>
-    <ul>
-      <li>
-        <link href="http://en.wikipedia.org/wiki/Peter_Grimes" />
-        <span><strong>Britten</strong> Four Sea Interludes and Passacaglia from <em>Peter Grimes</em></span>
-	</li>
-      <li>
-	    <link href="http://en.wikipedia.org/wiki/Symphony_No._7_(Shostakovich)" />
-	    <span><strong>Shostakovich</strong> Symphony No. 7 <em>(Leningrad)</em></span>
-	</li>
-    </ul>
-  </div>
-
-  <div>
-    <h3>Performers</h3>
-    <div>
-      <img src="/examples/cso_c_logo_s.jpg" alt="Chicago Symphony Orchestra" />
-      <link href="http://cso.org/" />
-      <link href="http://en.wikipedia.org/wiki/Chicago_Symphony_Orchestra" />
-      <div>
-        <a href="examples/Performer?id=4434">Chicago Symphony Orchestra</a>
-      </div>
-    </div>
-
-    <div>
-      <link href="http://www.jaapvanzweden.com/" />
-      <img src="/examples/jvanzweden_s.jpg" alt="Jaap van Zweden"/>
-      <div>
-        <a href="/examples/Performer.aspx?id=11324">Jaap van Zweden</a>
-      </div>
-      <div>conductor</div>
-    </div>
-  </div>
-
-</div>
-
-
-MICRODATA:
-
-<div itemscope="" itemtype="http://schema.org/MusicEvent">
-
-  <div itemprop="location" itemscope="" itemtype="http://schema.org/MusicVenue">
-    <span itemprop="name" content="Chicago Symphony Center"/>
-    <link itemprop="sameAs" href="http://en.wikipedia.org/wiki/Symphony_Center"/>
-    <span itemprop="address" content="220 S. Michigan Ave, Chicago, Illinois, USA"/>
-  </div>
-
-  <div itemprop="offers" itemscope="" itemtype="http://schema.org/Offer">
-    <link itemprop="url" href="/examples/ticket/12341234" />
-    <span itemprop="price" content="$40"/>
-    <span itemprop="availability" href="http://schema.org/InStock"/>
-  </div>
-
-  <h2 itemprop="name">Shostakovich Leningrad</h2>
-  <div>
-    <div itemprop="startDate" content="2014-05-23T20:00">May<span>23</span></div>
-    <div>8:00 PM</div>
-    <div>
-      <strong>Britten, Shostakovich</strong>
-    </div>
-  </div>
-  <div>
-    <p>Jaap van Zweden conducts two World War II-era pieces showcasing the glorious sound of the CSO.</p>
-  </div>
-
-  <div>
-    <h3>Program</h3>
-    <ul>
-      <li itemprop="workPerformed" itemscope="" itemtype="http://schema.org/CreativeWork">
-        <link itemprop="sameAs" href="http://en.wikipedia.org/wiki/Peter_Grimes" />
-        <span itemprop="name"><strong>Britten</strong> Four Sea Interludes and Passacaglia from <em itemprop="name">Peter Grimes</em></span>
-	</li>
-      <li itemprop="workPerformed" itemscope="" itemtype="http://schema.org/CreativeWork">
-	    <link itemprop="sameAs" href="http://en.wikipedia.org/wiki/Symphony_No._7_(Shostakovich)" />
-	    <span itemprop="name"><strong>Shostakovich</strong> Symphony No. 7 <em>(Leningrad)</em></span>
-	</li>
-    </ul>
-  </div>
-
-  <div>
-    <h3>Performers</h3>
-    <div itemprop="performer" itemscope="" itemtype="http://schema.org/MusicGroup">
-      <img src="/examples/cso_c_logo_s.jpg" alt="Chicago Symphony Orchestra" />
-      <link itemprop="sameAs" href="http://cso.org/" />
-      <link itemprop="sameAs" href="http://en.wikipedia.org/wiki/Chicago_Symphony_Orchestra" />
-      <div>
-        <a href="examples/Performer?id=4434"><span itemprop="name">Chicago Symphony Orchestra</span></a>
-      </div>
-    </div>
-
-    <div itemprop="performer" itemscope="" itemtype="http://schema.org/Person">
-      <link itemprop="sameAs" href="http://www.jaapvanzweden.com/" />
-      <img itemprop="image" src="/examples/jvanzweden_s.jpg" alt="Jaap van Zweden"/>
-      <div>
-        <a href="/examples/Performer.aspx?id=11324"><span itemprop="name">Jaap van Zweden</span></a>
-      </div>
-      <div>conductor</div>
-    </div>
-  </div>
-
-</div>
-
-
-
-RDFA:
-
-<div vocab="http://schema.org/" typeof="MusicEvent">
-
-  <div property="location" typeof="MusicVenue">
-    <span property="name" content="Chicago Symphony Center"/>
-    <link property="sameAs" href="http://en.wikipedia.org/wiki/Symphony_Center"/>
-    <span property="address" content="220 S. Michigan Ave, Chicago, Illinois, USA"/>
-  </div>
-
-  <div property="offers" typeof="Offer">
-    <link property="url" href="/examples/ticket/12341234"/>
-    <span property="price" content="$40"/>
-    <span property="availability" href="http://schema.org/InStock"/>
-  </div>
-
-  <h2 property="name">Shostakovich Leningrad</h2>
-  <div>
-    <div property="startDate" content="2014-05-23T20:00">May<span>23</span></div>
-    <div>8:00 PM</div>
-    <div>
-      <strong>Britten, Shostakovich</strong>
-    </div>
-  </div>
-  <div>
-    <p>Jaap van Zweden conducts two World War II-era pieces showcasing the glorious sound of the CSO.</p>
-  </div>
-
-  <div>
-    <h3>Program</h3>
-    <ul>
-      <li property="workPerformed" typeof="CreativeWork">
-        <link href="http://en.wikipedia.org/wiki/Peter_Grimes" property="sameAs"/>
-        <span property="name"><strong>Britten</strong> Four Sea Interludes and Passacaglia from <em property="name">Peter Grimes</em></span>
-	</li>
-      <li property="workPerformed" typeof="CreativeWork">
-	    <link href="http://en.wikipedia.org/wiki/Symphony_No._7_(Shostakovich)" property="sameAs"/>
-	    <span property="name"><strong>Shostakovich</strong> Symphony No. 7 <em>(Leningrad)</em></span>
-	</li>
-    </ul>
-  </div>
-
-  <div>
-    <h3>Performers</h3>
-    <div property="performer" typeof="MusicGroup">
-      <img src="/examples/cso_c_logo_s.jpg" alt="Chicago Symphony Orchestra"/>
-      <link href="http://cso.org/" property="sameAs"/>
-      <link href="http://en.wikipedia.org/wiki/Chicago_Symphony_Orchestra" property="sameAs"/>
-      <a property="name" href="examples/Performer?id=4434">Chicago Symphony Orchestra</a>
-    </div>
-
-    <div property="performer" typeof="Person">
-      <link href="http://www.jaapvanzweden.com/" property="sameAs"/>
-      <img src="/examples/jvanzweden_s.jpg" alt="Jaap van Zweden" property="image"/>
-      <a property="name" href="/examples/Performer.aspx?id=11324">Jaap van Zweden</a>
-      <div>conductor</div>
-    </div>
-  </div>
-
-</div>
-
-JSON:
-
-<script type="application/ld+json">
-{
-  "@context": "http://schema.org",
-  "@type": "MusicEvent",
-  "location": {
-    "@type": "MusicVenue",
-    "name": "Chicago Symphony Center",
-    "address": "220 S. Michigan Ave, Chicago, Illinois, USA"
-  },
-  "name": "Shostakovich Leningrad",
-  "offers": {
-    "@type": "Offer",
-    "url": "/examples/ticket/12341234",
-    "price": "$40",
-    "availability": "http://schema.org/InStock"
-  },
-  "performer": [
-    {
-      "@type": "MusicGroup",
-      "name": "Chicago Symphony Orchestra",
-      "sameAs": [
-        "http://cso.org/",
-        "http://en.wikipedia.org/wiki/Chicago_Symphony_Orchestra"
-      ]
-    },
-    {
-      "@type": "Person",
-      "image": "/examples/jvanzweden_s.jpg",
-      "name": "Jaap van Zweden",
-      "sameAs": "http://www.jaapvanzweden.com/"
-    }
-  ],
-  "startDate": "2014-05-23T20:00",
-  "workPerformed": [
-    {
-      "@type": "CreativeWork",
-      "name": "Britten Four Sea Interludes and Passacaglia from Peter Grimes",
-      "sameAs": "http://en.wikipedia.org/wiki/Peter_Grimes"
-    },
-    {
-      "@type": "CreativeWork",
-      "name": "Shostakovich Symphony No. 7 (Leningrad)",
-      "sameAs": "http://en.wikipedia.org/wiki/Symphony_No._7_(Shostakovich)"
-    }
-  ]
-}
-</script>
-
-TYPES:  Event, TheaterEvent, PerformingArtsTheater, CreativeWork
-
-PRE-MARKUP:
-
-<div>
-  <span>Julius Caesar at Shakespeare's Globe</span>
-  <span>Wed 01 October 2014 19:30</span>
-</div>
-
-MICRODATA:
-
-<div itemscope="" itemtype="http://schema.org/TheaterEvent">
-  <span itemprop="startDate" content="2014-10-01T19:30">Wed 01 October 2014 19:30</span>
-  <span itemprop="name">Julius Caesar at Shakespeare's Globe</span>
-  <div itemprop="location" itemscope="" itemtype="http://schema.org/PerformingArtsTheater">
-    <span itemprop="name" content="Shakespeare's Globe"/>
-    <link itemprop="sameAs" href="http://www.shakespearesglobe.com/"/>
-    <link itemprop="sameAs" href="http://en.wikipedia.org/wiki/Shakespeare%27s_Globe"/>
-    <span itemprop="address" content="21 New Globe Walk, Bankside, London SE1 9DT"/>
-  </div>
-  <div itemprop="workPerformed" itemscope="" itemtype="http://schema.org/CreativeWork">
-    <link itemprop="sameAs" href="http://en.wikipedia.org/wiki/Julius_Caesar_(play)"/>
-    <link itemprop="sameAs" href="http://worldcat.org/entity/work/id/1807288036"/>
-    <div itemprop="creator" itemscope="" itemtype="http://schema.org/Person">
-       <span itemprop="name" content="William Shakespeare"/>
-       <link itemprop="sameAs" href="http://en.wikipedia.org/wiki/William_Shakespeare"/>
-    </div>
-  </div>
-  <div itemprop="offers" itemscope="" itemtype="http://schema.org/Offer">
-    <link itemprop="url" href="/examples/ticket/0012301230123"/>
-  </div>
-</div>
-
-RDFA:
-
-<div vocab="http://schema.org/" typeof="TheaterEvent">
-  <span content="2014-10-01T19:30" property="startDate">Wed 01 October 2014 19:30</span>
-  <span property="name">Julius Caesar at Shakespeare's Globe</span>
-  <div property="location" typeof="PerformingArtsTheater">
-    <span property="name" content="Shakespeare's Globe"/>
-    <link property="sameAs" href="http://www.shakespearesglobe.com/"/>
-    <link property="sameAs" href="http://en.wikipedia.org/wiki/Shakespeare%27s_Globe"/>
-    <span content="21 New Globe Walk, Bankside, London SE1 9DT" property="address"/>
-  </div>
-  <div property="workPerformed" typeof="CreativeWork">
-    <link property="sameAs" href="http://en.wikipedia.org/wiki/Julius_Caesar_(play)"/>
-    <link property="sameAs" href="http://worldcat.org/entity/work/id/1807288036"/>
-    <div property="creator" typeof="Person">
-       <span property="name" content="William Shakespeare"/>
-       <link property="sameAs" href="http://en.wikipedia.org/wiki/William_Shakespeare"/>
-    </div>
-  </div>
-  <div property="offers" typeof="Offer">
-    <link property="url" href="/examples/ticket/0012301230123"/>
-  </div>
-</div>
-
-JSON:
-
-<script type="application/ld+json">
-{
-  "@context": "http://schema.org",
-  "@type": "TheaterEvent",
-  "location": {
-    "@type": "PerformingArtsTheater",
-    "name": "Shakespeare's Globe",
-    "sameAs": "http://www.shakespearesglobe.com/"
-  },
-  "name": "Julius Caesar at Shakespeare's Globe",
-  "offers": {
-    "@type": "Offer",
-    "url": "/examples/ticket/0012301230123"
-  },
-  "startDate": "Wed 01 October 2014 19:30",
-  "workPerformed": {
-    "@type": "CreativeWork",
-    "creator": {
-      "@type": "Person",
-      "name": ""
-    },
-    "sameAs": [
-      "http://en.wikipedia.org/wiki/Julius_Caesar_(play)",
-      "http://worldcat.org/entity/work/id/1807288036"
-    ]
-  }
-}
-</script>
-...
-
-<<<<<<< HEAD
-TYPES:  SportsEvent, OrderedEvent
-
-PRE-MARKUP: 
-
-World Series Event in JSON.
-
-MICRODATA: 
-
-n/a
-
-RDFA: 
-
-n/a
-
-JSON:
-
-<script type="application/ld+json">
-{
-  "@context": "http://schema.org",
-  "@type": "SportsEvent",
-  "name": "2013 World Series",
-  "subEvent": {
-    "@type": "OrderedEvent",
-    "@id": "http://mlb.com/ws2013g1",
-    "name": "Game 1",
-    "eventOrderPosition": "1",
-    "nextEvent": "http://mlb.com/ws2013g2"
-  }
-}
-</script>
-
-TYPES:  OrderedEvent
-
-PRE-MARKUP: 
-
-World Series Event in JSON - first event.
-
-MICRODATA: 
-
-n/a
-
-RDFA: 
-
-n/a
-
-JSON:
-
-<script type="application/ld+json">
-{
-  "@context": "http://schema.org",
-  "@type": "OrderedEvent",
-  "superEvent": "2013 World Series",
-  "@id": "http://mlb.com/ws2013g1",
-  "name": "Game 1",
-  "eventOrderPosition": "1",
-  "nextEvent": "http://mlb.com/ws2013g2"
-}
-</script>
-
-TYPES:  OrderedEvent
-
-PRE-MARKUP: 
-
-World Series Event in JSON - second event.
-
-MICRODATA: 
-
-n/a
-
-RDFA: 
-
-n/a
-
-JSON:
-
-<script type="application/ld+json">
-{
-  "@context": "http://schema.org",
-  "@type": "OrderedEvent",
-  "superEvent": "2013 World Series",
-  "@id": "http://mlb.com/ws2013g2",
-  "name": "Game 2",
-  "eventOrderPosition": "2",
-  "previousEvent": "http://mlb.com/ws2013g1",
-  "nextEvent": "http://mlb.com/ws2013g3"
-}
-</script>
-
-TYPES:  FakeEntryNeeded, FixMeSomeDay
-=======
-TYPES:  Restaurant
->>>>>>> edd707db
-
-PRE-MARKUP:
-
-<div>
-  <h1>Fondue for Fun and Fantasy</h1>
-  <p>Fantastic and fun for all your cheesy occasions.</p>
-  <p>Open: Daily from 11:30am till 11pm</p>
-  <p>Phone: 555-0100-3333</p>
-  <p>View <a href="http://example.com/menu">our menu</a>.</p>
-</div>
-
-MICRODATA:
-
-<div itemscope itemtype="http://schema.org/Restaurant">
-  <h1 itemprop="name">Fondue for Fun and Fantasy</h1>
-  <p itemprop="description">Fantastic and fun for all your cheesy occasions.</p>
-  <p>Open: <time itemprop="openingHours" datetime="Mo,Tu,We,Th,Fr,Sa,Su 11:30-23:00">Daily from 11:30am till 11pm</time></p>
-  <p>Phone: <span itemprop="telephone" content="+155501003333">555-0100-3333</span></p>
-  <p>View <a itemprop="menu" href="http://example.com/menu">our menu</a>.</p>
-</div>
-
-RDFA:
-
-<div vocab="http://schema.org/" typeof="Restaurant">
-  <h1 property="name">Fondue for Fun and Fantasy</h1>
-  <p property="description">Fantastic and fun for all your cheesy occasions.</p>
-  <p>Open: <time property="openingHours" datetime="Mo,Tu,We,Th,Fr,Sa,Su 11:30-23:00">Daily from 11:30am till 11pm</time></p>
-  <p>Phone: <span property="telephone" content="+155501003333">555-0100-3333</span></p>
-  <p>View <a property="menu" href="http://example.com/menu">our menu</a>.</p>
-</div>
-
-JSON:
-
-<script type="application/ld+json">
-{
-  "@context": "http://schema.org",
-  "@type": "Restaurant",
-  "name": "Fondue for Fun and Fantasy",
-  "description": "Fantastic and fun for all your cheesy occasions",
-  "openingHours": "Mo,Tu,We,Th,Fr,Sa,Su 11:30-23:00",
-  "telephone": "+155501003333",
-  "menu": "http://example.com/menu"
-}
-</script>
-
-TYPES:  Store, OpeningHoursSpecification
-
-PRE-MARKUP:
-
-<div>
-  <h1>Middle of Nowhere Foods</h1>
-  <h2>Opening hours</h2>
-  <p>Normally open daily 9am-2pm except on:</p>
-  <ul>
-    <li>
-      <span>24 December 2013</span> and
-      <span>25 December 2013</span>:
-      <span>9am-11am</span>
-    </li>
-    <li>
-      <span>1st January 2014</span>:
-      <span>Noon-2pm</span>
-    </li>
-  </ul>
-</div>
-
-MICRODATA:
-
-<div itemscope itemtype="http://schema.org/Store">
-  <h1 itemprop="name">Middle of Nowhere Foods</h1>
-  <h2>Opening hours</h2>
-    <p>Normally open <time itemprop="openingHours" datetime="Mo,Tu,We,Th,Fr,Sa,Su 09:00-14:00">daily 9am-2pm</time> except on:</p>
-  <ul>
-    <li itemprop="openingHoursSpecification" itemscope itemtype="http://schema.org/OpeningHoursSpecification">
-      <span itemprop="validFrom" content="2013-12-24">24 December 2013</span> and
-      <span itemprop="validThrough" content="2013-12-25">25 December 2013</span>:
-      <span itemprop="opens" content="09:00">9am</span>-<span itemprop="closes" content="11:00">11am</span></li>
-    <li itemprop="openingHoursSpecification" itemscope itemtype="http://schema.org/OpeningHoursSpecification">
-      <span itemprop="validFrom" content="2014-01-01">1st January 2014</span>
-      <span itemprop="validThrough" content="2014-01-01"></span>:
-      <span itemprop="opens" content="12:00">Noon</span>-<span itemprop="closes" content="14:00">2pm</span></li>
-  </ul>
-</div>
-
-RDFA:
-
-<div vocab="http://schema.org" typeof="Store">
-  <h1 property="name">Middle of Nowhere Foods</h1>
-  <h2>Opening hours</h2>
-  <p>Normally open <time property="openingHours" datetime="Mo,Tu,We,Th,Fr,Sa,Su 09:00-14:00">daily 9am-2pm</time> except on:</p>
-  <ul>
-    <li property="openingHoursSpecification"  typeof="OpeningHoursSpecification">
-      <span property="validFrom" content="2013-12-24">24 December 2013</span> and
-      <span property="validThrough" content="2013-12-25">25 December 2013</span>:
-      <span property="opens" content="09:00">9am</span>-<span property="closes" content="11:00">11am</span>
-    </li>
-    <li property="openingHoursSpecification"  typeof="OpeningHoursSpecification">
-      <span property="validFrom" content="2014-01-01">1st January 2014</span>
-      <span property="validThrough" content="2014-01-01"></span>:
-      <span property="opens" content="12:00">Noon</span>-<span property="closes" content="14:00">2pm</span>
-    </li>
-  </ul>
-</div>
-
-JSON:
-
-<script type="application/ld+json">
-{
-  "@context": "http://schema.org",
-  "@type": "Store",
-  "name": "Middle of Nowhere Foods",
-  "openingHours": "Mo,Tu,We,Th,Fr,Sa,Su 09:00-14:00",
-  "openingHoursSpecification":
-  {
-    "@type": "OpeningHoursSpecification",
-    "validFrom": "2013-12-24",
-    "validThrough": "2013-12-25",
-    "opens": "12:00",
-    "closes": "14:00"
-  }
-}
-</script>
-
-TYPES: Pharmacy
-
-PRE-MARKUP:
-
-<div>
-  <h1>Philippa's Pharmacy</h1>
-  <p>A superb collection of fine pharmaceuticals for your beauty and healthcare
-    convenience, a department of Delia's Drugstore.</p>
-  <p>Open: Monday-Thursday 9am-noon</p>
-  <p>Phone: (800)555-1234</p>
-</div>
-
-MICRODATA:
-
-<div itemscope itemtype="http://schema.org/Pharmacy">
-  <h1 itemprop="name">Philippa's Pharmacy</h1>
-  <p itemprop="description">A superb collection of fine pharmaceuticals for your beauty and healthcare
-    convenience, a department of Delia's Drugstore.</p>
-  <p>Open: <time itemprop="openingHours" datetime="Mo,Tu,We,Th 09:00-12:00">Monday-Thursday 9am-noon</time></p>
-  <p>Phone: <span itemprop="telephone" content="+18005551234">(800)555-1234</span></p>
-</div>
-
-RDFA:
-
-<div vocab="http://schema.org/" typeof="Pharmacy">
-  <h1 property="name">Philippa's Pharmacy</h1>
-  <p property="description">A superb collection of fine pharmaceuticals for your beauty and healthcare
-    convenience, a department of Delia's Drugstore.</p>
-  <p>Open: <time property="openingHours" datetime="Mo,Tu,We,Th 09:00-12:00">Monday-Thursday 9am-noon</time></p>
-  <p>Phone: <span property="telephone" content="+18005551234">(800)555-1234</span></p>
-</div>
-
-JSON:
-
-<script type="application/ld+json">
-{
-  "@context": "http://schema.org",
-  "@type": "Pharmacy",
-  "name": "Philippa's Pharmacy",
-  "description": "A superb collection of fine pharmaceuticals for your beauty and healthcare
-    convenience, a department of Delia's Drugstore.",
-  "openingHours": "Mo,Tu,We,Th 09:00-12:00",
-  "telephone": "+18005551234"
-}
-</script>
-
-TYPES:  Store, Pharmacy
-
-PRE-MARKUP:
-
-<div>
-  <div>
-    <h1>Delia's Daily Supplies</h1>
-    <p>For your daily newspapers, candies, snacks and (via our in-store pharmacy)
-      drugs and healthcare products to keep you and your family happy, healthy and supplied
-       with all your daily needs.</p>
-    <p>Open: Monday-Friday 7am-11pm</p>
-    <p>Phone: 800-555-1234</p>
-  </div>
-
-  <div>
-    <h2>Philippa's Pharmacy</h2>
-    <p>A superb collection of fine pharmaceuticals for your beauty and healthcare needs,
-      a department of Delia's Drugstore. Call our desk to speak to the on-duty
-      pharmacist any morning Monday-Thursday.</p>
-    <p>Open: Monday-Thursday 9am-noon</p>
-    <p>Phone: 555-0100-1111</p>
-  </div>
-</div>
-
-MICRODATA:
-
-<div itemscope itemtype="http://schema.org/Store">
-  <div>
-    <h1 itemprop="name">Delia's Daily Supplies</h1>
-    <p itemprop="description">For your daily newspapers, candies, snacks and (via our in-store pharmacy)
-      drugs and healthcare products to keep you and your family happy, healthy and supplied with all your daily needs.</p>
-    <p>Open: <time itemprop="openingHours" datetime="Mo-Fr 07:00-23:00">Monday-Friday 7am-11pm </time></p>
-    <p>Phone: <span itemprop="telephone" content="+1 8005551234">800-555-1234</span></p>
-  </div>
-
-  <div itemprop="department" itemscope itemtype="http://schema.org/Pharmacy">
-    <h2 itemprop="name">Philippa's Pharmacy</h2>
-    <p itemprop="description">A superb collection of fine pharmaceuticals for your beauty and healthcare needs,
-      a department of Delia's Drugstore. Call our desk to speak to the on-duty pharmacist any morning Monday-Thursday.</p>
-    <p>Open: <time itemprop="openingHours" datetime="Mo-Th 09:00-12:00">Monday-Thursday 9am-noon</time></p>
-    <p>Phone: <span itemprop="telephone" content="+155501001111">555-0100-1111</span></p>
-  </div>
-</div>
-
-RDFA:
-
-<div vocab="http://schema.org/" typeof="Store">
-  <div>
-      <h1 property="name">Delia's Daily Supplies</h1>
-      <p property="description">For your daily newspapers, candies, snacks and (via our in-store pharmacy)
-          drugs and healthcare products to keep you and your family happy, healthy and supplied with all your daily needs.</p>
-      <p>Open: <time property="openingHours" datetime="Mo-Fr 07:00-23:00">Monday-Friday 7am-11pm </time></p>
-      <p>Phone: <span property="telephone" content="+1 8005551234">800-555-1234</span></p>
-  </div>
-
-  <div property="department" typeof="Pharmacy">
-      <h2 property="name">Philippa's Pharmacy</h2>
-      <p property="description">A superb collection of fine pharmaceuticals for your beauty and healthcare needs,
-          a department of Delia's Drugstore. Call our desk to speak to the on-duty pharmacist any morning Monday-Thursday.</p>
-      <p>Open: <time property="openingHours" datetime="Mo-Th 09:00-12:00">Monday-Thursday 9am-noon</time></p>
-      <p>Phone: <span property="telephone" content="+155501001111">555-0100-1111</span></p>
-  </div>
-</div>
-
-JSON:
-
-<script type="application/ld+json">
-{
-  "@context": "http://schema.org",
-  "@type": "Store",
-  "name": "Delia's Daily Supplies",
-  "description": "For your daily newspapers, candies, snacks and (via our in-store pharmacy) drugs and healthcare products to keep you and your family happy, healthy and supplied with all your daily needs.",
-  "openingHours": "Mo-Fr 07:00-23:00",
-  "telephone": "+155501001110",
-  "department":
-  {
-    "@type": "Pharmacy",
-    "name": "Philippa's Pharmacy",
-    "description": "A superb collection of fine pharmaceuticals for your   beauty and healthcare needs, a department of Delia's Drugstore. Call our desk to speak to the on-duty pharmacist any morning Monday-Thursday.",
-    "openingHours": "Mo-Th 09:00-12:00",
-    "telephone": "+155501001111"
-  }
-}
-</script>
-
-TYPES:  Store, DryCleaningOrLaundry, Corporation, Pharmacy
-
-PRE-MARKUP:
-
-<div>
-  <div>
-    <h1>Delia's Daily Supplies</h1>
-    <p>For your daily newspapers, candies, snacks and (via our in-store pharmacy)
-      drugs and healthcare products to keep you and your family happy, healthy and
-      supplied with all your daily needs.</p>
-    <p>Open: Monday-Friday 7am-11pm</p>
-    <p>Phone: 555-0100-1110</p>
-  </div>
-
-  <div>
-    <h2>Philippa's Pharmacy</h2>
-    <p>A superb collection of fine pharmaceuticals for your beauty and healthcare needs,
-      a department of Delia's Drugstore. Call our desk to speak to the on-duty pharmacist
-      any morning Monday-Thursday.</p>
-    <p>Open: Monday-Thursday 9am-noon</p>
-    <p>Phone: 555-0100-1111</p>
-  </div>
-
-  <!-- another department -->
-  <div>
-    <h2>Larry's Laundromat</h2>
-    <p>Keep your clothes clean while you do your daily shopping!</p>
-    <p>Open: Open weekdays 1pm-5:30pm.</p>
-    <p>Phone: 555-0100-2121</p>
-    <p>A branch of
-    <a href="http://example.com/">Larry's International</a>.</p>
-  </div>
-</div>
-
-MICRODATA:
-
-<div itemscope itemtype="http://schema.org/Store">
-  <div>
-    <h1 itemprop="name">Delia's Daily Supplies</h1>
-    <p itemprop="description">For your daily newspapers, candies, snacks and (via our in-store pharmacy)
-      drugs and healthcare products to keep you and your family happy, healthy and supplied with all your daily needs.</p>
-    <p>Open: <time itemprop="openingHours" datetime="Mo-Fr 07:00-23:00">Monday-Friday 7am-11pm </time></p>
-    <p>Phone: <span itemprop="telephone" content="+155501001110">555-0100-1110</span></p>
-  </div>
-
-  <div itemprop="department" itemscope itemtype="http://schema.org/Pharmacy">
-    <h2 itemprop="name">Philippa's Pharmacy</h2>
-    <p itemprop="description">A superb collection of fine pharmaceuticals for your beauty and healthcare needs,
-      a department of Delia's Drugstore. Call our desk to speak to the on-duty pharmacist any morning Monday-Thursday.</p>
-    <p>Open: <time itemprop="openingHours" datetime="Mo-Th 09:00-12:00">Monday-Thursday 9am-noon</time></p>
-    <p>Phone: <span itemprop="telephone" content="+155501001111">555-0100-1111</span></p>
-  </div>
-
-  <!-- another department -->
-  <div itemprop="department" itemscope itemtype="http://schema.org/DryCleaningOrLaundry">
-    <h2 itemprop="name">Larry's Laundromat</h2>
-    <p itemprop="description">Keep your clothes clean while you do your daily shopping!</p>
-    <p>Open: <time itemprop="openingHours" datetime="Mo-Fr 13:00-17:30">Open weekdays 1pm-5:30pm.</time></p>
-    <p>Phone: <span itemprop="telephone" content="+155501002121">555-0100-2121</span></p>
-    <p>A branch of <span itemprop="branchOf" itemscope itemtype="http://schema.org/Corporation">
-    <a itemprop="url" href="http://example.com/"><span itemprop="name">Larry's International</span></a>.</p>
-  </div>
-</div>
-
-RDFA:
-
-<div  vocab="http://schema.org/" typeof="Store">
-  <div>
-    <h1 property="name">Delia's Daily Supplies</h1>
-    <p property="description">For your daily newspapers, candies, snacks and (via our in-store pharmacy)
-        drugs and healthcare products to keep you and your family happy, healthy and supplied with all your daily needs.</p>
-    <p>Open: <time property="openingHours" datetime="Mo-Fr 07:00-23:00">Monday-Friday 7am-11pm </time></p>
-    <p>Phone: <span property="telephone" content="+155501001110">555-0100-1110</span></p>
-  </div>
-
-  <div property="department" typeof="Pharmacy">
-    <h2 property="name">Philippa's Pharmacy</h2>
-    <p property="description">A superb collection of fine pharmaceuticals for your beauty and healthcare needs,
-        a department of Delia's Drugstore. Call our desk to speak to the on-duty pharmacist any morning Monday-Thursday.</p>
-    <p>Open: <time property="openingHours" datetime="Mo-Th 09:00-12:00">Monday-Thursday 9am-noon</time></p>
-    <p>Phone: <span property="telephone" content="+155501001111">555-0100-1111</span></p>
-  </div>
-
-  <div property="department" typeof="DryCleaningOrLaundry">
-    <h2 property="name">Larry's Laundromat</h2>
-    <p property="description">Keep your clothes clean while you do your daily shopping!</p>
-    <p>Open: <time property="openingHours" datetime="Mo-Fr 13:00-17:30">Open weekdays 1pm-5:30pm.</time></p>
-    <p>Phone: <span property="telephone" content="+155501002121">555-0100-2121</span></p>
-    <p>A branch of <span property="branchOf" typeof="Corporation">
-    <a property="url" href="http://example.com/"><span property="name">Larry's International</span></a>.</p>
-  </div>
-</div>
-
-JSON:
-
-<script type="application/ld+json">
-{
-  "@context": "http://schema.org",
-  "@type": "Store",
-  "name": "Delia's Daily Supplies",
-  "description": "For your daily newspapers, candies, snacks and (via our in-store pharmacy) drugs and healthcare products to keep you and your family happy, healthy and supplied with all your daily needs.",
-  "openingHours": "Mo-Fr 07:00-23:00",
-  "telephone": "+155501001110",
-  "department":
-  [
-    {
-      "@type": "Pharmacy",
-      "name": "Philippa's Pharmacy",
-      "description": "A superb collection of fine pharmaceuticals for your   beauty and healthcare needs, a department of Delia's Drugstore. Call our desk to speak to the on-duty pharmacist any morning Monday-Thursday.",
-      "openingHours": "Mo-Th 09:00-12:00",
-      "telephone": "+155501001111"
-    },
-    {
-      "@type": "DryCleaningOrLaundry",
-      "name": "Larry's Laundromat",
-      "description": "Keep your clothes clean while you do your daily shopping!",
-      "openingHours": "Mo-Fr 13:00-17:30",
-      "telephone": "+155501002121",
-      "branchOf":
-      {
-        "@type": "Corporation",
-        "url": "http://example.com/",
-        "name": "Larry's International"
-      }
-    }
-  ]
-}
-</script>
-
-TYPES:  Store, PostalAddress, Pharmacy
-
-PRE-MARKUP:
-
-<div>
-  <div>
-    <h1>Delia's Daily Supplies</h1>
-    <p>For your daily newspapers, candies, snacks and (via our in-store pharmacy)
-      drugs and healthcare products to keep you and your family happy, healthy
-      and supplied with all your daily needs.</p>
-    <p>Open: Monday-Friday 7am-11pm</p>
-    <p>Phone: 555-0100-1110</p>
-  </div>
-
-  <address>
-    <span> Unit 42, Land of Bargains Shopping Paradise, 12 Highway 101</span>,
-    <span>Boston</span>,
-    <span>MA, USA</span>
-  </address>
-
- <div>
-   <h2>Philippa's Pharmacy</h2>
-   <p>A superb collection of fine pharmaceuticals...</p>
-   <p>Open: Monday-Thursday 9am-noon</p>
-   <p>Phone: 555-0100-1111</p>
- </div>
-</div>
-
-MICRODATA:
-
-<div itemscope itemtype="http://schema.org/Store">
-  <div>
-    <h1 itemprop="name">Delia's Daily Supplies</h1>
-    <p itemprop="description">For your daily newspapers, candies, snacks and (via our in-store pharmacy)
-      drugs and healthcare products to keep you and your family happy, healthy and supplied with all your daily needs.</p>
-    <p>Open: <time itemprop="openingHours" datetime="Mo-Fr 07:00-23:00">Monday-Friday 7am-11pm </time></p>
-    <p>Phone: <span itemprop="telephone" content="+155501001110">555-0100-1110</span></p>
-  </div>
-
-  <address itemprop="address" itemscope itemtype="http://schema.org/PostalAddress">
-    <span itemprop="streetAddress"> Unit 42, Land of Bargains Shopping Paradise, 12 Highway 101</span>,
-    <span itemprop="addressLocality">Boston</span>,
-    <span itemprop="addressRegion">MA</span>, <span itemprop="addressCountry">USA</span>
-  </address>
-
- <div itemprop="department" itemscope itemtype="http://schema.org/Pharmacy">
-   <h2 itemprop="name">Philippa's Pharmacy</h2>
-   <p itemprop="description">A superb collection of fine pharmaceuticals...</p>
-   <p>Open: <time itemprop="openingHours" datetime="Mo-Th 09:00-12:00">Monday-Thursday 9am-noon</time></p>
-   <p>Phone: <span itemprop="telephone" content="+155501001111">555-0100-1111</span></p>
- </div>
-</div>
-
-RDFA:
-
-<div vocab="http://schema.org/" typeof="Store">
-  <div>
-    <h1 property="name">Delia's Daily Supplies</h1>
-    <p property="description">For your daily newspapers, candies, snacks and (via our in-store pharmacy)
-    drugs and healthcare products to keep you and your family happy, healthy and supplied with all your daily needs.</p>
-    <p>Open: <time property="openingHours" datetime="Mo-Fr 07:00-23:00">Monday-Friday 7am-11pm </time></p>
-    <p>Phone: <span property="telephone" content="+155501001110">555-0100-1110</span></p>
-  </div>
-
-  <address property="address"  typeof="PostalAddress">
-    <span property="streetAddress"> Unit 42, Land of Bargains Shopping Paradise, 12 Highway 101</span>,
-    <span property="addressLocality">Boston</span>,
-    <span property="addressRegion">MA</span>, <span property="addressCountry">USA</span>
-  </address>
-
-  <div property="department"  typeof="Pharmacy">
-    <h2 property="name">Philippa's Pharmacy</h2>
-    <p property="description">A superb collection of fine pharmaceuticals...</p>
-    <p>Open: <time property="openingHours" datetime="Mo-Th 09:00-12:00">Monday-Thursday 9am-noon</time></p>
-    <p>Phone: <span property="telephone" content="+155501001111">555-0100-1111</span></p>
-  </div>
-</div>
-
-JSON:
-
-<script type="application/ld+json">
-{
-  "@context": "http://schema.org",
-  "@type": "Store",
-  "name": "Delia's Daily Supplies",
-  "description": "For your daily newspapers, candies, snacks and (via our in-store pharmacy) drugs and healthcare products to keep you and your family happy, healthy and supplied with all your daily needs.",
-  "openingHours": "Mo-Fr 07:00-23:00",
-  "telephone": "+155501001110",
-  "address":
-  {
-  "@type": "PostalAddress",
-  "streetAddress": "Unit 42, Land of Bargains Shopping Paradise, 12 Highway 101",
-  "addressLocality": "Boston",
-  "addressRegion": "MA",
-  "addressCountry": "USA"
-  },
-  "department":
-  {
-    "@type": "Pharmacy",
-    "name": "Philippa's Pharmacy",
-    "description": "A superb collection of fine pharmaceuticals for your   beauty and healthcare needs, a department of Delia's Drugstore. Call our desk to speak to the on-duty pharmacist any morning Monday-Thursday.",
-    "openingHours": "Mo-Th 09:00-12:00",
-    "telephone": "+155501001111"
-    }
-}
-</script>
-
-TYPES:  PostalAddress, Pharmacy, Store
-
-PRE-MARKUP:
-
-<div>
-  <div>
-    <h1>Delia's Daily Supplies</h1>
-    <p>For your daily newspapers, candies, snacks and (via our in-store pharmacy)
-      drugs and healthcare products to keep you and your family happy, healthy and
-      supplied with all your daily needs.</p>
-    <p>Open: Monday-Friday 7am-11pm</p>
-    <p>Phone: 555-0100-1110</p>
-  </div>
-
-  <address>
-    <span>Unit 42, Land of Bargains Shopping Paradise, 12 Highway 101</span>,
-    <span>Boston</span>,
-    <span>MA, USA</span>
-  </address>
-
-  <div>
-    <h2>Philippa's Pharmacy</h2>
-    <p>A superb collection of fine pharmaceuticals...</p>
-    <p>Open: Monday-Thursday 9am-noon</p>
-    <p>Phone: 555-0100-1111</p>
-    <address>
-      <span>Unit 42b, Land of Bargains Shopping Paradise, 12 Highway 101</span>,
-      <span>Boston</span>,
-      <span>MA, USA</span>
-    </address>
-  </div>
-</div>
-
-MICRODATA:
-
-<div itemscope itemtype="http://schema.org/Store">
-  <div>
-    <h1 itemprop="name">Delia's Daily Supplies</h1>
-    <p itemprop="description">For your daily newspapers, candies, snacks and (via our in-store pharmacy)
-      drugs and healthcare products to keep you and your family happy, healthy and supplied with all your daily needs.</p>
-    <p>Open: <time itemprop="openingHours" datetime="Mo-Fr 07:00-23:00">Monday-Friday 7am-11pm </time></p>
-    <p>Phone: <span itemprop="telephone" content="+155501001110">555-0100-1110</span></p>
-  </div>
-
-  <address itemprop="address" itemscope itemtype="http://schema.org/PostalAddress">
-    <span itemprop="streetAddress">Unit 42, Land of Bargains Shopping Paradise, 12 Highway 101</span>,
-    <span itemprop="addressLocality">Boston</span>,
-    <span itemprop="addressRegion">MA</span>, <span itemprop="addressCountry">USA</span>
-  </address>
-
-  <div itemprop="department" itemscope itemtype="http://schema.org/Pharmacy">
-    <h2 itemprop="name">Philippa's Pharmacy</h2>
-    <p itemprop="description">A superb collection of fine pharmaceuticals...</p>
-    <p>Open: <time itemprop="openingHours" datetime="Mo-Th 09:00-12:00">Monday-Thursday 9am-noon</time></p>
-    <p>Phone: <span itemprop="telephone" content="+155501001111">555-0100-1111</span></p>
-    <address itemprop="address" itemscope itemtype="http://schema.org/PostalAddress">
-      <span itemprop="streetAddress">Unit 42b, Land of Bargains Shopping Paradise, 12 Highway 101</span>,
-      <span itemprop="addressLocality">Boston</span>,
-      <span itemprop="addressRegion">MA</span>, <span itemprop="addressCountry">USA</span>
-    </address>
-  </div>
-</div>
-
-RDFA:
-
-<div vocab="http://schema.org/" typeof="Store">
-  <div>
-    <h1 property="name">Delia's Daily Supplies</h1>
-    <p property="description">For your daily newspapers, candies, snacks and (via our in-store pharmacy)
-    drugs and healthcare products to keep you and your family happy, healthy and supplied with all your daily needs.</p>
-    <p>Open: <time property="openingHours" datetime="Mo-Fr 07:00-23:00">Monday-Friday 7am-11pm </time></p>
-    <p>Phone: <span property="telephone" content="+155501001110">555-0100-1110</span></p>
-  </div>
-
-  <address property="address"  typeof="PostalAddress">
-    <span property="streetAddress">Unit 42, Land of Bargains Shopping Paradise, 12 Highway 101</span>,
-    <span property="addressLocality">Boston</span>,
-    <span property="addressRegion">MA</span>, <span property="addressCountry">USA</span>
-  </address>
-
-  <div property="department"  typeof="Pharmacy">
-    <h2 property="name">Philippa's Pharmacy</h2>
-    <p property="description">A superb collection of fine pharmaceuticals...</p>
-    <p>Open: <time property="openingHours" datetime="Mo-Th 09:00-12:00">Monday-Thursday 9am-noon</time></p>
-    <p>Phone: <span property="telephone" content="+155501001111">555-0100-1111</span></p>
-    <address property="address"  typeof="PostalAddress">
-      <span property="streetAddress">Unit 42b, Land of Bargains Shopping Paradise, 12 Highway 101</span>,
-      <span property="addressLocality">Boston</span>,
-      <span property="addressRegion">MA</span>, <span property="addressCountry">USA</span>
-    </address>
-  </div>
-</div>
-
-JSON:
-
-<script type="application/ld+json">
-{
-  "@context": "http://schema.org",
-  "@type": "Store",
-  "name": "Delia's Daily Supplies",
-  "description": "For your daily newspapers, candies, snacks and (via our in-store pharmacy) drugs and healthcare products to keep you and your family happy, healthy and supplied with all your daily needs.",
-  "openingHours": "Mo-Fr 07:00-23:00",
-  "telephone": "+155501001110",
-  "address":
-  {
-  "@type": "PostalAddress",
-  "streetAddress": "Unit 42, Land of Bargains Shopping Paradise, 12 Highway 101",
-  "addressLocality": "Boston",
-  "addressRegion": "MA",
-  "addressCountry": "USA"
-  },
-  "department":
-  {
-    "@type": "Pharmacy",
-    "name": "Philippa's Pharmacy",
-    "description": "A superb collection of fine pharmaceuticals for your   beauty and healthcare needs, a department of Delia's Drugstore. Call our desk to speak to the on-duty pharmacist any morning Monday-Thursday.",
-    "openingHours": "Mo-Th 09:00-12:00",
-    "telephone": "+155501001111",
-    "address":
-    {
-      "@type": "PostalAddress",
-      "streetAddress": "Unit 42b, Land of Bargains Shopping Paradise, 12 Highway 101",
-      "addressLocality": "Boston",
-      "addressRegion": "MA",
-      "addressCountry": "USA"
-    }
-  }
-}
-</script>
-
-TYPES:  Organization, ContactPoint
-
-PRE-MARKUP:
-
-Example specifying one customer service phone number.
-
-MICRODATA:
-
-This example is JSON-only.
-
-RDFA:
-
-This example is JSON-only.
-
-JSON:
-
-<script type="application/ld+json">
-{ "@context" : "http://schema.org",
-  "@type" : "Organization",
-  "url" : "http://www.your-company-site.com",
-  "contactPoint" : [
-    { "@type" : "ContactPoint",
-      "telephone" : "+1-401-555-1212",
-      "contactType" : "customer service"
-    } ] }
-</script>
-
-TYPES: HearingImpairedSupported, TollFree, ContactPoint, Organization
-
-PRE-MARKUP:
-
-A fuller example that illustrates multiple contact numbers for a company,
-including US toll-free numbers, a hearing-impaired number, and several contact categories.
-
-MICRODATA:
-
-This example is JSON-only.
-
-RDFA:
-
-This example is JSON-only.
-
-JSON:
-
-<script type="application/ld+json">
-{ "@context" : "http://schema.org",
-  "@type" : "Organization",
-  "url" : "http://www.t-mobile.com",
-  "contactPoint" : [
-    { "@type" : "ContactPoint",
-      "telephone" : "+1-877-746-0909",
-      "contactType" : "customer service",
-      "contactOption" : "TollFree",
-      "areaServed" : "US"
-    } , {
-      "@type" : "ContactPoint",
-      "telephone" : "+1-505-998-3793",
-      "contactType" : "customer service"
-    } , {
-      "@type" : "ContactPoint",
-      "telephone" : "+1-877-296-1018",
-      "contactType" : "customer service",
-      "contactOption" : ["HearingImpairedSupported","TollFree"] ,
-      "areaServed" : "US"
-    } , {
-      "@type" : "ContactPoint",
-      "telephone" : "+1-877-453-1304",
-      "contactType" : "technical support",
-      "contactOption" : "TollFree",
-      "areaServed" : ["US","CA"],
-      "availableLanguage" : ["English","French"]
-    } , {
-      "@type" : "ContactPoint",
-      "telephone" : "+1-877-453-1304",
-      "contactType" : "bill payment",
-      "contactOption" : "TollFree",
-      "areaServed" : ["US","CA"]
-    } ] }
-</script>
-
-TYPES:  MusicEvent, Place, Offer
-
-PRE-MARKUP:
-
-An example snippet of JSON-LD describing two B.B. King concerts.
-
-MICRODATA:
-
-This example is JSON-only.
-
-RDFA:
-
-This example is JSON-only.
-
-JSON:
-
-<script type="application/ld+json">
-[{
-  "@context" : "http://schema.org",
-  "@type" : "MusicEvent",
-  "name" : "B.B. King",
-  "startDate" : "2014-04-12T19:30",
-  "location" : {
-     "@type" : "Place",
-     "name" : "Lupo’s Heartbreak Hotel",
-     "address" : "79 Washington St., Providence, RI"
-  },
-  "offers" : {
-     "@type" : "Offer",
-     "url" : "https://www.etix.com/ticket/1771656"
-  }
-},
-{
-  "@context" : "http://schema.org",
-  "@type" : "MusicEvent",
-  "name" : "B.B. King",
-  "startDate" : "2014-04-13T20:00",
-  "location" : {
-     "@type" : "Place",
-     "name" : "Lynn Auditorium",
-     "address" : "Lynn, MA, 01901"
-  },
-  "offers" : {
-     "@type" : "Offer",
-     "url" : "http://frontgatetickets.com/venue.php?id=11766"
-  }
-}]
-</script>
-
-TYPES:  MusicEvent, Place, PostalAddress, Offer, MusicGroup, EventRescheduled
-
-PRE-MARKUP:
-
-An example of a more fully specified MusicEvent, including a tour image,
-full venue address, multiple performers, and multiple ticket classes.
-
-MICRODATA:
-
-This example is JSON-only.
-
-RDFA:
-
-This example is JSON-only.
-
-JSON:
-
-<script type="application/ld+json">
-[{
-    "@context" : "http://schema.org",
-    "@type" : "MusicEvent",
-    "name" : "B.B. King with Jonathon \"Boogie\" Long",
-    "image" : "http://www.bbking.com/gallery/b-b-king-live.jpg",
-    "url" : "http://www.bbking.com/events/apr12-providence.html",
-    "startDate" : "2014-04-12T19:30",
-    "doorTime" : "18:30",
-    "endDate" : "2014-04-12T22:00",
-    "location" : {
-        "@type" : "Place",
-        "name" : "Lupo's Heartbreak Hotel",
-        "sameAs" : "http://lupos.com/",
-        "address" : {
-            "@type" : "PostalAddress",
-            "streetAddress" : "79 Washington St.",
-            "addressLocality" : "Providence",
-            "addressRegion" : "RI",
-            "postalCode" : "02903",
-            "addressCountry" : "US"
-        }
-    },
-    "offers" : [ {
-        "@type" : "Offer",
-        "name" : "General Admission",
-        "price" : "$63.25",
-        "availability" : "SoldOut",
-        "url" : "http://www.ticketmaster.com/event/17004C29"
-    },{
-        "@type" : "Offer",
-        "name" : "VIP Experience",
-        "url" : "http://www.example.com/Abcde12345",
-        "price" : "$299.00",
-        "validFrom" : "2014-02-05T10:00",
-        "validThrough" : "2014-03-19T23:59"
-    } ],
-    "performer" : [ {
-        "@type" : "MusicGroup",
-        "name" : "B.B. King",
-        "sameAs" : "http://en.wikipedia.org/wiki/B.B._King"
-    },{
-        "@type" : "MusicGroup",
-        "name" : "Jonathon \"Boogie\" Long",
-        "sameAs" : "http://jonathonboogielong.com/"
-    } ],
-    "eventStatus" : "EventRescheduled",
-    "previousStartDate" : "2013-09-30T19:30",
-    "typicalAgeRange" : "18+"
-}]
-</script>
-
-TYPES:  FakeEntryNeeded, FixMeSomeDay
-
-PRE-MARKUP:
-
-...
-
-MICRODATA:
-
-...
-
-RDFA:
-
-...
-
-JSON:
-
-...
+TYPES:  Person,PostalAddress,addressRegion,postalCode,address,streetAddress,telephone,email,url,addressLocality
+
+PRE-MARKUP:
+
+Jane Doe
+<img src="janedoe.jpg" />
+
+Professor
+20341 Whitworth Institute
+405 Whitworth
+Seattle WA 98052
+(425) 123-4567
+<a href="mailto:jane-doe@xyz.edu">jane-doe@illinois.edu</a>
+
+Jane's home page:
+<a href="http://www.janedoe.com">janedoe.com</a>
+
+Graduate students:
+<a href="http://www.xyz.edu/students/alicejones.html">Alice Jones</a>
+<a href="http://www.xyz.edu/students/bobsmith.html">Bob Smith</a>
+
+MICRODATA:
+
+<div itemscope itemtype="http://schema.org/Person">
+  <span itemprop="name">Jane Doe</span>
+  <img src="janedoe.jpg" itemprop="image" />
+
+  <span itemprop="jobTitle">Professor</span>
+  <div itemprop="address" itemscope itemtype="http://schema.org/PostalAddress">
+    <span itemprop="streetAddress">
+      20341 Whitworth Institute
+      405 N. Whitworth
+    </span>
+    <span itemprop="addressLocality">Seattle</span>,
+    <span itemprop="addressRegion">WA</span>
+    <span itemprop="postalCode">98052</span>
+  </div>
+  <span itemprop="telephone">(425) 123-4567</span>
+  <a href="mailto:jane-doe@xyz.edu" itemprop="email">
+    jane-doe@xyz.edu</a>
+
+  Jane's home page:
+  <a href="http://www.janedoe.com" itemprop="url">janedoe.com</a>
+
+  Graduate students:
+  <a href="http://www.xyz.edu/students/alicejones.html" itemprop="colleague">
+    Alice Jones</a>
+  <a href="http://www.xyz.edu/students/bobsmith.html" itemprop="colleague">
+    Bob Smith</a>
+</div>
+
+RDFA:
+
+<div vocab="http://schema.org/" typeof="Person">
+  <span property="name">Jane Doe</span>
+  <img src="janedoe.jpg" property="image" />
+
+  <span property="jobTitle">Professor</span>
+  <div property="address"  typeof="PostalAddress">
+    <span property="streetAddress">
+      20341 Whitworth Institute
+      405 N. Whitworth
+    </span>
+    <span property="addressLocality">Seattle</span>,
+    <span property="addressRegion">WA</span>
+    <span property="postalCode">98052</span>
+  </div>
+  <span property="telephone">(425) 123-4567</span>
+  <a href="mailto:jane-doe@xyz.edu" property="email">
+    jane-doe@xyz.edu</a>
+
+  Jane's home page:
+  <a href="http://www.janedoe.com" property="url">janedoe.com</a>
+
+  Graduate students:
+  <a href="http://www.xyz.edu/students/alicejones.html" property="colleague">
+    Alice Jones</a>
+  <a href="http://www.xyz.edu/students/bobsmith.html" property="colleague">
+    Bob Smith</a>
+</div>
+
+JSON:
+
+<script type="application/ld+json">
+{
+  "@context": "http://schema.org",
+  "@type": "Person",
+  "address": {
+    "@type": "PostalAddress",
+    "addressLocality": "Seattle",
+    "addressRegion": "WA",
+    "postalCode": "98052",
+    "streetAddress": "20341 Whitworth Institute 405 N. Whitworth"
+  },
+  "colleague": [
+    "http://www.xyz.edu/students/alicejones.html",
+    "http://www.xyz.edu/students/bobsmith.html"
+  ],
+  "email": "mailto:jane-doe@xyz.edu",
+  "image": "janedoe.jpg",
+  "jobTitle": "Professor",
+  "name": "Jane Doe",
+  "telephone": "(425) 123-4567",
+  "url": "http://www.janedoe.com"
+}
+</script>
+
+TYPES:  Place,LocalBusiness
+
+PRE-MARKUP:
+
+<h1>Beachwalk Beachwear & Giftware</h1>
+A superb collection of fine gifts and clothing to accent your stay in Mexico Beach.
+3102 Highway 98
+Mexico Beach, FL
+Phone: 850-648-4200
+
+MICRODATA:
+
+<div itemscope itemtype="http://schema.org/LocalBusiness">
+  <h1><span itemprop="name">Beachwalk Beachwear & Giftware</span></h1>
+  <span itemprop="description"> A superb collection of fine gifts and clothing
+  to accent your stay in Mexico Beach.</span>
+  <div itemprop="address" itemscope itemtype="http://schema.org/PostalAddress">
+    <span itemprop="streetAddress">3102 Highway 98</span>
+    <span itemprop="addressLocality">Mexico Beach</span>,
+    <span itemprop="addressRegion">FL</span>
+  </div>
+  Phone: <span itemprop="telephone">850-648-4200</span>
+</div>
+
+RDFA:
+
+<div vocab="http://schema.org/" typeof="LocalBusiness">
+  <h1><span property="name">Beachwalk Beachwear & Giftware</span></h1>
+  <span property="description"> A superb collection of fine gifts and clothing
+  to accent your stay in Mexico Beach.</span>
+  <div property="address"  typeof="PostalAddress">
+    <span property="streetAddress">3102 Highway 98</span>
+    <span property="addressLocality">Mexico Beach</span>,
+    <span property="addressRegion">FL</span>
+  </div>
+  Phone: <span property="telephone">850-648-4200</span>
+</div>
+
+JSON:
+
+<script type="application/ld+json">
+{
+  "@context": "http://schema.org",
+  "@type": "LocalBusiness",
+  "address": {
+    "@type": "PostalAddress",
+    "addressLocality": "Mexico Beach",
+    "addressRegion": "FL",
+    "streetAddress": "3102 Highway 98"
+  },
+  "description": "A superb collection of fine gifts and clothing to accent your stay in Mexico Beach.",
+  "name": "Beachwalk Beachwear & Giftware",
+  "telephone": "850-648-4200"
+}
+</script>
+
+TYPES:  Restaurant,AggregateRating,FoodEstablishment,LocalBusiness
+
+PRE-MARKUP:
+
+GreatFood
+4 stars - based on 250 reviews
+1901 Lemur Ave
+Sunnyvale, CA 94086
+(408) 714-1489
+<a href="http://www.greatfood.com">www.greatfood.com</a>
+
+Hours:
+Mon-Sat 11am - 2:30pm
+Mon-Thur 5pm - 9:30pm
+Fri-Sat 5pm - 10pm
+
+Categories: Middle Eastern, Mediterranean
+Price Range: $$
+Takes Reservations: Yes
+
+MICRODATA:
+
+<div itemscope itemtype="http://schema.org/Restaurant">
+  <span itemprop="name">GreatFood</span>
+
+  <div itemprop="aggregateRating" itemscope itemtype="http://schema.org/AggregateRating">
+    <span itemprop="ratingValue">4</span> stars -
+    based on <span itemprop="reviewCount">250</span> reviews
+  </div>
+
+  <div itemprop="address" itemscope itemtype="http://schema.org/PostalAddress">
+    <span itemprop="streetAddress">1901 Lemur Ave</span>
+    <span itemprop="addressLocality">Sunnyvale</span>,
+    <span itemprop="addressRegion">CA</span> <span itemprop="postalCode">94086</span>
+  </div>
+  <span itemprop="telephone">(408) 714-1489</span>
+  <a itemprop="url" href="http://www.dishdash.com">www.greatfood.com</a>
+
+  Hours:
+  <meta itemprop="openingHours" content="Mo-Sa 11:00-14:30">Mon-Sat 11am - 2:30pm
+  <meta itemprop="openingHours" content="Mo-Th 17:00-21:30">Mon-Thu 5pm - 9:30pm
+  <meta itemprop="openingHours" content="Fr-Sa 17:00-22:00">Fri-Sat 5pm - 10:00pm
+
+  Categories:
+  <span itemprop="servesCuisine">
+    Middle Eastern
+  </span>,
+  <span itemprop="servesCuisine">
+    Mediterranean
+  </span>
+
+  Price Range: <span itemprop="priceRange">$$</span>
+  Takes Reservations: Yes
+</div>
+
+RDFA:
+
+<div vocab="http://schema.org/" typeof="Restaurant">
+  <span property="name">GreatFood</span>
+
+  <div property="aggregateRating"  typeof="AggregateRating">
+    <span property="ratingValue">4</span> stars -
+    based on <span property="reviewCount">250</span> reviews
+  </div>
+
+  <div property="address"  typeof="PostalAddress">
+    <span property="streetAddress">1901 Lemur Ave</span>
+    <span property="addressLocality">Sunnyvale</span>,
+    <span property="addressRegion">CA</span> <span property="postalCode">94086</span>
+  </div>
+  <span property="telephone">(408) 714-1489</span>
+  <a property="url" href="http://www.dishdash.com">www.greatfood.com</a>
+
+  Hours:
+  <meta property="openingHours" content="Mo-Sa 11:00-14:30">Mon-Sat 11am - 2:30pm
+  <meta property="openingHours" content="Mo-Th 17:00-21:30">Mon-Thu 5pm - 9:30pm
+  <meta property="openingHours" content="Fr-Sa 17:00-22:00">Fri-Sat 5pm - 10:00pm
+
+  Categories:
+  <span property="servesCuisine">
+    Middle Eastern
+  </span>,
+  <span property="servesCuisine">
+    Mediterranean
+  </span>
+
+  Price Range: <span property="priceRange">$$</span>
+  Takes Reservations: Yes
+</div>
+
+JSON:
+
+<script type="application/ld+json">
+{
+  "@context": "http://schema.org",
+  "@type": "Restaurant",
+  "address": {
+    "@type": "PostalAddress",
+    "addressLocality": "Sunnyvale",
+    "addressRegion": "CA",
+    "postalCode": "94086",
+    "streetAddress": "1901 Lemur Ave"
+  },
+  "aggregateRating": {
+    "@type": "AggregateRating",
+    "ratingValue": "4",
+    "reviewCount": "250"
+  },
+  "name": "GreatFood",
+  "openingHours": [
+    "Mo-Sa 11:00-14:30",
+    "Mo-Th 17:00-21:30",
+    "Fr-Sa 17:00-22:00"
+  ],
+  "priceRange": "$$",
+  "servesCuisine": [
+    "Middle Eastern",
+    "Mediterranean"
+  ],
+  "telephone": "(408) 714-1489",
+  "url": "http://www.dishdash.com"
+}
+</script>
+
+TYPES:  Place,GeoCoordinates
+
+PRE-MARKUP:
+
+<h1>What is the latitude and longitude of the Empire State Building?<h1>
+Answer:
+Latitude: 40 deg 44 min 54.36 sec N
+Longitude: 73 deg 59 min 8.5 sec W
+
+MICRODATA:
+
+<div itemscope itemtype="http://schema.org/Place">
+  <h1>What is the latitude and longitude of the <span itemprop="name">Empire State Building</span>?</h1>
+  Answer:
+  <div itemprop="geo" itemscope itemtype="http://schema.org/GeoCoordinates">
+    Latitude: 40 deg 44 min 54.36 sec N
+    Longitude: 73 deg 59 min 8.5 dec W
+    <meta itemprop="latitude" content="40.75" />
+    <meta itemprop="longitude" content="73.98" />
+  </div>
+</div>
+
+RDFA:
+
+<div vocab="http://schema.org/" typeof="Place">
+  <h1>What is the latitude and longitude of the <span property="name">Empire State Building</span>?</h1>
+  Answer:
+  <div property="geo"  typeof="GeoCoordinates">
+    Latitude: 40 deg 44 min 54.36 sec N
+    Longitude: 73 deg 59 min 8.5 dec W
+    <meta property="latitude" content="40.75" />
+    <meta property="longitude" content="73.98" />
+  </div>
+</div>
+
+JSON:
+
+<script type="application/ld+json">
+{
+  "@context": "http://schema.org",
+  "@type": "Place",
+  "geo": {
+    "@type": "GeoCoordinates",
+    "latitude": "40.75",
+    "longitude": "73.98"
+  },
+  "name": "Empire State Building"
+}
+</script>
+
+TYPES:  MediaObject,AudioObject
+
+PRE-MARKUP:
+
+<b>12oclock_girona.mp3</b>
+Total Time: 0m:15s - Recorded on a terrace of Girona a sunday morning
+composed by Roger
+
+ <script type="text/javascript">
+var fo = new FlashObject("http://google.com/flash/preview-player.swf", "flashPlayer_719", "358", "16", "6", "#FFFFFF");fo.addVariable("url", "http://media.freesound.org/data/0/previews/719__elmomo__12oclock_girona_preview.mp3");fo.addVariable("autostart", "0");fo.write("flashcontent_719");
+</script>
+
+MICRODATA:
+
+<div itemscope itemtype="http://schema.org/AudioObject">
+  <span itemprop="name"><b>12oclock_girona.mp3</b></span>
+
+<script type="text/javascript">
+  var fo = new FlashObject("http://google.com/flash/preview-player.swf",
+  "flashPlayer_719", "358", "16", "6", "#FFFFFF");fo.addVariable("url","http://media.freesound.org/data/0/previews/719__elmomo__12oclock_girona_preview.mp3");fo.addVariable("autostart", "0");fo.write("flashcontent_719");
+</script>
+
+<meta itemprop="encodingFormat" content="mp3" />
+ <meta itemprop="contentURL" content="http://media.freesound.org/data/0/previews/719__elmomo__12oclock_girona_preview.mp3" />
+
+<span class="description">
+      <meta itemprop="duration" content="T0M15S" />
+      <span itemprop="description">Recorded on a terrace of Girona a sunday morning</span>
+</span>
+</div>
+
+RDFA:
+
+<div vocab="http://schema.org/" typeof="AudioObject">
+  <span property="name"><b>12oclock_girona.mp3</b></span>
+
+<script type="text/javascript">
+  var fo = new FlashObject("http://google.com/flash/preview-player.swf",
+  "flashPlayer_719", "358", "16", "6", "#FFFFFF");fo.addVariable("url","http://media.freesound.org/data/0/previews/719__elmomo__12oclock_girona_preview.mp3");fo.addVariable("autostart", "0");fo.write("flashcontent_719");
+</script>
+
+<meta property="encodingFormat" content="mp3" />
+ <meta property="contentURL" content="http://media.freesound.org/data/0/previews/719__elmomo__12oclock_girona_preview.mp3" />
+
+<span class="description">
+      <meta property="duration" content="T0M15S" />
+      <span property="description">Recorded on a terrace of Girona a sunday morning</span>
+</span>
+</div>
+
+JSON:
+
+<script type="application/ld+json">
+{
+  "@context": "http://schema.org",
+  "@type": "AudioObject",
+  "contentURL": "http://media.freesound.org/data/0/previews/719__elmomo__12oclock_girona_preview.mp3",
+  "description": "Recorded on a terrace of Girona a sunday morning",
+  "duration": "T0M15S",
+  "encodingFormat": "mp3",
+  "name": "12oclock_girona.mp3"
+}
+</script>
+
+TYPES:  Organization,Address
+
+PRE-MARKUP:
+
+Google.Org
+
+Contact Details:
+Main address: 38 avenue de l'Opera, F-75002 Paris, France
+ Tel: ( 33 1) 42 68 53 00, Fax: ( 33 1) 42 68 53 01
+E-mail: secretariat (at) google.org
+URL: <a href="http://www.google.org">www.google.org</a>
+
+Members:
+- National Scientific Members in 100 countries and territories: Country1, Country2, ...
+- Scientific Union Members, 30 organizations listed in this Yearbook: Member 1, Member 2
+
+History:
+
+MICRODATA:
+
+<div itemscope itemtype="http://schema.org/Organization">
+  <span itemprop="name">Google.org (GOOG)</span>
+
+Contact Details:
+  <div itemprop="address" itemscope itemtype="http://schema.org/PostalAddress">
+    Main address:
+      <span itemprop="streetAddress">38 avenue de l'Opera</span>
+      <span itemprop="postalCode">F-75002</span>
+      <span itemprop="addressLocality">Paris, France</span>
+    ,
+  </div>
+    Tel:<span itemprop="telephone">( 33 1) 42 68 53 00 </span>,
+    Fax:<span itemprop="faxNumber">( 33 1) 42 68 53 01 </span>,
+    E-mail: <span itemprop="email">secretariat(at)google.org</span>
+
+Members:
+- National Scientific Members in 100 countries and territories: Country1, Country2, ...
+- Scientific Union Members, 30 organizations listed in this Yearbook:
+  <span itemprop="member" itemscope itemtype="http://schema.org/Organization">
+    Member1
+  </span>,
+  <span itemprop="member" itemscope itemtype="http://schema.org/Organization">
+    Member2
+  </span>,
+
+History:
+</div>
+
+RDFA:
+
+<div vocab="http://schema.org/" typeof="Organization">
+  <span property="name">Google.org (GOOG)</span>
+
+Contact Details:
+  <div property="address"  typeof="PostalAddress">
+    Main address:
+      <span property="streetAddress">38 avenue de l'Opera</span>
+      <span property="postalCode">F-75002</span>
+      <span property="addressLocality">Paris, France</span>
+    ,
+  </div>
+    Tel:<span property="telephone">( 33 1) 42 68 53 00 </span>,
+    Fax:<span property="faxNumber">( 33 1) 42 68 53 01 </span>,
+    E-mail: <span property="email">secretariat(at)google.org</span>
+
+Members:
+- National Scientific Members in 100 countries and territories: Country1, Country2, ...
+- Scientific Union Members, 30 organizations listed in this Yearbook:
+  <span property="member"  typeof="Organization">
+    Member1
+  </span>,
+  <span property="member"  typeof="Organization">
+    Member2
+  </span>,
+
+History:
+</div>
+
+JSON:
+
+<script type="application/ld+json">
+{
+  "@context": "http://schema.org",
+  "@type": "Organization",
+  "address": {
+    "@type": "PostalAddress",
+    "addressLocality": "Paris, France",
+    "postalCode": "F-75002",
+    "streetAddress": "38 avenue de l'Opera"
+  },
+  "email": "secretariat(at)google.org",
+  "faxNumber": "( 33 1) 42 68 53 01",
+  "member": [
+    {
+      "@type": "Organization"
+    },
+    {
+      "@type": "Organization"
+    }
+  ],
+  "name": "Google.org (GOOG)",
+  "telephone": "( 33 1) 42 68 53 00"
+}
+</script>
+
+TYPES:  NGO
+
+PRE-MARKUP:
+
+Google.Org
+
+Contact Details:
+Main address: 38 avenue de l'Opera, F-75002 Paris, France
+ Tel: ( 33 1) 42 68 53 00, Fax: ( 33 1) 42 68 53 01
+E-mail: secretariat (at) google.org
+URL: <a href="http://www.google.org">www.google.org</a>
+
+Members:
+- National Scientific Members in 100 countries and territories: Country1, Country2, ...
+- Scientific Union Members, 30 organizations listed in this Yearbook: Member 1, Member 2
+
+History:
+
+MICRODATA:
+
+<div itemscope itemtype="http://schema.org/NGO">
+  <span itemprop="name">Google.org (GOOG)</span>
+
+Contact Details:
+  <div itemprop="address" itemscope itemtype="http://schema.org/PostalAddress">
+    Main address:
+      <span itemprop="streetAddress">38 avenue de l'Opera</span>
+      <span itemprop="postalCode">F-75002</span>
+      <span itemprop="addressLocality">Paris, France</span>
+    ,
+  </div>
+    Tel:<span itemprop="telephone">( 33 1) 42 68 53 00 </span>,
+    Fax:<span itemprop="faxNumber">( 33 1) 42 68 53 01 </span>,
+    E-mail: <span itemprop="email">secretariat(at)google.org</span>
+
+Members:
+- National Scientific Members in 100 countries and territories: Country1, Country2, ...
+- Scientific Union Members, 30 organizations listed in this Yearbook:
+  <span itemprop="member" itemscope itemtype="http://schema.org/Organization">
+    Member1
+  </span>,
+  <span itemprop="member" itemscope itemtype="http://schema.org/Organization">
+    Member2
+  </span>,
+
+History:
+</div>
+
+RDFA:
+
+<div vocab="http://schema.org/" typeof="NGO">
+  <span property="name">Google.org (GOOG)</span>
+
+Contact Details:
+  <div property="address"  typeof="PostalAddress">
+    Main address:
+      <span property="streetAddress">38 avenue de l'Opera</span>
+      <span property="postalCode">F-75002</span>
+      <span property="addressLocality">Paris, France</span>
+    ,
+  </div>
+    Tel:<span property="telephone">( 33 1) 42 68 53 00 </span>,
+    Fax:<span property="faxNumber">( 33 1) 42 68 53 01 </span>,
+    E-mail: <span property="email">secretariat(at)google.org</span>
+
+Members:
+- National Scientific Members in 100 countries and territories: Country1, Country2, ...
+- Scientific Union Members, 30 organizations listed in this Yearbook:
+  <span property="member"  typeof="Organization">
+    Member1
+  </span>,
+  <span property="member"  typeof="Organization">
+    Member2
+  </span>,
+
+History:
+</div>
+
+JSON:
+
+<script type="application/ld+json">
+{
+  "@context": "http://schema.org",
+  "@type": "NGO",
+  "address": {
+    "@type": "PostalAddress",
+    "addressLocality": "Paris, France",
+    "postalCode": "F-75002",
+    "streetAddress": "38 avenue de l'Opera"
+  },
+  "email": "secretariat(at)google.org",
+  "faxNumber": "( 33 1) 42 68 53 01",
+  "member": [
+    {
+      "@type": "Organization"
+    },
+    {
+      "@type": "Organization"
+    }
+  ],
+  "name": "Google.org (GOOG)",
+  "telephone": "( 33 1) 42 68 53 00"
+}
+</script>
+
+TYPES:  Event,Place,Address,AggregateOffer
+
+PRE-MARKUP:
+
+<a href="nba-miami-philidelphia-game3.html">
+NBA Eastern Conference First Round Playoff Tickets:
+ Miami Heat at Philadelphia 76ers - Game 3 (Home Game 1)
+</a>
+
+Thu, 04/21/16
+8:00 p.m.
+
+<a href="wells-fargo-center.html">
+Wells Fargo Center
+</a>
+Philadelphia, PA
+
+Priced from: $35
+1938 tickets left
+
+MICRODATA:
+
+<div itemscope itemtype="http://schema.org/Event">
+  <a itemprop="url" href="nba-miami-philidelphia-game3.html">
+  NBA Eastern Conference First Round Playoff Tickets:
+  <span itemprop="name"> Miami Heat at Philadelphia 76ers - Game 3 (Home Game 1) </span>
+  </a>
+
+  <meta itemprop="startDate" content="2016-04-21T20:00">
+    Thu, 04/21/16
+    8:00 p.m.
+
+  <div itemprop="location" itemscope itemtype="http://schema.org/Place">
+    <a itemprop="url" href="wells-fargo-center.html">
+    Wells Fargo Center
+    </a>
+    <div itemprop="address" itemscope itemtype="http://schema.org/PostalAddress">
+      <span itemprop="addressLocality">Philadelphia</span>,
+      <span itemprop="addressRegion">PA</span>
+    </div>
+  </div>
+
+  <div itemprop="offers" itemscope itemtype="http://schema.org/AggregateOffer">
+    Priced from: <span itemprop="lowPrice">$35</span>
+    <span itemprop="offerCount">1938</span> tickets left
+  </div>
+</div>
+
+RDFA:
+
+<div vocab="http://schema.org/" typeof="Event">
+  <a property="url" href="nba-miami-philidelphia-game3.html">
+  NBA Eastern Conference First Round Playoff Tickets:
+  <span property="name"> Miami Heat at Philadelphia 76ers - Game 3 (Home Game 1) </span>
+  </a>
+
+  <meta property="startDate" content="2016-04-21T20:00">
+    Thu, 04/21/16
+    8:00 p.m.
+
+  <div property="location"  typeof="Place">
+    <a property="url" href="wells-fargo-center.html">
+    Wells Fargo Center
+    </a>
+    <div property="address"  typeof="PostalAddress">
+      <span property="addressLocality">Philadelphia</span>,
+      <span property="addressRegion">PA</span>
+    </div>
+  </div>
+
+  <div property="offers"  typeof="AggregateOffer">
+    Priced from: <span property="lowPrice">$35</span>
+    <span property="offerCount">1938</span> tickets left
+  </div>
+</div>
+
+JSON:
+
+<script type="application/ld+json">
+{
+  "@context": "http://schema.org",
+  "@type": "Event",
+  "location": {
+    "@type": "Place",
+    "address": {
+      "@type": "PostalAddress",
+      "addressLocality": "Philadelphia",
+      "addressRegion": "PA"
+    },
+    "url": "wells-fargo-center.html"
+  },
+  "offers": {
+    "@type": "AggregateOffer",
+    "lowPrice": "$35",
+    "offerCount": "1938"
+  },
+  "startDate": "2016-04-21T20:00",
+  "url": "nba-miami-philidelphia-game3.html"
+}
+</script>
+
+TYPES:  Product,AggregateRating,Offer,Review,Rating
+
+PRE-MARKUP:
+
+Kenmore White 17" Microwave
+<img src="kenmore-microwave-17in.jpg" alt='Kenmore 17" Microwave' />
+Rated 3.5/5 based on 11 customer reviews
+
+$55.00
+In stock
+
+Product description:
+0.7 cubic feet countertop microwave. Has six preset cooking categories and
+ convenience features like Add-A-Minute and Child Lock.
+
+Customer reviews:
+
+Not a happy camper - by Ellie, April 1, 2011
+1/5 stars
+The lamp burned out and now I have to replace it.
+
+ Value purchase - by Lucas, March 25, 2011
+4/5 stars
+Great microwave for the price. It is small and fits in my apartment.
+...
+
+MICRODATA:
+
+<div itemscope itemtype="http://schema.org/Product">
+  <span itemprop="name">Kenmore White 17" Microwave</span>
+  <img src="kenmore-microwave-17in.jpg" alt='Kenmore 17" Microwave' />
+  <div itemprop="aggregateRating"
+    itemscope itemtype="http://schema.org/AggregateRating">
+   Rated <span itemprop="ratingValue">3.5</span>/5
+   based on <span itemprop="reviewCount">11</span> customer reviews
+  </div>
+
+  <div itemprop="offers" itemscope itemtype="http://schema.org/Offer">
+    <span itemprop="price">$55.00</span>
+    <link itemprop="availability" href="http://schema.org/InStock" />In stock
+  </div>
+
+  Product description:
+  <span itemprop="description">0.7 cubic feet countertop microwave.
+  Has six preset cooking categories and convenience features like
+  Add-A-Minute and Child Lock.</span>
+
+  Customer reviews:
+
+  <div itemprop="review" itemscope itemtype="http://schema.org/Review">
+    <span itemprop="name">Not a happy camper</span> -
+    by <span itemprop="author">Ellie</span>,
+    <meta itemprop="datePublished" content="2011-04-01">April 1, 2011
+    <div itemprop="reviewRating" itemscope itemtype="http://schema.org/Rating">
+      <meta itemprop="worstRating" content = "1">
+      <span itemprop="ratingValue">1</span>/
+      <span itemprop="bestRating">5</span>stars
+    </div>
+    <span itemprop="description">The lamp burned out and now I have to replace
+    it. </span>
+  </div>
+
+  <div itemprop="review" itemscope itemtype="http://schema.org/Review">
+    <span itemprop="name">Value purchase</span> -
+    by <span itemprop="author">Lucas</span>,
+    <meta itemprop="datePublished" content="2011-03-25">March 25, 2011
+    <div itemprop="reviewRating" itemscope itemtype="http://schema.org/Rating">
+      <meta itemprop="worstRating" content = "1"/>
+      <span itemprop="ratingValue">4</span>/
+      <span itemprop="bestRating">5</span>stars
+    </div>
+    <span itemprop="description">Great microwave for the price. It is small and
+    fits in my apartment.</span>
+  </div>
+  ...
+</div>
+
+RDFA:
+
+<div vocab="http://schema.org/" typeof="Product">
+  <span property="name">Kenmore White 17" Microwave</span>
+  <img src="kenmore-microwave-17in.jpg" alt='Kenmore 17" Microwave' />
+  <div property="aggregateRating"
+     typeof="AggregateRating">
+   Rated <span property="ratingValue">3.5</span>/5
+   based on <span property="reviewCount">11</span> customer reviews
+  </div>
+
+  <div property="offers"  typeof="Offer">
+    <span property="price">$55.00</span>
+    <link property="availability" href="http://schema.org/InStock" />In stock
+  </div>
+
+  Product description:
+  <span property="description">0.7 cubic feet countertop microwave.
+  Has six preset cooking categories and convenience features like
+  Add-A-Minute and Child Lock.</span>
+
+  Customer reviews:
+
+  <div property="review"  typeof="Review">
+    <span property="name">Not a happy camper</span> -
+    by <span property="author">Ellie</span>,
+    <meta property="datePublished" content="2011-04-01">April 1, 2011
+    <div property="reviewRating"  typeof="Rating">
+      <meta property="worstRating" content = "1">
+      <span property="ratingValue">1</span>/
+      <span property="bestRating">5</span>stars
+    </div>
+    <span property="description">The lamp burned out and now I have to replace
+    it. </span>
+  </div>
+
+  <div property="review"  typeof="Review">
+    <span property="name">Value purchase</span> -
+    by <span property="author">Lucas</span>,
+    <meta property="datePublished" content="2011-03-25">March 25, 2011
+    <div property="reviewRating"  typeof="Rating">
+      <meta property="worstRating" content = "1"/>
+      <span property="ratingValue">4</span>/
+      <span property="bestRating">5</span>stars
+    </div>
+    <span property="description">Great microwave for the price. It is small and
+    fits in my apartment.</span>
+  </div>
+  ...
+</div>
+
+JSON:
+
+<script type="application/ld+json">
+{
+  "@context": "http://schema.org",
+  "@type": "Product",
+  "aggregateRating": {
+    "@type": "AggregateRating",
+    "ratingValue": "3.5",
+    "reviewCount": "11"
+  },
+  "description": "0.7 cubic feet countertop microwave. Has six preset cooking categories and convenience features like Add-A-Minute and Child Lock.",
+  "name": "Kenmore White 17\" Microwave",
+  "offers": {
+    "@type": "Offer",
+    "availability": "http://schema.org/InStock",
+    "price": "$55.00"
+  },
+  "review": [
+    {
+      "@type": "Review",
+      "author": "Ellie",
+      "datePublished": "2011-04-01",
+      "description": "The lamp burned out and now I have to replace it.",
+      "name": "Not a happy camper",
+      "reviewRating": {
+        "@type": "Rating",
+        "bestRating": "5",
+        "ratingValue": "1",
+        "worstRating": "1"
+      }
+    },
+    {
+      "@type": "Review",
+      "author": "Lucas",
+      "datePublished": "2011-03-25",
+      "description": "Great microwave for the price. It is small and fits in my apartment.",
+      "name": "Value purchase",
+      "reviewRating": {
+        "@type": "Rating",
+        "bestRating": "5",
+        "ratingValue": "4",
+        "worstRating": "1"
+      }
+    }
+  ]
+}
+</script>
+
+TYPES:  Product,AggregateRating,AggregateOffer,Offer
+
+PRE-MARKUP:
+
+<img src="dell-30in-lcd.jpg" />
+Dell UltraSharp 30" LCD Monitor
+
+87 out of 100 based on 24 user ratings
+
+$1250 to $1495 from 8 sellers
+
+Sellers:
+<a href="save-a-lot-monitors.com/dell-30.html">
+  Save A Lot Monitors - $1250</a>
+<a href="jondoe-gadgets.com/dell-30.html">
+  Jon Doe's Gadgets - $1350</a>
+...
+
+MICRODATA:
+
+<div itemscope itemtype="http://schema.org/Product">
+  <img itemprop="image" src="dell-30in-lcd.jpg" />
+  <span itemprop="name">Dell UltraSharp 30" LCD Monitor</span>
+
+  <div itemprop="aggregateRating"
+    itemscope itemtype="http://schema.org/AggregateRating">
+    <span itemprop="ratingValue">87</span>
+    out of <span itemprop="bestRating">100</span>
+    based on <span itemprop="ratingCount">24</span> user ratings
+  </div>
+
+  <div itemprop="offers" itemscope itemtype="http://schema.org/AggregateOffer">
+    <span itemprop="lowPrice">$1250</span>
+    to <span itemprop="highPrice">$1495</span>
+    from <span itemprop="offerCount">8</span> sellers
+
+  Sellers:
+  <div itemprop="offers" itemscope itemtype="http://schema.org/Offer">
+    <a itemprop="url" href="save-a-lot-monitors.com/dell-30.html">
+     Save A Lot Monitors - $1250</a>
+  </div>
+  <div itemprop="offers" itemscope itemtype="http://schema.org/Offer">
+    <a itemprop="url" href="jondoe-gadgets.com/dell-30.html">
+     Jon Doe's Gadgets - $1350</a>
+  </div>
+  ...
+</div>
+
+RDFA:
+
+<div vocab="http://schema.org/" typeof="Product">
+  <img property="image" src="dell-30in-lcd.jpg" />
+  <span property="name">Dell UltraSharp 30" LCD Monitor</span>
+
+  <div property="aggregateRating"
+     typeof="AggregateRating">
+    <span property="ratingValue">87</span>
+    out of <span property="bestRating">100</span>
+    based on <span property="ratingCount">24</span> user ratings
+  </div>
+
+  <div property="offers"  typeof="AggregateOffer">
+    <span property="lowPrice">$1250</span>
+    to <span property="highPrice">$1495</span>
+    from <span property="offerCount">8</span> sellers
+
+  Sellers:
+  <div property="offers"  typeof="Offer">
+    <a property="url" href="save-a-lot-monitors.com/dell-30.html">
+     Save A Lot Monitors - $1250</a>
+  </div>
+  <div property="offers"  typeof="Offer">
+    <a property="url" href="jondoe-gadgets.com/dell-30.html">
+     Jon Doe's Gadgets - $1350</a>
+  </div>
+  ...
+</div>
+
+JSON:
+
+<script type="application/ld+json">
+{
+  "@context": "http://schema.org",
+  "@type": "Product",
+  "aggregateRating": {
+    "@type": "AggregateRating",
+    "bestRating": "100",
+    "ratingCount": "24",
+    "ratingValue": "87"
+  },
+  "image": "dell-30in-lcd.jpg",
+  "name": "Dell UltraSharp 30\" LCD Monitor",
+  "offers": {
+    "@type": "AggregateOffer",
+    "highPrice": "$1495",
+    "lowPrice": "$1250",
+    "offerCount": "8",
+    "offers": [
+      {
+        "@type": "Offer",
+        "url": "save-a-lot-monitors.com/dell-30.html"
+      },
+      {
+        "@type": "Offer",
+        "url": "jondoe-gadgets.com/dell-30.html"
+      }
+    ]
+  }
+}
+</script>
+
+TYPES:  WebPage,Book,AggregateRating,Offer,Review,CreativeWork
+
+PRE-MARKUP:
+
+<a href="category/books.html">Books</a> >
+ <a href="category/books-literature.html">Literature & Fiction</a> >
+ <a href="category/books-classics">Classics</a>
+
+<img src="catcher-in-the-rye-book-cover.jpg" />
+The Catcher in the Rye - Mass Market Paperback
+by <a href="/author/jd_salinger.html">J.D. Salinger</a>
+4 stars - 3077 reviews
+
+Price: $6.99
+In Stock
+
+Product details
+224 pages
+Publisher: Little, Brown, and Company - May 1, 1991
+Language: English
+ISBN-10: 0316769487
+
+Reviews:
+
+5 stars - <b>"A masterpiece of literature" </b>
+by John Doe. Written on May 4, 2006
+I really enjoyed this book. It captures the essential challenge people face
+as they try make sense of their lives and grow to adulthood.
+
+4 stars - <b>"love it LOLOL111!" </b>
+by Bob Smith, Written on June 15, 2006
+Catcher in the Rye is a fun book. It's a good book to read.
+
+MICRODATA:
+
+<body itemscope itemtype="http://schema.org/WebPage">
+...
+<div itemprop="breadcrumb">
+  <a href="category/books.html">Books</a> >
+  <a href="category/books-literature.html">Literature & Fiction</a> >
+  <a href="category/books-classics">Classics</a>
+</div>
+
+<div itemscope itemtype="http://schema.org/Book">
+
+<img itemprop="image" src="catcher-in-the-rye-book-cover.jpg" />
+<span itemprop="name">The Catcher in the Rye</span> -
+ <link itemprop="bookFormat" href="http://schema.org/Paperback">Mass Market Paperback
+by <a itemprop="author" href="/author/jd_salinger.html">J.D. Salinger</a>
+
+<div itemprop="aggregateRating" itemscope itemtype="http://schema.org/AggregateRating">
+  <span itemprop="ratingValue">4</span> stars -
+  <span itemprop="reviewCount">3077</span> reviews
+</div>
+
+<div itemprop="offers" itemscope itemtype="http://schema.org/Offer">
+  Price: <span itemprop="price">$6.99</span>
+  <meta itemprop="priceCurrency" content="USD" />
+  <link itemprop="availability" href="http://schema.org/InStock">In Stock
+</div>
+
+Product details
+<span itemprop="numberOfPages">224</span> pages
+Publisher: <span itemprop="publisher">Little, Brown, and Company</span> -
+ <meta itemprop="datePublished" content="1991-05-01">May 1, 1991
+Language: <span itemprop="inLanguage">English</span>
+ISBN-10: <span itemprop="isbn">0316769487</span>
+
+Reviews:
+
+<div itemprop="review" itemscope itemtype="http://schema.org/Review">
+  <span itemprop="reviewRating">5</span> stars -
+  <b>"<span itemprop="name">A masterpiece of literature</span>" </b>
+  by <span itemprop="author">John Doe</span>,
+  Written on <meta itemprop="datePublished" content="2006-05-04">May 4, 2006
+  <span itemprop="reviewBody">I really enjoyed this book. It captures the essential
+  challenge people face as they try make sense of their lives and grow to adulthood.</span>
+</div>
+
+<div itemprop="review" itemscope itemtype="http://schema.org/Review">
+  <span itemprop="reviewRating">4</span> stars -
+  <b>"<span itemprop="name">A good read.</span>" </b>
+  by <span itemprop="author">Bob Smith</span>,
+  Written on <meta itemprop="datePublished" content="2006-06-15">June 15, 2006
+  <span itemprop="reviewBody">Catcher in the Rye is a fun book. It's a good book to read.</span>
+</div>
+
+</div>
+...
+</body>
+
+RDFA:
+
+<body vocab="http://schema.org/" typeof="WebPage">
+...
+<div property="breadcrumb">
+  <a href="category/books.html">Books</a> >
+  <a href="category/books-literature.html">Literature & Fiction</a> >
+  <a href="category/books-classics">Classics</a>
+</div>
+
+<div  typeof="Book">
+
+<img property="image" src="catcher-in-the-rye-book-cover.jpg" />
+<span property="name">The Catcher in the Rye</span> -
+ <link property="bookFormat" href="http://schema.org/Paperback">Mass Market Paperback
+by <a property="author" href="/author/jd_salinger.html">J.D. Salinger</a>
+
+<div property="aggregateRating"  typeof="AggregateRating">
+  <span property="ratingValue">4</span> stars -
+  <span property="reviewCount">3077</span> reviews
+</div>
+
+<div property="offers"  typeof="Offer">
+  Price: <span property="price">$6.99</span>
+  <meta property="priceCurrency" content="USD" />
+  <link property="availability" href="http://schema.org/InStock">In Stock
+</div>
+
+Product details
+<span property="numberOfPages">224</span> pages
+Publisher: <span property="publisher">Little, Brown, and Company</span> -
+ <meta property="datePublished" content="1991-05-01">May 1, 1991
+Language: <span property="inLanguage">English</span>
+ISBN-10: <span property="isbn">0316769487</span>
+
+Reviews:
+
+<div property="review"  typeof="Review">
+  <span property="reviewRating">5</span> stars -
+  <b>"<span property="name">A masterpiece of literature</span>" </b>
+  by <span property="author">John Doe</span>,
+  Written on <meta property="datePublished" content="2006-05-04">May 4, 2006
+  <span property="reviewBody">I really enjoyed this book. It captures the essential
+  challenge people face as they try make sense of their lives and grow to adulthood.</span>
+</div>
+
+<div property="review"  typeof="Review">
+  <span property="reviewRating">4</span> stars -
+  <b>"<span property="name">A good read.</span>" </b>
+  by <span property="author">Bob Smith</span>,
+  Written on <meta property="datePublished" content="2006-06-15">June 15, 2006
+  <span property="reviewBody">Catcher in the Rye is a fun book. It's a good book to read.</span>
+</div>
+
+</div>
+...
+</body>
+
+JSON:
+
+<script type="application/ld+json">
+{
+  "@context": "http://schema.org",
+  "@type": "WebPage",
+  "aggregateRating": {
+    "@type": "AggregateRating",
+    "ratingValue": "4",
+    "reviewCount": "3077"
+  },
+  "author": "/author/jd_salinger.html",
+  "bookFormat": "http://schema.org/Paperback",
+  "breadcrumb": "Books > Literature & Fiction > Classics",
+  "datePublished": "1991-05-01",
+  "image": "catcher-in-the-rye-book-cover.jpg",
+  "inLanguage": "English",
+  "isbn": "0316769487",
+  "name": "The Catcher in the Rye",
+  "numberOfPages": "224",
+  "offers": {
+    "@type": "Offer",
+    "availability": "http://schema.org/InStock",
+    "price": "$6.99",
+    "priceCurrency": "USD"
+  },
+  "publisher": "Little, Brown, and Company",
+  "review": [
+    {
+      "@type": "Review",
+      "author": "John Doe",
+      "datePublished": "2006-05-04",
+      "name": "A masterpiece of literature",
+      "reviewBody": "I really enjoyed this book. It captures the essential challenge people face as they try make sense of their lives and grow to adulthood.",
+      "reviewRating": "5"
+    },
+    {
+      "@type": "Review",
+      "author": "Bob Smith",
+      "datePublished": "2006-06-15",
+      "name": "A good read.",
+      "reviewBody": "Catcher in the Rye is a fun book. It's a good book to read.",
+      "reviewRating": "4"
+    }
+  ]
+}
+</script>
+
+TYPES:  Recipe,NutritionInformation
+
+PRE-MARKUP:
+
+Mom's World Famous Banana Bread
+By John Smith, May 8, 2009
+<img src="bananabread.jpg" />
+
+This classic banana bread recipe comes from my mom -- the walnuts add a nice
+ texture and flavor to the banana bread.
+
+Prep Time: 15 minutes
+Cook time: 1 hour
+Yield: 1 loaf
+
+Nutrition facts:
+240 calories, 9 grams fat
+
+Ingredients:
+- 3 or 4 ripe bananas, smashed
+- 1 egg
+- 3/4 cup of sugar
+...
+
+Instructions:
+ Preheat the oven to 350 degrees. Mix in the ingredients in a bowl. Add the
+ flour last. Pour the mixture into a loaf pan and bake for one hour.
+
+140 comments:
+From Janel, May 5 -- thank you, great recipe!
+...
+
+MICRODATA:
+
+<div itemscope itemtype="http://schema.org/Recipe">
+  <span itemprop="name">Mom's World Famous Banana Bread</span>
+  By <span itemprop="author">John Smith</span>,
+  <meta itemprop="datePublished" content="2009-05-08">May 8, 2009
+  <img itemprop="image" src="bananabread.jpg" />
+
+  <span itemprop="description">This classic banana bread recipe comes
+  from my mom -- the walnuts add a nice texture and flavor to the banana
+  bread.</span>
+
+  Prep Time: <meta itemprop="prepTime" content="PT15M">15 minutes
+  Cook time: <meta itemprop="cookTime" content="PT1H">1 hour
+  Yield: <span itemprop="recipeYield">1 loaf</span>
+
+  <div itemprop="nutrition"
+    itemscope itemtype="http://schema.org/NutritionInformation">
+    Nutrition facts:
+    <span itemprop="calories">240 calories</span>,
+    <span itemprop="fatContent">9 grams fat</span>
+  </div>
+
+  Ingredients:
+  - <span itemprop="ingredients">3 or 4 ripe bananas, smashed</span>
+  - <span itemprop="ingredients">1 egg</span>
+  - <span itemprop="ingredients">3/4 cup of sugar</span>
+  ...
+
+  Instructions:
+  <span itemprop="recipeInstructions">
+  Preheat the oven to 350 degrees. Mix in the ingredients in a bowl. Add
+  the flour last. Pour the mixture into a loaf pan and bake for one hour.
+  </span>
+
+  140 comments:
+  <meta itemprop="interactionCount" content="UserComments:140" />
+  From Janel, May 5 -- thank you, great recipe!
+  ...
+</div>
+
+RDFA:
+
+<div vocab="http://schema.org/" typeof="Recipe">
+  <span property="name">Mom's World Famous Banana Bread</span>
+  By <span property="author">John Smith</span>,
+  <meta property="datePublished" content="2009-05-08">May 8, 2009
+  <img property="image" src="bananabread.jpg" />
+
+  <span property="description">This classic banana bread recipe comes
+  from my mom -- the walnuts add a nice texture and flavor to the banana
+  bread.</span>
+
+  Prep Time: <meta property="prepTime" content="PT15M">15 minutes
+  Cook time: <meta property="cookTime" content="PT1H">1 hour
+  Yield: <span property="recipeYield">1 loaf</span>
+
+  <div property="nutrition"
+     typeof="NutritionInformation">
+    Nutrition facts:
+    <span property="calories">240 calories</span>,
+    <span property="fatContent">9 grams fat</span>
+  </div>
+
+  Ingredients:
+  - <span property="ingredients">3 or 4 ripe bananas, smashed</span>
+  - <span property="ingredients">1 egg</span>
+  - <span property="ingredients">3/4 cup of sugar</span>
+  ...
+
+  Instructions:
+  <span property="recipeInstructions">
+  Preheat the oven to 350 degrees. Mix in the ingredients in a bowl. Add
+  the flour last. Pour the mixture into a loaf pan and bake for one hour.
+  </span>
+
+  140 comments:
+  <meta property="interactionCount" content="UserComments:140" />
+  From Janel, May 5 -- thank you, great recipe!
+  ...
+</div>
+
+JSON:
+
+<script type="application/ld+json">
+{
+  "@context": "http://schema.org",
+  "@type": "Recipe",
+  "author": "John Smith",
+  "cookTime": "PT1H",
+  "datePublished": "2009-05-08",
+  "description": "This classic banana bread recipe comes from my mom -- the walnuts add a nice texture and flavor to the banana bread.",
+  "image": "bananabread.jpg",
+  "ingredients": [
+    "3 or 4 ripe bananas, smashed",
+    "1 egg",
+    "3/4 cup of sugar"
+  ],
+  "interactionCount": "UserComments:140",
+  "name": "Mom's World Famous Banana Bread",
+  "nutrition": {
+    "@type": "NutritionInformation",
+    "calories": "240 calories",
+    "fatContent": "9 grams fat"
+  },
+  "prepTime": "PT15M",
+  "recipeInstructions": "Preheat the oven to 350 degrees. Mix in the ingredients in a bowl. Add the flour last. Pour the mixture into a loaf pan and bake for one hour.",
+  "recipeYield": "1 loaf"
+}
+</script>
+
+TYPES:  VideoObject,MusicGroup,MusicRecording,Event
+
+PRE-MARKUP:
+
+<h1>Foo Fighters</h1>
+
+
+<h2>Video: Interview with the Foo Fighters</h2>
+<object ...>
+  <param ...>
+  <embed type="application/x-shockwave-flash" ...>
+</object>
+Catch this exclusive interview with Dave Grohl and the Food Fighters
+ about their new album, Rope.
+
+
+<h2>Songs</h2>
+
+Rope
+ Length: 4:05 - 14300 plays
+<a href="foo-fighters-rope-play.html">Play</a>
+<a href="foo-fighters-rope-buy.html">Buy</a>
+From album: <a href="foo-fighters-wasting-light.html">Wasting Light</a>
+
+Everlong
+ Length: 6:33 - 11700 plays
+<a href="foo-fighters-everlong-play.html">Play</a>
+<a href="foo-fighters-everlong-buy.html">Buy</a>
+From album: <a href="foo-fighters-color-and-shape.html">The Color And The Shape</a>
+
+
+<h2>Upcoming shows</h2>
+
+<a href="foo-fighters-may20-fedexforum">FedExForum</a>
+Memphis, TN, US
+May 20
+<a href="ticketworlds.com/foofighters/may20-2011">Buy tickets</a>
+
+<a href="foo-fighters-may23-midamericacenter">Mid America Center</a>
+Council Bluffs, IA, US
+May 23
+<a href="ticketworlds.com/foofighters/may23-2011">Buy tickets</a>
+
+
+<h2><a href="foo-fighters-photos">28 Photos</a></h2>
+<a href="foofighters-1.jpg"><img src="foofighters-thumb1.jpg" /></a>
+<a href="foofighters-2.jpg"><img src="foofighters-thumb2.jpg" /></a>
+<a href="foofighters-3.jpg"><img src="foofighters-thumb3.jpg" /></a>
+
+
+<h2>Comments:</h2>
+Excited about seeing them in concert next week. -Lawrence , Jan 23
+I dig their latest single. -Mary, Jan 19
+Showing 1-2 of 18 comments. <a href="foofighters-comments">More</a>
+
+MICRODATA:
+
+<div itemscope itemtype="http://schema.org/MusicGroup">
+
+<h1 itemprop="name">Foo Fighters</h1>
+
+
+<div itemprop="video" itemscope itemtype="http://schema.org/VideoObject">
+  <h2>Video: <span itemprop="name">Interview with the Foo Fighters</span></h2>
+  <meta itemprop="duration" content="T1M33S" />
+  <meta itemprop="thumbnail" content="foo-fighters-interview-thumb.jpg" />
+  <object ...>
+    <param ...>
+    <embed type="application/x-shockwave-flash" ...>
+  </object>
+  <span itemprop="description">Catch this exclusive interview with
+    Dave Grohl and the Food Fighters about their new album, Rope.</span>
+</div>
+
+
+<h2>Songs</h2>
+
+<div itemprop="track" itemscope itemtype="http://schema.org/MusicRecording">
+  <span itemprop="name">Rope</span>
+  <meta itemprop="url" content ="foo-fighters-rope.html">
+  Length: <meta itemprop="duration" content="PT4M5S">4:05 -
+  14300 plays<meta itemprop="interactionCount" content="UserPlays:14300" />
+  <a href="foo-fighters-rope-play.html" itemprop="audio">Play</a>
+  <a href="foo-fighters-rope-buy.html" itemprop="offers">Buy</a>
+  From album: <a href="foo-fighters-wasting-light.html"
+    itemprop="inAlbum">Wasting Light</a>
+</div>
+
+<div itemprop="track" itemscope itemtype="http://schema.org/MusicRecording">
+  <span itemprop="name">Everlong</span>
+  <meta itemprop="url" content ="foo-fighters-everlong.html">
+  Length: <meta itemprop="duration" content="PT6M33S">6:33 -
+  <span itemprop="playCount">11700</span> plays
+  <a href="foo-fighters-everlong-play.html" itemprop="audio">Play</a>
+  <a href="foo-fighters-everlong-buy.html" itemprop="offers">Buy</a>
+  From album: <a href="foo-fighters-color-and-shape.html"
+    itemprop="inAlbum">The Color And The Shape</a>
+</div>
+
+
+<h2>Upcoming shows</h2>
+
+<div itemprop="event" itemscope itemtype="http://schema.org/Event">
+  <a href="foo-fighters-may20-fedexforum" itemprop="url">
+    <span itemprop="name">FedExForum</span>
+  </a>
+  <span itemprop="location">Memphis, TN, US</span>
+  <meta itemprop="startDate" content="2011-05-20">May 20
+  <a href="ticketmaster.com/foofighters/may20-2011" itemprop="offers">Buy tickets</a>
+</div>
+
+<div itemprop="event" itemscope itemtype="http://schema.org/Event">
+  <a href="foo-fighters-may23-midamericacenter" itemprop="url">
+    <span itemprop="name">Mid America Center</span>
+  </a>
+  <span itemprop="location">Council Bluffs, IA, US</span>
+  <meta itemprop="startDate" content="2011-05-23">May 23
+  <a href="ticketmaster.com/foofighters/may23-2011" itemprop="offers">Buy tickets</a>
+</div>
+
+<h2><a href="foo-fighters-photos">28 Photos</a></h2>
+<a href="foofighters-1.jpg" itemprop="image"><img src="foofighters-thumb1.jpg" /></a>
+<a href="foofighters-2.jpg" itemprop="image"><img src="foofighters-thumb2.jpg" /></a>
+<a href="foofighters-3.jpg" itemprop="image"><img src="foofighters-thumb3.jpg" /></a>
+
+
+<h2>Comments:</h2>
+Excited about seeing them in concert next week. -Lawrence , Jan 23
+I dig their latest single. -Mary, Jan 19
+<meta itemprop="interactionCount" content="UserComments:18" />
+Showing 1-2 of 18 comments. <a href="foofighters-comments">More</a>
+
+</div>
+
+RDFA:
+
+<div vocab="http://schema.org/" typeof="MusicGroup">
+
+<h1 property="name">Foo Fighters</h1>
+
+
+<div property="video"  typeof="VideoObject">
+  <h2>Video: <span property="name">Interview with the Foo Fighters</span></h2>
+  <meta property="duration" content="T1M33S" />
+  <meta property="thumbnail" content="foo-fighters-interview-thumb.jpg" />
+  <object ...>
+    <param ...>
+    <embed type="application/x-shockwave-flash" ...>
+  </object>
+  <span property="description">Catch this exclusive interview with
+    Dave Grohl and the Food Fighters about their new album, Rope.</span>
+</div>
+
+
+<h2>Songs</h2>
+
+<div property="track"  typeof="MusicRecording">
+  <span property="name">Rope</span>
+  <meta property="url" content ="foo-fighters-rope.html">
+  Length: <meta property="duration" content="PT4M5S">4:05 -
+  14300 plays<meta property="interactionCount" content="UserPlays:14300" />
+  <a href="foo-fighters-rope-play.html" property="audio">Play</a>
+  <a href="foo-fighters-rope-buy.html" property="offers">Buy</a>
+  From album: <a href="foo-fighters-wasting-light.html"
+    property="inAlbum">Wasting Light</a>
+</div>
+
+<div property="track"  typeof="MusicRecording">
+  <span property="name">Everlong</span>
+  <meta property="url" content ="foo-fighters-everlong.html">
+  Length: <meta property="duration" content="PT6M33S">6:33 -
+  <span property="playCount">11700</span> plays
+  <a href="foo-fighters-everlong-play.html" property="audio">Play</a>
+  <a href="foo-fighters-everlong-buy.html" property="offers">Buy</a>
+  From album: <a href="foo-fighters-color-and-shape.html"
+    property="inAlbum">The Color And The Shape</a>
+</div>
+
+
+<h2>Upcoming shows</h2>
+
+<div property="event"  typeof="Event">
+  <a href="foo-fighters-may20-fedexforum" property="url">
+    <span property="name">FedExForum</span>
+  </a>
+  <span property="location">Memphis, TN, US</span>
+  <meta property="startDate" content="2011-05-20">May 20
+  <a href="ticketmaster.com/foofighters/may20-2011" property="offers">Buy tickets</a>
+</div>
+
+<div property="event"  typeof="Event">
+  <a href="foo-fighters-may23-midamericacenter" property="url">
+    <span property="name">Mid America Center</span>
+  </a>
+  <span property="location">Council Bluffs, IA, US</span>
+  <meta property="startDate" content="2011-05-23">May 23
+  <a href="ticketmaster.com/foofighters/may23-2011" property="offers">Buy tickets</a>
+</div>
+
+<h2><a href="foo-fighters-photos">28 Photos</a></h2>
+<a href="foofighters-1.jpg" property="image"><img src="foofighters-thumb1.jpg" /></a>
+<a href="foofighters-2.jpg" property="image"><img src="foofighters-thumb2.jpg" /></a>
+<a href="foofighters-3.jpg" property="image"><img src="foofighters-thumb3.jpg" /></a>
+
+
+<h2>Comments:</h2>
+Excited about seeing them in concert next week. -Lawrence , Jan 23
+I dig their latest single. -Mary, Jan 19
+<meta property="interactionCount" content="UserComments:18" />
+Showing 1-2 of 18 comments. <a href="foofighters-comments">More</a>
+
+</div>
+
+JSON:
+
+<script type="application/ld+json">
+{
+  "@context": "http://schema.org",
+  "@type": "MusicGroup",
+  "event": [
+    {
+      "@type": "Event",
+      "location": "Memphis, TN, US",
+      "offers": "ticketmaster.com/foofighters/may20-2011",
+      "startDate": "2011-05-20",
+      "url": "foo-fighters-may20-fedexforum"
+    },
+    {
+      "@type": "Event",
+      "location": "Council Bluffs, IA, US",
+      "offers": "ticketmaster.com/foofighters/may23-2011",
+      "startDate": "2011-05-23",
+      "url": "foo-fighters-may23-midamericacenter"
+    }
+  ],
+  "image": [
+    "foofighters-1.jpg",
+    "foofighters-2.jpg",
+    "foofighters-3.jpg"
+  ],
+  "interactionCount": "UserComments:18",
+  "name": "Foo Fighters",
+  "track": [
+    {
+      "@type": "MusicRecording",
+      "audio": "foo-fighters-rope-play.html",
+      "duration": "PT4M5S",
+      "inAlbum": "foo-fighters-wasting-light.html",
+      "interactionCount": "UserPlays:14300",
+      "name": "Rope",
+      "offers": "foo-fighters-rope-buy.html",
+      "url": "foo-fighters-rope.html"
+    },
+    {
+      "@type": "MusicRecording",
+      "audio": "foo-fighters-everlong-play.html",
+      "duration": "PT6M33S",
+      "inAlbum": "foo-fighters-color-and-shape.html",
+      "name": "Everlong",
+      "offers": "foo-fighters-everlong-buy.html",
+      "playCount": "11700",
+      "url": "foo-fighters-everlong.html"
+    }
+  ],
+  "video": {
+    "@type": "VideoObject",
+    "description": "Catch this exclusive interview with Dave Grohl and the Food Fighters about their new album, Rope.",
+    "duration": "T1M33S",
+    "name": "Interview with the Foo Fighters",
+    "thumbnail": "foo-fighters-interview-thumb.jpg"
+  }
+}
+</script>
+
+TYPES:  ItemList
+
+PRE-MARKUP:
+
+<h2>Top 10 laptops</h2>
+<p>1. HP Pavilion dv6-6013cl</p>
+<p>2. Dell XPS 15 (Sandy Bridge)</p>
+<p>3. Lenovo ThinkPad X220</p>
+...
+
+MICRODATA:
+
+<div itemscope itemtype="http://schema.org/ItemList">
+  <meta itemprop="mainContentOfPage" content="true"/>
+  <h2 itemprop="name">Top 10 laptops</h2><br>
+  <meta itemprop="itemListOrder" content="Descending" />
+  <p>1. <span itemprop="itemListElement">HP Pavilion dv6-6013cl</span></p>
+  <p>2. <span itemprop="itemListElement">Dell XPS 15 (Sandy Bridge)</span></p>
+  <p>3. <span itemprop="itemListElement">Lenovo ThinkPad X220</span></p>
+  ...
+</div>
+
+RDFA:
+
+<div vocab="http://schema.org/" typeof="ItemList">
+  <meta property="mainContentOfPage" content="true"/>
+  <h2 property="name">Top 10 laptops</h2><br>
+  <meta property="itemListOrder" content="Descending" />
+  <p>1. <span property="itemListElement">HP Pavilion dv6-6013cl</span></p>
+  <p>2. <span property="itemListElement">Dell XPS 15 (Sandy Bridge)</span></p>
+  <p>3. <span property="itemListElement">Lenovo ThinkPad X220</span></p>
+  ...
+</div>
+
+JSON:
+
+<script type="application/ld+json">
+{
+  "@context": "http://schema.org",
+  "@type": "ItemList",
+  "itemListElement": [
+    "HP Pavilion dv6-6013cl",
+    "Dell XPS 15 (Sandy Bridge)",
+    "Lenovo ThinkPad X220"
+  ],
+  "itemListOrder": "Descending",
+  "mainContentOfPage": "true",
+  "name": "Top 10 laptops"
+}
+</script>
+
+TYPES:  Movie
+
+PRE-MARKUP:
+
+<h1>Pirates of the Carribean: On Stranger Tides (2011)</h1>
+Jack Sparrow and Barbossa embark on a quest to find the elusive fountain
+ of youth, only to discover that Blackbeard and his daughter are after it too.
+
+Director: Rob Marshall
+Writers: Ted Elliott, Terry Rossio, and 7 more credits
+Stars: Johnny Depp, Penelope Cruz, Ian McShane
+8/10 stars from 200 users. Reviews: 50.
+
+MICRODATA:
+
+<div itemscope itemtype="http://schema.org/Movie">
+
+<h1 itemprop="name">Pirates of the Carribean: On Stranger Tides (2011)</h1>
+<span itemprop="description">Jack Sparrow and Barbossa embark on a quest to
+ find the elusive fountain of youth, only to discover that Blackbeard and
+ his daughter are after it too.</span>
+Director:
+ <div itemprop="director" itemscope itemtype="http://schema.org/Person">
+<span itemprop="name">Rob Marshall</span>
+</div>
+Writers:
+ <div itemprop="author" itemscope itemtype="http://schema.org/Person">
+<span itemprop="name">Ted Elliott</span>
+</div>
+<div itemprop="author" itemscope itemtype="http://schema.org/Person">
+<span itemprop="name">Terry Rossio</span>
+</div>
+, and 7 more credits
+Stars:
+ <div itemprop="actor" itemscope itemtype="http://schema.org/Person">
+<span itemprop="name">Johnny Depp</span>,
+ </div>
+<div itemprop="actor" itemscope itemtype="http://schema.org/Person">
+<span itemprop="name">Penelope Cruz</span>,
+</div>
+<div itemprop="actor" itemscope itemtype="http://schema.org/Person">
+<span itemprop="name">Ian McShane</span>
+</div>
+<div itemprop="aggregateRating" itemscope itemtype="http://schema.org/AggregateRating">
+  <span itemprop="ratingValue">8</span>/<span itemprop="bestRating">10</span> stars from
+  <span itemprop="ratingCount">200</span> users.
+  Reviews: <span itemprop="reviewCount">50</span>.
+</div>
+</div>
+
+RDFA:
+
+<div vocab="http://schema.org/" typeof="Movie">
+
+<h1 property="name">Pirates of the Carribean: On Stranger Tides (2011)</h1>
+<span property="description">Jack Sparrow and Barbossa embark on a quest to
+ find the elusive fountain of youth, only to discover that Blackbeard and
+ his daughter are after it too.</span>
+Director:
+ <div property="director"  typeof="Person">
+<span property="name">Rob Marshall</span>
+</div>
+Writers:
+ <div property="author"  typeof="Person">
+<span property="name">Ted Elliott</span>
+</div>
+<div property="author"  typeof="Person">
+<span property="name">Terry Rossio</span>
+</div>
+, and 7 more credits
+Stars:
+ <div property="actor"  typeof="Person">
+<span property="name">Johnny Depp</span>,
+ </div>
+<div property="actor"  typeof="Person">
+<span property="name">Penelope Cruz</span>,
+</div>
+<div property="actor"  typeof="Person">
+<span property="name">Ian McShane</span>
+</div>
+<div property="aggregateRating"  typeof="AggregateRating">
+  <span property="ratingValue">8</span>/<span property="bestRating">10</span> stars from
+  <span property="ratingCount">200</span> users.
+  Reviews: <span property="reviewCount">50</span>.
+</div>
+</div>
+
+JSON:
+
+<script type="application/ld+json">
+{
+  "@context": "http://schema.org",
+  "@type": "Movie",
+  "actor": [
+    {
+      "@type": "Person",
+      "name": "Johnny Depp"
+    },
+    {
+      "@type": "Person",
+      "name": "Penelope Cruz"
+    },
+    {
+      "@type": "Person",
+      "name": "Ian McShane"
+    }
+  ],
+  "aggregateRating": {
+    "@type": "AggregateRating",
+    "bestRating": "10",
+    "ratingCount": "200",
+    "ratingValue": "8",
+    "reviewCount": "50"
+  },
+  "author": [
+    {
+      "@type": "Person",
+      "name": "Ted Elliott"
+    },
+    {
+      "@type": "Person",
+      "name": "Terry Rossio"
+    }
+  ],
+  "description": "Jack Sparrow and Barbossa embark on a quest to find the elusive fountain of youth, only to discover that Blackbeard and his daughter are after it too.",
+  "director": {
+    "@type": "Person",
+    "name": "Rob Marshall"
+  },
+  "name": "Pirates of the Carribean: On Stranger Tides (2011)"
+}
+</script>
+
+TYPES:  Table
+
+PRE-MARKUP:
+
+<h2>list of presidents</h2>>
+<table>
+  <tr><th>President</th><th>Party</th></tr>
+  <tr>
+    <td>George Washington (1789-1797)</td>
+    <td>no party</td>
+  </tr>
+  <tr>
+    <td>John Adams (1797-1801)</td>
+    <td>Federalist</td>
+  </tr>
+  ...
+</table>
+
+MICRODATA:
+
+<div itemscope itemtype="http://schema.org/Table">
+  <meta itemprop="mainContentOfPage" content="true"/>
+  <h2 itemprop="about">list of presidents</h2>
+  <table>
+    <tr><th>President</th><th>Party</th><tr>
+    <tr>
+      <td>George Washington (1789-1797)</td>
+      <td>no party</td>
+    </tr>
+    <tr>
+      <td>John Adams (1797-1801)</td>
+      <td>Federalist</td>
+    </tr>
+    ...
+  </table>
+</div>
+
+RDFA:
+
+<div vocab="http://schema.org/" typeof="Table">
+  <meta property="mainContentOfPage" content="true"/>
+  <h2 property="about">list of presidents</h2>
+  <table>
+    <tr><th>President</th><th>Party</th><tr>
+    <tr>
+      <td>George Washington (1789-1797)</td>
+      <td>no party</td>
+    </tr>
+    <tr>
+      <td>John Adams (1797-1801)</td>
+      <td>Federalist</td>
+    </tr>
+    ...
+  </table>
+</div>
+
+JSON:
+
+<script type="application/ld+json">
+{
+  "@context": "http://schema.org",
+  "@type": "Table",
+  "about": "list of presidents",
+  "mainContentOfPage": "true"
+}
+</script>
+
+TYPES:  PostalAddress
+
+PRE-MARKUP:
+
+Google Inc.
+P.O. Box 1234
+Mountain View, CA
+94043
+United States
+
+MICRODATA:
+
+<div itemscope itemtype="http://schema.org/PostalAddress">
+ <span itemprop="name">Google Inc.</span>
+ P.O. Box<span itemprop="postOfficeBoxNumber">1234</span>
+ <span itemprop="addressLocality">Mountain View</span>,
+ <span itemprop="addressRegion">CA</span>
+ <span itemprop="postalCode">94043</span>
+ <span itemprop="addressCountry">United States</span>
+</div>
+
+RDFA:
+
+<div vocab="http://schema.org/" typeof="PostalAddress">
+ <span property="name">Google Inc.</span>
+ P.O. Box<span property="postOfficeBoxNumber">1234</span>
+ <span property="addressLocality">Mountain View</span>,
+ <span property="addressRegion">CA</span>
+ <span property="postalCode">94043</span>
+ <span property="addressCountry">United States</span>
+</div>
+
+JSON:
+
+<script type="application/ld+json">
+{
+  "@context": "http://schema.org",
+  "@type": "PostalAddress",
+  "addressCountry": "United States",
+  "addressLocality": "Mountain View",
+  "addressRegion": "CA",
+  "name": "Google Inc.",
+  "postOfficeBoxNumber": "1234",
+  "postalCode": "94043"
+}
+</script>
+
+TYPES:  CreativeWork,ContentRating
+
+PRE-MARKUP:
+
+Resistance 3: Fall of Man
+by Sony
+Platform: Playstation 3
+Rated: Mature
+
+MICRODATA:
+
+<div itemscope itemtype="http://schema.org/CreativeWork">
+<img itemprop="image" src="videogame.jpg" />
+<span itemprop="name">Resistance 3: Fall of Man</span>
+by <span itemprop="author">Sony</span>,
+Platform: Playstation 3
+Rated:<span itemprop="contentRating">Mature</span>
+</div>
+
+RDFA:
+
+<div vocab="http://schema.org/" typeof="CreativeWork">
+<img property="image" src="videogame.jpg" />
+<span property="name">Resistance 3: Fall of Man</span>
+by <span property="author">Sony</span>,
+Platform: Playstation 3
+Rated:<span property="contentRating">Mature</span>
+</div>
+
+JSON:
+
+<script type="application/ld+json">
+{
+  "@context": "http://schema.org",
+  "@type": "CreativeWork",
+  "author": "Sony",
+  "contentRating": "Mature",
+  "image": "videogame.jpg",
+  "name": "Resistance 3: Fall of Man"
+}
+</script>
+
+TYPES:  ImageObject
+
+PRE-MARKUP:
+
+<h2>Beach in Mexico</h2>
+<img src="mexico-beach.jpg" />
+
+By Jane Doe
+Photographed in Puerto Vallarta, Mexico
+Date uploaded: Jan 25, 2008
+
+I took this picture while on vacation last year.
+
+MICRODATA:
+
+<div itemscope itemtype="http://schema.org/ImageObject">
+  <h2 itemprop="name">Beach in Mexico</h2>
+  <img src="mexico-beach.jpg" itemprop="contentURL" />
+
+  By <span itemprop="author">Jane Doe</span>
+  Photographed in
+    <span itemprop="contentLocation">Puerto Vallarta, Mexico</span>
+  Date uploaded:
+    <meta itemprop="datePublished" content="2008-01-25">Jan 25, 2008
+
+  <span itemprop="description">I took this picture while on vacation last year.</span>
+</div>
+
+RDFA:
+
+<div vocab="http://schema.org/" typeof="ImageObject">
+  <h2 property="name">Beach in Mexico</h2>
+  <img src="mexico-beach.jpg" property="contentURL" />
+
+  By <span property="author">Jane Doe</span>
+  Photographed in
+    <span property="contentLocation">Puerto Vallarta, Mexico</span>
+  Date uploaded:
+    <meta property="datePublished" content="2008-01-25">Jan 25, 2008
+
+  <span property="description">I took this picture while on vacation last year.</span>
+</div>
+
+JSON:
+
+<script type="application/ld+json">
+{
+  "@context": "http://schema.org",
+  "@type": "ImageObject",
+  "author": "Jane Doe",
+  "contentLocation": "Puerto Vallarta, Mexico",
+  "contentURL": "mexico-beach.jpg",
+  "datePublished": "2008-01-25",
+  "description": "I took this picture while on vacation last year.",
+  "name": "Beach in Mexico"
+}
+</script>
+
+TYPES:  MusicPlaylist
+
+PRE-MARKUP:
+
+Classic Rock Playlist
+
+1.Sweet Home Alabama - Lynard Skynard
+2.Shook you all Night Long - AC/DC
+3.Sharp Dressed Man - ZZ Top
+4.Old Time Rock and Roll - Bob Seger
+5.Hurt So Good - John Cougar
+
+MICRODATA:
+
+<div itemscope itemtype="http://schema.org/MusicPlaylist">
+  <span itemprop="name">Classic Rock Playlist</span>
+  <meta itemprop="numTracks" content="5"/>
+
+  <div itemprop="track" itemscope itemtype="http://schema.org/MusicRecording">
+    1.<span itemprop="name">Sweet Home Alabama</span> -
+    <span itemprop="byArtist">Lynard Skynard</span>
+    <meta content="sweet-home-alabama" itemprop="url" />
+    <meta content="PT4M45S" itemprop="duration" />
+    <meta content="Second Helping" itemprop="inAlbum" />
+   </div>
+
+  <div itemprop="track" itemscope itemtype="http://schema.org/MusicRecording">
+    2.<span itemprop="name">Shook you all Night Long</span> -
+    <span itemprop="byArtist">AC/DC</span>
+    <meta content="shook-you-all-night-long" itemprop="url" />
+    <meta content="PT3M32S" itemprop="duration" />
+    <meta content="Back In Black" itemprop="inAlbum" />
+  </div>
+
+  <div itemprop="track" itemscope itemtype="http://schema.org/MusicRecording">
+    3.<span itemprop="name">Sharp Dressed Man</span> -
+    <span itemprop="byArtist">ZZ Top</span>
+    <meta content="sharp-dressed-man" itemprop="url" />
+    <meta content="PT4M13S" itemprop="duration" />
+    <meta content="Eliminator" itemprop="inAlbum" />
+ </div>
+
+  <div itemprop="track" itemscope itemtype="http://schema.org/MusicRecording">
+    4.<span itemprop="name">Old Time Rock and Roll</span> -
+    <span itemprop="byArtist">Bob Seger</span>
+    <meta content="old-time-rock-and-roll" itemprop="url" />
+    <meta content="PT3M12S" itemprop="duration" />
+    <meta content="Stranger In Town" itemprop="inAlbum" />
+  </div>
+
+  <div itemprop="track" itemscope itemtype="http://schema.org/MusicRecording">
+    5.<span itemprop="name">Hurt So Good</span> -
+    <span itemprop="byArtist">John Cougar</span>
+    <meta content="hurt-so-good" itemprop="url" />
+    <meta content="PT3M39S" itemprop="duration" />
+    <meta content="American Fool" itemprop="inAlbum" />
+  </div>
+</div>
+
+RDFA:
+
+<div vocab="http://schema.org/" typeof="MusicPlaylist">
+  <span property="name">Classic Rock Playlist</span>
+  <meta property="numTracks" content="5"/>
+
+  <div property="track"  typeof="MusicRecording">
+    1.<span property="name">Sweet Home Alabama</span> -
+    <span property="byArtist">Lynard Skynard</span>
+    <meta content="sweet-home-alabama" property="url" />
+    <meta content="PT4M45S" property="duration" />
+    <meta content="Second Helping" property="inAlbum" />
+   </div>
+
+  <div property="track"  typeof="MusicRecording">
+    2.<span property="name">Shook you all Night Long</span> -
+    <span property="byArtist">AC/DC</span>
+    <meta content="shook-you-all-night-long" property="url" />
+    <meta content="PT3M32S" property="duration" />
+    <meta content="Back In Black" property="inAlbum" />
+  </div>
+
+  <div property="track"  typeof="MusicRecording">
+    3.<span property="name">Sharp Dressed Man</span> -
+    <span property="byArtist">ZZ Top</span>
+    <meta content="sharp-dressed-man" property="url" />
+    <meta content="PT4M13S" property="duration" />
+    <meta content="Eliminator" property="inAlbum" />
+ </div>
+
+  <div property="track"  typeof="MusicRecording">
+    4.<span property="name">Old Time Rock and Roll</span> -
+    <span property="byArtist">Bob Seger</span>
+    <meta content="old-time-rock-and-roll" property="url" />
+    <meta content="PT3M12S" property="duration" />
+    <meta content="Stranger In Town" property="inAlbum" />
+  </div>
+
+  <div property="track"  typeof="MusicRecording">
+    5.<span property="name">Hurt So Good</span> -
+    <span property="byArtist">John Cougar</span>
+    <meta content="hurt-so-good" property="url" />
+    <meta content="PT3M39S" property="duration" />
+    <meta content="American Fool" property="inAlbum" />
+  </div>
+</div>
+
+JSON:
+
+<script type="application/ld+json">
+{
+  "@context": "http://schema.org",
+  "@type": "MusicPlaylist",
+  "name": "Classic Rock Playlist",
+  "numTracks": "5",
+  "track": [
+    {
+      "@type": "MusicRecording",
+      "byArtist": "Lynard Skynard",
+      "duration": "PT4M45S",
+      "inAlbum": "Second Helping",
+      "name": "Sweet Home Alabama",
+      "url": "sweet-home-alabama"
+    },
+    {
+      "@type": "MusicRecording",
+      "byArtist": "AC/DC",
+      "duration": "PT3M32S",
+      "inAlbum": "Back In Black",
+      "name": "Shook you all Night Long",
+      "url": "shook-you-all-night-long"
+    },
+    {
+      "@type": "MusicRecording",
+      "byArtist": "ZZ Top",
+      "duration": "PT4M13S",
+      "inAlbum": "Eliminator",
+      "name": "Sharp Dressed Man",
+      "url": "sharp-dressed-man"
+    },
+    {
+      "@type": "MusicRecording",
+      "byArtist": "Bob Seger",
+      "duration": "PT3M12S",
+      "inAlbum": "Stranger In Town",
+      "name": "Old Time Rock and Roll",
+      "url": "old-time-rock-and-roll"
+    },
+    {
+      "@type": "MusicRecording",
+      "byArtist": "John Cougar",
+      "duration": "PT3M39S",
+      "inAlbum": "American Fool",
+      "name": "Hurt So Good",
+      "url": "hurt-so-good"
+    }
+  ]
+}
+</script>
+
+TYPES:  UserInteraction,WebPage,Article
+
+PRE-MARKUP:
+
+How to Tie a Reef Knot
+by John Doe
+This article has been tweeted 1203 times and contains 78 user comments.
+
+MICRODATA:
+
+<div itemscope itemtype="http://schema.org/Article">
+  <span itemprop="name">How to Tie a Reef Knot</span>
+  by <span itemprop="author">John Doe</span>
+  This article has been tweeted 1203 times and contains 78 user comments.
+  <meta itemprop="interactionCount" content="UserTweets:1203"/>
+  <meta itemprop="interactionCount" content="UserComments:78"/>
+</div>
+
+RDFA:
+
+<div vocab="http://schema.org/" typeof="Article">
+  <span property="name">How to Tie a Reef Knot</span>
+  by <span property="author">John Doe</span>
+  This article has been tweeted 1203 times and contains 78 user comments.
+  <meta property="interactionCount" content="UserTweets:1203"/>
+  <meta property="interactionCount" content="UserComments:78"/>
+</div>
+
+JSON:
+
+<script type="application/ld+json">
+{
+  "@context": "http://schema.org",
+  "@type": "Article",
+  "author": "John Doe",
+  "interactionCount": [
+    "UserTweets:1203",
+    "UserComments:78"
+  ],
+  "name": "How to Tie a Reef Knot"
+}
+</script>
+
+TYPES:  CivicStructure,Place
+
+PRE-MARKUP:
+
+Springfield Town Hall
+Hours:
+   Mon-Fri 9am - 5:30pm
+   Sat 9am - 12pm
+   Closed Sun
+
+MICRODATA:
+
+<div itemscope itemtype="http://schema.org/CivicStructure">
+  <span itemprop="name">Springfield Town Hall</span>
+  Hours:
+  <meta itemprop="openingHours" content="Mo-Fr 09:00-17:30">Mon-Fri 9am - 5:30pm
+  <meta itemprop="openingHours" content="Sa 09:00-12:00">Sat 9am - 12pm
+  Closed Sun
+</div>
+
+RDFA:
+
+<div vocab="http://schema.org/" typeof="CivicStructure">
+  <span property="name">Springfield Town Hall</span>
+  Hours:
+  <meta property="openingHours" content="Mo-Fr 09:00-17:30">Mon-Fri 9am - 5:30pm
+  <meta property="openingHours" content="Sa 09:00-12:00">Sat 9am - 12pm
+  Closed Sun
+</div>
+
+JSON:
+
+<script type="application/ld+json">
+{
+  "@context": "http://schema.org",
+  "@type": "CivicStructure",
+  "name": "Springfield Town Hall",
+  "openingHours": [
+    "Mo-Fr 09:00-17:30",
+    "Sa 09:00-12:00"
+  ]
+}
+</script>
+
+TYPES:  EducationalOrganization
+
+PRE-MARKUP:
+
+Palo Alto High School
+50 Embarcadero Rd
+Pallo Alto, CA 94301
+
+List of Alumni:
+John Doe
+Sarah Glames
+
+MICRODATA:
+
+<div itemscope itemtype="http://schema.org/EducationalOrganization">
+ <span itemprop="name">Palo Alto High School</span>
+ <div itemprop="address" itemscope itemtype="http://schema.org/PostalAddress">
+    <span itemprop="streetAddress">50 Embarcadero Rd</span>
+    <span itemprop="addressLocality">Palo Alto</span>,
+    <span itemprop="addressRegion">CA</span> <span itemprop="postalCode">94301</span>
+  </div>
+ List of Alumni
+ <span itemprop="alumni" itemscope itemtype="http://schema.org/Person">
+   <span itemprop="name">John Doe</span>
+ </span>
+ <span itemprop="alumni" itemscope itemtype="http://schema.org/Person">
+   <span itemprop="name">Sarah Glames</span>
+ </span>
+</div>
+
+RDFA:
+
+<div vocab="http://schema.org/" typeof="EducationalOrganization">
+ <span property="name">Palo Alto High School</span>
+ <div property="address"  typeof="PostalAddress">
+    <span property="streetAddress">50 Embarcadero Rd</span>
+    <span property="addressLocality">Palo Alto</span>,
+    <span property="addressRegion">CA</span> <span property="postalCode">94301</span>
+  </div>
+ List of Alumni
+ <span property="alumni"  typeof="Person">
+   <span property="name">John Doe</span>
+ </span>
+ <span property="alumni"  typeof="Person">
+   <span property="name">Sarah Glames</span>
+ </span>
+</div>
+
+JSON:
+
+<script type="application/ld+json">
+{
+  "@context": "http://schema.org",
+  "@type": "EducationalOrganization",
+  "address": {
+    "@type": "PostalAddress",
+    "addressLocality": "Palo Alto",
+    "addressRegion": "CA",
+    "postalCode": "94301",
+    "streetAddress": "50 Embarcadero Rd"
+  },
+  "alumni": [
+    {
+      "@type": "Person",
+      "name": "John Doe"
+    },
+    {
+      "@type": "Person",
+      "name": "Sarah Glames"
+    }
+  ],
+  "name": "Palo Alto High School"
+}
+</script>
+
+TYPES:  TVSeries,TVSeason,TVEpisode
+
+PRE-MARKUP:
+
+Grey's Anatomy is a medical drama television series created by Shonda Rimes
+Starring:
+Justin Chambers
+Jessica Capshaw
+
+Season 1 - May 22, 2005
+Season 2 - May 14, 2006
+
+MICRODATA:
+
+<div itemscope itemtype="http://schema.org/TVSeries">
+ <span itemprop="name">Greys Anatomy</span> is a medical drama television series created by
+ <div  itemprop="author" itemscope itemtype="http://schema.org/Person">
+   <span itemprop="name">Shonda Rimes</span>
+ </div>
+ Starring:
+ <div itemprop="actor" itemscope itemtype="http://schema.org/Person">
+   <span itemprop="name">Justin Chambers</span>
+ </div>
+ <div itemprop="actor" itemscope itemtype="http://schema.org/Person">
+   <span itemprop="name">Jessica Capshaw</span>
+ </div>
+ <div itemprop="season" itemscope itemtype="http://schema.org/TVSeason">
+   <span itemprop="name">Season 1</span> -
+   <meta itemprop="numberOfEpisodes" content="14"/>
+   <meta itemprop="datePublished" content="2005-05-22">May 22, 2005
+ </div>
+ <div itemprop="season" itemscope itemtype="http://schema.org/TVSeason">
+   <span itemprop="name">Season 2</span> -
+   <meta itemprop="numberOfEpisodes" content="27"/>
+   <meta itemprop="datePublished" content="2006-05-14">May 14, 2006
+   <div itemprop="episode" itemscope itemtype="http://schema.org/TVEpisode">
+     <span itemprop="name">Episode 1</span> -
+     <meta itemprop="episodeNumber" content="1"/>
+   </div>
+ </div>
+</div>
+
+RDFA:
+
+<div vocab="http://schema.org/" typeof="TVSeries">
+ <span property="name">Greys Anatomy</span> is a medical drama television series created by
+ <div  property="author"  typeof="Person">
+   <span property="name">Shonda Rimes</span>
+ </div>
+ Starring:
+ <div property="actor"  typeof="Person">
+   <span property="name">Justin Chambers</span>
+ </div>
+ <div property="actor"  typeof="Person">
+   <span property="name">Jessica Capshaw</span>
+ </div>
+ <div property="season"  typeof="TVSeason">
+   <span property="name">Season 1</span> -
+   <meta property="numberOfEpisodes" content="14"/>
+   <meta property="datePublished" content="2005-05-22">May 22, 2005
+ </div>
+ <div property="season"  typeof="TVSeason">
+   <span property="name">Season 2</span> -
+   <meta property="numberOfEpisodes" content="27"/>
+   <meta property="datePublished" content="2006-05-14">May 14, 2006
+   <div property="episode"  typeof="TVEpisode">
+     <span property="name">Episode 1</span> -
+     <meta property="episodeNumber" content="1"/>
+   </div>
+ </div>
+</div>
+
+JSON:
+
+<script type="application/ld+json">
+{
+  "@context": "http://schema.org",
+  "@type": "TVSeries",
+  "actor": [
+    {
+      "@type": "Person",
+      "name": "Justin Chambers"
+    },
+    {
+      "@type": "Person",
+      "name": "Jessica Capshaw"
+    }
+  ],
+  "author": {
+    "@type": "Person",
+    "name": "Shonda Rimes"
+  },
+  "name": "Greys Anatomy",
+  "season": [
+    {
+      "@type": "TVSeason",
+      "datePublished": "2005-05-22",
+      "name": "Season 1",
+      "numberOfEpisodes": "14"
+    },
+    {
+      "@type": "TVSeason",
+      "datePublished": "2006-05-14",
+      "episode": {
+        "@type": "TVEpisode",
+        "episodeNumber": "1",
+        "name": "Episode 1"
+      },
+      "name": "Season 2",
+      "numberOfEpisodes": "27"
+    }
+  ]
+}
+</script>
+
+TYPES:  MusicAlbum
+
+PRE-MARKUP:
+
+<h1> King of Limbs </h1>
+<img src="king-of-limbs.jpg" />
+<h2> Radiohead </h2>
+<h3>Sample Tracks</h3>
+Bloom - 5:14<br>
+Morning Mr Magpie - 4:40<br>
+
+MICRODATA:
+
+<div itemscope itemtype="http://schema.org/MusicAlbum">
+  <h1 itemprop="name"> King of Limbs </h1>
+  <meta content="/artist/radiohead/album/the-king-of-limbs" itemprop="url" />
+  <img src="king-of-limbs.jpg" itemprop="image" />
+  <meta content="8" itemprop="numTracks" />
+  <meta content="Alt/Punk" itemprop="genre" />
+
+  <h2 itemprop="byArtist" itemscope itemtype="http://schema.org/MusicGroup">
+    <span itemprop="name">Radiohead</span>
+  </h2>
+
+  <h3>Sample Tracks</h3>
+    <div itemprop="track" itemscope itemtype="http://schema.org/MusicRecording">
+      <span itemprop="name">Bloom</span>
+        <meta content="/artist/radiohead/album/the-king-of-limbs/track/bloom" itemprop="url" />
+        <meta content="PT5M14S" itemprop="duration" />5:14
+      </span>
+    </div>
+    <div itemprop="track" itemscope itemtype="http://schema.org/MusicRecording">
+    <span itemprop="name">Morning Mr Magpie</span>
+      <meta content="/artist/radiohead/album/the-king-of-limbs/track/morning-mr-magpie" itemprop="url" />
+      <meta content="PT4M40S" itemprop="duration" />4:40
+    </span>
+  </div>
+</div>
+
+RDFA:
+
+<div vocab="http://schema.org/" typeof="MusicAlbum">
+  <h1 property="name"> King of Limbs </h1>
+  <meta content="/artist/radiohead/album/the-king-of-limbs" property="url" />
+  <img src="king-of-limbs.jpg" property="image" />
+  <meta content="8" property="numTracks" />
+  <meta content="Alt/Punk" property="genre" />
+
+  <h2 property="byArtist"  typeof="MusicGroup">
+    <span property="name">Radiohead</span>
+  </h2>
+
+  <h3>Sample Tracks</h3>
+    <div property="track"  typeof="MusicRecording">
+      <span property="name">Bloom</span>
+        <meta content="/artist/radiohead/album/the-king-of-limbs/track/bloom" property="url" />
+        <meta content="PT5M14S" property="duration" />5:14
+      </span>
+    </div>
+    <div property="track"  typeof="MusicRecording">
+    <span property="name">Morning Mr Magpie</span>
+      <meta content="/artist/radiohead/album/the-king-of-limbs/track/morning-mr-magpie" property="url" />
+      <meta content="PT4M40S" property="duration" />4:40
+    </span>
+  </div>
+</div>
+
+JSON:
+
+<script type="application/ld+json">
+{
+  "@context": "http://schema.org",
+  "@type": "MusicAlbum",
+  "byArtist": {
+    "@type": "MusicGroup",
+    "name": "Radiohead"
+  },
+  "genre": "Alt/Punk",
+  "image": "king-of-limbs.jpg",
+  "name": "King of Limbs",
+  "numTracks": "8",
+  "track": [
+    {
+      "@type": "MusicRecording",
+      "duration": "PT5M14S",
+      "name": "Bloom",
+      "url": "/artist/radiohead/album/the-king-of-limbs/track/bloom"
+    },
+    {
+      "@type": "MusicRecording",
+      "duration": "PT4M40S",
+      "name": "Morning Mr Magpie",
+      "url": "/artist/radiohead/album/the-king-of-limbs/track/morning-mr-magpie"
+    }
+  ],
+  "url": "/artist/radiohead/album/the-king-of-limbs"
+}
+</script>
+
+TYPES:  JobPosting
+
+PRE-MARKUP:
+
+<div>
+  <h2>Software Engineer</h2>
+    <p><strong>Location:</strong>
+    Kirkland WA</p>
+  <p><strong>Industry:</strong> Computer Software
+  <br><strong>Occupational Category:</strong> 15-1132.00 Software Developers, Application
+  <br><strong>Hours:</strong> Full-time, 40 hours per week
+  <br><strong>Salary:</strong> USD 100000
+  </p>
+  <p>
+    <strong>Description:</strong> ABC Company Inc.
+    seeks a full-time mid-level software engineer to develop in-house tools.
+  </p>
+  <p><strong>Responsibilities:</strong></p>
+  <ul>
+    <li>Design and write specifications for tools for in-house costumers</li>
+    <li>Build tools according to specifications</li>
+  </ul>
+  <p><strong>Educational requirements:</strong></p>
+  <ul>
+    <li>Bachelor's Degree in Computer Science, Information Systems or related fields of study.</li>
+  </ul>
+  <p><strong>Experience requirements:</strong></p>
+  <ul>
+   <li>Minumum 3 years experience as a software engineer</li>
+  </ul>
+  <p><strong>Desired Skills:</strong></p>
+  <ul>
+    <li>Web application development using Java/J2EE</li>
+    <li>Web application development using Python or familiarity with dynamic programming languages</li>
+  </ul>
+  <p><strong>Qualifications:</strong></p>
+  <ul>
+    <li>Ability to work in a team environment with members of varying skill levels.</li>
+    <li>Highly motivated.</li>
+    <li>Learns quickly.</li>
+  </ul>
+  <p><strong>Benefits:</strong></p>
+    <ul><li>ABC Corp provides top-tier employee compensation benefits and a relaxed, team-oriented work environment, including: Medical, Life, Dental</li>
+    </ul>
+      <p><strong>Incentives:</strong></p>
+        <ul><li>Performance-based annual bonus plan, project-completion bonuses</li>
+      </ul>
+  <p>If interested in this position, please email us your resume, along with salary requirements and a cover letter to Jobs@abc.123.</p>
+  <p>Date Posted: 2011-10-31</p>
+</div>
+
+MICRODATA:
+
+<div itemscope itemtype="http://schema.org/JobPosting">
+  <meta itemprop="specialCommitments" content="VeteranCommit" />
+  <h2 itemprop="title">Software Engineer</h2>
+  <span>
+    <p><strong>Location:</strong> <span itemprop="jobLocation" itemscope itemtype="http://schema.org/Place"><span itemprop="address" itemscope itemtype="http://schema.org/PostalAddress">
+    <span itemprop="addressLocality">Kirkland</span> <span itemprop="addressRegion">WA</span></span></span></p>
+  </span>
+
+  <p><strong>Industry:</strong> <span itemprop="industry">Computer Software</span>
+
+  <br><strong>Occupational Category:</strong> <span itemprop="occupationalCategory">15-1132.00 Software Developers, Application</span>
+
+  <br><strong>Hours:</strong> <span itemprop="employmentType">Full-time</span>, <span itemprop="workHours">40 hours per week</span>
+
+  <br><strong>Salary:</strong> <span itemprop="salaryCurrency">USD</span> <span itemprop="baseSalary">100000</span>
+  </p>
+
+  <p itemprop="description">
+    <strong>Description:</strong> <span itemprop="hiringOrganization" itemscope itemtype="http://schema.org/Organization"><span itemprop="name">ABC Company Inc.</span>
+    seeks a full-time mid-level software engineer to develop in-house tools.</span>
+  </p>
+
+  <p><strong>Responsibilities:</strong></p>
+  <ul itemprop="responsibilities">
+    <li>Design and write specifications for tools for in-house costumers</li>
+    <li>Build tools according to specifications</li>
+  </ul>
+
+  <p><strong>Educational requirements:</strong></p>
+  <ul itemprop="educationRequirements">
+    <li>Bachelor's Degree in Computer Science, Information Systems or related fields of study.</li>
+  </ul>
+
+  <p><strong>Experience requirements:</strong></p>
+  <ul itemprop="experienceRequirements">
+   <li>Minumum 3 years experience as a software engineer</li>
+  </ul>
+
+  <p><strong>Desired Skills:</strong></p>
+  <ul itemprop="skills">
+    <li>Web application development using Java/J2EE</li>
+    <li>Web application development using Python or familiarity with dynamic programming languages</li>
+  </ul>
+
+  <p><strong>Qualifications:</strong></p>
+  <ul itemprop="qualifications">
+    <li>Ability to work in a team environment with members of varying skill levels.</li>
+    <li>Highly motivated.</li>
+    <li>Learns quickly.</li>
+  </ul>
+
+  <p><strong>Benefits:</strong></p>
+    <ul><li>ABC Corp provides top-tier employee compensation benefits and a relaxed, team-oriented work environment, including:<span itemprop="benefits"> Medical, Life, Dental</span></li>
+    </ul>
+
+      <p><strong>Incentives:</strong></p>
+        <ul><li><span itemprop="incentives">Performance-based annual bonus plan, project-completion bonuses</span></li>
+      </ul>
+
+  <p>If interested in this position, please email us your resume, along with salary requirements and a cover letter to Jobs@abc.123.</p>
+  <p>Date Posted: <span itemprop="datePosted">2011-10-31</span></p>
+</div>
+
+RDFA:
+
+<div vocab="http://schema.org/" typeof="JobPosting">
+  <meta property="specialCommitments" content="VeteranCommit" />
+  <h2 property="title">Software Engineer</h2>
+  <span>
+    <p><strong>Location:</strong> <span property="jobLocation"  typeof="Place"><span property="address"  typeof="PostalAddress">
+    <span property="addressLocality">Kirkland</span> <span property="addressRegion">WA</span></span></span></p>
+  </span>
+
+  <p><strong>Industry:</strong> <span property="industry">Computer Software</span>
+
+  <br><strong>Occupational Category:</strong> <span property="occupationalCategory">15-1132.00 Software Developers, Application</span>
+
+  <br><strong>Hours:</strong> <span property="employmentType">Full-time</span>, <span property="workHours">40 hours per week</span>
+
+  <br><strong>Salary:</strong> <span property="salaryCurrency">USD</span> <span property="baseSalary">100000</span>
+  </p>
+
+  <p property="description">
+    <strong>Description:</strong> <span property="hiringOrganization"  typeof="Organization"><span property="name">ABC Company Inc.</span>
+    seeks a full-time mid-level software engineer to develop in-house tools.</span>
+  </p>
+
+  <p><strong>Responsibilities:</strong></p>
+  <ul property="responsibilities">
+    <li>Design and write specifications for tools for in-house costumers</li>
+    <li>Build tools according to specifications</li>
+  </ul>
+
+  <p><strong>Educational requirements:</strong></p>
+  <ul property="educationRequirements">
+    <li>Bachelor's Degree in Computer Science, Information Systems or related fields of study.</li>
+  </ul>
+
+  <p><strong>Experience requirements:</strong></p>
+  <ul property="experienceRequirements">
+   <li>Minumum 3 years experience as a software engineer</li>
+  </ul>
+
+  <p><strong>Desired Skills:</strong></p>
+  <ul property="skills">
+    <li>Web application development using Java/J2EE</li>
+    <li>Web application development using Python or familiarity with dynamic programming languages</li>
+  </ul>
+
+  <p><strong>Qualifications:</strong></p>
+  <ul property="qualifications">
+    <li>Ability to work in a team environment with members of varying skill levels.</li>
+    <li>Highly motivated.</li>
+    <li>Learns quickly.</li>
+  </ul>
+
+  <p><strong>Benefits:</strong></p>
+    <ul><li>ABC Corp provides top-tier employee compensation benefits and a relaxed, team-oriented work environment, including:<span property="benefits"> Medical, Life, Dental</span></li>
+    </ul>
+
+      <p><strong>Incentives:</strong></p>
+        <ul><li><span property="incentives">Performance-based annual bonus plan, project-completion bonuses</span></li>
+      </ul>
+
+  <p>If interested in this position, please email us your resume, along with salary requirements and a cover letter to Jobs@abc.123.</p>
+  <p>Date Posted: <span property="datePosted">2011-10-31</span></p>
+</div>
+
+JSON:
+
+<script type="application/ld+json">
+{
+  "@context": "http://schema.org",
+  "@type": "JobPosting",
+  "baseSalary": "100000",
+  "benefits": "Medical, Life, Dental",
+  "datePosted": "2011-10-31",
+  "description": "Description: ABC Company Inc. seeks a full-time mid-level software engineer to develop in-house tools.",
+  "educationRequirements": "Bachelor's Degree in Computer Science, Information Systems or related fields of study.",
+  "employmentType": "Full-time",
+  "experienceRequirements": "Minumum 3 years experience as a software engineer",
+  "incentives": "Performance-based annual bonus plan, project-completion bonuses",
+  "industry": "Computer Software",
+  "jobLocation": {
+    "@type": "Place",
+    "address": {
+      "@type": "PostalAddress",
+      "addressLocality": "Kirkland",
+      "addressRegion": "WA"
+    }
+  },
+  "occupationalCategory": "15-1132.00 Software Developers, Application",
+  "qualifications": "Ability to work in a team environment with members of varying skill levels. Highly motivated. Learns quickly.",
+  "responsibilities": "Design and write specifications for tools for in-house costumers Build tools according to specifications",
+  "salaryCurrency": "USD",
+  "skills": "Web application development using Java/J2EE Web application development using Python or familiarity with dynamic programming languages",
+  "specialCommitments": "VeteranCommit",
+  "title": "Software Engineer",
+  "workHours": "40 hours per week"
+}
+</script>
+
+TYPES:  MedicalGuideline,MedicalGuidelineRecommendation,MedicalGuidelineContraindication
+
+PRE-MARKUP:
+
+<h1>Guidelines</h1>
+<ul>
+  <li>Recommendation: NewvoDrug is indicated for initial treatment of cardiac
+  failure for all adult patients. (Strong recommendation;
+  Class I, based on multiple randomized clinical trials)</li>
+  <li>Contraindication: cardiac failure should never be treated with
+  appendectomy in adults. (Class III, standard of care)</li>
+</ul>
+
+MICRODATA:
+
+<h1>Guidelines</h1>
+<ul>
+  <li>Recommendation:
+  <span itemscope itemtype="http://schema.org/MedicalGuidelineRecommendation">
+    <span itemprop="subject" itemscope itemtype="http://schema.org/Drug">
+      <span itemprop="name">NewvoDrug</span>
+    </span>
+    is indicated for initial treatment of
+    <span itemprop="subject" itemscope itemtype="http://schema.org/MedicalCondition">
+      <span itemprop="name">cardiac failure</span>
+    </span>
+    for all adult patients.
+    (<span itemprop="recommendationStrength">Strong recommendation</span>;
+    <link itemprop="evidenceLevel" href="http://schema.org/EvidenceLevelA">
+      Class I</link>,
+    based on
+    <span itemprop="evidenceOrigin">multiple randomized clinical trials</span>)
+  </span>
+  </li>
+  <li>Contraindication:
+  <span itemscope itemtype="http://schema.org/MedicalGuidelineContraindication">
+    <span itemprop="subject" itemscope itemtype="http://schema.org/MedicalCondition">
+      <span itemprop="name">cardiac failure</span></span> should never
+    be treated with
+    <span itemprop="subject" itemscope
+     itemtype="http://schema.org/TherapeuticProcedure">
+      <span itemprop="name">appendectomy</span></span> in adults.
+    (Class III, <link itemprop="evidenceLevel" href="http://schema.org/EvidenceLevelC"/>
+    <span itemprop="evidenceOrigin">standard of care</span></link>)
+  </span></li>
+</ul>
+
+RDFA:
+
+<h1>Guidelines</h1>
+<ul>
+  <li>Recommendation:
+  <span  typeof="MedicalGuidelineRecommendation">
+    <span property="subject"  typeof="Drug">
+      <span property="name">NewvoDrug</span>
+    </span>
+    is indicated for initial treatment of
+    <span property="subject"  typeof="MedicalCondition">
+      <span property="name">cardiac failure</span>
+    </span>
+    for all adult patients.
+    (<span property="recommendationStrength">Strong recommendation</span>;
+    <link property="evidenceLevel" href="http://schema.org/EvidenceLevelA">
+      Class I</link>,
+    based on
+    <span property="evidenceOrigin">multiple randomized clinical trials</span>)
+  </span>
+  </li>
+  <li>Contraindication:
+  <span  typeof="MedicalGuidelineContraindication">
+    <span property="subject"  typeof="MedicalCondition">
+      <span property="name">cardiac failure</span></span> should never
+    be treated with
+    <span property="subject"  typeof="TherapeuticProcedure">
+      <span property="name">appendectomy</span></span> in adults.
+    (Class III, <link property="evidenceLevel" href="http://schema.org/EvidenceLevelC"/>
+    <span property="evidenceOrigin">standard of care</span></link>)
+  </span></li>
+</ul>
+
+JSON:
+
+<script type="application/ld+json">
+{
+  "@context": "http://schema.org",
+  "@graph": [
+    {
+      "@type": "MedicalGuidelineRecommendation",
+      "evidenceLevel": "http://schema.org/EvidenceLevelA",
+      "evidenceOrigin": "multiple randomized clinical trials",
+      "recommendationStrength": "Strong recommendation",
+      "subject": [
+        {
+          "@type": "Drug",
+          "name": "NewvoDrug"
+        },
+        {
+          "@type": "MedicalCondition",
+          "name": "cardiac failure"
+        }
+      ]
+    },
+    {
+      "@type": "MedicalGuidelineContraindication",
+      "evidenceLevel": "http://schema.org/EvidenceLevelC",
+      "evidenceOrigin": "standard of care",
+      "subject": [
+        {
+          "@type": "MedicalCondition",
+          "name": "cardiac failure"
+        },
+        {
+          "@type": "TherapeuticProcedure",
+          "name": "appendectomy"
+        }
+      ]
+    }
+  ]
+}
+</script>
+
+TYPES:  MedicalScholarlyArticle,MedicalGuideline,MedicalGuidelineRecommendation
+
+PRE-MARKUP:
+
+<h1>New guidelines for metformin and diabetes mellitus</h1>
+<p>Dr. John Smith
+<br>Medical University
+<br>2012-03-24</p>
+<p><b>Abstract:</b>
+We review clinical evidence related to the use of metformin for
+treatment of type-2 diabetes mellitus and provide new clinical guideline
+recommendations.</p>
+<p><b>MeSH subject headings:</b> Metformin; Diabetes Mellitus, Type 2</p>
+...
+<h3>Guidelines</h3>
+Recommendation: we recommend monotherapy with metformin as an initial
+pharmacologic therapy to treat most patients with type 2 diabetes
+(Grade: strong recommendation; high-quality evidence).
+
+MICRODATA:
+
+<div itemscope itemtype="http://schema.org/MedicalScholarlyArticle">
+  <link itemprop="audience" href="http://schema.org/Clinician"/>
+  <meta itemprop="publicationType" content="Meta-Analysis"/>
+  <h1><span itemprop="name">New guidelines for metformin and
+      diabetes mellitus</span></h1>
+  <p>
+  <span itemprop="author" itemscope itemtype="http://schema.org/Person">
+    <span itemprop="name">Dr. John Smith</span>
+    <br><span itemprop="affiliation">Medical University</span>
+  </span>
+  <br><span itemprop="datePublished">2012-03-24</span>
+  <p><b>Abstract:</b>
+  We review clinical evidence related to the use of metformin for
+  treatment of type-2 diabetes mellitus and provide new clinical guideline
+  recommendations.</p>
+  <p><b>MeSH subject headings:</b>
+  <span itemprop="about" itemscope itemtype="http://schema.org/Drug">
+    <span itemprop="name">Metformin</span>
+    <span itemprop="code" itemscope
+          itemtype="http://schema.org/MedicalCode"
+          itemid="http://www.ncbi.nlm.nih.gov/mesh/D02.078.370.141.450">
+      <!-- Note: use of itemid is not mandatory, but recommended when an
+           external enumeration is available -->
+      <meta itemprop="code" content="D02.078.370.141.450"/>
+      <meta itemprop="codingSystem" content="MeSH"/>
+    </span>
+  </span>;
+  <span itemprop="about" itemscope itemtype="http://schema.org/MedicalCondition">
+    <span itemprop="name">Diabetes Mellitus, Type 2</span></p>
+    <span itemprop="code" itemscope
+          itemtype="http://schema.org/MedicalCode"
+          itemid="http://www.ncbi.nlm.nih.gov/mesh/C18.452.394.750.149">
+      <!-- Note: use of itemid is not mandatory, but recommended when an
+           external enumeration is available -->
+      <meta itemprop="code" content="C18.452.394.750.149"/>
+      <meta itemprop="codingSystem" content="MeSH"/>
+    </span>
+  </span>
+  ...
+  <h3>Guidelines</h3>
+  <span itemscope itemtype="http://schema.org/MedicalGuidelineRecommendation">
+    Recommendation: we recommend monotherapy with
+    <span itemprop="subject">metformin</span> as an initial pharmacologic therapy
+    to treat most patients with <span itemprop="subject">type 2 diabetes</span>
+    (Grade: <span itemprop="recommendationStrength">strong recommendation</span>;
+    <link itemprop="evidenceLevel" href="http://schema.org/EvidenceLevelA">high-quality
+      evidence</link>).
+  </span>
+</div>
+
+RDFA:
+
+<div vocab="http://schema.org/" typeof="MedicalScholarlyArticle">
+  <link property="audience" href="http://schema.org/Clinician"/>
+  <meta property="publicationType" content="Meta-Analysis"/>
+  <h1><span property="name">New guidelines for metformin and
+      diabetes mellitus</span></h1>
+  <p>
+  <span property="author"  typeof="Person">
+    <span property="name">Dr. John Smith</span>
+    <br><span property="affiliation">Medical University</span>
+  </span>
+  <br><span property="datePublished">2012-03-24</span>
+  <p><b>Abstract:</b>
+  We review clinical evidence related to the use of metformin for
+  treatment of type-2 diabetes mellitus and provide new clinical guideline
+  recommendations.</p>
+  <p><b>MeSH subject headings:</b>
+  <span property="about"  typeof="Drug">
+    <span property="name">Metformin</span>
+    <span property="code"  typeof="MedicalCode"
+          resource="http://www.ncbi.nlm.nih.gov/mesh/D02.078.370.141.450">
+      <!-- Note: use of itemid is not mandatory, but recommended when an
+           external enumeration is available -->
+      <meta property="code" content="D02.078.370.141.450"/>
+      <meta property="codingSystem" content="MeSH"/>
+    </span>
+  </span>;
+  <span property="about"  typeof="MedicalCondition">
+    <span property="name">Diabetes Mellitus, Type 2</span></p>
+    <span property="code"  typeof="MedicalCode"
+          resource="http://www.ncbi.nlm.nih.gov/mesh/C18.452.394.750.149">
+      <!-- Note: use of itemid is not mandatory, but recommended when an
+           external enumeration is available -->
+      <meta property="code" content="C18.452.394.750.149"/>
+      <meta property="codingSystem" content="MeSH"/>
+    </span>
+  </span>
+  ...
+  <h3>Guidelines</h3>
+  <span  typeof="MedicalGuidelineRecommendation">
+    Recommendation: we recommend monotherapy with
+    <span property="subject">metformin</span> as an initial pharmacologic therapy
+    to treat most patients with <span property="subject">type 2 diabetes</span>
+    (Grade: <span property="recommendationStrength">strong recommendation</span>;
+    <link property="evidenceLevel" href="http://schema.org/EvidenceLevelA">high-quality
+      evidence</link>).
+  </span>
+</div>
+
+JSON:
+
+<script type="application/ld+json">
+{
+  "@context": "http://schema.org",
+  "@type": "MedicalScholarlyArticle",
+  "about": [
+    {
+      "@type": "Drug",
+      "code": {
+        "@id": "http://www.ncbi.nlm.nih.gov/mesh/D02.078.370.141.450",
+        "@type": "MedicalCode",
+        "code": "D02.078.370.141.450",
+        "codingSystem": "MeSH"
+      },
+      "name": "Metformin"
+    },
+    {
+      "@type": "MedicalCondition",
+      "name": "Diabetes Mellitus, Type 2"
+    }
+  ],
+  "audience": "http://schema.org/Clinician",
+  "author": {
+    "@type": "Person",
+    "affiliation": "Medical University",
+    "name": "Dr. John Smith"
+  },
+  "code": {
+    "@id": "http://www.ncbi.nlm.nih.gov/mesh/C18.452.394.750.149",
+    "@type": "MedicalCode",
+    "code": "C18.452.394.750.149",
+    "codingSystem": "MeSH"
+  },
+  "datePublished": "2012-03-24",
+  "evidenceLevel": "http://schema.org/EvidenceLevelA",
+  "name": "New guidelines for metformin and diabetes mellitus",
+  "publicationType": "Meta-Analysis",
+  "recommendationStrength": "strong recommendation",
+  "subject": [
+    "metformin",
+    "type 2 diabetes"
+  ]
+}
+</script>
+
+TYPES:  MedicalWebPage,DrugClass
+
+PRE-MARKUP:
+
+<h1>About High Blood Pressure (hypertension)</h1>
+
+<h2>Diagnosis</h2>
+High blood pressure is diagnosed by measuring ...
+...
+<h2>Treatment</h2>
+There are many common treatments for high blood pressure,
+including beta-blocker drugs such as propanaolol (Innopran)
+and atenonlol (Tenormin) ...
+
+MICRODATA:
+
+<body itemscope itemtype="http://schema.org/MedicalWebPage">
+  <link itemprop="audience" href="http://schema.org/Patient" />
+  <link itemprop="specialty" href="http://schema.org/Cardiovascular" />
+  <meta itemprop="lastReviewed" content="2011-09-14"/>
+  <h1>About
+    <span itemprop="about" itemscope itemtype="http://schema.org/MedicalCondition">
+      <span itemprop="name">High Blood Pressure</span>
+      (<span itemprop="name">hypertension</span>)</span>
+  </h1>
+  ...
+  <h2><span itemprop="aspect">Diagnosis</span></h2>
+  High blood pressure is diagnosed by measuring ...
+  ...
+  <h2><span itemprop="aspect">Treatment</span></h2>
+  There are many common treatments for high blood pressure,
+  including
+  <span itemscope itemtype="http://schema.org/DrugClass">
+    <span itemprop="name">beta-blocker</span> drugs such as
+    <span itemprop="drug" itemscope itemtype="http://schema.org/Drug">
+      <span itemprop="nonProprietaryName">propanaolol</span>
+      (<span itemprop="otherName">Innopran</span>)
+    </span>
+  and
+    <span itemprop="drug" itemscope itemtype="http://schema.org/Drug">
+      <span itemprop="nonProprietaryName">atenolol</span>
+      (<span itemprop="otherName">Tenormin</span>)
+    </span> ...
+  ...
+</body>
+
+RDFA:
+
+<body vocab="http://schema.org/" typeof="MedicalWebPage">
+  <link property="audience" href="http://schema.org/Patient" />
+  <link property="specialty" href="http://schema.org/Cardiovascular" />
+  <meta property="lastReviewed" content="2011-09-14"/>
+  <h1>About
+    <span property="about"  typeof="MedicalCondition">
+      <span property="name">High Blood Pressure</span>
+      (<span property="name">hypertension</span>)</span>
+  </h1>
+  ...
+  <h2><span property="aspect">Diagnosis</span></h2>
+  High blood pressure is diagnosed by measuring ...
+  ...
+  <h2><span property="aspect">Treatment</span></h2>
+  There are many common treatments for high blood pressure,
+  including
+  <span  typeof="DrugClass">
+    <span property="name">beta-blocker</span> drugs such as
+    <span property="drug"  typeof="Drug">
+      <span property="nonProprietaryName">propanaolol</span>
+      (<span property="otherName">Innopran</span>)
+    </span>
+  and
+    <span property="drug"  typeof="Drug">
+      <span property="nonProprietaryName">atenolol</span>
+      (<span property="otherName">Tenormin</span>)
+    </span> ...
+  ...
+</body>
+
+JSON:
+
+<script type="application/ld+json">
+{
+  "@context": "http://schema.org",
+  "@type": "MedicalWebPage",
+  "about": {
+    "@type": "MedicalCondition",
+    "name": [
+      "High Blood Pressure",
+      "hypertension"
+    ]
+  },
+  "aspect": [
+    "Diagnosis",
+    "Treatment"
+  ],
+  "audience": "http://schema.org/Patient",
+  "drug": [
+    {
+      "@type": "Drug",
+      "nonProprietaryName": "propanaolol",
+      "otherName": "Innopran"
+    },
+    {
+      "@type": "Drug",
+      "nonProprietaryName": "atenolol",
+      "otherName": "Tenormin"
+    }
+  ],
+  "lastReviewed": "2011-09-14",
+  "name": "beta-blocker",
+  "specialty": "http://schema.org/Cardiovascular"
+}
+</script>
+
+TYPES:  MedicalCondition,MedicalCause,MedicalRiskFactor,DDxElement,MedicalSymptom,MedicalSignOrSymptom
+
+PRE-MARKUP:
+
+<h1>Stable angina (angina pectoris)</h1>
+Stable angina is a medical condition that affects the heart. The
+most common causes are atherosclerosis and spasms of the
+epicardial artery. Typical symptoms include:
+<ul>
+  <li>chest discomfort</li>
+  <li>feeling of tightness, heaviness, or pain in the chest</li>
+</ul>
+Both stable angina and a heart attack result in chest pain, but
+a heart attack will have chest pain lasting at least
+10 minutes at rest, repeated episodes of chest pain at rest
+lasting 5 or more minutes, or an accelerating pattern of chest
+discomfort (episodes that are more frequent, severe,
+longer in duration, and precipitated by minimal exertion).
+<br>
+Risk factors for stable angina include:
+<ul>
+  <li>Age</li>
+  <li>Gender</li>
+  <li>Systolic blood pressure</li>
+  <li>Smoking</li>
+  <li>Total cholesterol and/or cholesterol:HDL ratio</li>
+  <li>Coronary artery disease</li>
+</ul>
+The initial treatment for stable angina is usually drug therapy
+with aspirin, beta blockers, ACE inhibitors, and/or nitroglycerine.
+Future episodes of stable angina can sometimes be prevented by
+stopping smoking, weight management, and increased physical activity.
+
+MICRODATA:
+
+<div itemscope itemtype="http://schema.org/MedicalCondition">
+  <h1><span itemprop="name">Stable angina</span>
+    (<span itemprop="alternateName">angina pectoris</span>)</h1>
+  <span itemprop="code" itemscope itemtype="http://schema.org/MedicalCode">
+    <meta itemprop="code" content="413"/>
+    <meta itemprop="codingSystem" content="ICD-9"/>
+  </span>
+  Stable angina is a medical condition that affects the
+  <span itemprop="associatedAnatomy" itemscope itemtype="http://schema.org/AnatomicalStructure">
+    <span itemprop="name">heart</span>
+  </span>.
+  The most common causes are
+  <span itemprop="cause" itemscope itemtype="http://schema.org/MedicalCause">
+    <span itemprop="name">atherosclerosis</span>
+  </span>
+  and
+  <span itemprop="cause" itemscope itemtype="http://schema.org/MedicalCause">
+    <span itemprop="name">spasms of the epicardial artery</span>
+  </span>.
+  Typical symptoms include:
+  <ul>
+    <li><span itemprop="signOrSymptom" itemscope itemtype="http://schema.org/MedicalSymptom">
+          <span itemprop="name">chest discomfort</span>
+        </span>
+    </li>
+    <li><span itemprop="signOrSymptom" itemscope itemtype="http://schema.org/MedicalSymptom">
+          <span itemprop="name">feeling of tightness, heaviness,
+            or pain in the chest</span>
+        </span>
+    </li>
+  </ul>
+  Both stable angina and a
+  <span itemprop="differentialDiagnosis" itemscope itemtype="http://schema.org/DDxElement">
+    <span itemprop="diagnosis" itemscope itemtype="http://schema.org/MedicalCondition">
+      <span itemprop="name">heart attack</span>
+    </span>
+    result in chest pain, but a heart attack will have
+    <span itemprop="distinguishingSign" itemscope itemtype="http://schema.org/MedicalSymptom">
+      <span itemprop="name">chest pain lasting at least 10 minutes at rest</span>
+    </span>,
+    <span itemprop="distinguishingSign" itemscope itemtype="http://schema.org/MedicalSymptom">
+      <span itemprop="name">repeated episodes of chest pain at rest
+        lasting 5 or more minutes
+      </span>
+    </span>, or
+    <span itemprop="distinguishingSign" itemscope itemtype="http://schema.org/MedicalSymptom">
+      <span itemprop="name">an accelerating pattern of
+        chest discomfort (episodes that are more frequent, severe,
+        longer in duration, and precipitated by minimal exertion)
+      </span>
+    </span>
+  </span>.
+  <br>
+  Risk factors for stable angina include:
+  <ul>
+    <li><span itemprop="riskFactor" itemscope itemtype="http://schema.org/MedicalRiskFactor">
+          <span itemprop="name">Age</span>
+        </span></li>
+    <li><span itemprop="riskFactor" itemscope itemtype="http://schema.org/MedicalRiskFactor">
+          <span itemprop="name">Gender</span>
+        </span></li>
+    <li><span itemprop="riskFactor" itemscope itemtype="http://schema.org/MedicalRiskFactor">
+          <span itemprop="name">Systolic blood pressure</span>
+        </span></li>
+    <li><span itemprop="riskFactor" itemscope itemtype="http://schema.org/MedicalRiskFactor">
+          <span itemprop="name">Smoking</span>
+        </span></li>
+    <li><span itemprop="riskFactor" itemscope itemtype="http://schema.org/MedicalRiskFactor">
+          <span itemprop="name">Total cholesterol and/or cholesterol:HDL ratio</span>
+        </span></li>
+    <li><span itemprop="riskFactor" itemscope itemtype="http://schema.org/MedicalRiskFactor">
+          <span itemprop="name">Coronary artery disease</span>
+        </span></li>
+  </ul>
+  The initial treatment for stable angina is usually drug therapy
+  with
+  <span itemprop="possibleTreatment" itemscope itemtype="http://schema.org/Drug">
+    <span itemprop="name">aspirin</span>
+  </span>,
+  <span itemprop="possibleTreatment" itemscope itemtype="http://schema.org/DrugClass">
+    <span itemprop="name">beta blockers</span>
+  </span>,
+  <span itemprop="possibleTreatment" itemscope itemtype="http://schema.org/DrugClass">
+    <span itemprop="name">ACE inhibitors</span>
+  </span>, and/or
+  <span itemprop="possibleTreatment" itemscope itemtype="http://schema.org/Drug">
+    <span itemprop="name">nitroglycerine</span>
+  </span>,
+  Future episodes of stable angina can sometimes be prevented by
+  <span itemprop="secondaryPrevention" itemscope itemtype="http://schema.org/LifestyleModification">
+    <span itemprop="name">stopping smoking</span>
+  </span>,
+  <span itemprop="secondaryPrevention" itemscope itemtype="http://schema.org/LifestyleModification">
+    <span itemprop="name">weight management</span>
+  </span>, and
+  <span itemprop="secondaryPrevention" itemscope itemtype="http://schema.org/LifestyleModification">
+    <span itemprop="name">increased physical activity</span>
+  </span>.
+</div>
+
+RDFA:
+
+<div vocab="http://schema.org/" typeof="MedicalCondition">
+  <h1><span property="name">Stable angina</span>
+    (<span property="alternateName">angina pectoris</span>)</h1>
+  <span property="code"  typeof="MedicalCode">
+    <meta property="code" content="413"/>
+    <meta property="codingSystem" content="ICD-9"/>
+  </span>
+  Stable angina is a medical condition that affects the
+  <span property="associatedAnatomy"  typeof="AnatomicalStructure">
+    <span property="name">heart</span>
+  </span>.
+  The most common causes are
+  <span property="cause"  typeof="MedicalCause">
+    <span property="name">atherosclerosis</span>
+  </span>
+  and
+  <span property="cause"  typeof="MedicalCause">
+    <span property="name">spasms of the epicardial artery</span>
+  </span>.
+  Typical symptoms include:
+  <ul>
+    <li><span property="signOrSymptom"  typeof="MedicalSymptom">
+          <span property="name">chest discomfort</span>
+        </span>
+    </li>
+    <li><span property="signOrSymptom"  typeof="MedicalSymptom">
+          <span property="name">feeling of tightness, heaviness,
+            or pain in the chest</span>
+        </span>
+    </li>
+  </ul>
+  Both stable angina and a
+  <span property="differentialDiagnosis"  typeof="DDxElement">
+    <span property="diagnosis"  typeof="MedicalCondition">
+      <span property="name">heart attack</span>
+    </span>
+    result in chest pain, but a heart attack will have
+    <span property="distinguishingSign"  typeof="MedicalSymptom">
+      <span property="name">chest pain lasting at least 10 minutes at rest</span>
+    </span>,
+    <span property="distinguishingSign"  typeof="MedicalSymptom">
+      <span property="name">repeated episodes of chest pain at rest
+        lasting 5 or more minutes
+      </span>
+    </span>, or
+    <span property="distinguishingSign"  typeof="MedicalSymptom">
+      <span property="name">an accelerating pattern of
+        chest discomfort (episodes that are more frequent, severe,
+        longer in duration, and precipitated by minimal exertion)
+      </span>
+    </span>
+  </span>.
+  <br>
+  Risk factors for stable angina include:
+  <ul>
+    <li><span property="riskFactor"  typeof="MedicalRiskFactor">
+          <span property="name">Age</span>
+        </span></li>
+    <li><span property="riskFactor"  typeof="MedicalRiskFactor">
+          <span property="name">Gender</span>
+        </span></li>
+    <li><span property="riskFactor"  typeof="MedicalRiskFactor">
+          <span property="name">Systolic blood pressure</span>
+        </span></li>
+    <li><span property="riskFactor"  typeof="MedicalRiskFactor">
+          <span property="name">Smoking</span>
+        </span></li>
+    <li><span property="riskFactor"  typeof="MedicalRiskFactor">
+          <span property="name">Total cholesterol and/or cholesterol:HDL ratio</span>
+        </span></li>
+    <li><span property="riskFactor"  typeof="MedicalRiskFactor">
+          <span property="name">Coronary artery disease</span>
+        </span></li>
+  </ul>
+  The initial treatment for stable angina is usually drug therapy
+  with
+  <span property="possibleTreatment"  typeof="Drug">
+    <span property="name">aspirin</span>
+  </span>,
+  <span property="possibleTreatment"  typeof="DrugClass">
+    <span property="name">beta blockers</span>
+  </span>,
+  <span property="possibleTreatment"  typeof="DrugClass">
+    <span property="name">ACE inhibitors</span>
+  </span>, and/or
+  <span property="possibleTreatment"  typeof="Drug">
+    <span property="name">nitroglycerine</span>
+  </span>,
+  Future episodes of stable angina can sometimes be prevented by
+  <span property="secondaryPrevention"  typeof="LifestyleModification">
+    <span property="name">stopping smoking</span>
+  </span>,
+  <span property="secondaryPrevention"  typeof="LifestyleModification">
+    <span property="name">weight management</span>
+  </span>, and
+  <span property="secondaryPrevention"  typeof="LifestyleModification">
+    <span property="name">increased physical activity</span>
+  </span>.
+</div>
+
+JSON:
+
+<script type="application/ld+json">
+{
+  "@context": "http://schema.org",
+  "@type": "MedicalCondition",
+  "alternateName": "angina pectoris",
+  "associatedAnatomy": {
+    "@type": "AnatomicalStructure",
+    "name": "heart"
+  },
+  "cause": [
+    {
+      "@type": "MedicalCause",
+      "name": "atherosclerosis"
+    },
+    {
+      "@type": "MedicalCause",
+      "name": "spasms of the epicardial artery"
+    }
+  ],
+  "code": {
+    "@type": "MedicalCode",
+    "code": "413",
+    "codingSystem": "ICD-9"
+  },
+  "differentialDiagnosis": {
+    "@type": "DDxElement",
+    "diagnosis": {
+      "@type": "MedicalCondition",
+      "name": "heart attack"
+    },
+    "distinguishingSign": [
+      {
+        "@type": "MedicalSymptom",
+        "name": "chest pain lasting at least 10 minutes at rest"
+      },
+      {
+        "@type": "MedicalSymptom",
+        "name": "repeated episodes of chest pain at rest lasting 5 or more minutes"
+      },
+      {
+        "@type": "MedicalSymptom",
+        "name": "an accelerating pattern of chest discomfort (episodes that are more frequent, severe, longer in duration, and precipitated by minimal exertion)"
+      }
+    ]
+  },
+  "name": "Stable angina",
+  "possibleTreatment": [
+    {
+      "@type": "Drug",
+      "name": "aspirin"
+    },
+    {
+      "@type": "DrugClass",
+      "name": "beta blockers"
+    },
+    {
+      "@type": "DrugClass",
+      "name": "ACE inhibitors"
+    },
+    {
+      "@type": "Drug",
+      "name": "nitroglycerine"
+    }
+  ],
+  "riskFactor": [
+    {
+      "@type": "MedicalRiskFactor",
+      "name": "Age"
+    },
+    {
+      "@type": "MedicalRiskFactor",
+      "name": "Gender"
+    },
+    {
+      "@type": "MedicalRiskFactor",
+      "name": "Systolic blood pressure"
+    },
+    {
+      "@type": "MedicalRiskFactor",
+      "name": "Smoking"
+    },
+    {
+      "@type": "MedicalRiskFactor",
+      "name": "Total cholesterol and/or cholesterol:HDL ratio"
+    },
+    {
+      "@type": "MedicalRiskFactor",
+      "name": "Coronary artery disease"
+    }
+  ],
+  "secondaryPrevention": [
+    {
+      "@type": "LifestyleModification",
+      "name": "stopping smoking"
+    },
+    {
+      "@type": "LifestyleModification",
+      "name": "weight management"
+    },
+    {
+      "@type": "LifestyleModification",
+      "name": "increased physical activity"
+    }
+  ],
+  "signOrSymptom": [
+    {
+      "@type": "MedicalSymptom",
+      "name": "chest discomfort"
+    },
+    {
+      "@type": "MedicalSymptom",
+      "name": "feeling of tightness, heaviness, or pain in the chest"
+    }
+  ]
+}
+</script>
+
+TYPES:  Drug,TreatmentIndication,MedicalContraindication
+
+PRE-MARKUP:
+
+<h1>Drug Info: PainAwayMax</h1>
+PainAwayMax is a brand of ibuprofen manufactured by FooCorp. It is an
+analgesic in the class of nonsteroidal anti-inflammatory (NSAID) drugs.
+It is used to temporarily relieve minor aches and pains due
+to:
+<ul>
+  <li>headache</li>
+  <li>toothache</li>
+  <li>backache</li>
+  <li>menstrual cramps</li>
+  <li>the common cold</li>
+  <li>muscular aches</li>
+  <li>minor pain of arthritis</li>
+</ul>
+and to temporarily reduce fever.
+<br>
+It is available in the US as a non-prescription drug in the form of
+tablets and capsules.
+<br>
+Common side effects include diarrhea, constipation, bloating,
+dizziniess, or nervousness. Call a doctor immediately if you
+experience any of the following rare but serious side effects:
+vomiting blood, bloody stools, or stomach pain that does not get better.
+<br>
+Do not use PainAwayMax if you have ever had an allergic reaction to any
+other pain reliever/fever reducer, or right before or after heart surgery.
+<br>
+<b>Warning:</b> NSAIDs may cause severe stomach bleeding.
+
+MICRODATA:
+
+<div itemscope itemtype="http://schema.org/Drug">
+  <h1>Drug Info: <span itemprop="name">PainAwayMax</span></h1>
+  PainAwayMax is a brand of
+  <span itemprop="alternateName">ibuprofen</span> manufactured by
+  <span itemprop="manufacturer" itemscope itemtype="http://schema.org/Organization">
+    <span itemprop="name">FooCorp</span>
+  </span>.
+  It is an
+  <span itemprop="drugClass" itemscope itemtype="http://schema.org/DrugClass">
+   <span itemprop="name">analgesic</span>
+  </span> in the class of
+  <span itemprop="drugClass" itemscope itemtype="http://schema.org/DrugClass">
+    <span itemprop="name">nonsteroidal anti-inflammatory</span>
+    (<span itemprop="alternateName">NSAID</span>)
+  </span>
+  drugs.
+  It is used to temporarily relieve minor aches and pains due to:
+  <ul>
+    <li><span itemprop="indication" itemscope itemtype="http://schema.org/TreatmentIndication">
+          <span itemprop="name">headache</span>
+        </span></li>
+    <li><span itemprop="indication" itemscope itemtype="http://schema.org/TreatmentIndication">
+          <span itemprop="name">toothache</span>
+        </span></li>
+    <li><span itemprop="indication" itemscope itemtype="http://schema.org/TreatmentIndication">
+          <span itemprop="name">backache</span>
+        </span></li>
+    <li><span itemprop="indication" itemscope itemtype="http://schema.org/TreatmentIndication">
+          <span itemprop="name">menstrual cramps</span>
+        </span></li>
+    <li><span itemprop="indication" itemscope itemtype="http://schema.org/TreatmentIndication">
+          the <span itemprop="name">common cold</span>
+        </span></li>
+    <li><span itemprop="indication" itemscope itemtype="http://schema.org/TreatmentIndication">
+          <span itemprop="name">muscular aches</span>
+        </span></li>
+    <li><span itemprop="indication" itemscope itemtype="http://schema.org/TreatmentIndication">
+          <span itemprop="name">minor pain of arthritis</span>
+        </span></li>
+  </ul>
+  and to temporarily reduce
+  <span itemprop="indication" itemscope itemtype="http://schema.org/TreatmentIndication">
+    <span itemprop="name">fever</span>
+  </span>.
+  <br>It is available in the
+  <span itemprop="legalStatus" itemscope itemtype="http://schema.org/DrugLegalStatus">
+    <span itemprop="applicableLocation">US</span> as a
+    <span itemprop="name">non-prescription drug</span>
+  </span>
+  <link itemprop="prescriptionStatus" href="http://schema.org/OTC" />
+  in the form of <span itemprop="dosageForm">tablets</span> and
+  <span itemprop="dosageForm">capsules</span>.
+  <br>
+  Common side effects include
+  <span itemprop="adverseOutcome" itemscope itemtype="http://schema.org/MedicalSymptom">
+    <span itemprop="name">diarrhea</span>
+  </span>,
+  <span itemprop="adverseOutcome" itemscope itemtype="http://schema.org/MedicalSymptom">
+    <span itemprop="name">constipation</span>
+  </span>,
+  <span itemprop="adverseOutcome" itemscope itemtype="http://schema.org/MedicalSymptom">
+    <span itemprop="name">bloating</span>
+  </span>,
+  <span itemprop="adverseOutcome" itemscope itemtype="http://schema.org/MedicalSymptom">
+    <span itemprop="name">dizziness</span>
+  </span>, or
+  <span itemprop="adverseOutcome" itemscope itemtype="http://schema.org/MedicalSymptom">
+    <span itemprop="name">nervousness</span>
+  </span>.
+  Call a doctor immediately if you experience any of the following
+  rare but serious side effects:
+  <span itemprop="seriousAdverseOutcome" itemscope itemtype="http://schema.org/MedicalSymptom">
+    <span itemprop="name">vomiting blood</span>
+  </span>,
+  <span itemprop="seriousAdverseOutcome" itemscope itemtype="http://schema.org/MedicalSymptom">
+    <span itemprop="name">bloody stools</span>
+  </span>, or
+  <span itemprop="seriousAdverseOutcome" itemscope itemtype="http://schema.org/MedicalSymptom">
+    <span itemprop="name">stomach pain that does not get better</span>
+  </span>.
+  <br>Do not use PainAwayMax if you have ever had an
+  <span itemprop="contraindication" itemscope itemtype="http://schema.org/MedicalContraindication">
+    <meta itemprop="name" content="allergic reaction to any pain reliever"/>
+    allergic reaction to any other pain reliever/fever reducer
+  </span>, or right before or after
+  <span itemprop="contraindication" itemscope itemtype="http://schema.org/MedicalContraindication">
+    <span itemprop="name">heart surgery</span>
+  </span>.
+  <br>
+  <b>Warning:</b>
+  <span itemprop="warning">NSAIDs may cause severe stomach bleeding</span>.
+</div>
+
+RDFA:
+
+<div vocab="http://schema.org/" typeof="Drug">
+  <h1>Drug Info: <span property="name">PainAwayMax</span></h1>
+  PainAwayMax is a brand of
+  <span property="alternateName">ibuprofen</span> manufactured by
+  <span property="manufacturer"  typeof="Organization">
+    <span property="name">FooCorp</span>
+  </span>.
+  It is an
+  <span property="drugClass"  typeof="DrugClass">
+   <span property="name">analgesic</span>
+  </span> in the class of
+  <span property="drugClass"  typeof="DrugClass">
+    <span property="name">nonsteroidal anti-inflammatory</span>
+    (<span property="alternateName">NSAID</span>)
+  </span>
+  drugs.
+  It is used to temporarily relieve minor aches and pains due to:
+  <ul>
+    <li><span property="indication"  typeof="TreatmentIndication">
+          <span property="name">headache</span>
+        </span></li>
+    <li><span property="indication"  typeof="TreatmentIndication">
+          <span property="name">toothache</span>
+        </span></li>
+    <li><span property="indication"  typeof="TreatmentIndication">
+          <span property="name">backache</span>
+        </span></li>
+    <li><span property="indication"  typeof="TreatmentIndication">
+          <span property="name">menstrual cramps</span>
+        </span></li>
+    <li><span property="indication"  typeof="TreatmentIndication">
+          the <span property="name">common cold</span>
+        </span></li>
+    <li><span property="indication"  typeof="TreatmentIndication">
+          <span property="name">muscular aches</span>
+        </span></li>
+    <li><span property="indication"  typeof="TreatmentIndication">
+          <span property="name">minor pain of arthritis</span>
+        </span></li>
+  </ul>
+  and to temporarily reduce
+  <span property="indication"  typeof="TreatmentIndication">
+    <span property="name">fever</span>
+  </span>.
+  <br>It is available in the
+  <span property="legalStatus"  typeof="DrugLegalStatus">
+    <span property="applicableLocation">US</span> as a
+    <span property="name">non-prescription drug</span>
+  </span>
+  <link property="prescriptionStatus" href="http://schema.org/OTC" />
+  in the form of <span property="dosageForm">tablets</span> and
+  <span property="dosageForm">capsules</span>.
+  <br>
+  Common side effects include
+  <span property="adverseOutcome"  typeof="MedicalSymptom">
+    <span property="name">diarrhea</span>
+  </span>,
+  <span property="adverseOutcome"  typeof="MedicalSymptom">
+    <span property="name">constipation</span>
+  </span>,
+  <span property="adverseOutcome"  typeof="MedicalSymptom">
+    <span property="name">bloating</span>
+  </span>,
+  <span property="adverseOutcome"  typeof="MedicalSymptom">
+    <span property="name">dizziness</span>
+  </span>, or
+  <span property="adverseOutcome"  typeof="MedicalSymptom">
+    <span property="name">nervousness</span>
+  </span>.
+  Call a doctor immediately if you experience any of the following
+  rare but serious side effects:
+  <span property="seriousAdverseOutcome"  typeof="MedicalSymptom">
+    <span property="name">vomiting blood</span>
+  </span>,
+  <span property="seriousAdverseOutcome"  typeof="MedicalSymptom">
+    <span property="name">bloody stools</span>
+  </span>, or
+  <span property="seriousAdverseOutcome"  typeof="MedicalSymptom">
+    <span property="name">stomach pain that does not get better</span>
+  </span>.
+  <br>Do not use PainAwayMax if you have ever had an
+  <span property="contraindication"  typeof="MedicalContraindication">
+    <meta property="name" content="allergic reaction to any pain reliever"/>
+    allergic reaction to any other pain reliever/fever reducer
+  </span>, or right before or after
+  <span property="contraindication"  typeof="MedicalContraindication">
+    <span property="name">heart surgery</span>
+  </span>.
+  <br>
+  <b>Warning:</b>
+  <span property="warning">NSAIDs may cause severe stomach bleeding</span>.
+</div>
+
+JSON:
+
+<script type="application/ld+json">
+{
+  "@context": "http://schema.org",
+  "@type": "Drug",
+  "adverseOutcome": [
+    {
+      "@type": "MedicalSymptom",
+      "name": "diarrhea"
+    },
+    {
+      "@type": "MedicalSymptom",
+      "name": "constipation"
+    },
+    {
+      "@type": "MedicalSymptom",
+      "name": "bloating"
+    },
+    {
+      "@type": "MedicalSymptom",
+      "name": "dizziness"
+    },
+    {
+      "@type": "MedicalSymptom",
+      "name": "nervousness"
+    }
+  ],
+  "alternateName": "ibuprofen",
+  "contraindication": [
+    {
+      "@type": "MedicalContraindication",
+      "name": "allergic reaction to any pain reliever"
+    },
+    {
+      "@type": "MedicalContraindication",
+      "name": "heart surgery"
+    }
+  ],
+  "dosageForm": [
+    "tablets",
+    "capsules"
+  ],
+  "drugClass": [
+    {
+      "@type": "DrugClass",
+      "name": "analgesic"
+    },
+    {
+      "@type": "DrugClass",
+      "alternateName": "NSAID",
+      "name": "nonsteroidal anti-inflammatory"
+    }
+  ],
+  "indication": [
+    {
+      "@type": "TreatmentIndication",
+      "name": "headache"
+    },
+    {
+      "@type": "TreatmentIndication",
+      "name": "toothache"
+    },
+    {
+      "@type": "TreatmentIndication",
+      "name": "backache"
+    },
+    {
+      "@type": "TreatmentIndication",
+      "name": "menstrual cramps"
+    },
+    {
+      "@type": "TreatmentIndication",
+      "name": "common cold"
+    },
+    {
+      "@type": "TreatmentIndication",
+      "name": "muscular aches"
+    },
+    {
+      "@type": "TreatmentIndication",
+      "name": "minor pain of arthritis"
+    },
+    {
+      "@type": "TreatmentIndication",
+      "name": "fever"
+    }
+  ],
+  "legalStatus": {
+    "@type": "DrugLegalStatus",
+    "applicableLocation": "US",
+    "name": "non-prescription drug"
+  },
+  "manufacturer": {
+    "@type": "Organization",
+    "name": "FooCorp"
+  },
+  "name": "PainAwayMax",
+  "prescriptionStatus": "http://schema.org/OTC",
+  "seriousAdverseOutcome": [
+    {
+      "@type": "MedicalSymptom",
+      "name": "vomiting blood"
+    },
+    {
+      "@type": "MedicalSymptom",
+      "name": "bloody stools"
+    },
+    {
+      "@type": "MedicalSymptom",
+      "name": "stomach pain that does not get better"
+    }
+  ],
+  "warning": "NSAIDs may cause severe stomach bleeding"
+}
+</script>
+
+TYPES:  IndividualProduct
+
+PRE-MARKUP:
+
+<div>
+ACME Racing Bike in black (2008). ACME Racing Bike, bought 8/2008, almost new, with
+a signature of Eddy Merckx on the frame.
+</div>
+
+MICRODATA:
+
+We use the IndividualProduct type when we are concerned with the specific item,
+rather than a set of indistinguishably similar items.
+
+<div itemscope itemtype="http://schema.org/IndividualProduct" itemid="#product">
+ <link itemprop="additionalType" href="http://www.productontology.org/id/Racing_bicycle" />
+ <span itemprop="name">ACME Racing Bike in black (2008)</span>
+ <span itemprop="description">ACME Racing Bike, bought 8/2008, almost new, with a signature of
+Eddy Merckx on the frame.</span>
+</div>
+
+RDFA:
+
+We use the IndividualProduct type when we are concerned with the specific item,
+rather than a set of indistinguishably similar items.
+
+<div  typeof="IndividualProduct" resource="#product">
+ <link property="additionalType" href="http://www.productontology.org/id/Racing_bicycle" />
+ <span property="name">ACME Racing Bike in black (2008)</span>
+ <span property="description">ACME Racing Bike, bought 8/2008, almost new, with a signature of
+Eddy Merckx on the frame.</span>
+</div>
+
+JSON:
+
+<script type="application/ld+json">
+{
+  "@context": "http://schema.org",
+  "@id": "#product",
+  "@type": "IndividualProduct",
+  "additionalType": "http://www.productontology.org/id/Racing_bicycle",
+  "description": "ACME Racing Bike, bought 8/2008, almost new, with a signature of Eddy Merckx on the frame.",
+  "name": "ACME Racing Bike in black (2008)"
+}
+</script>
+
+TYPES:  SomeProducts
+
+PRE-MARKUP:
+
+<div>
+We have the Brother HL-2230 on sale! Brother HL-2230 Compact Laser
+Printer. A fast, great-looking, compact laser printer for your
+desk. GTIN13: 0012502627104
+</div>
+
+MICRODATA:
+
+The SomeProducts type is used when the product is an item drawn from a
+collection of interchangeably similar items.
+
+<div itemscope itemtype="http://schema.org/SomeProducts" itemid="#product">
+ We have the Brother HL-2230 on sale!
+ <span itemprop="name">Brother HL-2230 Compact Laser Printer</span>
+ <link itemprop="additionalType"
+       href="http://www.productontology.org/id/Printer_(computing)" />
+ <span itemprop="description">A fast, great-looking, compact laser
+  printer for your desk.</span>
+ GTIN13: <span itemprop="gtin13">0012502627104</span>
+</div>
+
+RDFA:
+
+The SomeProducts type is used when the product is an item drawn from a
+collection of interchangeably similar items.
+
+<div  typeof="SomeProducts" resource="#product">
+ We have the Brother HL-2230 on sale!
+ <span property="name">Brother HL-2230 Compact Laser Printer</span>
+ <link property="additionalType"
+       href="http://www.productontology.org/id/Printer_(computing)" />
+ <span property="description">A fast, great-looking, compact laser
+  printer for your desk.</span>
+ GTIN13: <span property="gtin13">0012502627104</span>
+</div>
+
+JSON:
+
+<script type="application/ld+json">
+{
+  "@context": "http://schema.org",
+  "@id": "#product",
+  "@type": "SomeProducts",
+  "additionalType": "http://www.productontology.org/id/Printer_(computing)",
+  "description": "A fast, great-looking, compact laser printer for your desk.",
+  "gtin13": "0012502627104",
+  "name": "Brother HL-2230 Compact Laser Printer"
+}
+</script>
+
+TYPES:  ProductModel
+
+PRE-MARKUP:
+
+<div>
+ACME Colorvision 123. The ACME Colorvision 123 is the leading-edge color TV from
+our company. EAN/UPC: 1234567890123.
+</div>
+
+MICRODATA:
+
+A ProductModel gives a datasheet or vendor specification of a
+product (in the sense of a prototypical description).  Use this type
+when you are describing a product datasheet rather than an actual
+product, e.g. if you are the manufacturer of the product and want to
+mark up your product specification pages. For example: The ACME
+Colorvision 123 specifiation on the ACME Corp. site for that model.
+
+<div itemscope itemtype="http://schema.org/ProductModel" itemid="#model">
+ <link itemprop="additionalType"
+       href="http://www.productontology.org/id/Television_set" />
+ <span itemprop="name">ACME Colorvision 123</span>
+ <span itemprop="description">The ACME Colorvision 123 is
+  the leading-edge color TV from our company.</span>
+ EAN/UPC: <span itemprop="gtin13">1234567890123</span>
+</div>
+
+Recommendation: Try to provide identifiers (gtin13, gtin14, gtin8, mpn
+properties) and link to you as the manufacturer (manufacturer
+property) so that search engines can use your data to enrich offers of
+your products found elsewhere.
+
+RDFA:
+
+A ProductModel gives a datasheet or vendor specification of a
+product (in the sense of a prototypical description).  Use this type
+when you are describing a product datasheet rather than an actual
+product, e.g. if you are the manufacturer of the product and want to
+mark up your product specification pages. For example: The ACME
+Colorvision 123 specifiation on the ACME Corp. site for that model.
+
+<div  typeof="ProductModel" resource="#model">
+ <link property="additionalType"
+       href="http://www.productontology.org/id/Television_set" />
+ <span property="name">ACME Colorvision 123</span>
+ <span property="description">The ACME Colorvision 123 is
+  the leading-edge color TV from our company.</span>
+ EAN/UPC: <span property="gtin13">1234567890123</span>
+</div>
+
+Recommendation: Try to provide identifiers (gtin13, gtin14, gtin8, mpn
+properties) and link to you as the manufacturer (manufacturer
+property) so that search engines can use your data to enrich offers of
+your products found elsewhere.
+
+JSON:
+
+<script type="application/ld+json">
+{
+  "@context": "http://schema.org",
+  "@id": "#model",
+  "@type": "ProductModel",
+  "additionalType": "http://www.productontology.org/id/Television_set",
+  "description": "The ACME Colorvision 123 is the leading-edge color TV from our company.",
+  "gtin13": "1234567890123",
+  "name": "ACME Colorvision 123"
+}
+</script>
+
+TYPES:  Action
+
+PRE-MARKUP:
+
+John listened to Pink with Steve at Anna's apartment on his iPod.
+
+MICRODATA:
+
+This example is JSON only.
+
+RDFA:
+
+This example is JSON only.
+
+JSON:
+
+<!--  John listened to Pink with Steve at Anna's apartment on his iPod. -->
+<script type="application/ld+json">
+{
+  "@context": "http://schema.org",
+  "@type": "ListenAction",
+  "agent": {
+    "@type": "Person",
+    "name": "John"
+  },
+  "object": {
+    "@type": "MusicGroup",
+    "name": "Pink!"
+  },
+  "participant": {
+    "@type": "Person",
+    "name": "Steve"
+  },
+  "location": {
+    "@type": "Residence",
+    "name": "Ann's apartment"
+  },
+  "instrument": {
+    "@type": "Product",
+    "name": "iPod"
+  }
+}
+</script>
+
+TYPES:  Action
+
+PRE-MARKUP:
+
+John created an exercise plan with Steve.
+
+MICRODATA:
+
+This example is JSON only.
+
+RDFA:
+
+This example is JSON only.
+
+JSON:
+
+<!--  John created an exercise plan with Steve. -->
+<script type="application/ld+json">
+{
+  "@context": "http://schema.org",
+  "@type": "CreateAction",
+  "agent": {
+    "@type": "Person",
+    "name": "John"
+  },
+  "result": {
+    "@type": "ExercisePlan",
+    "name": "John's weight loss plan"
+  },
+  "participant": {
+    "@type": "Person",
+    "name": "Steve"
+  }
+}
+</script>
+
+TYPES:  AchieveAction
+
+PRE-MARKUP:
+
+John achieved his exercise plan.
+
+MICRODATA:
+
+This example is JSON only.
+
+RDFA:
+
+This example is JSON only.
+
+JSON:
+
+<!--  John achieved his exercise plan. -->
+<script type="application/ld+json">
+{
+  "@context": "http://schema.org",
+  "@type": "AchieveAction",
+  "agent": {
+    "@type": "Person",
+    "name": "John"
+  },
+  "object": {
+    "@type": "ExercisePlan",
+    "exerciseType": "biking"
+  }
+}
+</script>
+
+TYPES:  LoseAction
+
+PRE-MARKUP:
+
+John lost a match of angry birds to Steve.
+
+MICRODATA:
+
+This example is JSON only.
+
+RDFA:
+
+This example is JSON only.
+
+JSON:
+
+<!--  John lost a match of angry birds to Steve. -->
+<script type="application/ld+json">
+{
+  "@context": "http://schema.org",
+  "@type": "WinAction",
+  "agent": {
+    "@type": "Person",
+    "name": "John"
+  },
+  "object": {
+    "@type": "SoftwareApplication",
+    "name": "Angry Birds"
+  },
+  "winner": {
+    "@type": "Person",
+    "name": "Steve"
+  }
+}
+</script>
+
+TYPES:  TieAction
+
+PRE-MARKUP:
+
+John tied on a match of chess with Steve.
+
+MICRODATA:
+
+This example is JSON only.
+
+RDFA:
+
+This example is JSON only.
+
+JSON:
+
+<!--  John tied on a match of chess with Steve. -->
+<script type="application/ld+json">
+{
+  "@context": "http://schema.org",
+  "@type": "WinAction",
+  "agent": {
+    "@type": "Person",
+    "name": "John"
+  },
+  "object": {
+    "@type": "SoftwareApplication",
+    "name": "chess"
+  },
+  "participant": {
+    "@type": "Person",
+    "name": "Steve"
+  }
+}
+</script>
+
+TYPES:  WinAction
+
+PRE-MARKUP:
+
+John won a Nobel prize.
+
+MICRODATA:
+
+This example is JSON only.
+
+RDFA:
+
+This example is JSON only.
+
+JSON:
+
+<!--  John won a Nobel prize. -->
+<script type="application/ld+json">
+{
+  "@context": "http://schema.org",
+  "@type": "WinAction",
+  "agent": {
+    "@type": "Person",
+    "name": "John"
+  },
+  "object": {
+    "@type": "Award",
+    "name": "Nobel prize"
+  }
+}
+</script>
+
+TYPES:  AssessAction
+
+PRE-MARKUP:
+
+John assessed a scholar paper.
+
+MICRODATA:
+
+This example is JSON only.
+
+RDFA:
+
+This example is JSON only.
+
+JSON:
+
+<!--  John assessed a scholar paper. -->
+<script type="application/ld+json">
+{
+  "@context": "http://schema.org",
+  "@type": "AssessAction",
+  "agent": {
+    "@type": "Person",
+    "name": "John"
+  },
+  "object": {
+    "@type": "ScholarlyArticle",
+    "name": "Does P = NP?"
+  }
+}
+</script>
+
+TYPES:  ChooseAction
+
+PRE-MARKUP:
+
+John chose Dogfish Head between that and Russian River.
+
+MICRODATA:
+
+This example is JSON only.
+
+RDFA:
+
+This example is JSON only.
+
+JSON:
+
+<!--  John chose Dogfish Head between that and Russian River. -->
+<script type="application/ld+json">
+{
+  "@context": "http://schema.org",
+  "@type": "ChooseAction",
+  "agent": {
+    "@type": "Person",
+    "name": "John"
+  },
+  "object": {
+    "@type": "Brewery",
+    "name": "Dogfish Head"
+  },
+  "option": [
+    {
+      "@type": "Brewery",
+      "name": "Dogfish Head"
+    },
+    {
+      "@type": "Brewery",
+      "name": "Russian River"
+    }
+  ]
+}
+</script>
+
+TYPES:  ChooseAction
+
+PRE-MARKUP:
+
+John chose Dogfish Head from all breweries.
+
+MICRODATA:
+
+This example is JSON only.
+
+RDFA:
+
+This example is JSON only.
+
+JSON:
+
+<!--  John chose Dogfish Head from all breweries. -->
+<script type="application/ld+json">
+{
+  "@context": "http://schema.org",
+  "@type": "ChooseAction",
+  "agent": {
+    "@type": "Person",
+    "name": "John"
+  },
+  "object": {
+    "@type": "Brewery",
+    "name": "Dogfish Head"
+  },
+  "option": "Brewery"
+}
+</script>
+
+TYPES:  VoteAction
+
+PRE-MARKUP:
+
+John voted on Steve.
+
+MICRODATA:
+
+This example is JSON only.
+
+RDFA:
+
+This example is JSON only.
+
+JSON:
+
+<!--  John voted on Steve. -->
+<script type="application/ld+json">
+{
+  "@context": "http://schema.org",
+  "@type": "VoteAction",
+  "agent": {
+    "@type": "Person",
+    "name": "John"
+  },
+  "candidate": {
+    "@type": "Person",
+    "name": "Steve"
+  }
+}
+</script>
+
+TYPES:  IgnoreAction
+
+PRE-MARKUP:
+
+John ignored Steve.
+
+MICRODATA:
+
+This example is JSON only.
+
+RDFA:
+
+This example is JSON only.
+
+JSON:
+
+<!--  John ignored Steve. -->
+<script type="application/ld+json">
+{
+  "@context": "http://schema.org",
+  "@type": "IgnoreAction",
+  "agent": {
+    "@type": "Person",
+    "name": "John"
+  },
+  "object": {
+    "@type": "Person",
+    "name": "Steve"
+  }
+}
+</script>
+
+TYPES:  IgnoreAction
+
+PRE-MARKUP:
+
+John and Steve ignored an article.
+
+MICRODATA:
+
+This example is JSON only.
+
+RDFA:
+
+This example is JSON only.
+
+JSON:
+
+<!--  John and Steve ignored an article. -->
+<script type="application/ld+json">
+{
+  "@context": "http://schema.org",
+  "@type": "IgnoreAction",
+  "agent": {
+    "@type": "Person",
+    "name": "John"
+  },
+  "object": {
+    "@type": "ScholarlyArticle",
+    "name": "Do we really need to know whether P = NP?"
+  },
+  "participant": {
+    "@type": "Person",
+    "name": "Steve"
+  }
+}
+</script>
+
+TYPES:  IgnoreAction
+
+PRE-MARKUP:
+
+John ignores a friend request from Steve.
+
+MICRODATA:
+
+This example is JSON only.
+
+RDFA:
+
+This example is JSON only.
+
+JSON:
+
+<!--  John ignores a friend request from Steve. -->
+<script type="application/ld+json">
+{
+  "@context": "http://schema.org",
+  "@type": "IgnoreAction",
+  "agent": {
+    "@type": "Person",
+    "name": "John"
+  },
+  "object": {
+    "@type": "BefriendAction",
+    "agent": {
+      "@type": "Person",
+      "name": "Steve"
+    },
+    "instrument": {
+      "@type": "WebPage",
+      "url": "https://www.social.com"
+    }
+  }
+}
+</script>
+
+TYPES:  ReactAction
+
+PRE-MARKUP:
+
+John reacted to a scholar paper claiming that P = NP!.
+
+MICRODATA:
+
+This example is JSON only.
+
+RDFA:
+
+This example is JSON only.
+
+JSON:
+
+<!--  John reacted to a scholar paper claiming that P = NP!. -->
+<script type="application/ld+json">
+{
+  "@context": "http://schema.org",
+  "@type": "ReactAction",
+  "agent": {
+    "@type": "Person",
+    "name": "John"
+  },
+  "object": {
+    "@type": "ScholarlyArticle",
+    "name": "We found out that P = NP!"
+  }
+}
+</script>
+
+TYPES:  AgreeAction
+
+PRE-MARKUP:
+
+John and Steve agreed with a scholar paper claiming that P = NP!.
+
+MICRODATA:
+
+This example is JSON only.
+
+RDFA:
+
+This example is JSON only.
+
+JSON:
+
+<!--  John and Steve agreed with a scholar paper claiming that P = NP!. -->
+<script type="application/ld+json">
+{
+  "@context": "http://schema.org",
+  "@type": "AgreeAction",
+  "agent": {
+    "@type": "Person",
+    "name": "John"
+  },
+  "object": {
+    "@type": "ScholarlyArticle",
+    "name": "We found out that P = NP!"
+  },
+  "participant": {
+    "@type": "Person",
+    "name": "Steve"
+  }
+}
+</script>
+
+TYPES:  DisagreeAction
+
+PRE-MARKUP:
+
+John and Steve disagreed with a scholar paper claiming that P = NP!,  resulting in another scholar paper claiming that P is in fact != NP!.
+
+MICRODATA:
+
+This example is JSON only.
+
+RDFA:
+
+This example is JSON only.
+
+JSON:
+
+<!--  John and Steve disagreed with a scholar paper claiming that P = NP!,  resulting in another scholar paper claiming that P is in fact != NP!. -->
+<script type="application/ld+json">
+{
+  "@context": "http://schema.org",
+  "@type": "DisagreeAction",
+  "agent": {
+    "@type": "Person",
+    "name": "John"
+  },
+  "object": {
+    "@type": "ScholarlyArticle",
+    "name": "We found out that P = NP!"
+  },
+  "participant": {
+    "@type": "Person",
+    "name": "Steve"
+  },
+  "result": {
+    "@type": "ScholarlyArticle",
+    "name": "No it is not! P != NP!"
+  }
+}
+</script>
+
+TYPES:  DislikeAction
+
+PRE-MARKUP:
+
+John and Steve dislike an article.
+
+MICRODATA:
+
+This example is JSON only.
+
+RDFA:
+
+This example is JSON only.
+
+JSON:
+
+<!--  John and Steve dislike an article. -->
+<script type="application/ld+json">
+{
+  "@context": "http://schema.org",
+  "@type": "DislikeAction",
+  "agent": {
+    "@type": "Person",
+    "name": "John"
+  },
+  "object": {
+    "@type": "ScholarlyArticle",
+    "name": "We found out that P = NP!"
+  },
+  "participant": {
+    "@type": "Person",
+    "name": "Steve"
+  }
+}
+</script>
+
+TYPES:  EndorseAction
+
+PRE-MARKUP:
+
+John endorsed Steve.
+
+MICRODATA:
+
+This example is JSON only.
+
+RDFA:
+
+This example is JSON only.
+
+JSON:
+
+<!--  John endorsed Steve. -->
+<script type="application/ld+json">
+{
+  "@context": "http://schema.org",
+  "@type": "EndorseAction",
+  "agent": {
+    "@type": "Person",
+    "name": "John"
+  },
+  "endorsee": {
+    "@type": "Person",
+    "name": "Steve"
+  }
+}
+</script>
+
+TYPES:  LikeAction
+
+PRE-MARKUP:
+
+John and Steve like an article.
+
+MICRODATA:
+
+This example is JSON only.
+
+RDFA:
+
+This example is JSON only.
+
+JSON:
+
+<!--  John and Steve like an article. -->
+<script type="application/ld+json">
+{
+  "@context": "http://schema.org",
+  "@type": "LikeAction",
+  "agent": {
+    "@type": "Person",
+    "name": "John"
+  },
+  "object": {
+    "@type": "ScholarlyArticle",
+    "name": "We found out that P = NP!"
+  },
+  "participant": {
+    "@type": "Person",
+    "name": "Steve"
+  }
+}
+</script>
+
+TYPES:  WantAction
+
+PRE-MARKUP:
+
+John and Steve want an ipod.
+
+MICRODATA:
+
+This example is JSON only.
+
+RDFA:
+
+This example is JSON only.
+
+JSON:
+
+<!--  John and Steve want an ipod. -->
+<script type="application/ld+json">
+{
+  "@context": "http://schema.org",
+  "@type": "WantAction",
+  "agent": {
+    "@type": "Person",
+    "name": "John"
+  },
+  "object": {
+    "@type": "Product",
+    "name": "ipod"
+  },
+  "participant": {
+    "@type": "Person",
+    "name": "Steve"
+  }
+}
+</script>
+
+TYPES:  ReviewAction
+
+PRE-MARKUP:
+
+John and Steve reviewed an article.
+
+MICRODATA:
+
+This example is JSON only.
+
+RDFA:
+
+This example is JSON only.
+
+JSON:
+
+<!--  John and Steve reviewed an article. -->
+<script type="application/ld+json">
+{
+  "@context": "http://schema.org",
+  "@type": "ReviewAction",
+  "agent": {
+    "@type": "Person",
+    "name": "John"
+  },
+  "resultReview": {
+    "@type": "Review",
+    "reviewBody": "It is pretty awesome!"
+  },
+  "object": {
+    "@type": "ScholarlyArticle",
+    "name": "We found out that P = NP!"
+  },
+  "participant": {
+    "@type": "Person",
+    "name": "Steve"
+  }
+}
+</script>
+
+TYPES:  ConsumeAction
+
+PRE-MARKUP:
+
+The biceps consumed 100 calories.
+
+MICRODATA:
+
+This example is JSON only.
+
+RDFA:
+
+This example is JSON only.
+
+JSON:
+
+<!--  The biceps consumed 100 calories. -->
+<script type="application/ld+json">
+{
+  "@context": "http://schema.org",
+  "@type": "ConsumeAction",
+  "agent": {
+    "@type": "Muscle",
+    "name": "Biceps"
+  },
+  "object": {
+    "@type": "Energy",
+    "name": "100 calories"
+  }
+}
+</script>
+
+TYPES:  DrinkAction
+
+PRE-MARKUP:
+
+John drank a coke.
+
+MICRODATA:
+
+This example is JSON only.
+
+RDFA:
+
+This example is JSON only.
+
+JSON:
+
+<!--  John drank a coke. -->
+<script type="application/ld+json">
+{
+  "@context": "http://schema.org",
+  "@type": "DrinkAction",
+  "agent": {
+    "@type": "Person",
+    "name": "John"
+  },
+  "object": {
+    "@type": "Product",
+    "name": "Coke"
+  }
+}
+</script>
+
+TYPES:  EatAction
+
+PRE-MARKUP:
+
+John eat a cake.
+
+MICRODATA:
+
+This example is JSON only.
+
+RDFA:
+
+This example is JSON only.
+
+JSON:
+
+<!--  John eat a cake. -->
+<script type="application/ld+json">
+{
+  "@context": "http://schema.org",
+  "@type": "EatAction",
+  "agent": {
+    "@type": "Person",
+    "name": "John"
+  },
+  "object": {
+    "@type": "Product",
+    "name": "Cake"
+  }
+}
+</script>
+
+TYPES:  InstallAction
+
+PRE-MARKUP:
+
+John installed fitbit.
+
+MICRODATA:
+
+This example is JSON only.
+
+RDFA:
+
+This example is JSON only.
+
+JSON:
+
+<!--  John installed fitbit. -->
+<script type="application/ld+json">
+{
+  "@context": "http://schema.org",
+  "@type": "InstallAction",
+  "agent": {
+    "@type": "Person",
+    "name": "John"
+  },
+  "object": {
+    "@type": "MobileApplication",
+    "name": "Fitbit"
+  }
+}
+</script>
+
+TYPES:  ListenAction
+
+PRE-MARKUP:
+
+John listened to Pink.
+
+MICRODATA:
+
+This example is JSON only.
+
+RDFA:
+
+This example is JSON only.
+
+JSON:
+
+<!--  John listened to Pink. -->
+<script type="application/ld+json">
+{
+  "@context": "http://schema.org",
+  "@type": "ListenAction",
+  "agent": {
+    "@type": "Person",
+    "name": "John"
+  },
+  "object": {
+    "@type": "MusicGroup",
+    "name": "Pink!"
+  }
+}
+</script>
+
+TYPES:  ListenAction
+
+PRE-MARKUP:
+
+John listened to star 101.3.
+
+MICRODATA:
+
+This example is JSON only.
+
+RDFA:
+
+This example is JSON only.
+
+JSON:
+
+<!--  John listened to star 101.3. -->
+<script type="application/ld+json">
+{
+  "@context": "http://schema.org",
+  "@type": "ListenAction",
+  "agent": {
+    "@type": "Person",
+    "name": "John"
+  },
+  "object": {
+    "@type": "RadioStation",
+    "name": "Star 101.3"
+  }
+}
+</script>
+
+TYPES:  ListenAction
+
+PRE-MARKUP:
+
+John listened to an Elvis playlist.
+
+MICRODATA:
+
+This example is JSON only.
+
+RDFA:
+
+This example is JSON only.
+
+JSON:
+
+<!--  John listened to an Elvis playlist. -->
+<script type="application/ld+json">
+{
+  "@context": "http://schema.org",
+  "@type": "ListenAction",
+  "agent": {
+    "@type": "Person",
+    "name": "John"
+  },
+  "object": {
+    "@type": "MusicPlaylist",
+    "name": "All Elvis Songs"
+  }
+}
+</script>
+
+TYPES:  ReadAction
+
+PRE-MARKUP:
+
+John read an article.
+
+MICRODATA:
+
+This example is JSON only.
+
+RDFA:
+
+This example is JSON only.
+
+JSON:
+
+<!--  John read an article. -->
+<script type="application/ld+json">
+{
+  "@context": "http://schema.org",
+  "@type": "ReadAction",
+  "agent": {
+    "@type": "Person",
+    "name": "John"
+  },
+  "object": {
+    "@type": "ScholarlyArticle",
+    "name": "Article"
+  }
+}
+</script>
+
+TYPES:  ReadAction
+
+PRE-MARKUP:
+
+John read a book.
+
+MICRODATA:
+
+This example is JSON only.
+
+RDFA:
+
+This example is JSON only.
+
+JSON:
+
+<!--  John read a book. -->
+<script type="application/ld+json">
+{
+  "@context": "http://schema.org",
+  "@type": "ReadAction",
+  "agent": {
+    "@type": "Person",
+    "name": "John"
+  },
+  "object": {
+    "@type": "Book",
+    "name": "We found that P = NP!"
+  }
+}
+</script>
+
+TYPES:  ReadAction
+
+PRE-MARKUP:
+
+John read a code.
+
+MICRODATA:
+
+This example is JSON only.
+
+RDFA:
+
+This example is JSON only.
+
+JSON:
+
+<!--  John read a code. -->
+<script type="application/ld+json">
+{
+  "@context": "http://schema.org",
+  "@type": "ReadAction",
+  "agent": {
+    "@type": "Person",
+    "name": "John"
+  },
+  "object": {
+    "@type": "Code",
+    "name": "The linux kernel"
+  }
+}
+</script>
+
+TYPES:  ReadAction
+
+PRE-MARKUP:
+
+John read a web page.
+
+MICRODATA:
+
+This example is JSON only.
+
+RDFA:
+
+This example is JSON only.
+
+JSON:
+
+<!--  John read a web page. -->
+<script type="application/ld+json">
+{
+  "@context": "http://schema.org",
+  "@type": "ReadAction",
+  "agent": {
+    "@type": "Person",
+    "name": "John"
+  },
+  "object": {
+    "@type": "WebPage",
+    "name": "CNN news!"
+  }
+}
+</script>
+
+TYPES:  UseAction
+
+PRE-MARKUP:
+
+John used an exercise plan.
+
+MICRODATA:
+
+This example is JSON only.
+
+RDFA:
+
+This example is JSON only.
+
+JSON:
+
+<!-- John used an exercise plan. -->
+<script type="application/ld+json">
+{
+  "@context": "http://schema.org",
+  "@type": "UseAction",
+  "agent": {
+    "@type": "Person",
+    "name": "John"
+  },
+  "object": {
+    "@type": "ExercisePlan",
+    "name": "How to lose 100 calories a day."
+  }
+}
+</script>
+
+TYPES:  WearAction
+
+PRE-MARKUP:
+
+John wore Calvin Klein.
+
+MICRODATA:
+
+This example is JSON only.
+
+RDFA:
+
+This example is JSON only.
+
+JSON:
+
+<!-- John wore Calvin Klein. -->
+<script type="application/ld+json">
+{
+  "@context": "http://schema.org",
+  "@type": "WearAction",
+  "agent": {
+    "@type": "Person",
+    "name": "John"
+  },
+  "object": {
+    "@type": "Brand",
+    "name": "Calvin Klein"
+  }
+}
+</script>
+
+TYPES:  ViewAction
+
+PRE-MARKUP:
+
+John viewed Les demoiselles d'avignon.
+
+MICRODATA:
+
+This example is JSON only.
+
+RDFA:
+
+This example is JSON only.
+
+JSON:
+
+<!-- John viewed Les demoiselles d'avignon. -->
+<script type="application/ld+json">
+{
+  "@context": "http://schema.org",
+  "@type": "ViewAction",
+  "agent": {
+    "@type": "Person",
+    "name": "John"
+  },
+  "object": {
+    "@type": "Painting",
+    "name": "Les demoiselles d'avignon"
+  }
+}
+</script>
+
+TYPES:  ViewAction
+
+PRE-MARKUP:
+
+John viewed a photo of Steve.
+
+MICRODATA:
+
+This example is JSON only.
+
+RDFA:
+
+This example is JSON only.
+
+JSON:
+
+<!-- John viewed a photo of Steve. -->
+<script type="application/ld+json">
+{
+  "@context": "http://schema.org",
+  "@type": "ViewAction",
+  "agent": {
+    "@type": "Person",
+    "name": "John"
+  },
+  "object": {
+    "@type": "ImageObject",
+    "name": "Steve"
+  }
+}
+</script>
+
+TYPES:  ViewAction
+
+PRE-MARKUP:
+
+John viewed The Thinker.
+
+MICRODATA:
+
+This example is JSON only.
+
+RDFA:
+
+This example is JSON only.
+
+JSON:
+
+<!-- John viewed The Thinker. -->
+<script type="application/ld+json">
+{
+  "@context": "http://schema.org",
+  "@type": "ViewAction",
+  "agent": {
+    "@type": "Person",
+    "name": "John"
+  },
+  "object": {
+    "@type": "Sculpture",
+    "name": "The Thinker"
+  }
+}
+</script>
+
+TYPES:  WatchAction
+
+PRE-MARKUP:
+
+John watched Friends.
+
+MICRODATA:
+
+This example is JSON only.
+
+RDFA:
+
+This example is JSON only.
+
+JSON:
+
+<!-- John watched Friends. -->
+<script type="application/ld+json">
+{
+  "@context": "http://schema.org",
+  "@type": "WatchAction",
+  "agent": {
+    "@type": "Person",
+    "name": "John"
+  },
+  "object": {
+    "@type": "TvEpisode",
+    "name": "Friends!"
+  }
+}
+</script>
+
+TYPES:  WatchAction
+
+PRE-MARKUP:
+
+John watched The Big Bang Theory
+
+MICRODATA:
+
+This example is JSON only.
+
+RDFA:
+
+This example is JSON only.
+
+JSON:
+
+<!-- John watched The Big Bang Theory -->
+<script type="application/ld+json">
+{
+  "@context": "http://schema.org",
+  "@type": "WatchAction",
+  "agent": {
+    "@type": "Person",
+    "name": "John"
+  },
+  "object": {
+    "@type": "TvSeries",
+    "name": "The Big Bang Theory"
+  }
+}
+</script>
+
+TYPES:  WatchAction
+
+PRE-MARKUP:
+
+John watched The Internship
+
+MICRODATA:
+
+This example is JSON only.
+
+RDFA:
+
+This example is JSON only.
+
+JSON:
+
+<!-- John watched The Internship -->
+<script type="application/ld+json">
+{
+  "@context": "http://schema.org",
+  "@type": "WatchAction",
+  "agent": {
+    "@type": "Person",
+    "name": "John"
+  },
+  "object": {
+    "@type": "Movie",
+    "name": "The Internship"
+  }
+}
+</script>
+
+TYPES:  WatchAction
+
+PRE-MARKUP:
+
+John watched The Bolshoi Ballet group in Russia.
+
+MICRODATA:
+
+This example is JSON only.
+
+RDFA:
+
+This example is JSON only.
+
+JSON:
+
+<!-- John watched The Bolshoi Ballet group in Russia.-->
+<script type="application/ld+json">
+{
+  "@context": "http://schema.org",
+  "@type": "WatchAction",
+  "agent": {
+    "@type": "Person",
+    "name": "John"
+  },
+  "object": {
+    "@type": "PerformingGroup",
+    "name": "Bolshoi"
+  },
+  "location": {
+    "@type": "PerformingArtsTheater",
+    "name": "Chuvash State Opera and Ballet Theater"
+  }
+}
+</script>
+
+TYPES:  CreateAction
+
+PRE-MARKUP:
+
+John created a website.
+
+MICRODATA:
+
+This example is JSON only.
+
+RDFA:
+
+This example is JSON only.
+
+JSON:
+
+<!-- John created a web page. -->
+<script type="application/ld+json">
+{
+  "@context": "http://schema.org",
+  "@type": "CreateAction",
+  "agent": {
+    "@type": "Person",
+    "name": "John"
+  },
+  "result": {
+    "@type": "WebPage",
+    "name": "John's thought about the web"
+  }
+}
+</script>
+
+TYPES:  CookAction
+
+PRE-MARKUP:
+
+John cooked a dinner.
+
+MICRODATA:
+
+This example is JSON only.
+
+RDFA:
+
+This example is JSON only.
+
+JSON:
+
+<!-- John cooked a dinner.-->
+<script type="application/ld+json">
+{
+  "@context": "http://schema.org",
+  "@type": "CookAction",
+  "agent": {
+    "@type": "Person",
+    "name": "John"
+  },
+  "object": {
+    "@type": "Thing",
+    "name": "dinner!"
+  }
+}
+</script>
+
+TYPES:  DrawAction
+
+PRE-MARKUP:
+
+John drew a painting.
+
+MICRODATA:
+
+This example is JSON only.
+
+RDFA:
+
+This example is JSON only.
+
+JSON:
+
+<!-- John drew a painting.-->
+<script type="application/ld+json">
+{
+  "@context": "http://schema.org",
+  "@type": "DrawAction",
+  "agent": {
+    "@type": "Person",
+    "name": "John"
+  },
+  "object": {
+    "@type": "Paining",
+    "name": "Les Demoiselles d'Avignon"
+  }
+}
+</script>
+
+TYPES:  FilmAction
+
+PRE-MARKUP:
+
+John filmed The Internship.
+
+MICRODATA:
+
+This example is JSON only.
+
+RDFA:
+
+This example is JSON only.
+
+JSON:
+
+<!-- John filmed The Internship.-->
+<script type="application/ld+json">
+{
+  "@context": "http://schema.org",
+  "@type": "FilmAction",
+  "agent": {
+    "@type": "Person",
+    "name": "John"
+  },
+  "object": {
+    "@type": "Movie",
+    "name": "The Internship"
+  }
+}
+</script>
+
+TYPES:  PaintAction
+
+PRE-MARKUP:
+
+John painted Les Demoiselles d'Avignon.
+
+MICRODATA:
+
+This example is JSON only.
+
+RDFA:
+
+This example is JSON only.
+
+JSON:
+
+<!-- John painted Les Demoiselles d'Avignon.-->
+<script type="application/ld+json">
+{
+  "@context": "http://schema.org",
+  "@type": "PaintAction",
+  "agent": {
+    "@type": "Person",
+    "name": "John"
+  },
+  "object": {
+    "@type": "Paining",
+    "name": "Les Demoiselles d'Avignon"
+  }
+}
+</script>
+
+TYPES:  PhotographAction
+
+PRE-MARKUP:
+
+John took a photo of Steve.
+
+MICRODATA:
+
+This example is JSON only.
+
+RDFA:
+
+This example is JSON only.
+
+JSON:
+
+<!-- John took a photo of Steve.-->
+<script type="application/ld+json">
+{
+  "@context": "http://schema.org",
+  "@type": "PhotographAction",
+  "agent": {
+    "@type": "Person",
+    "name": "John"
+  },
+  "object": {
+    "@type": "ImageObject",
+    "url": "http://john.com/steve.jpg"
+  }
+}
+</script>
+
+TYPES:  WriteAction
+
+PRE-MARKUP:
+
+John wrote an article on algorithms.
+
+MICRODATA:
+
+This example is JSON only.
+
+RDFA:
+
+This example is JSON only.
+
+JSON:
+
+<!-- John wrote an article on algorithms. -->
+<script type="application/ld+json">
+{
+  "@context": "http://schema.org",
+  "@type": "WriteAction",
+  "agent": {
+    "@type": "Person",
+    "name": "John"
+  },
+  "result": {
+    "@type": "ScholarlyArticle",
+    "name": "We found that P = NP!"
+  }
+}
+</script>
+
+TYPES:  FindAction
+
+PRE-MARKUP:
+
+John found the answer to life.
+
+MICRODATA:
+
+This example is JSON only.
+
+RDFA:
+
+This example is JSON only.
+
+JSON:
+
+<!-- John found the answer to life. -->
+<script type="application/ld+json">
+{
+  "@context": "http://schema.org",
+  "@type": "FindAction",
+  "agent": {
+    "@type": "Person",
+    "name": "John"
+  },
+  "object": {
+    "@type": "QuantitativeValue",
+    "name": "42"
+  }
+}
+</script>
+
+TYPES:  CheckAction
+
+PRE-MARKUP:
+
+John checked his flight status.
+
+MICRODATA:
+
+This example is JSON only.
+
+RDFA:
+
+This example is JSON only.
+
+JSON:
+
+<!-- John checked his flight status.-->
+<script type="application/ld+json">
+{
+  "@context": "http://schema.org",
+  "@type": "CheckAction",
+  "agent": {
+    "@type": "Person",
+    "name": "John"
+  },
+  "object": {
+    "@type": "Flight",
+    "name": "AA123"
+  },
+  "result": {
+    "@type": "FlightStatus",
+    "name": "On time"
+  }
+}
+</script>
+
+TYPES:  CheckAction
+
+PRE-MARKUP:
+
+John checked his blood test.
+
+MICRODATA:
+
+This example is JSON only.
+
+RDFA:
+
+This example is JSON only.
+
+JSON:
+
+<!-- John checked his blood test. -->
+<script type="application/ld+json">
+{
+  "@context": "http://schema.org",
+  "@type": "CheckAction",
+  "agent": {
+    "@type": "Person",
+    "name": "John"
+  },
+  "object": {
+    "@type": "BloodTest",
+    "name": "You are fine!"
+  }
+}
+</script>
+
+TYPES:  DiscoverAction
+
+PRE-MARKUP:
+
+John discovered a Pink!
+
+MICRODATA:
+
+This example is JSON only.
+
+RDFA:
+
+This example is JSON only.
+
+JSON:
+
+<!-- John discovered a Pink! -->
+<script type="application/ld+json">
+{
+  "@context": "http://schema.org",
+  "@type": "DiscoverAction",
+  "agent": {
+    "@type": "Person",
+    "name": "John"
+  },
+  "object": {
+    "@type": "MusicRecording",
+    "name": "Pink"
+  }
+}
+</script>
+
+TYPES:  TrackAction
+
+PRE-MARKUP:
+
+John tracked his fitbit via UPS.
+
+MICRODATA:
+
+This example is JSON only.
+
+RDFA:
+
+This example is JSON only.
+
+JSON:
+
+<!-- John tracked his fitbit via UPS. -->
+<script type="application/ld+json">
+{
+  "@context": "http://schema.org",
+  "@type": "TrackAction",
+  "agent": {
+    "@type": "Person",
+    "name": "John"
+  },
+  "object": {
+    "@type": "Product",
+    "name": "fitbit"
+  },
+  "deliveryMethod": {
+    "@type": "http://purl.org/goodrelations/v1#UPS"
+  }
+}
+</script>
+
+TYPES:  InteractAction
+
+PRE-MARKUP:
+
+John interacted with Steve.
+
+MICRODATA:
+
+This example is JSON only.
+
+RDFA:
+
+This example is JSON only.
+
+JSON:
+
+<!-- John interacted with Steve.-->
+<script type="application/ld+json">
+{
+  "@context": "http://schema.org",
+  "@type": "InteractAction",
+  "agent": {
+    "@type": "Person",
+    "name": "John"
+  },
+  "participant": {
+    "@type": "Person",
+    "name": "Steve"
+  }
+}
+</script>
+
+TYPES:  InteractAction
+
+PRE-MARKUP:
+
+John interacted with the IEEE.
+
+MICRODATA:
+
+This example is JSON only.
+
+RDFA:
+
+This example is JSON only.
+
+JSON:
+
+<!-- John interacted with the IEEE. -->
+<script type="application/ld+json">
+{
+  "@context": "http://schema.org",
+  "@type": "InteractAction",
+  "agent": {
+    "@type": "Person",
+    "name": "John"
+  },
+  "participant": {
+    "@type": "Organization",
+    "name": "IEEE"
+  }
+}
+</script>
+
+TYPES:  BefriendAction
+
+PRE-MARKUP:
+
+John befriended Steve.
+
+MICRODATA:
+
+This example is JSON only.
+
+RDFA:
+
+This example is JSON only.
+
+JSON:
+
+<!-- John befriended Steve. -->
+<script type="application/ld+json">
+{
+  "@context": "http://schema.org",
+  "@type": "BefriendAction",
+  "agent": {
+    "@type": "Person",
+    "name": "John"
+  },
+  "object": {
+    "@type": "Person",
+    "name": "Steve"
+  }
+}
+</script>
+
+TYPES:  CommunicateAction
+
+PRE-MARKUP:
+
+John communicated with Steve.
+
+MICRODATA:
+
+This example is JSON only.
+
+RDFA:
+
+This example is JSON only.
+
+JSON:
+
+<!-- John communicated with Steve. -->
+<script type="application/ld+json">
+{
+  "@context": "http://schema.org",
+  "@type": "CommunicateAction",
+  "agent": {
+    "@type": "Person",
+    "name": "John"
+  },
+  "recipient": {
+    "@type": "Person",
+    "name": "Steve"
+  }
+}
+</script>
+
+TYPES:  CommunicateAction
+
+PRE-MARKUP:
+
+John communicated to the medical community his retirement.
+
+MICRODATA:
+
+This example is JSON only.
+
+RDFA:
+
+This example is JSON only.
+
+JSON:
+
+<!-- John communicated to the medical community his retirement. -->
+<script type="application/ld+json">
+{
+  "@context": "http://schema.org",
+  "@type": "CommunicateAction",
+  "agent": {
+    "@type": "Person",
+    "name": "John"
+  },
+  "recipient": {
+    "@type": "MedicalAudience",
+    "name": "Brain surgeons"
+  },
+  "object": "I'm retiring"
+}
+</script>
+
+TYPES:  AskAction
+
+PRE-MARKUP:
+
+John asked Steve 'What is 2 + 2?'.
+
+MICRODATA:
+
+This example is JSON only.
+
+RDFA:
+
+This example is JSON only.
+
+JSON:
+
+<!-- John asked Steve 'What is 2 + 2?'. -->
+<script type="application/ld+json">
+{
+  "@context": "http://schema.org",
+  "@type": "AskAction",
+  "agent": {
+    "@type": "Person",
+    "name": "John"
+  },
+  "recipient": {
+    "@type": "Person",
+    "name": "Steve"
+  },
+  "question": "What's 2 + 2?"
+}
+</script>
+
+TYPES:  CheckInAction
+
+PRE-MARKUP:
+
+John checked in at Yandex.
+
+MICRODATA:
+
+This example is JSON only.
+
+RDFA:
+
+This example is JSON only.
+
+JSON:
+
+<!-- John checked in at Yandex. -->
+<script type="application/ld+json">
+{
+  "@context": "http://schema.org",
+  "@type": "CheckInAction",
+  "agent": {
+    "@type": "Person",
+    "name": "John"
+  },
+  "location": {
+    "@type": "Place",
+    "address": {
+      "@type": "PostalAddress",
+      "name": "Yandex",
+      "streetAddress": "16 Leo Tolstoy St",
+      "addressLocality": "Moscow",
+      "addressCountry": "Russia",
+      "postalCode": "119021"
+    }
+  }
+}
+</script>
+
+TYPES:  CheckInAction
+
+PRE-MARKUP:
+
+John checked into a flight at the airport.
+
+MICRODATA:
+
+This example is JSON only.
+
+RDFA:
+
+This example is JSON only.
+
+JSON:
+
+<!-- John checked into a flight at the airport. -->
+<script type="application/ld+json">
+{
+  "@context": "http://schema.org",
+  "@type": "CheckInAction",
+  "agent": {
+    "@type": "Person",
+    "name": "John"
+  },
+  "object": {
+    "@type": "Flight",
+    "flightNumber": "110",
+    "airline": "Aeroflot",
+    "departureAirport": "SVO",
+    "departureTime": "2014-10-01T15:30:00Z",
+    "arrivalTime": "2014-10-02T12:00:00Z",
+    "arrivalAirport": "SFO"
+  },
+  "location": {
+    "@type": "Place",
+    "address": {
+      "@type": "PostalAddress",
+      "name": "Sheremetyevo International Airport",
+      "addressLocality": "Khimki",
+      "addressRegion": "Moscow Region",
+      "addressCountry": "Russia",
+      "postalCode": "141400"
+    }
+  }
+}
+</script>
+
+TYPES:  CheckInAction
+
+PRE-MARKUP:
+
+John checked into a flight online.
+
+MICRODATA:
+
+This example is JSON only.
+
+RDFA:
+
+This example is JSON only.
+
+JSON:
+
+<!-- John checked into a flight online. -->
+<script type="application/ld+json">
+{
+  "@context": "http://schema.org",
+  "@type": "CheckInAction",
+  "agent": {
+    "@type": "Person",
+    "name": "John"
+  },
+  "object": {
+    "@type": "Flight",
+    "flightNumber": "AA110"
+  },
+  "instrument": {
+    "@type": "WebApplication",
+    "url": "http://aa.com"
+  }
+}
+</script>
+
+TYPES:  CheckOutAction
+
+PRE-MARKUP:
+
+John checked out of a flight online.
+
+MICRODATA:
+
+This example is JSON only.
+
+RDFA:
+
+This example is JSON only.
+
+JSON:
+
+<!-- John checked out of a flight online. -->
+<script type="application/ld+json">
+{
+  "@context": "http://schema.org",
+  "@type": "CheckOutAction",
+  "agent": {
+    "@type": "Person",
+    "name": "John"
+  },
+  "object": {
+    "@type": "Flight",
+    "flightNumber": "AA110"
+  },
+  "instrument": {
+    "@type": "WebApplication",
+    "url": "http://aa.com"
+  }
+}
+</script>
+
+TYPES:  CommentAction
+
+PRE-MARKUP:
+
+John commented on a blog post.
+
+MICRODATA:
+
+This example is JSON only.
+
+RDFA:
+
+This example is JSON only.
+
+JSON:
+
+<!-- John commented on a blog post. -->
+<script type="application/ld+json">
+{
+  "@context": "http://schema.org",
+  "@type": "CommentAction",
+  "agent": {
+    "@type": "Person",
+    "name": "John"
+  },
+  "object": {
+    "@type": "UserComment",
+    "name": "That's cool!"
+  },
+  "about": {
+    "@type": "ScholarlyArticle",
+    "name": "We found that P = NP!"
+  }
+}
+</script>
+
+TYPES:  InformAction
+
+PRE-MARKUP:
+
+John informed Steve of a work party.
+
+MICRODATA:
+
+This example is JSON only.
+
+RDFA:
+
+This example is JSON only.
+
+JSON:
+
+<!-- John informed Steve of a work party. -->
+<script type="application/ld+json">
+{
+  "@context": "http://schema.org",
+  "@type": "InformAction",
+  "agent": {
+    "@type": "Person",
+    "name": "John"
+  },
+  "recipient": {
+    "@type": "Person",
+    "name": "Steve"
+  },
+  "event": {
+    "@type": "BusinessEvent",
+    "name": "Department party"
+  }
+}
+</script>
+
+TYPES:  ConfirmAction
+
+PRE-MARKUP:
+
+John confirmed the game was still on.
+
+MICRODATA:
+
+This example is JSON only.
+
+RDFA:
+
+This example is JSON only.
+
+JSON:
+
+<!-- John confirmed the game was still on. -->
+<script type="application/ld+json">
+{
+  "@context": "http://schema.org",
+  "@type": "ConfirmAction",
+  "agent": {
+    "@type": "Person",
+    "name": "John"
+  },
+  "event": {
+    "@type": "SportsEvent",
+    "name": "NBA finals"
+  }
+}
+</script>
+
+TYPES:  RsvpAction
+
+PRE-MARKUP:
+
+John confirmed his presence on the event.
+
+MICRODATA:
+
+This example is JSON only.
+
+RDFA:
+
+This example is JSON only.
+
+JSON:
+
+<!-- John confirmed his presence on the event. -->
+<script type="application/ld+json">
+{
+  "@context": "http://schema.org",
+  "@type": "RsvpAction",
+  "agent": {
+    "@type": "Person",
+    "name": "John"
+  },
+  "event": {
+    "@type": "SportsEvent",
+    "name": "NBA finals"
+  }
+}
+</script>
+
+TYPES:  InviteAction
+
+PRE-MARKUP:
+
+John invited Steve to his party.
+
+MICRODATA:
+
+This example is JSON only.
+
+RDFA:
+
+This example is JSON only.
+
+JSON:
+
+<!-- John invited Steve to his party. -->
+<script type="application/ld+json">
+{
+  "@context": "http://schema.org",
+  "@type": "InviteAction",
+  "agent": {
+    "@type": "Person",
+    "name": "John"
+  },
+  "recipient": {
+    "@type": "Person",
+    "name": "Steve"
+  },
+  "event": {
+    "@type": "Event",
+    "name": "Steve's party"
+  }
+}
+</script>
+
+TYPES:  ReplyAction
+
+PRE-MARKUP:
+
+John replied '4' to Steve's question 'What's 2 + 2?'.
+
+MICRODATA:
+
+This example is JSON only.
+
+RDFA:
+
+This example is JSON only.
+
+JSON:
+
+<!-- John replied '4' to Steve's question 'What's 2 + 2?'. -->
+<script type="application/ld+json">
+{
+  "@context": "http://schema.org",
+  "@type": "AskAction",
+  "agent": {
+    "@type": "Person",
+    "name": "John"
+  },
+  "recipient": {
+    "@type": "Person",
+    "name": "Steve"
+  },
+  "question": "What's 2 + 2?",
+  "answer": "4."
+}
+</script>
+
+TYPES:  ShareAction
+
+PRE-MARKUP:
+
+John shared a post with Steve.
+
+MICRODATA:
+
+This example is JSON only.
+
+RDFA:
+
+This example is JSON only.
+
+JSON:
+
+<!-- John shared a post with Steve. -->
+<script type="application/ld+json">
+{
+  "@context": "http://schema.org",
+  "@type": "ShareAction",
+  "agent": {
+    "@type": "Person",
+    "name": "John"
+  },
+  "recipient": {
+    "@type": "Person",
+    "name": "Steve"
+  },
+  "object": {
+    "@type": "Blog",
+    "name": "We proved that 2 + 2 = 4!"
+  }
+}
+</script>
+
+TYPES:  ShareAction
+
+PRE-MARKUP:
+
+John shared an image with Steve.
+
+MICRODATA:
+
+This example is JSON only.
+
+RDFA:
+
+This example is JSON only.
+
+JSON:
+
+<!-- John shared an image with Steve. -->
+<script type="application/ld+json">
+{
+  "@context": "http://schema.org",
+  "@type": "ShareAction",
+  "agent": {
+    "@type": "Person",
+    "name": "John"
+  },
+  "recipient": {
+    "@type": "Person",
+    "name": "Steve"
+  },
+  "object": {
+    "@type": "ImageObject",
+    "name": "My kids",
+    "url": "http://john.com/kids.jpg"
+  }
+}
+</script>
+
+TYPES:  FollowAction
+
+PRE-MARKUP:
+
+John followed Steve on Twitter.
+
+MICRODATA:
+
+This example is JSON only.
+
+RDFA:
+
+This example is JSON only.
+
+JSON:
+
+<!-- John followed Steve on Twitter. -->
+<script type="application/ld+json">
+{
+  "@context": "http://schema.org",
+  "@type": "FollowAction",
+  "agent": {
+    "@type": "Person",
+    "name": "John"
+  },
+  "followee": {
+    "@type": "Person",
+    "name": "Steve"
+  },
+  "location": {
+    "@type": "Product",
+    "name": "Twitter"
+  }
+}
+</script>
+
+TYPES:  JoinAction
+
+PRE-MARKUP:
+
+John joined the basketball team.
+
+MICRODATA:
+
+This example is JSON only.
+
+RDFA:
+
+This example is JSON only.
+
+JSON:
+
+<!-- John joined the basketball team. -->
+<script type="application/ld+json">
+{
+  "@context": "http://schema.org",
+  "@type": "JoinAction",
+  "agent": {
+    "@type": "Person",
+    "name": "John"
+  },
+  "object": {
+    "@type": "SportsTeam",
+    "name": "Chicago Bulls"
+  }
+}
+</script>
+
+TYPES:  JoinAction
+
+PRE-MARKUP:
+
+John joined the Beatles.
+
+MICRODATA:
+
+This example is JSON only.
+
+RDFA:
+
+This example is JSON only.
+
+JSON:
+
+<!-- John joined the Beatles. -->
+<script type="application/ld+json">
+{
+  "@context": "http://schema.org",
+  "@type": "JoinAction",
+  "agent": {
+    "@type": "Person",
+    "name": "John"
+  },
+  "object": {
+    "@type": "MusicGroup",
+    "name": "The Beatles"
+  }
+}
+</script>
+
+TYPES:  JoinAction
+
+PRE-MARKUP:
+
+John joined the Cats cast.
+
+MICRODATA:
+
+This example is JSON only.
+
+RDFA:
+
+This example is JSON only.
+
+JSON:
+
+<!-- John joined the Cats cast. -->
+<script type="application/ld+json">
+{
+  "@context": "http://schema.org",
+  "@type": "JoinAction",
+  "agent": {
+    "@type": "Person",
+    "name": "John"
+  },
+  "object": {
+    "@type": "TheaterGroup",
+    "name": "Cats"
+  }
+}
+</script>
+
+TYPES:  JoinAction
+
+PRE-MARKUP:
+
+John joined the festival.
+
+MICRODATA:
+
+This example is JSON only.
+
+RDFA:
+
+This example is JSON only.
+
+JSON:
+
+<script type="application/ld+json">
+<!-- John joined the festival. -->
+{
+  "@context": "http://schema.org",
+  "@type": "JoinAction",
+  "agent": {
+    "@type": "Person",
+    "name": "John"
+  },
+  "event": {
+    "@type": "Festival",
+    "name": "Woodstock"
+  }
+}
+</script>
+
+TYPES:  LeaveAction
+
+PRE-MARKUP:
+
+John left the Chicago Bulls.
+
+MICRODATA:
+
+This example is JSON only.
+
+RDFA:
+
+This example is JSON only.
+
+JSON:
+
+<!-- John left the Chicago Bulls. -->
+<script type="application/ld+json">
+{
+  "@context": "http://schema.org",
+  "@type": "LeaveAction",
+  "agent": {
+    "@type": "Person",
+    "name": "John"
+  },
+  "object": {
+    "@type": "SportsTeam",
+    "name": "Chicago Bulls"
+  }
+}
+</script>
+
+TYPES:  MarryAction
+
+PRE-MARKUP:
+
+John married Ann.
+
+MICRODATA:
+
+This example is JSON only.
+
+RDFA:
+
+This example is JSON only.
+
+JSON:
+
+<!-- John married Ann. -->
+<script type="application/ld+json">
+{
+  "@context": "http://schema.org",
+  "@type": "MarryAction",
+  "agent": {
+    "@type": "Person",
+    "name": "John"
+  },
+  "object": {
+    "@type": "Person",
+    "name": "Ann"
+  }
+}
+</script>
+
+TYPES:  RegisterAction
+
+PRE-MARKUP:
+
+John registered for the IEEE.
+
+MICRODATA:
+
+This example is JSON only.
+
+RDFA:
+
+This example is JSON only.
+
+JSON:
+
+<!-- John registered for the IEEE. -->
+<script type="application/ld+json">
+{
+  "@context": "http://schema.org",
+  "@type": "RegisterAction",
+  "agent": {
+    "@type": "Person",
+    "name": "John"
+  },
+  "object": {
+    "@type": "Organization",
+    "name": "IEEE"
+  }
+}
+</script>
+
+TYPES:  RegisterAction
+
+PRE-MARKUP:
+
+John registered to Twitter.
+
+MICRODATA:
+
+This example is JSON only.
+
+RDFA:
+
+This example is JSON only.
+
+JSON:
+
+<!-- John registered to Twitter. -->
+<script type="application/ld+json">
+{
+  "@context": "http://schema.org",
+  "@type": "RegisterAction",
+  "agent": {
+    "@type": "Person",
+    "name": "John"
+  },
+  "object": {
+    "@type": "Product",
+    "name": "Twitter"
+  }
+}
+</script>
+
+TYPES:  RegisterAction
+
+PRE-MARKUP:
+
+John registered to Comcast.
+
+MICRODATA:
+
+This example is JSON only.
+
+RDFA:
+
+This example is JSON only.
+
+JSON:
+
+<!-- John registered to Comcast. -->
+<script type="application/ld+json">
+{
+  "@context": "http://schema.org",
+  "@type": "RegisterAction",
+  "agent": {
+    "@type": "Person",
+    "name": "John"
+  },
+  "object": {
+    "@type": "Product",
+    "name": "Comcast"
+  }
+}
+</script>
+
+TYPES:  SubscribeAction
+
+PRE-MARKUP:
+
+John subscribed to mailing list.
+
+MICRODATA:
+
+This example is JSON only.
+
+RDFA:
+
+This example is JSON only.
+
+JSON:
+
+<!-- John subscribed to mailing list. -->
+<script type="application/ld+json">
+{
+  "@context": "http://schema.org",
+  "@type": "SubscribeAction",
+  "agent": {
+    "@type": "Person",
+    "name": "John"
+  },
+  "object": {
+    "@type": "Product",
+    "name": "IEEE Mailing List"
+  }
+}
+</script>
+
+TYPES:  UnRegisterAction
+
+PRE-MARKUP:
+
+John unregistered from Comcast.
+
+MICRODATA:
+
+This example is JSON only.
+
+RDFA:
+
+This example is JSON only.
+
+JSON:
+
+<!-- John unregistered from Comcast. -->
+<script type="application/ld+json">
+{
+  "@context": "http://schema.org",
+  "@type": "UnRegisterAction",
+  "agent": {
+    "@type": "Person",
+    "name": "John"
+  },
+  "object": {
+    "@type": "Product",
+    "name": "Comcast"
+  }
+}
+</script>
+
+TYPES:  MoveAction
+
+PRE-MARKUP:
+
+John moved a sculpture from one museum to another.
+
+MICRODATA:
+
+This example is JSON only.
+
+RDFA:
+
+This example is JSON only.
+
+JSON:
+
+<!-- John moved a sculpture from one museum to another. -->
+<script type="application/ld+json">
+{
+  "@context": "http://schema.org",
+  "@type": "MoveAction",
+  "agent": {
+    "@type": "Person",
+    "name": "John"
+  },
+  "object": {
+    "@type": "Sculpture",
+    "name": "The thinker"
+  },
+  "fromLocation": {
+    "@type": "Museum",
+    "name": "MOMA"
+  },
+  "toLocation": {
+    "@type": "Museum",
+    "name": "Guggenheim"
+  }
+}
+</script>
+
+TYPES:  ArriveAction
+
+PRE-MARKUP:
+
+John arrived at the hotel.
+
+MICRODATA:
+
+This example is JSON only.
+
+RDFA:
+
+This example is JSON only.
+
+JSON:
+
+<!-- John arrived at the hotel. -->
+<script type="application/ld+json">
+{
+  "@context": "http://schema.org",
+  "@type": "ArriveAction",
+  "agent": {
+    "@type": "Person",
+    "name": "John"
+  },
+  "object": {
+    "@type": "Hotel",
+    "name": "The Hilton"
+  }
+}
+</script>
+
+TYPES:  DepartAction
+
+PRE-MARKUP:
+
+John departed from the hotel.
+
+MICRODATA:
+
+This example is JSON only.
+
+RDFA:
+
+This example is JSON only.
+
+JSON:
+
+<!-- John departed from the hotel. -->
+<script type="application/ld+json">
+{
+  "@context": "http://schema.org",
+  "@type": "DepartAction",
+  "agent": {
+    "@type": "Person",
+    "name": "John"
+  },
+  "object": {
+    "@type": "Hotel",
+    "name": "The Hilton"
+  }
+}
+</script>
+
+TYPES:  TravelAction
+
+PRE-MARKUP:
+
+John travel to Brazil.
+
+MICRODATA:
+
+This example is JSON only.
+
+RDFA:
+
+This example is JSON only.
+
+JSON:
+
+<script type="application/ld+json">
+  // John travel to Brazil.
+{
+  "@context": "http://schema.org",
+  "@type": "TravelAction",
+  "agent": {
+    "@type": "Person",
+    "name": "John"
+  },
+  "toLocation": {
+    "@type": "Country",
+    "name": "Brazil"
+  }
+}
+</script>
+
+TYPES:  TravelAction
+
+PRE-MARKUP:
+
+John travel from the US to Brazil with Steve.
+
+MICRODATA:
+
+This example is JSON only.
+
+RDFA:
+
+This example is JSON only.
+
+JSON:
+
+<script type="application/ld+json">
+  // John travel from the US to Brazil with Steve.
+{
+  "@context": "http://schema.org",
+  "@type": "TravelAction",
+  "agent": {
+    "@type": "Person",
+    "name": "John"
+  },
+  "fromLocation": {
+    "@type": "Country",
+    "name": "USA"
+  },
+  "toLocation": {
+    "@type": "Country",
+    "name": "Brazil"
+  },
+  "participant": {
+    "@type": "Person",
+    "name": "Steve"
+  }
+}
+</script>
+
+TYPES:  OrganizeAction
+
+PRE-MARKUP:
+
+John organized his webpage.
+
+MICRODATA:
+
+This example is JSON only.
+
+RDFA:
+
+This example is JSON only.
+
+JSON:
+
+<script type="application/ld+json">
+  // John organized his webpage.
+{
+  "@context": "http://schema.org",
+  "@type": "OrganizeAction",
+  "agent": {
+    "@type": "Person",
+    "name": "John"
+  },
+  "object": {
+    "@type": "WebPage",
+    "name": "John's thought about the web"
+  }
+}
+</script>
+
+TYPES:  OrganizeAction
+
+PRE-MARKUP:
+
+John organized his business.
+
+MICRODATA:
+
+This example is JSON only.
+
+RDFA:
+
+This example is JSON only.
+
+JSON:
+
+<script type="application/ld+json">
+  // John organized his business.
+{
+  "@context": "http://schema.org",
+  "@type": "OrganizeAction",
+  "agent": {
+    "@type": "Person",
+    "name": "John"
+  },
+  "object": {
+    "@type": "LocalBusiness",
+    "name": "John's tavern"
+  }
+}
+</script>
+
+TYPES:  AllocateAction
+
+PRE-MARKUP:
+
+John allocated 5 hours to exercise.
+
+MICRODATA:
+
+This example is JSON only.
+
+RDFA:
+
+This example is JSON only.
+
+JSON:
+
+<script type="application/ld+json">
+  // John allocated 5 hours to exercise.
+{
+  "@context": "http://schema.org",
+  "@type": "AllocateAction",
+  "agent": {
+    "@type": "Person",
+    "name": "John"
+  },
+  "object": {
+    "@type": "Duration",
+    "name": "5 hours"
+  },
+  "purpose": {
+    "@type": "ExercisePlan",
+    "name": "John's weight loss plan"
+  }
+}
+</script>
+
+TYPES:  AcceptAction
+
+PRE-MARKUP:
+
+John accepted a plan to exercise to help with his obesity.
+
+MICRODATA:
+
+This example is JSON only.
+
+RDFA:
+
+This example is JSON only.
+
+JSON:
+
+<script type="application/ld+json">
+  // John accepted a plan to exercise to help with his obesity.
+{
+  "@context": "http://schema.org",
+  "@type": "AcceptAction",
+  "agent": {
+    "@type": "Person",
+    "name": "John"
+  },
+  "object": {
+    "@type": "ExercisePlan",
+    "name": "John's weight loss plan"
+  },
+  "purpose": {
+    "@type": "MedicalCondition",
+    "name": "Obesity"
+  }
+}
+</script>
+
+TYPES:  AssignAction
+
+PRE-MARKUP:
+
+Dr. John assigned an exercise plan to Steve.
+
+MICRODATA:
+
+This example is JSON only.
+
+RDFA:
+
+This example is JSON only.
+
+JSON:
+
+<script type="application/ld+json">
+  // Dr. John assigned an exercise plan to Steve.
+{
+  "@context": "http://schema.org",
+  "@type": "AssignAction",
+  "agent": {
+    "@type": "Person",
+    "name": "John"
+  },
+  "object": {
+    "@type": "ExercisePlan",
+    "name": "Steve's weight loss plan"
+  },
+  "recipient": {
+    "@type": "Person",
+    "name": "Steve"
+  },
+  "purpose": {
+    "@type": "MedicalCondition",
+    "name": "Obesity"
+  }
+}
+</script>
+
+TYPES:  AuthorizeAction
+
+PRE-MARKUP:
+
+Dr. John authorized Steve's diet.
+
+MICRODATA:
+
+This example is JSON only.
+
+RDFA:
+
+This example is JSON only.
+
+JSON:
+
+<script type="application/ld+json">
+  // Dr. John authorized Steve's diet.
+{
+  "@context": "http://schema.org",
+  "@type": "AuthorizeAction",
+  "agent": {
+    "@type": "Person",
+    "name": "John"
+  },
+  "object": {
+    "@type": "Diet",
+    "name": "Steve's weight loss plan"
+  },
+  "recipient": {
+    "@type": "Person",
+    "name": "Steve"
+  },
+  "purpose": {
+    "@type": "MedicalCondition",
+    "name": "Obesity"
+  }
+}
+</script>
+
+TYPES:  RejectAction
+
+PRE-MARKUP:
+
+John rejected a plan to exercise that helps him with his obesity.
+
+MICRODATA:
+
+This example is JSON only.
+
+RDFA:
+
+This example is JSON only.
+
+JSON:
+
+<script type="application/ld+json">
+  // John rejected a plan to exercise that helps him with his obesity.
+{
+  "@context": "http://schema.org",
+  "@type": "RejectAction",
+  "agent": {
+    "@type": "Person",
+    "name": "John"
+  },
+  "object": {
+    "@type": "ExercisePlan",
+    "name": "John's weight loss plan"
+  },
+  "purpose": {
+    "@type": "MedicalCondition",
+    "name": "Obesity"
+  }
+}
+</script>
+
+TYPES:  ApplyAction
+
+PRE-MARKUP:
+
+John applied to Harvard.
+
+MICRODATA:
+
+This example is JSON only.
+
+RDFA:
+
+This example is JSON only.
+
+JSON:
+
+<script type="application/ld+json">
+  // John applied to Harvard.
+{
+  "@context": "http://schema.org",
+  "@type": "ApplyAction",
+  "agent": {
+    "@type": "Person",
+    "name": "John"
+  },
+  "object": {
+    "@type": "CollegeOrUniversity",
+    "name": "Harvard"
+  }
+}
+</script>
+
+TYPES:  BookmarkAction
+
+PRE-MARKUP:
+
+John bookmarked a photo using instagram.
+
+MICRODATA:
+
+This example is JSON only.
+
+RDFA:
+
+This example is JSON only.
+
+JSON:
+
+<script type="application/ld+json">
+  // John bookmarked a photo using instagram.
+{
+  "@context": "http://schema.org",
+  "@type": "BookmarkAction",
+  "agent": {
+    "@type": "Person",
+    "name": "John"
+  },
+  "object": {
+    "@type": "ImageObject",
+    "name": "Steve",
+    "url": "http://john.com/steve.jpg"
+  },
+  "instrument": {
+    "@type": "Product",
+    "name": "Instagram"
+  }
+}
+</script>
+
+TYPES:  PlanAction
+
+PRE-MARKUP:
+
+John planned a trip with a travel agency.
+
+MICRODATA:
+
+This example is JSON only.
+
+RDFA:
+
+This example is JSON only.
+
+JSON:
+
+<script type="application/ld+json">
+  // John planned a trip with a travel agency.
+{
+  "@context": "http://schema.org",
+  "@type": "PlanAction",
+  "agent": {
+    "@type": "Person",
+    "name": "John"
+  },
+  "object": {
+    "@type": "Event",
+    "name": "John's trip"
+  },
+  "instrument": {
+    "@type": "TravelAgency",
+    "name": "AFS"
+  }
+}
+</script>
+
+TYPES:  PlanAction
+
+PRE-MARKUP:
+
+John planned an exercise plan with Steve.
+
+MICRODATA:
+
+This example is JSON only.
+
+RDFA:
+
+This example is JSON only.
+
+JSON:
+
+<script type="application/ld+json">
+  // John planned an exercise plan with Steve.
+{
+  "@context": "http://schema.org",
+  "@type": "PlanAction",
+  "agent": {
+    "@type": "Person",
+    "name": "John"
+  },
+  "object": {
+    "@type": "ExercisePlan",
+    "name": "John's weight loss plan"
+  },
+  "participant": {
+    "@type": "Person",
+    "name": "Steve"
+  }
+}
+</script>
+
+TYPES:  CancelAction
+
+PRE-MARKUP:
+
+John cancelled a trip with a travel agency.
+
+MICRODATA:
+
+This example is JSON only.
+
+RDFA:
+
+This example is JSON only.
+
+JSON:
+
+<script type="application/ld+json">
+  // John cancelled a trip with a travel agency.
+{
+  "@context": "http://schema.org",
+  "@type": "CancelAction",
+  "agent": {
+    "@type": "Person",
+    "name": "John"
+  },
+  "object": {
+    "@type": "Event",
+    "name": "John's trip"
+  },
+  "instrument": {
+    "@type": "TravelAgency",
+    "name": "AFS"
+  }
+}
+</script>
+
+TYPES:  EnrollAction
+
+PRE-MARKUP:
+
+John enrolled for SXSW.
+
+MICRODATA:
+
+This example is JSON only.
+
+RDFA:
+
+This example is JSON only.
+
+JSON:
+
+<script type="application/ld+json">
+  // John enrolled for SXSW.
+{
+  "@context": "http://schema.org",
+  "@type": "EnrollAction",
+  "agent": {
+    "@type": "Person",
+    "name": "John"
+  },
+  "object": {
+    "@type": "Event",
+    "name": "SXSW"
+  }
+}
+</script>
+
+TYPES:  ReserveAction
+
+PRE-MARKUP:
+
+John reserved a table for May.
+
+MICRODATA:
+
+This example is JSON only.
+
+RDFA:
+
+This example is JSON only.
+
+JSON:
+
+<script type="application/ld+json">
+  // John reserved a table for May.
+{
+  "@context": "http://schema.org",
+  "@type": "ReserveAction",
+  "agent": {
+    "@type": "Person",
+    "name": "John"
+  },
+  "object": {
+    "@type": "Reservation",
+    "name": "Table at Bar Tartine"
+  },
+  "scheduledTime": "May"
+}
+</script>
+
+TYPES:  ScheduleAction
+
+PRE-MARKUP:
+
+John scheduled an event to occur in May.
+
+MICRODATA:
+
+This example is JSON only.
+
+RDFA:
+
+This example is JSON only.
+
+JSON:
+
+<script type="application/ld+json">
+  // John scheduled an event to occur in May.
+{
+  "@context": "http://schema.org",
+  "@type": "ScheduleAction",
+  "agent": {
+    "@type": "Person",
+    "name": "John"
+  },
+  "object": {
+    "@type": "Event",
+    "name": "SXSW"
+  },
+  "scheduledTime": "May"
+}
+</script>
+
+TYPES:  SelectAction
+
+PRE-MARKUP:
+
+John selected The Internship and The Wedding Crashers from his movie queue.
+
+MICRODATA:
+
+This example is JSON only.
+
+RDFA:
+
+This example is JSON only.
+
+JSON:
+
+<script type="application/ld+json">
+  // John selected The Internship and The Wedding Crashers from his movie queue.
+{
+  "@context": "http://schema.org",
+  "@type": "SelectAction",
+  "agent": {
+    "@type": "Person",
+    "name": "John"
+  },
+  "object": [
+    {
+      "@type": "Movie",
+      "name": "The Internship"
+    },
+    {
+      "@type": "Movie",
+      "name": "The Wedding Crashers"
+    }
+  ],
+  "collection": {
+    "@type": "ItemList",
+    "name": "List of my favorite movies",
+    "url": "http://netflix.com/john/favorite"
+  }
+}
+</script>
+
+TYPES:  PlayAction
+
+PRE-MARKUP:
+
+John played angry birds with Steve.
+
+MICRODATA:
+
+This example is JSON only.
+
+RDFA:
+
+This example is JSON only.
+
+JSON:
+
+<script type="application/ld+json">
+  // John played angry birds with Steve.
+{
+  "@context": "http://schema.org",
+  "@type": "PlayAction",
+  "agent": {
+    "@type": "Person",
+    "name": "John"
+  },
+  "object": {
+    "@type": "MobileApplication",
+    "name": "Angry Birds."
+  },
+  "participant": {
+    "@type": "Person",
+    "name": "Steve"
+  }
+}
+</script>
+
+TYPES:  ExerciseAction
+
+PRE-MARKUP:
+
+John ran 100 miles with Steve.
+
+MICRODATA:
+
+This example is JSON only.
+
+RDFA:
+
+This example is JSON only.
+
+JSON:
+
+<script type="application/ld+json">
+  // John ran 100 miles with Steve.
+{
+  "@context": "http://schema.org",
+  "@type": "ExerciseAction",
+  "agent": {
+    "@type": "Person",
+    "name": "John"
+  },
+  "exerciseType": "Running",
+  "distance": "100 miles",
+  "participant": {
+    "@type": "Person",
+    "name": "Steve"
+  }
+}
+</script>
+
+TYPES:  ExerciseAction
+
+PRE-MARKUP:
+
+John played tennis against Steve.
+
+MICRODATA:
+
+This example is JSON only.
+
+RDFA:
+
+This example is JSON only.
+
+JSON:
+
+<script type="application/ld+json">
+  // John played tennis against Steve.
+{
+  "@context": "http://schema.org",
+  "@type": "ExerciseAction",
+  "agent": {
+    "@type": "Person",
+    "name": "John"
+  },
+  "exerciseType": "Tennis",
+  "opponent": {
+    "@type": "Person",
+    "name": "Steve"
+  }
+}
+</script>
+
+TYPES:  PerformAction
+
+PRE-MARKUP:
+
+John performed as a DJ playing Daft Punk on his turntable at Woodstock.
+
+MICRODATA:
+
+This example is JSON only.
+
+RDFA:
+
+This example is JSON only.
+
+JSON:
+
+<script type="application/ld+json">
+  // John performed as a DJ playing Daft Punk on his turntable at Woodstock.
+{
+  "@context": "http://schema.org",
+  "@type": "PeformAction",
+  "agent": {
+    "@type": "Person",
+    "name": "John"
+  },
+  "object": {
+    "@type": "MusicRecording",
+    "name": "Daft Punk"
+  },
+  "instrument": {
+    "@type": "Product",
+    "name": "Turntable"
+  },
+  "event": {
+    "@type": "Festival",
+    "name": "Woodstock"
+  }
+}
+</script>
+
+TYPES:  SearchAction
+
+PRE-MARKUP:
+
+John searched for 'What is the answer to life the universe and everything?'.
+
+MICRODATA:
+
+This example is JSON only.
+
+RDFA:
+
+This example is JSON only.
+
+JSON:
+
+<script type="application/ld+json">
+  // John searched for 'What is the answer to life the universe and everything?'.
+{
+  "@context": "http://schema.org",
+  "@type": "SearchAction",
+  "agent": {
+    "@type": "Person",
+    "name": "John"
+  },
+  "query": "What is the answer to life the universe and everything?"
+}
+</script>
+
+TYPES:  SearchAction
+
+PRE-MARKUP:
+
+John searched for hotels.
+
+MICRODATA:
+
+This example is JSON only.
+
+RDFA:
+
+This example is JSON only.
+
+JSON:
+
+<script type="application/ld+json">
+  // John searched for hotels.
+{
+  "@context": "http://schema.org",
+  "@type": "SearchAction",
+  "agent": {
+    "@type": "Person",
+    "name": "John"
+  },
+  "query": {
+    "@type": "Class",
+    "name": "http://schema.org/Hotel"
+  }
+}
+</script>
+
+TYPES:  TradeAction
+
+PRE-MARKUP:
+
+John traded a Book for US$ 50.
+
+MICRODATA:
+
+This example is JSON only.
+
+RDFA:
+
+This example is JSON only.
+
+JSON:
+
+<script type="application/ld+json">
+  // John traded a Book for US$ 50.
+{
+  "@context": "http://schema.org",
+  "@type": "TradeAction",
+  "agent": {
+    "@type": "Person",
+    "name": "John"
+  },
+  "object": {
+    "@type": "Book",
+    "name": "Outliers"
+  },
+  "price": "US$ 50"
+}
+</script>
+
+TYPES:  BuyAction
+
+PRE-MARKUP:
+
+John bought a Book on amazon.com.
+
+MICRODATA:
+
+This example is JSON only.
+
+RDFA:
+
+This example is JSON only.
+
+JSON:
+
+<script type="application/ld+json">
+  // John bought a Book on amazon.com.
+{
+  "@context": "http://schema.org",
+  "@type": "BuyAction",
+  "agent": {
+    "@type": "Person",
+    "name": "John"
+  },
+  "object": {
+    "@type": "Book",
+    "name": "Outliers"
+  },
+  "location": {
+    "@type": "Product",
+    "name": "Amazon"
+  }
+}
+</script>
+
+TYPES:  DonateAction
+
+PRE-MARKUP:
+
+John donated $10 to Steve.
+
+MICRODATA:
+
+This example is JSON only.
+
+RDFA:
+
+This example is JSON only.
+
+JSON:
+
+<script type="application/ld+json">
+  // John donated $10 to Steve.
+{
+  "@context": "http://schema.org",
+  "@type": "DonateAction",
+  "agent": {
+    "@type": "Person",
+    "name": "John"
+  },
+  "price": "US$ 10",
+  "recipient": {
+    "@type": "Person",
+    "name": "Steve"
+  }
+}
+</script>
+
+TYPES:  OrderAction
+
+PRE-MARKUP:
+
+John ordered a Book on amazon.com.
+
+MICRODATA:
+
+This example is JSON only.
+
+RDFA:
+
+This example is JSON only.
+
+JSON:
+
+<script type="application/ld+json">
+  // John ordered a Book on amazon.com.
+{
+  "@context": "http://schema.org",
+  "@type": "OrderedAction",
+  "agent": {
+    "@type": "Person",
+    "name": "John"
+  },
+  "object": {
+    "@type": "Book",
+    "name": "Outliers"
+  },
+  "location": {
+    "@type": "Product",
+    "name": "Amazon"
+  }
+}
+</script>
+
+TYPES:  PayAction
+
+PRE-MARKUP:
+
+John paid US$ 1,500 for a flight.
+
+MICRODATA:
+
+This example is JSON only.
+
+RDFA:
+
+This example is JSON only.
+
+JSON:
+
+<script type="application/ld+json">
+  // John paid US$ 1,500 for a flight.
+{
+  "@context": "http://schema.org",
+  "@type": "PayAction",
+  "agent": {
+    "@type": "Person",
+    "name": "John"
+  },
+  "price": "US$ 1,500",
+  "purpose": {
+    "@type": "Flight",
+    "name": "AA123"
+  }
+}
+</script>
+
+TYPES:  QuoteAction
+
+PRE-MARKUP:
+
+John quoted a flight for US$ 1,500.
+
+MICRODATA:
+
+This example is JSON only.
+
+RDFA:
+
+This example is JSON only.
+
+JSON:
+
+<script type="application/ld+json">
+  // John quoted a flight for US$ 1,500.
+{
+  "@context": "http://schema.org",
+  "@type": "QuoteAction",
+  "agent": {
+    "@type": "Person",
+    "name": "John"
+  },
+  "object": {
+    "@type": "Flight",
+    "name": "AA123"
+  },
+  "price": "US$ 1,500"
+}
+</script>
+
+TYPES:  RentAction
+
+PRE-MARKUP:
+
+John rented a house from Steve.
+
+MICRODATA:
+
+This example is JSON only.
+
+RDFA:
+
+This example is JSON only.
+
+JSON:
+
+<script type="application/ld+json">
+  // John rented a house from Steve.
+{
+  "@context": "http://schema.org",
+  "@type": "RentAction",
+  "agent": {
+    "@type": "Person",
+    "name": "John"
+  },
+  "object": {
+    "@type": "Residence",
+    "name": "Steve's place"
+  },
+  "landlord": {
+    "@type": "Person",
+    "name": "Steve"
+  }
+}
+</script>
+
+TYPES:  SellAction
+
+PRE-MARKUP:
+
+John sold a Book on amazon.com.
+
+MICRODATA:
+
+This example is JSON only.
+
+RDFA:
+
+This example is JSON only.
+
+JSON:
+
+<script type="application/ld+json">
+  // John sold a Book on amazon.com.
+{
+  "@context": "http://schema.org",
+  "@type": "BuyAction",
+  "agent": {
+    "@type": "Person",
+    "name": "John"
+  },
+  "object": {
+    "@type": "Book",
+    "name": "Outliers"
+  },
+  "location": {
+    "@type": "Product",
+    "name": "Amazon"
+  }
+}
+</script>
+
+TYPES:  TipAction
+
+PRE-MARKUP:
+
+John tipped $10 to Steve.
+
+MICRODATA:
+
+This example is JSON only.
+
+RDFA:
+
+This example is JSON only.
+
+JSON:
+
+<script type="application/ld+json">
+  // John tipped $10 to Steve.
+{
+  "@context": "http://schema.org",
+  "@type": "RentAction",
+  "agent": {
+    "@type": "Person",
+    "name": "John"
+  },
+  "price": "US$ 10",
+  "recipient": {
+    "@type": "Person",
+    "name": "Steve"
+  }
+}
+</script>
+
+TYPES:  TransferAction
+
+PRE-MARKUP:
+
+John transfered his store from Brazil to the USA.
+
+MICRODATA:
+
+This example is JSON only.
+
+RDFA:
+
+This example is JSON only.
+
+JSON:
+
+<script type="application/ld+json">
+  // John transfered his store from Brazil to the USA.
+{
+  "@context": "http://schema.org",
+  "@type": "TransferAction",
+  "agent": {
+    "@type": "Person",
+    "name": "John"
+  },
+  "object": {
+    "@type": "Store",
+    "name": "John's pizzerie"
+  },
+  "fromLocation": {
+    "@type": "Country",
+    "name": "Brazil"
+  },
+  "toLocation": {
+    "@type": "Country",
+    "name": "USA"
+  }
+}
+</script>
+
+TYPES:  BorrowAction
+
+PRE-MARKUP:
+
+John borrowed Steve's book.
+
+MICRODATA:
+
+This example is JSON only.
+
+RDFA:
+
+This example is JSON only.
+
+JSON:
+
+<script type="application/ld+json">
+  // John borrowed Steve's book.
+{
+  "@context": "http://schema.org",
+  "@type": "BorrowAction",
+  "agent": {
+    "@type": "Person",
+    "name": "John"
+  },
+  "object": {
+    "@type": "Book",
+    "name": "Outliers"
+  },
+  "lender": {
+    "@type": "Person",
+    "name": "Steve"
+  }
+}
+</script>
+
+TYPES:  DownloadAction
+
+PRE-MARKUP:
+
+John downloaded the java updates.
+
+MICRODATA:
+
+This example is JSON only.
+
+RDFA:
+
+This example is JSON only.
+
+JSON:
+
+<script type="application/ld+json">
+  // John downloaded the java updates.
+{
+  "@context": "http://schema.org",
+  "@type": "DownloadAction",
+  "agent": {
+    "@type": "Person",
+    "name": "John"
+  },
+  "object": {
+    "@type": "SoftwareApplication",
+    "name": "Java Updates"
+  }
+}
+</script>
+
+TYPES:  GiveAction
+
+PRE-MARKUP:
+
+John gave a book to Steve.
+
+MICRODATA:
+
+This example is JSON only.
+
+RDFA:
+
+This example is JSON only.
+
+JSON:
+
+<script type="application/ld+json">
+  // John gave a book to Steve.
+{
+  "@context": "http://schema.org",
+  "@type": "GiveAction",
+  "agent": {
+    "@type": "Person",
+    "name": "John"
+  },
+  "object": {
+    "@type": "Book",
+    "name": "Outliers"
+  },
+  "recipient": {
+    "@type": "Person",
+    "name": "Steve"
+  }
+}
+</script>
+
+TYPES:  LendAction
+
+PRE-MARKUP:
+
+John lent $10 to Steve.
+
+MICRODATA:
+
+This example is JSON only.
+
+RDFA:
+
+This example is JSON only.
+
+JSON:
+
+<script type="application/ld+json">
+  // John lent $10 to Steve.
+{
+  "@context": "http://schema.org",
+  "@type": "LendAction",
+  "agent": {
+    "@type": "Person",
+    "name": "John"
+  },
+  "price": "US$ 10",
+  "recipient": {
+    "@type": "Person",
+    "name": "Steve"
+  }
+}
+</script>
+
+TYPES:  ReceiveAction
+
+PRE-MARKUP:
+
+John received a book from Steve via UPS from Brazil to the USA.
+
+MICRODATA:
+
+This example is JSON only.
+
+RDFA:
+
+This example is JSON only.
+
+JSON:
+
+<script type="application/ld+json">
+  // John received a book from Steve via UPS from Brazil to the USA.
+{
+  "@context": "http://schema.org",
+  "@type": "ReceiveAction",
+  "agent": {
+    "@type": "Person",
+    "name": "John"
+  },
+  "object": {
+    "@type": "Book",
+    "name": "Outliers"
+  },
+  "sender": {
+    "@type": "Person",
+    "name": "Steve"
+  },
+  "deliveryMethod": {
+    "@type": "DeliveryMethod",
+    "name": "http://purl.org/goodrelations/v1#UPS"
+  },
+  "fromLocation": {
+    "@type": "Country",
+    "name": "Brazil"
+  },
+  "toLocation": {
+    "@type": "Country",
+    "name": "USA"
+  }
+}
+</script>
+
+TYPES:  ReturnAction
+
+PRE-MARKUP:
+
+John returned the book to Steve.
+
+MICRODATA:
+
+This example is JSON only.
+
+RDFA:
+
+This example is JSON only.
+
+JSON:
+
+<script type="application/ld+json">
+  // John returned the book to Steve.
+{
+  "@context": "http://schema.org",
+  "@type": "ReturnAction",
+  "agent": {
+    "@type": "Person",
+    "name": "John"
+  },
+  "object": {
+    "@type": "Book",
+    "name": "Outliers"
+  },
+  "recipient": {
+    "@type": "Person",
+    "name": "Steve"
+  }
+}
+</script>
+
+TYPES:  SendAction
+
+PRE-MARKUP:
+
+John sent a book to Steve via UPS from Brazil to the USA.
+
+MICRODATA:
+
+This example is JSON only.
+
+RDFA:
+
+This example is JSON only.
+
+JSON:
+
+<script type="application/ld+json">
+  // John sent a book to Steve via UPS from Brazil to the USA.
+{
+  "@context": "http://schema.org",
+  "@type": "SendAction",
+  "agent": {
+    "@type": "Person",
+    "name": "John"
+  },
+  "object": {
+    "@type": "Book",
+    "name": "Outliers"
+  },
+  "recipient": {
+    "@type": "Person",
+    "name": "Steve"
+  },
+  "deliveryMethod": {
+    "@type": "DeliveryMethod",
+    "name": "http://purl.org/goodrelations/v1#UPS"
+  },
+  "fromLocation": {
+    "@type": "Country",
+    "name": "Brazil"
+  },
+  "toLocation": {
+    "@type": "Country",
+    "name": "USA"
+  }
+}
+</script>
+
+TYPES:  TakeAction
+
+PRE-MARKUP:
+
+John took a book from Steve.
+
+MICRODATA:
+
+This example is JSON only.
+
+RDFA:
+
+This example is JSON only.
+
+JSON:
+
+<script type="application/ld+json">
+  // John took a book from Steve.
+{
+  "@context": "http://schema.org",
+  "@type": "TakeAction",
+  "agent": {
+    "@type": "Person",
+    "name": "John"
+  },
+  "object": {
+    "@type": "Book",
+    "name": "Outliers"
+  },
+  "recipient": {
+    "@type": "Person",
+    "name": "Steve"
+  }
+}
+</script>
+
+TYPES:  UpdateAction
+
+PRE-MARKUP:
+
+John updated his movie collection.
+
+MICRODATA:
+
+This example is JSON only.
+
+RDFA:
+
+This example is JSON only.
+
+JSON:
+
+<script type="application/ld+json">
+  // John updated his movie collection.
+{
+  "@context": "http://schema.org",
+  "@type": "UpdateAction",
+  "agent": {
+    "@type": "Person",
+    "name": "John"
+  },
+  "collection": {
+    "@type": "ItemList",
+    "name": "List of my favorite movies",
+    "url": "http://netflix.com/john/favorite"
+  }
+}
+</script>
+
+TYPES:  AddAction
+
+PRE-MARKUP:
+
+John add a movie to his movie queue.
+
+MICRODATA:
+
+This example is JSON only.
+
+RDFA:
+
+This example is JSON only.
+
+JSON:
+
+<script type="application/ld+json">
+  // John add a movie to his movie queue.
+{
+  "@context": "http://schema.org",
+  "@type": "AddAction",
+  "agent": {
+    "@type": "Person",
+    "name": "John"
+  },
+  "object": {
+    "@type": "Movie",
+    "name": "The Internship"
+  },
+  "collection": {
+    "@type": "ItemList",
+    "name": "List of my favorite movies",
+    "url": "http://netflix.com/john/favorite"
+  }
+}
+</script>
+
+TYPES:  AddAction
+
+PRE-MARKUP:
+
+John added SAAS to his skillset.
+
+MICRODATA:
+
+This example is JSON only.
+
+RDFA:
+
+This example is JSON only.
+
+JSON:
+
+<script type="application/ld+json">
+  // John added SAAS to his skillset.
+{
+  "@context": "http://schema.org",
+  "@type": "AddAction",
+  "agent": {
+    "@type": "Person",
+    "name": "John"
+  },
+  "object": {
+    "@type": "SoftwareApplication",
+    "name": "SAAS"
+  },
+  "collection": {
+    "@type": "ItemList",
+    "name": "John's skillset",
+    "url": "http://linkedn.com/john/skillset"
+  }
+}
+</script>
+
+TYPES:  InsertAction
+
+PRE-MARKUP:
+
+John inserted a movie to his movie queue at the third slot.
+
+MICRODATA:
+
+This example is JSON only.
+
+RDFA:
+
+This example is JSON only.
+
+JSON:
+
+<script type="application/ld+json">
+  // John inserted a movie to his movie queue at the third slot.
+{
+  "@context": "http://schema.org",
+  "@type": "InsertedAction",
+  "agent": {
+    "@type": "Person",
+    "name": "John"
+  },
+  "object": {
+    "@type": "Movie",
+    "name": "The Internship"
+  },
+  "collection": {
+    "@type": "ItemList",
+    "name": "List of my favorite movies",
+    "url": "http://netflix.com/john/favorite"
+  },
+  "objectLocation": "3"
+}
+</script>
+
+TYPES:  AppendAction
+
+PRE-MARKUP:
+
+John appended a movie to his movie queue.
+
+MICRODATA:
+
+This example is JSON only.
+
+RDFA:
+
+This example is JSON only.
+
+JSON:
+
+<script type="application/ld+json">
+  // John appended a movie to his movie queue.
+{
+  "@context": "http://schema.org",
+  "@type": "AppendAction",
+  "agent": {
+    "@type": "Person",
+    "name": "John"
+  },
+  "object": {
+    "@type": "Movie",
+    "name": "The Internship"
+  },
+  "collection": {
+    "@type": "ItemList",
+    "name": "List of my favorite movies",
+    "url": "http://netflix.com/john/favorite"
+  }
+}
+</script>
+
+TYPES:  PrependAction
+
+PRE-MARKUP:
+
+John prepended a movie to his movie queue.
+
+MICRODATA:
+
+This example is JSON only.
+
+RDFA:
+
+This example is JSON only.
+
+JSON:
+
+<script type="application/ld+json">
+  // John prepended a movie to his movie queue.
+{
+  "@context": "http://schema.org",
+  "@type": "PrependAction",
+  "agent": {
+    "@type": "Person",
+    "name": "John"
+  },
+  "object": {
+    "@type": "Movie",
+    "name": "The Internship"
+  },
+  "collection": {
+    "@type": "ItemList",
+    "name": "List of my favorite movies",
+    "url": "http://netflix.com/john/favorite"
+  }
+}
+</script>
+
+TYPES:  DeleteAction
+
+PRE-MARKUP:
+
+John deleted The Internship from his movie queue.
+
+MICRODATA:
+
+This example is JSON only.
+
+RDFA:
+
+This example is JSON only.
+
+JSON:
+
+<script type="application/ld+json">
+  // John deleted The Internship from his movie queue.
+{
+  "@context": "http://schema.org",
+  "@type": "DeleteAction",
+  "agent": {
+    "@type": "Person",
+    "name": "John"
+  },
+  "object": {
+    "@type": "Movie",
+    "name": "The Internship"
+  },
+  "collection": {
+    "@type": "ItemList",
+    "name": "List of my favorite movies",
+    "url": "http://netflix.com/john/favorite"
+  }
+}
+</script>
+
+TYPES:  ReplaceAction
+
+PRE-MARKUP:
+
+John replaced The Internship with The Wedding Crashers from his movie queue.
+
+MICRODATA:
+
+This example is JSON only.
+
+RDFA:
+
+This example is JSON only.
+
+JSON:
+
+<script type="application/ld+json">
+  // John replaced The Internship with The Wedding Crashers from his movie queue.
+{
+  "@context": "http://schema.org",
+  "@type": "ReplaceAction",
+  "agent": {
+    "@type": "Person",
+    "name": "John"
+  },
+  "replacee": {
+    "@type": "Movie",
+    "name": "The Internship"
+  },
+  "replacer": {
+    "@type": "Movie",
+    "name": "The Wedding Crashers"
+  },
+  "collection": {
+    "@type": "ItemList",
+    "name": "List of my favorite movies",
+    "url": "http://netflix.com/john/favorite"
+  }
+}
+</script>
+
+TYPES:  TVSeries,TVSeason,TVEpisode,OnDemandEvent,BroadcastEvent,BroadcastService
+
+PRE-MARKUP:
+
+<div>
+ <a href="http://www.bbc.co.uk/programmes/b006q2x0">Doctor Who</a>,
+ <a href="http://www.bbc.co.uk/programmes/b00rs69w">Series 5</a>,
+ <a href="http://www.bbc.co.uk/programmes/b00sj9sq">The Hungry Earth</a>, episode 8,
+ broadcast on BBC One at 18:15, 22nd of May 2010, available on
+ <a href="http://www.bbc.co.uk/iplayer/b00sj9sq">BBC iPlayer</a> from 19:45
+ on the 2nd of June until the 9th.
+</div>
+
+MICRODATA:
+
+<div itemscope itemtype="http://schema.org/TVSeries">
+  <a itemprop="url" href="http://www.bbc.co.uk/programmes/b006q2x0">
+   <span itemprop="name">Doctor Who</span></a>,
+  <div itemprop="season" itemscope itemtype="http://schema.org/TVSeason">
+    <a itemprop="url" href="http://www.bbc.co.uk/programmes/b00rs69w">
+     <span itemprop="name">Series 5</span></a>,
+    <div itemprop="episode" itemscope itemtype="http://schema.org/TVEpisode">
+      <a itemprop="url" href="http://www.bbc.co.uk/programmes/b00sj9sq">
+       <span itemprop="name">The Hungry Earth</span></a>,
+      episode <span itemprop="position">8</span>, broadcast on
+      <div itemprop="publication" itemscope itemtype="http://schema.org/BroadcastEvent">
+        <div itemprop="publishedOn" itemscope itemtype="http://schema.org/BroadcastService">
+          <a itemprop="url" href="http://www.bbc.co.uk/bbcone"><span itemprop="name">BBC One</span></a>
+        </div> at
+        <span itemprop="startDate"
+          content="2010-05-22T18:15:00+01:00">18:15, 22nd of May 2010</span>
+      </div>,
+      available on
+      <div itemprop="video" itemscope itemtype="http://schema.org/VideoObject">
+        <a itemprop="url" href="http://www.bbc.co.uk/iplayer/episode/b00sj9sq">BBC iPlayer</a>
+      </div> from
+      <div itemprop="publication" itemscope itemtype="http://schema.org/OnDemandEvent">
+        <span itemprop="startDate"
+         content="2012-06-02T19:45:00+01:00">19:45 on the 2nd of June</span> until the
+        <span itemprop="endDate" content="2012-06-09T19:44:00+01:00">9th</span>.
+      </div>
+    </div>
+  </div>
+</div>
+
+RDFA:
+
+<div vocab="http://schema.org/" typeof="TVSeries">
+  <a property="url" href="http://www.bbc.co.uk/programmes/b006q2x0">
+   <span property="name">Doctor Who</span></a>,
+  <div property="season"  typeof="TVSeason">
+    <a property="url" href="http://www.bbc.co.uk/programmes/b00rs69w">
+     <span property="name">Series 5</span></a>,
+    <div property="episode"  typeof="TVEpisode">
+      <a property="url" href="http://www.bbc.co.uk/programmes/b00sj9sq">
+       <span property="name">The Hungry Earth</span></a>,
+      episode <span property="position">8</span>, broadcast on
+      <div property="publication"  typeof="BroadcastEvent">
+        <div property="publishedOn"  typeof="BroadcastService">
+          <a property="url" href="http://www.bbc.co.uk/bbcone"><span property="name">BBC One</span></a>
+        </div> at
+        <span property="startDate"
+          content="2010-05-22T18:15:00+01:00">18:15, 22nd of May 2010</span>
+      </div>,
+      available on
+      <div property="video"  typeof="VideoObject">
+        <a property="url" href="http://www.bbc.co.uk/iplayer/episode/b00sj9sq">BBC iPlayer</a>
+      </div> from
+      <div property="publication"  typeof="OnDemandEvent">
+        <span property="startDate"
+         content="2012-06-02T19:45:00+01:00">19:45 on the 2nd of June</span> until the
+        <span property="endDate" content="2012-06-09T19:44:00+01:00">9th</span>.
+      </div>
+    </div>
+  </div>
+</div>
+
+JSON:
+
+<script type="application/ld+json">
+{
+  "@context": "http://schema.org",
+  "@type": "TVSeries",
+  "season": {
+    "@type": "TVSeason",
+    "episode": {
+      "@type": "TVEpisode",
+      "position": "8",
+      "publication": [
+        {
+          "@type": "BroadcastEvent",
+          "publishedOn": {
+            "@type": "BroadcastService",
+            "url": "http://www.bbc.co.uk/bbcone"
+          },
+          "startDate": "18:15, 22nd of May 2010"
+        },
+        {
+          "@type": "OnDemandEvent",
+          "endDate": "9th",
+          "startDate": "19:45 on the 2nd of June"
+        }
+      ],
+      "url": "http://www.bbc.co.uk/programmes/b00sj9sq",
+      "video": {
+        "@type": "VideoObject",
+        "url": "http://www.bbc.co.uk/iplayer/episode/b00sj9sq"
+      }
+    },
+    "url": "http://www.bbc.co.uk/programmes/b00rs69w"
+  },
+  "url": "http://www.bbc.co.uk/programmes/b006q2x0"
+}
+</script>
+
+TYPES:  RadioSeries,RadioSeason,RadioEpisode,OnDemandEvent,BroadcastEvent,BroadcastService
+
+PRE-MARKUP:
+
+<div>
+ <a href="http://www.bbc.co.uk/programmes/b006qykl">In Our Time</a>,
+ <a href="http://www.bbc.co.uk/programmes/b03ggc19">Ordinary Language Philosophy</a>, episode 604,
+ broadcast on BBC Radio 4 at 09:00, 7th of November 2013, available online from 09:45 on the same day.
+</div>
+
+MICRODATA:
+
+<div itemscope itemtype="http://schema.org/RadioSeries">
+  <a itemprop="url" href="http://www.bbc.co.uk/programmes/b006qykl">
+   <span itemprop="name">In Our Time</span></a>,
+  <div itemprop="episode" itemscope itemtype="http://schema.org/RadioEpisode">
+    <a itemprop="url" href="http://www.bbc.co.uk/programmes/b03ggc19">
+     <span itemprop="name">Ordinary Language Philosophy</span></a>,
+    episode <span itemprop="position">604</span>, broadcast on
+    <div itemprop="publication" itemscope itemtype="http://schema.org/BroadcastEvent">
+      <div itemprop="publishedOn" itemscope itemtype="http://schema.org/BroadcastService">
+        <a itemprop="url" href="http://www.bbc.co.uk/radio4"><span itemprop="name">BBC Radio 4</span></a>
+      </div> at
+      <span itemprop="startDate"
+        content="2013-11-07T09:00:00+01:00">09:00, 7th of November 2013</span>
+    </div>,
+    available online from
+    <div itemprop="publication" itemscope itemtype="http://schema.org/OnDemandEvent">
+      <span itemprop="startDate"
+       content="2013-11-07T09:45:00+01:00">09:45 on the same day</span>.
+    </div>
+  </div>
+</div>
+
+RDFA:
+
+<div vocab="http://schema.org/" typeof="RadioSeries">
+  <a property="url" href="http://www.bbc.co.uk/programmes/b006qykl">
+   <span property="name">In Our Time</span></a>,
+  <div property="episode"  typeof="RadioEpisode">
+    <a property="url" href="http://www.bbc.co.uk/programmes/b03ggc19">
+     <span property="name">Ordinary Language Philosophy</span></a>,
+    episode <span property="position">604</span>, broadcast on
+    <div property="publication"  typeof="BroadcastEvent">
+      <div property="publishedOn"  typeof="BroadcastService">
+        <a property="url" href="http://www.bbc.co.uk/radio4"><span property="name">BBC Radio 4</span></a>
+      </div> at
+      <span property="startDate"
+        content="2013-11-07T09:00:00+01:00">09:00, 7th of November 2013</span>
+    </div>,
+    available online from
+    <div property="publication"  typeof="OnDemandEvent">
+      <span property="startDate"
+       content="2013-11-07T09:45:00+01:00">09:45 on the same day</span>.
+    </div>
+  </div>
+</div>
+
+JSON:
+
+<script type="application/ld+json">
+{
+  "@context": "http://schema.org",
+  "@type": "RadioSeries",
+  "episode": {
+    "@type": "RadioEpisode",
+    "position": "604",
+    "publication": [
+      {
+        "@type": "BroadcastEvent",
+        "publishedOn": {
+          "@type": "BroadcastService",
+          "url": "http://www.bbc.co.uk/radio4"
+        },
+        "startDate": "09:00, 7th of November 2013"
+      },
+      {
+        "@type": "OnDemandEvent",
+        "startDate": "09:45 on the same day"
+      }
+    ],
+    "url": "http://www.bbc.co.uk/programmes/b03ggc19"
+  },
+  "url": "http://www.bbc.co.uk/programmes/b006qykl"
+}
+</script>
+
+TYPES:  GovernmentPermit,GovernmentOrganization,GovernmentService,AdministrativeArea
+
+PRE-MARKUP:
+
+<div>
+NYC Food Service Establishment Permit, issued by Department of Health and Mental Hygiene.
+(issued through NYC Food Service Establishment Permit Service; valid in New York for 1 year).
+</div>
+
+MICRODATA:
+
+<div itemscope itemtype="http://schema.org/GovernmentPermit">
+  <span itemprop="name">NYC Food Service Establishment Permit</span>
+  <div itemprop="issuedBy" itemscope itemtype="http://schema.org/GovernmentOrganization">
+    <span itemprop="name">Department of Health and Mental Hygiene"</span>
+  </div>
+  <div itemprop="issuedThrough" itemscope itemtype="http://schema.org/GovernmentService">
+    <span itemprop="name">NYC Food Service Establishment Permit Service</span>
+   </div>
+  <div itemprop="validIn" itemscope itemtype="http://schema.org/AdministrativeArea">
+    <span itemprop="name">New York</span>
+  </div>
+  <time itemprop="validFor" content="P1Y">1 year</time>
+</div>
+
+RDFA:
+
+<div vocab="http://schema.org/" typeof="GovernmentPermit">
+  <span property="name">NYC Food Service Establishment Permit</span>
+  <div property="issuedBy"  typeof="GovernmentOrganization">
+    <span property="name">Department of Health and Mental Hygiene"</span>
+  </div>
+  <div property="issuedThrough"  typeof="GovernmentService">
+    <span property="name">NYC Food Service Establishment Permit Service</span>
+   </div>
+  <div property="validIn"  typeof="AdministrativeArea">
+    <span property="name">New York</span>
+  </div>
+  <time property="validFor" content="P1Y">1 year</time>
+</div>
+
+JSON:
+
+<script type="application/ld+json">
+{
+  "@context": "http://schema.org",
+  "@type": "GovernmentPermit",
+  "issuedBy": {
+    "@type": "GovernmentOrganization",
+    "name": "Department of Health and Mental Hygiene\""
+  },
+  "issuedThrough": {
+    "@type": "GovernmentService",
+    "name": "NYC Food Service Establishment Permit Service"
+  },
+  "name": "NYC Food Service Establishment Permit",
+  "validFor": "",
+  "validIn": {
+    "@type": "AdministrativeArea",
+    "name": "New York"
+  }
+}
+</script>
+
+TYPES:  GovernmentService,GovernmentOrganization,AdministrativeArea,CivicAudience,ContactPoint,Language,Hospital
+
+PRE-MARKUP:
+
+This example shows a JSON-LD description of services that do not necessarily have a direct
+human-oriented HTML description. It describes a GovernmentService named "Veterans Affairs Emergency Mental Health",
+its operator, service area and service details, such as its Veterans Crisis Line (including  phone contact line
+hours of operation, language and other details).
+
+MICRODATA:
+
+This example is JSON only.
+
+RDFA:
+
+This example is JSON only.
+
+JSON:
+
+<script type='application/ld+json'>
+{
+  "@context": "schema.org",
+  "@type": "GovernmentService",
+  "name": "Veterans Affairs Emergency Mental Health",
+  "serviceType": "Psychiatric Emergency Services",
+  "operator": {
+    "@type": "GovernmentOrganization",
+    "name": "US Department of Veterans Affairs"
+  },
+  "serviceArea": {
+    "@type": "AdministrativeArea",
+    "name": "Massachusetts"
+  },
+  "serviceAudience": {
+    "@type": "CivicAudience",
+    "name": "Veterans"
+  },
+  "availableChannel": {
+    "@type": "ServiceChannel",
+    "name": "Urgent Care Clinic",
+    "availableLanguage": {
+      "@type": "Language",
+      "name": "Spanish"
+    },
+    "serviceLocation": {
+      "@type": "Hospital",
+      "name": "VA Boston -- West Roxbury",
+      "address": {
+        "@type": "PostalAddress",
+        "streetAddress": "1400 VFW Parkway",
+        "addressLocality": "West Roxbury",
+        "addressRegion": "MA",
+        "postalCode": "02132"
+      }
+    }
+  }
+}
+</script>
+
+TYPES:  Event,Place,PostalAddress,Offer
+
+PRE-MARKUP:
+
+<div class="event-wrapper">
+
+  <div class="event-date">Sat Sep 14</div>
+  <div class="event-title">Typhoon with Radiation City</div>
+
+  <div class="event-venue">
+    The Hi-Dive
+    <div class="address">
+      7 S. Broadway<br>
+      Denver, CO 80209
+    </div>
+  </div>
+
+  <div class="event-time">9:30 PM</div>
+
+  <div class="event-price">$13.00</div>
+  <a href="http://www.ticketfly.com/purchase/309433">Tickets</a>
+
+</div>
+
+MICRODATA:
+
+<div class="event-wrapper" itemscope itemtype="http://schema.org/Event">
+
+  <div class="event-date" itemprop="startDate" content="2013-09-14T21:30">Sat Sep 14</div>
+  <div class="event-title" itemprop="name">Typhoon with Radiation City</div>
+
+  <div class="event-venue" itemprop="location" itemscope itemtype="http://schema.org/Place">
+    <span itemprop="name">The Hi-Dive</span>
+    <div class="address" itemprop="address" itemscope itemtype="http://schema.org/PostalAddress">
+      <span itemprop="streetAddress">7 S. Broadway</span><br>
+      <span itemprop="addressLocality">Denver</span>,
+      <span itemprop="addressRegion">CO</span>
+      <span itemprop="postalCode">80209</span>
+    </div>
+  </div>
+
+  <div class="event-time">9:30 PM</div>
+
+ <span itemprop="offers" itemscope itemtype="http://schema.org/Offer">
+  <div class="event-price" itemprop="price">$13.00</div>
+  <a itemprop="url" href="http://www.ticketfly.com/purchase/309433">Tickets</a>
+ </span>
+</div>
+
+RDFA:
+
+<div vocab="http://schema.org/"class="event-wrapper"  typeof="Event">
+
+  <div class="event-date" property="startDate" content="2013-09-14T21:30">Sat Sep 14</div>
+  <div class="event-title" property="name">Typhoon with Radiation City</div>
+
+  <div class="event-venue" property="location"  typeof="Place">
+    <span property="name">The Hi-Dive</span>
+    <div class="address" property="address"  typeof="PostalAddress">
+      <span property="streetAddress">7 S. Broadway</span><br>
+      <span property="addressLocality">Denver</span>,
+      <span property="addressRegion">CO</span>
+      <span property="postalCode">80209</span>
+    </div>
+  </div>
+
+  <div class="event-time">9:30 PM</div>
+
+ <span property="offers"  typeof="Offer">
+  <div class="event-price" property="price">$13.00</div>
+  <a property="url" href="http://www.ticketfly.com/purchase/309433">Tickets</a>
+ </span>
+</div>
+
+JSON:
+
+<script type="application/ld+json">
+{
+  "@context": "http://schema.org",
+  "@type": "Event",
+  "location": {
+    "@type": "Place",
+    "address": {
+      "@type": "PostalAddress",
+      "addressLocality": "Denver",
+      "addressRegion": "CO",
+      "postalCode": "80209",
+      "streetAddress": "7 S. Broadway"
+    },
+    "name": "The Hi-Dive"
+  },
+  "name": "Typhoon with Radiation City",
+  "offers": {
+    "@type": "Offer",
+    "price": "$13.00",
+    "url": "http://www.ticketfly.com/purchase/309433"
+  },
+  "startDate": "Sat Sep 14"
+}
+</script>
+
+TYPES:  Event,Place,PostalAddress,Offer,EventCancelled
+
+PRE-MARKUP:
+
+<div class="event-wrapper">
+
+  <div class="event-date">Sat Sep 14</div>
+  <div class="event-title">Typhoon with Radiation City</div>
+  <div class="event-title">CANCELLED - Typhoon with Radiation City</div>
+
+  <div class="event-venue">
+    The Hi-Dive
+    <div class="address">
+      7 S. Broadway<br>
+      Denver, CO 80209
+    </div>
+  </div>
+
+  <div class="event-time">9:30 PM</div>
+
+  <div class="event-price">$13.00</div>
+  <a href="http://www.ticketfly.com/purchase/309433">Tickets</a>
+
+</div>
+
+MICRODATA:
+
+<div class="event-wrapper" itemscope itemtype="http://schema.org/Event">
+
+  <div class="event-date" itemprop="startDate" content="2013-09-14T21:30">Sat Sep 14</div>
+  <div class="event-title" itemprop="name">CANCELLED - Typhoon with Radiation City</div>
+  <meta itemprop="eventStatus" content="http://schema.org/EventCancelled">
+
+  <div class="event-venue" itemprop="location" itemscope itemtype="http://schema.org/Place">
+    <span itemprop="name">The Hi-Dive</span>
+    <div class="address" itemprop="address" itemscope itemtype="http://schema.org/PostalAddress">
+      <span itemprop="streetAddress">7 S. Broadway</span><br>
+      <span itemprop="addressLocality">Denver</span>,
+      <span itemprop="addressRegion">CO</span>
+      <span itemprop="postalCode">80209</span>
+    </div>
+  </div>
+
+  <div class="event-time">9:30 PM</div>
+
+ <span itemprop="offers" itemscope itemtype="http://schema.org/Offer">
+  <div class="event-price" itemprop="price">$13.00</div>
+  <a itemprop="url" href="http://www.ticketfly.com/purchase/309433">Tickets</a>
+ </span>
+</div>
+
+RDFA:
+
+<div vocab="http://schema.org/"class="event-wrapper"  typeof="Event">
+
+  <div class="event-date" property="startDate" content="2013-09-14T21:30">Sat Sep 14</div>
+  <div class="event-title" property="name">CANCELLED - Typhoon with Radiation City</div>
+  <meta property="eventStatus" content="http://schema.org/EventCancelled">
+
+  <div class="event-venue" property="location"  typeof="Place">
+    <span property="name">The Hi-Dive</span>
+    <div class="address" property="address"  typeof="PostalAddress">
+      <span property="streetAddress">7 S. Broadway</span><br>
+      <span property="addressLocality">Denver</span>,
+      <span property="addressRegion">CO</span>
+      <span property="postalCode">80209</span>
+    </div>
+  </div>
+
+  <div class="event-time">9:30 PM</div>
+
+ <span property="offers"  typeof="Offer">
+  <div class="event-price" property="price">$13.00</div>
+  <a property="url" href="http://www.ticketfly.com/purchase/309433">Tickets</a>
+ </span>
+</div>
+
+JSON:
+
+<script type="application/ld+json">
+{
+  "@context": "http://schema.org",
+  "@type": "Event",
+  "eventStatus": "http://schema.org/EventCancelled",
+  "location": {
+    "@type": "Place",
+    "address": {
+      "@type": "PostalAddress",
+      "addressLocality": "Denver",
+      "addressRegion": "CO",
+      "postalCode": "80209",
+      "streetAddress": "7 S. Broadway"
+    },
+    "name": "The Hi-Dive"
+  },
+  "name": "CANCELLED - Typhoon with Radiation City",
+  "offers": {
+    "@type": "Offer",
+    "price": "$13.00",
+    "url": "http://www.ticketfly.com/purchase/309433"
+  },
+  "startDate": "Sat Sep 14"
+}
+</script>
+
+TYPES:  Event,Place,PostalAddress,Offer
+
+PRE-MARKUP:
+
+<div class="event-wrapper">
+  <div class="event-date">Sat Oct 12</div>
+  <div><span>(previously scheduled for Sept 14th)</span></div>
+  <div class="event-title">Typhoon with Radiation City</div>
+  <div class="event-venue">
+    The Hi-Dive
+    <div class="address">
+      7 S. Broadway<br>
+      Denver, CO 80209
+    </div>
+  </div>
+  <div class="event-time">10:00 PM</div>
+ <span>
+  <div class="event-price">$13.00</div>
+  <a href="http://www.ticketfly.com/purchase/309433">Tickets</a>
+ </span>
+</div>
+
+MICRODATA:
+
+<div class="event-wrapper">
+  <div class="event-date" itemprop="startDate" content="2013-10-12T22:00">Sat Oct 12</div>
+  <div class="event-title" itemprop="name">Typhoon with Radiation City</div>
+  <meta itemprop="eventStatus" content="http://schema.org/EventRescheduled">
+  <span itemprop="previousStartDate" content="2013-09-14T21:30">(previously scheduled for Sept 14th)</span>
+
+  <div class="event-venue" itemprop="location" itemscope itemtype="http://schema.org/Place">
+    <span itemprop="name">The Hi-Dive</span>
+    <div class="address" itemprop="address" itemscope itemtype="http://schema.org/PostalAddress">
+      <span itemprop="streetAddress">7 S. Broadway</span><br>
+      <span itemprop="addressLocality">Denver</span>,
+      <span itemprop="addressRegion">CO</span>
+      <span itemprop="postalCode">80209</span>
+    </div>
+  </div>
+  <div class="event-time">10:00 PM</div>
+  <span itemprop="offers" itemscope itemtype="http://schema.org/Offer">
+   <div class="event-price" itemprop="price">$13.00</div>
+   <a itemprop="url" href="http://www.ticketfly.com/purchase/309433">Tickets</a>
+  </span>
+</div>
+
+RDFA:
+
+<div vocab="http://schema.org/"class="event-wrapper">
+  <div class="event-date" property="startDate" content="2013-10-12T22:00">Sat Oct 12</div>
+  <div class="event-title" property="name">Typhoon with Radiation City</div>
+  <meta property="eventStatus" content="http://schema.org/EventRescheduled">
+  <span property="previousStartDate" content="2013-09-14T21:30">(previously scheduled for Sept 14th)</span>
+
+  <div class="event-venue" property="location"  typeof="Place">
+    <span property="name">The Hi-Dive</span>
+    <div class="address" property="address"  typeof="PostalAddress">
+      <span property="streetAddress">7 S. Broadway</span><br>
+      <span property="addressLocality">Denver</span>,
+      <span property="addressRegion">CO</span>
+      <span property="postalCode">80209</span>
+    </div>
+  </div>
+  <div class="event-time">10:00 PM</div>
+  <span property="offers"  typeof="Offer">
+   <div class="event-price" property="price">$13.00</div>
+   <a property="url" href="http://www.ticketfly.com/purchase/309433">Tickets</a>
+  </span>
+</div>
+
+JSON:
+
+<script type="application/ld+json">
+{
+  "@context": "http://schema.org",
+  "@graph": [
+    {
+      "@type": "Place",
+      "address": {
+        "@type": "PostalAddress",
+        "addressLocality": "Denver",
+        "addressRegion": "CO",
+        "postalCode": "80209",
+        "streetAddress": "7 S. Broadway"
+      },
+      "name": "The Hi-Dive"
+    },
+    {
+      "@type": "Offer",
+      "price": "$13.00",
+      "url": "http://www.ticketfly.com/purchase/309433"
+    }
+  ]
+}
+</script>
+
+TYPES:  Event,Place,PostalAddress,Offer,SoldOut
+
+PRE-MARKUP:
+
+<div class="event-wrapper">
+  <div class="event-date">Sat Sep 14</div>
+  <div class="event-title">SOLD OUT! Typhoon with Radiation City</div>
+  <div class="event-venue">
+    The Hi-Dive
+    <div class="address">
+      7 S. Broadway<br>
+      Denver, CO 80209
+    </div>
+  </div>
+  <div class="event-time">10:00 PM</div>
+ <span>
+  <div class="event-price">$13.00</div>
+  <a href="http://www.ticketfly.com/purchase/309433">Tickets</a>
+ </span>
+</div>
+
+MICRODATA:
+
+<div class="event-wrapper" itemscope itemtype="http://schema.org/Event">
+
+  <div class="event-date" itemprop="startDate" content="2013-09-14T21:30">Sat Sep 14</div>
+  <div class="event-title" itemprop="name">SOLD OUT! Typhoon with Radiation City</div>
+
+  <div class="event-venue" itemprop="location" itemscope itemtype="http://schema.org/Place">
+    <span itemprop="name">The Hi-Dive</span>
+    <div class="address" itemprop="address" itemscope itemtype="http://schema.org/PostalAddress">
+      <span itemprop="streetAddress">7 S. Broadway</span><br>
+      <span itemprop="addressLocality">Denver</span>,
+      <span itemprop="addressRegion">CO</span>
+      <span itemprop="postalCode">80209</span>
+    </div>
+  </div>
+
+  <div class="event-time">9:30 PM</div>
+
+ <span itemprop="offers" itemscope itemtype="http://schema.org/Offer">
+  <meta itemprop="availability" content="http://schema.org/SoldOut">
+
+  <div class="event-price" itemprop="price">$13.00</div>
+  <a itemprop="url" href="http://www.ticketfly.com/purchase/309433">Tickets</a>
+ </span>
+</div>
+
+RDFA:
+
+<div vocab="http://schema.org/"class="event-wrapper"  typeof="Event">
+
+  <div class="event-date" property="startDate" content="2013-09-14T21:30">Sat Sep 14</div>
+  <div class="event-title" property="name">SOLD OUT! Typhoon with Radiation City</div>
+
+  <div class="event-venue" property="location"  typeof="Place">
+    <span property="name">The Hi-Dive</span>
+    <div class="address" property="address"  typeof="PostalAddress">
+      <span property="streetAddress">7 S. Broadway</span><br>
+      <span property="addressLocality">Denver</span>,
+      <span property="addressRegion">CO</span>
+      <span property="postalCode">80209</span>
+    </div>
+  </div>
+
+  <div class="event-time">9:30 PM</div>
+
+ <span property="offers"  typeof="Offer">
+  <meta property="availability" content="http://schema.org/SoldOut">
+
+  <div class="event-price" property="price">$13.00</div>
+  <a property="url" href="http://www.ticketfly.com/purchase/309433">Tickets</a>
+ </span>
+</div>
+
+JSON:
+
+<script type="application/ld+json">
+{
+  "@context": "http://schema.org",
+  "@type": "Event",
+  "location": {
+    "@type": "Place",
+    "address": {
+      "@type": "PostalAddress",
+      "addressLocality": "Denver",
+      "addressRegion": "CO",
+      "postalCode": "80209",
+      "streetAddress": "7 S. Broadway"
+    },
+    "name": "The Hi-Dive"
+  },
+  "name": "SOLD OUT! Typhoon with Radiation City",
+  "offers": {
+    "@type": "Offer",
+    "availability": "http://schema.org/SoldOut",
+    "price": "$13.00",
+    "url": "http://www.ticketfly.com/purchase/309433"
+  },
+  "startDate": "Sat Sep 14"
+}
+</script>
+
+TYPES:  Event,Place,PostalAddress,MusicGroup,Offer,LimitedAvailability
+
+PRE-MARKUP:
+
+JSON-LD description of a scheduled Event with limited ticket availability and performer details indicated using sameAs.
+
+MICRODATA:
+
+This example is JSON only.
+
+RDFA:
+
+This example is JSON only.
+
+JSON:
+
+<script type="application/ld+json">
+{
+  "@context" : "http://schema.org",
+  "@type" : "Event",
+  "name" : "Typhoon with Radiation City",
+  "startDate" : "2013-09-14T21:30",
+  "location" : {
+    "@type" : "Place",
+    "sameAs" : "http://www.hi-dive.com",
+    "name" : "The Hi-Dive",
+    "address" : {
+      "@type" : "PostalAddress",
+      "streetAddress" : "7 S. Broadway",
+      "addressLocality" : "Denver",
+      "addressRegion" : "CO",
+      "postalCode" : "80209" }
+  },
+  "performer" : [
+    { "@type" : "MusicGroup",
+      "name" : "Typhoon",
+      "sameAs" : "http://en.wikipedia.org/wiki/Typhoon_(American_band)" },
+    { "@type" : "MusicGroup",
+      "name" : "RadiationCity",
+      "sameAs" : "http://en.wikipedia.org/wiki/Radiation_City" }],
+  "offers" : {
+    "@type" : "Offer",
+    "availability" : "http://schema.org/LimitedAvailability",
+    "price" : "$13.00",
+    "url" : "http://www.ticketfly.com/purchase/309433" },
+  "typicalAgeRange" : "18+"
+}
+</script>
+
+TYPES:  Book,CreativeWork
+
+PRE-MARKUP:
+
+<div>
+   <dl>
+      <dt>Name:</dt>
+      <dd>Holt Physical Science</dd>
+      <dt>Brief Synopsis:</dt>
+      <dd>NIMAC-sourced textbook</dd>
+      <dt>Long Synopsis:</dt>
+      <dd>N/A</dd>
+      <dt>Book Quality:</dt>
+      <dd>Publisher Quality</dd>
+      <dt>Book Size:</dt>
+      <dd>598 Pages</dd>
+      <dt>ISBN-13:</dt>
+      <dd>9780030426599</dd>
+      <dt>Publisher:</dt>
+      <dd >Holt, Rinehart and Winston</dd>
+      <dt>Date of Addition:</dt>
+      <dd>06/08/10</dd>
+      <dt>Copyright Date:</dt>
+      <dd>2007</dd>
+      <dt>Copyrighted By:</dt>
+      <dd>Holt, Rinehart and Winston</dd>
+      <dt>Adult content:</dt>
+      <dd>No</dd>
+      <dt>Language:</dt>
+      <dd>English US</dd>
+      <dt>Essential Images:</dt>
+      <dd>861</dd>
+      <dt>Described Images:</dt>
+      <dd>910</dd>
+      <dt>Categories:</dt>
+      <dd>Educational Materials</dd>
+      <dt>Grade Levels:</dt>
+      <dd>Sixth grade, Seventh grade, Eighth grade</dd>
+      <dt>Submitted By:</dt>
+      <dd>Bookshare Staff</dd>
+      <dt>NIMAC:</dt>
+      <dd>This book is currently only available to public K-12 schools and organizations in the
+      United States for use with students with an IEP, because it was created from files
+      supplied by the NIMAC under these restrictions. Learn more in the NIMAC Support Center.</dd>
+   </dl>
+   <div class="bookReviews">
+      <h2>Reviews of Holt Physical Science (0 reviews)</h2>
+      <div class="bookReviewScore">
+         <span>0 - No Rating Yet</span>
+      </div>
+   </div>
+</div>
+
+MICRODATA:
+
+<p>
+This example shows the addition of Accessibility metadata. Although these properties are not
+a formal enumeration, there is evolving consensus amongst accessibility experts for
+appropriate values for these properties. This example shows simple text values,
+as suggested by www.a11ymetadata.org.
+</p>
+
+<div itemscope="" itemtype="http://schema.org/Book">
+   <meta itemprop="bookFormat" content="EBook/DAISY3"/>
+   <meta itemprop="accessibilityFeature" content="largePrint/CSSEnabled"/>
+   <meta itemprop="accessibilityFeature" content="highContrast/CSSEnabled"/>
+   <meta itemprop="accessibilityFeature" content="resizeText/CSSEnabled"/>
+   <meta itemprop="accessibilityFeature" content="displayTransformability"/>
+   <meta itemprop="accessibilityFeature" content="longDescription"/>
+   <meta itemprop="accessibilityFeature" content="alternativeText"/>
+   <meta itemprop="accessibilityControl" content="fullKeyboardControl"/>
+   <meta itemprop="accessibilityControl" content="fullMouseControl"/>
+   <meta itemprop="accessibilityHazard" content="noFlashing"/>
+   <meta itemprop="accessibilityHazard" content="noMotionSimulation"/>
+   <meta itemprop="accessibilityHazard" content="noSound"/>
+   <meta itemprop="accessibilityAPI" content="ARIA"/>
+
+   <dl>
+      <dt>Name:</dt>
+      <dd itemprop="name">Holt Physical Science</dd>
+      <dt>Brief Synopsis:</dt>
+      <dd itemprop="description">NIMAC-sourced textbook</dd>
+      <dt>Long Synopsis:</dt>
+      <dd>N/A</dd>
+      <dt>Book Quality:</dt>
+      <dd>Publisher Quality</dd>
+      <dt>Book Size:</dt>
+      <dd itemprop="numberOfPages">598 Pages</dd>
+      <dt>ISBN-13:</dt>
+      <dd itemprop="isbn">9780030426599</dd>
+      <dt>Publisher:</dt>
+      <dd itemprop="publisher" itemtype="http://schema.org/Organization" itemscope="">Holt, Rinehart and Winston</dd>
+      <dt>Date of Addition:</dt>
+      <dd>06/08/10</dd>
+      <dt>Copyright Date:</dt>
+      <dd itemprop="copyrightYear">2007</dd>
+      <dt>Copyrighted By:</dt>
+      <dd itemprop="copyrightHolder" itemtype="http://schema.org/Organization" itemscope="">Holt, Rinehart and Winston</dd>
+      <dt>Adult content:</dt>
+      <dd><meta itemprop="isFamilyFriendly" content="true"/>No</dd>
+      <dt>Language:</dt>
+      <dd><meta itemprop="inLanguage" content="en-US"/>English US</dd>
+      <dt>Essential Images:</dt>
+      <dd>861</dd>
+      <dt>Described Images:</dt>
+      <dd>910</dd>
+      <dt>Categories:</dt>
+      <dd><span itemprop="genre">Educational Materials</span></dd>
+      <dt>Grade Levels:</dt>
+      <dd>Sixth grade, Seventh grade, Eighth grade</dd>
+      <dt>Submitted By:</dt>
+      <dd>Bookshare Staff</dd>
+      <dt>NIMAC:</dt>
+      <dd>This book is currently only available to public K-12 schools and organizations in the
+      United States for use with students with an IEP, because it was created from files
+      supplied by the NIMAC under these restrictions. Learn more in the NIMAC Support Center.</dd>
+   </dl>
+
+   <div class="bookReviews" itemprop="aggregateRating" itemscope itemtype="http://schema.org/AggregateRating">
+      <h2>Reviews of Holt Physical Science (<span itemprop="reviewCount">0</span> reviews)</h2>
+
+      <div class="bookReviewScore">
+         <span><span itemprop="ratingValue>0</span> - No Rating Yet</span>
+      </div>
+   </div>
+</div>
+
+RDFA:
+
+<p>
+This example shows the addition of Accessibility metadata. Although these properties are not
+a formal enumeration, there is evolving consensus amongst accessibility experts for
+appropriate values for these properties. This example shows simple text values,
+as suggested by www.a11ymetadata.org.
+</p>
+
+<div   typeof="Book">
+   <meta property="bookFormat" content="EBook/DAISY3"/>
+   <meta property="accessibilityFeature" content="largePrint/CSSEnabled"/>
+   <meta property="accessibilityFeature" content="highContrast/CSSEnabled"/>
+   <meta property="accessibilityFeature" content="resizeText/CSSEnabled"/>
+   <meta property="accessibilityFeature" content="displayTransformability"/>
+   <meta property="accessibilityFeature" content="longDescription"/>
+   <meta property="accessibilityFeature" content="alternativeText"/>
+   <meta property="accessibilityControl" content="fullKeyboardControl"/>
+   <meta property="accessibilityControl" content="fullMouseControl"/>
+   <meta property="accessibilityHazard" content="noFlashing"/>
+   <meta property="accessibilityHazard" content="noMotionSimulation"/>
+   <meta property="accessibilityHazard" content="noSound"/>
+   <meta property="accessibilityAPI" content="ARIA"/>
+
+   <dl>
+      <dt>Name:</dt>
+      <dd property="name">Holt Physical Science</dd>
+      <dt>Brief Synopsis:</dt>
+      <dd property="description">NIMAC-sourced textbook</dd>
+      <dt>Long Synopsis:</dt>
+      <dd>N/A</dd>
+      <dt>Book Quality:</dt>
+      <dd>Publisher Quality</dd>
+      <dt>Book Size:</dt>
+      <dd property="numberOfPages">598 Pages</dd>
+      <dt>ISBN-13:</dt>
+      <dd property="isbn">9780030426599</dd>
+      <dt>Publisher:</dt>
+      <dd property="publisher"  typeof="Organization" >Holt, Rinehart and Winston</dd>
+      <dt>Date of Addition:</dt>
+      <dd>06/08/10</dd>
+      <dt>Copyright Date:</dt>
+      <dd property="copyrightYear">2007</dd>
+      <dt>Copyrighted By:</dt>
+      <dd property="copyrightHolder"  typeof="Organization" >Holt, Rinehart and Winston</dd>
+      <dt>Adult content:</dt>
+      <dd><meta property="isFamilyFriendly" content="true"/>No</dd>
+      <dt>Language:</dt>
+      <dd><meta property="inLanguage" content="en-US"/>English US</dd>
+      <dt>Essential Images:</dt>
+      <dd>861</dd>
+      <dt>Described Images:</dt>
+      <dd>910</dd>
+      <dt>Categories:</dt>
+      <dd><span property="genre">Educational Materials</span></dd>
+      <dt>Grade Levels:</dt>
+      <dd>Sixth grade, Seventh grade, Eighth grade</dd>
+      <dt>Submitted By:</dt>
+      <dd>Bookshare Staff</dd>
+      <dt>NIMAC:</dt>
+      <dd>This book is currently only available to public K-12 schools and organizations in the
+      United States for use with students with an IEP, because it was created from files
+      supplied by the NIMAC under these restrictions. Learn more in the NIMAC Support Center.</dd>
+   </dl>
+
+   <div class="bookReviews" property="aggregateRating"  typeof="AggregateRating">
+      <h2>Reviews of Holt Physical Science (<span property="reviewCount">0</span> reviews)</h2>
+
+      <div class="bookReviewScore">
+         <span><span property="ratingValue>0</span> - No Rating Yet</span>
+      </div>
+   </div>
+</div>
+
+JSON:
+
+<script type="application/ld+json">
+{
+  "@context": "http://schema.org",
+  "@type": "Book",
+  "accessibilityAPI": "ARIA",
+  "accessibilityControl": [
+    "fullKeyboardControl",
+    "fullMouseControl"
+  ],
+  "accessibilityFeature": [
+    "largePrint/CSSEnabled",
+    "highContrast/CSSEnabled",
+    "resizeText/CSSEnabled",
+    "displayTransformability",
+    "longDescription",
+    "alternativeText"
+  ],
+  "accessibilityHazard": [
+    "noFlashing",
+    "noMotionSimulation",
+    "noSound"
+  ],
+  "aggregateRating": {
+    "@type": "AggregateRating",
+    "reviewCount": "0"
+  },
+  "bookFormat": "EBook/DAISY3",
+  "copyrightHolder": {
+    "@type": "Organization"
+  },
+  "copyrightYear": "2007",
+  "description": "NIMAC-sourced textbook",
+  "genre": "Educational Materials",
+  "inLanguage": "en-US",
+  "isFamilyFriendly": "true",
+  "isbn": "9780030426599",
+  "name": "Holt Physical Science",
+  "numberOfPages": "598 Pages",
+  "publisher": {
+    "@type": "Organization"
+  }
+}
+</script>
+
+
+
+
+
+TYPES: TrainReservation, TrainTrip
+
+PRE-MARKUP:
+
+Original:
+Train Reservation #AB3XY2
+Departing: Munich Central 2017-01-04T10:30:00+01:00
+Arriving: Paris Gare De Lyon 2017-01-04T03:10:00+01:00
+Passenger: Eva Green
+Seat: 27B
+Seating: 1st Class
+Ticket: 123XYZ
+Ticket Token: aztecCode:AB34
+We recommend that you arrive at the station at least 30 minutes prior to your scheduled departure. Allow additional time if you need help with baggage or tickets."
+
+
+MICRODATA:
+
+This example is JSON only.
+
+RDFA:
+
+This example is JSON only.
+
+JSON:
+
+<script type="application/ld+json">
+{
+  "@context": "http://schema.org",
+  "@type": "TrainReservation",
+  "reservationId": "AB3XY2",
+  "reservationStatus": "http://schema.org/ReservationConfirmed",
+  "reservationFor": {
+    "@type": "TrainTrip",
+    "departureStation": {
+      "@type": "TrainStation",
+      "name": "Munich Central"
+    },
+    "departureTime": "2017-01-04T10:30:00+01:00",
+    "arrivalStation": {
+      "@type": "TrainStation",
+      "name": "Paris Gare De Lyon"
+    },
+    "arrivalTime": "2017-01-04T03:10:00+01:00"
+  },
+  "reservedTicket": {
+    "@type": "Ticket",
+    "underName": "Eva Green",
+    "ticketedSeat": {
+      "@type": "Seat",
+      "seatNumber": "27B",
+      "seatingType": "1st Class"
+    },
+    "ticketNumber": "123XYZ",
+    "ticketToken": "aztecCode:AB34",
+    "description": "We recommend that you arrive at the station at least 30 minutes prior to your scheduled departure. Allow additional time if you need help with baggage or tickets."
+  }
+}
+</script>
+
+TYPES: BusReservation, BusTrip
+
+PRE-MARKUP:
+
+Original:
+Bolt NYC #123456
+Departing: Port Authority, NYC 2017-01-04T12:30:00-05:00
+Arriving: Boston South Station 2017-01-04T17:10:00-05:00
+Passenger: John Smith
+
+
+MICRODATA:
+
+This example is JSON only.
+
+RDFA:
+
+This example is JSON only.
+
+JSON:
+
+<script type="application/ld+json">
+{
+  "@context": "http://schema.org",
+  "@type": "BusReservation",
+  "reservationId": "123456",
+  "underName": {
+    "@type": "Person",
+    "name": "John Smith"
+  },
+  "reservationStatus": "http://schema.org/ReservationConfirmed",
+  "reservationFor": {
+    "@type": "BusTrip",
+    "operatingCompany": {
+      "@type": "Organization",
+      "name": "Bolt NYC"
+    },
+    "departureBusStop": {
+      "@type": "BusStop",
+      "name": "Port Authority, NYC"
+    },
+    "departureTime": "2017-01-04T12:30:00-05:00",
+    "arrivalBusStop": {
+      "@type": "BusStop",
+      "name": "Boston South Station"
+    },
+    "arrivalTime": "2017-01-04T17:10:00-05:00"
+  }
+}
+</script>
+
+TYPES: EventReservation, Ticket, Seat
+
+PRE-MARKUP:
+
+Original:
+Reservation #E123456789
+under name: John Smith
+
+Foo Fighters Concert
+2017-03-06T19:30:00-08:00
+AT&T Park
+24 Willie Mays Plaza
+San Francisco, CA 94107
+
+Ticket #abc123
+Section: 101
+Row: A
+Seat: 12
+
+MICRODATA:
+
+This example is JSON only.
+
+RDFA:
+
+This example is JSON only.
+
+JSON:
+
+<script type="application/ld+json">
+{
+  "@context": "http://schema.org",
+  "@type": "EventReservation",
+  "reservationId": "E123456789",
+  "reservationStatus": "http://schema.org/ReservationConfirmed",
+  "underName": {
+    "@type": "Person",
+    "name": "John Smith"
+  },
+  "reservationFor": {
+    "@type": "Event",
+    "name": "Foo Fighters Concert",
+    "startDate": "2017-03-06T19:30:00-08:00",
+    "location": {
+      "@type": "Place",
+      "name": "AT&T Park",
+      "address": {
+        "@type": "PostalAddress",
+        "streetAddress": "24 Willie Mays Plaza",
+        "addressLocality": "San Francisco",
+        "addressRegion": "CA",
+        "postalCode": "94107",
+        "addressCountry": "US"
+      }
+    }
+  },
+  "reservedTicket": {
+    "@type": "Ticket",
+    "ticketNumber": "abc123",
+    "ticketToken": "qrCode:AB34",
+    "ticketedSeat": {
+      "@type": "Seat",
+      "seatRow": "A",
+      "seatNumber": "12",
+      "seatSection": "101"
+    }
+  }
+}
+</script>
+
+
+TYPES: FlightReservation, Flight
+
+PRE-MARKUP:
+
+Original:
+Reservation #RXJ34P
+Passenger: Eva Green
+Flight: United Airlines flight 110
+Departing: San Francisco Airport (SFO) 2017-03-04T20:15:00-08:00
+Arriving: John F. Kennedy International Airport (JFK) 2017-03-05T06:30:00-05:00
+
+MICRODATA:
+
+This example is JSON only.
+
+RDFA:
+
+This example is JSON only.
+
+JSON:
+
+<script type="application/ld+json">
+{
+  "@context": "http://schema.org",
+  "@type": "FlightReservation",
+  "reservationId": "RXJ34P",
+  "reservationStatus": "http://schema.org/ReservationConfirmed",
+  "underName": {
+    "@type": "Person",
+    "name": "Eva Green"
+  },
+  "reservationFor": {
+    "@type": "Flight",
+    "flightNumber": "110",
+    "carrier": {
+      "@type": "Airline",
+      "name": "United",
+      "iataCode": "UA"
+    },
+    "departureAirport": {
+      "@type": "Airport",
+      "name": "San Francisco Airport",
+      "iataCode": "SFO"
+    },
+    "departureTime": "2017-03-04T20:15:00-08:00",
+    "arrivalAirport": {
+      "@type": "Airport",
+      "name": "John F. Kennedy International Airport",
+      "iataCode": "JFK"
+    },
+    "arrivalTime": "2017-03-05T06:30:00-05:00"
+  }
+}
+</script>
+
+TYPES: FoodEstablishmentReservation
+
+PRE-MARKUP:
+
+Original:
+Reservation #OT12345
+under name: John Smith
+seating time: 2017-04-10T08:00:00+00:00
+party size: 2
+Wagamama
+1 Tavistock Street
+London
+WC2E 7PG
+
+
+MICRODATA:
+
+This example is JSON only.
+
+RDFA:
+
+This example is JSON only.
+
+JSON:
+
+<script type="application/ld+json">
+{
+  "@context": "http://schema.org",
+  "@type": "FoodEstablishmentReservation",
+  "reservationId": "OT12345",
+  "reservationStatus": "http://schema.org/ReservationConfirmed",
+  "underName": {
+    "@type": "Person",
+    "name": "John Smith"
+  },
+  "reservationFor": {
+    "@type": "FoodEstablishment",
+    "name": "Wagamama",
+    "address": {
+      "@type": "PostalAddress",
+      "streetAddress": "1 Tavistock Street",
+      "addressLocality": "London",
+      "addressRegion": "Greater London",
+      "postalCode": "WC2E 7PG",
+      "addressCountry": "United Kingdom"
+    }
+  },
+  "startTime": "2017-04-10T08:00:00+00:00",
+  "partySize": "2"
+}
+</script>
+
+TYPES: LodgingReservation
+
+PRE-MARKUP:
+
+Original:
+Hotel Reservation #abc456
+under name: John Smith
+Hilton San Francisco Union Square
+333 O'Farrell Street
+San Francisco, CA 94102
+
+check in: 2017-04-11T16:00:00-08:00
+check out: 2017-04-13T11:00:00-08:00
+
+
+MICRODATA:
+
+This example is JSON only.
+
+RDFA:
+
+This example is JSON only.
+
+JSON:
+
+<script type="application/ld+json">
+{
+  "@context": "http://schema.org",
+  "@type": "LodgingReservation",
+  "reservationId": "abc456",
+  "reservationStatus": "http://schema.org/ReservationConfirmed",
+  "underName": {
+    "@type": "Person",
+    "name": "John Smith"
+  },
+  "reservationFor": {
+    "@type": "LodgingBusiness",
+    "name": "Hilton San Francisco Union Square",
+    "address": {
+      "@type": "PostalAddress",
+      "streetAddress": "333 O'Farrell St",
+      "addressLocality": "San Francisco",
+      "addressRegion": "CA",
+      "postalCode": "94102",
+      "addressCountry": "US"
+    },
+    "telephone": "415-771-1400"
+  },
+  "checkinTime": "2017-04-11T16:00:00-08:00",
+  "checkoutTime": "2017-04-13T11:00:00-08:00"
+}
+</script>
+
+TYPES: RentalCarReservation
+
+PRE-MARKUP:
+Car rental reservation #546323
+Customer: John Smith
+Car: Honda Civic (Economy Class)
+Rental company: Hertz
+Pick up location: Hertz San Diego Airport
+1500 Orange Avenue
+San Diego, CA 94043
+
+Pickup time: 2017-08-05T16:00:00-07:00
+
+Drop off location: Hertz LAX
+1234 First Street
+Los Angeles, CA 94043
+
+Drop off time: 2017-08-06T20:00:00-07:00
+
+
+MICRODATA:
+
+This example is JSON only.
+
+RDFA:
+
+This example is JSON only.
+
+JSON:
+
+<script type="application/ld+json">
+{
+  "@context": "http://schema.org",
+  "@type": "RentalCarReservation",
+  "reservationId": "546323",
+  "reservationStatus": "http://schema.org/ReservationConfirmed",
+  "underName": {
+    "@type": "Person",
+    "name": "John Smith"
+  },
+  "reservationFor": {
+    "@type": "Car",
+    "name": "Economy Class Car",
+    "model": "Civic",
+    "brand": {
+      "@type": "Brand",
+      "name": "Honda"
+    },
+    "operatingCompany": {
+      "@type": "Organization",
+      "name": "Hertz"
+    }
+  },
+  "pickupLocation": {
+    "@type": "Place",
+    "name": "Hertz San Diego Airport",
+    "address": {
+      "@type": "PostalAddress",
+      "streetAddress": "1500 Orange Avenue",
+      "addressLocality": "San Diego",
+      "addressRegion": "CA",
+      "postalCode": "94043",
+      "addressCountry": "US"
+    }
+  },
+  "pickupTime": "2017-08-05T16:00:00-07:00",
+  "dropoffLocation": {
+    "@type": "Place",
+    "name": "Hertz LAX",
+    "address": {
+      "@type": "PostalAddress",
+      "streetAddress": "1234 First Street",
+      "addressLocality": "Los Angeles",
+      "addressRegion": "CA",
+      "postalCode": "94043",
+      "addressCountry": "US"
+    }
+  },
+  "dropoffTime": "2017-08-06T20:00:00-07:00"
+}
+</script>
+
+TYPES: TaxiReservation
+
+PRE-MARKUP:
+Taxi reservation #546323
+Customer: John Smith
+Taxi service: Checker Cab
+Pickup location: Boston Marriott Cambridge
+50 Broadway
+Cambridge, MA 02142
+
+Pickup time: 2017-08-05T16:00:00-07:00
+
+
+MICRODATA:
+
+This example is JSON only.
+
+RDFA:
+
+This example is JSON only.
+
+JSON:
+
+<script type="application/ld+json">
+{
+  "@context": "http://schema.org",
+  "@type": "TaxiReservation",
+  "reservationId": "546323",
+  "reservationStatus": "http://schema.org/ReservationConfirmed",
+
+  "underName": {
+    "@type": "Person",
+    "name": "John Smith"
+  },
+  "reservationFor": {
+    "@type": "Taxi",
+    "provider": {
+      "@type": "Organization"
+      "name": "Checker Cab"
+  },
+  "pickupLocation": {
+    "@type": "Place",
+    "name": "Boston Marriott Cambridge",
+    "address": {
+      "@type": "PostalAddress",
+      "streetAddress": "50 Broadway",
+      "addressLocality": "Cambridge",
+      "addressRegion": "MA",
+      "postalCode": "02142",
+      "addressCountry": "US"
+    }
+  },
+  "pickupTime": "2017-08-05T16:00:00-07:00"
+}
+</script>
+
+TYPES: Question, Answer, QAPage
+
+PRE-MARKUP:
+
+<body>
+  <div>
+    <h1>What is attr_accessor in Ruby?</h1>
+    <div>196</div>
+    <div>I am having difficulty understanding Ruby attr_accessors, can someone explain them?</div>
+    <div>asked Nov 11 '10 at 20:07</div>
+    <div><span>someuser</span></div>
+    <div><span>4</span> answers</div>
+    <div>
+      <div>1337</div>
+      <div>
+      (The text of the accepted answer goes here...).
+      </div>
+      <div>answered Dec 1 '10 at 22:01</div>
+      <div><span>anotheruser</span></div>
+    <div>
+    <div>
+      <div>vote count: 39</div>
+      <div>
+        (Another explanation would go here).
+      </div>
+      <div>answered Dec 6 '10 at 21:11</div>
+      <div><span>lonelyuser1234</span></div>
+    <div>
+  </div>
+</body>
+
+MICRODATA:
+
+<body itemscope itemtype="http://schema.org/QAPage">
+  <div itemscope itemtype="http://schema.org/Question">
+    <h1 itemprop="name">What is attr_accessor in Ruby?</h1>
+    <div itemprop="upvoteCount">196</div>
+    <div itemprop="text">I am having difficulty understanding Ruby attr_accessors, can someone explain them?</div>
+    <div>asked <time itemprop="dateCreated" datetime="2010-11-04T20:07Z">Nov 11 '10 at 20:07</time></div>
+    <div itemprop="author" itemscope itemtype="http://schema.org/Person"><span itemprop="name">someuser</span></div>
+    <div><span itemprop="answerCount">4</span> answers</div>
+    <div itemprop="suggestedAnswer acceptedAnswer" itemscope itemtype="http://schema.org/Answer">
+      <div itemprop="voteCount">1337</div>
+      <div itemprop="text">
+      (The text of the accepted answer goes here...).
+      </div>
+      <div>answered <time itemprop="dateCreated" datetime="2010-12-01T22:01Z">Dec 1 '10 at 22:01</time></div>
+      <div itemprop="author" itemscope itemtype="http://schema.org/Person"><span itemprop="name">anotheruser</span></div>
+    <div>
+    <div itemprop="suggestedAnswer" itemscope itemtype="http://schema.org/Answer">
+      <div itemprop="voteCount">39</div>
+      <div itemprop="text">
+        (Another explanation would go here).
+      </div>
+      <div>answered <time itemprop="dateCreated" datetime="2010-12-06T21:11Z">Dec 6 '10 at 21:11</time></div>
+      <div itemprop="author" itemscope itemtype="http://schema.org/Person"><span itemprop="name">lonelyuser1234</span></div>
+    <div>
+  </div>
+</body>
+
+RDFA:
+
+<body vocab="http://schema.org/" itemtype="QAPage">
+  <div  typeof="Question">
+    <h1 property="name">What is attr_accessor in Ruby?</h1>
+    <div property="upvoteCount">196</div>
+    <div property="text">I am having difficulty understanding Ruby attr_accessors, can someone explain them?</div>
+    <div>asked <time property="dateCreated" datetime="2010-11-04T20:07Z">Nov 11 '10 at 20:07</time></div>
+    <div property="author"  typeof="Person"><span property="name">someuser</span></div>
+    <div><span property="answerCount">4</span> answers</div>
+    <div property="suggestedAnswer acceptedAnswer"  typeof="Answer">
+      <div property="voteCount">1337</div>
+      <div property="text">
+      (The text of the accepted answer goes here...).
+      </div>
+      <div>answered <time property="dateCreated" datetime="2010-12-01T22:01Z">Dec 1 '10 at 22:01</time></div>
+      <div property="author"  typeof="Person"><span property="name">anotheruser</span></div>
+    <div>
+    <div property="suggestedAnswer"  typeof="Answer">
+      <div property="voteCount">39</div>
+      <div property="text">
+        (Another explanation would go here).
+      </div>
+      <div>answered <time property="dateCreated" datetime="2010-12-06T21:11Z">Dec 6 '10 at 21:11</time></div>
+      <div property="author"  typeof="Person"><span property="name">lonelyuser1234</span></div>
+    <div>
+  </div>
+</body>
+
+JSON:
+
+Coming soon
+
+TYPES: WatchAction, Movie
+
+PRE-MARKUP:
+
+A Movie named "Footloose" with a WatchAction as a
+potentialAction, with a target of http://example.com/player?id=123.
+
+MICRODATA:
+
+This example is JSON only.
+
+RDFA:
+
+This example is JSON only.
+
+JSON:
+
+<script type="application/ld+json">
+{
+  "@context": "http://schema.org",
+  "@type": "Movie",
+  "name": "Footloose",
+  "potentialAction" : {
+    "@type": "WatchAction",
+    "target" : "http://example.com/player?id=123"
+  }
+}
+</script>
+
+TYPES: Restaurant, ViewAction, EntryPoint, SoftwareApplication
+
+PRE-MARKUP:
+
+A Restaurant named "Tartine Bakery" with a ViewAction as a
+potentialAction, with several target endpoints including
+the simple url http://example.com/player?id=123 and
+full EntryPoint descriptions for Windows and iOS SoftwareApplication
+apps.
+
+MICRODATA:
+
+This example is JSON only.
+
+RDFA:
+
+This example is JSON only.
+
+JSON:
+
+<script type="application/ld+json">
+
+{
+  "@context": "http://schema.org",
+  "@type": "Restaurant",
+  "name": "Tartine Bakery",
+  "potentialAction": {
+    "@type": "ViewAction",
+    "target": [
+      "http://www.urbanspoon.com/r/6/92204",
+      {
+        "@type": "EntryPoint",
+        "urlTemplate": "http://api.urbanspoon.com/r/6/92204",
+        "contentType": "application/json+ld"
+      },
+      "android-app://com.urbanspoon/http/www.urbanspoon.com/r/6/92204",
+      {
+        "@type": "EntryPoint",
+        "urlTemplate": "urbanspoon://r/6/92204",
+        "application": {
+          "@type": "SoftwareApplication",
+          "@id": "284708449",
+          "name": "Urbanspoon iPhone & iPad App",
+          "operatingSystem": "iOS"
+        }
+      },
+      {
+        "@type": "EntryPoint",
+        "urlTemplate": "urbanspoon://r/6/92204",
+        "application": {
+          "@type": "SoftwareApplication",
+          "@id": "5b23b738-bb64-4829-9296-5bcb59bb0d2d",
+          "name": "Windows Phone App",
+          "operatingSystem": "Windows Phone 8"
+        }
+      }
+    ]
+  }
+}
+</script>
+
+TYPES:  MusicEvent, Event, CreativeWork, MusicGroup, Person
+
+PRE-MARKUP:
+
+<div>
+  <h2>Shostakovich Leningrad</h2>
+  <div>
+    <div>May<span>23</span></div>
+    <div>8:00 PM</div>
+    <div>
+      <strong>Britten, Shostakovich</strong>
+    </div>
+  </div>
+  <div>
+    <p>Jaap van Zweden conducts two World War II-era pieces showcasing the glorious sound of the CSO.</p>
+  </div>
+
+  <div>
+    <h3>Program</h3>
+    <ul>
+      <li>
+        <link href="http://en.wikipedia.org/wiki/Peter_Grimes" />
+        <span><strong>Britten</strong> Four Sea Interludes and Passacaglia from <em>Peter Grimes</em></span>
+	</li>
+      <li>
+	    <link href="http://en.wikipedia.org/wiki/Symphony_No._7_(Shostakovich)" />
+	    <span><strong>Shostakovich</strong> Symphony No. 7 <em>(Leningrad)</em></span>
+	</li>
+    </ul>
+  </div>
+
+  <div>
+    <h3>Performers</h3>
+    <div>
+      <img src="/examples/cso_c_logo_s.jpg" alt="Chicago Symphony Orchestra" />
+      <link href="http://cso.org/" />
+      <link href="http://en.wikipedia.org/wiki/Chicago_Symphony_Orchestra" />
+      <div>
+        <a href="examples/Performer?id=4434">Chicago Symphony Orchestra</a>
+      </div>
+    </div>
+
+    <div>
+      <link href="http://www.jaapvanzweden.com/" />
+      <img src="/examples/jvanzweden_s.jpg" alt="Jaap van Zweden"/>
+      <div>
+        <a href="/examples/Performer.aspx?id=11324">Jaap van Zweden</a>
+      </div>
+      <div>conductor</div>
+    </div>
+  </div>
+
+</div>
+
+
+MICRODATA:
+
+<div itemscope="" itemtype="http://schema.org/MusicEvent">
+
+  <div itemprop="location" itemscope="" itemtype="http://schema.org/MusicVenue">
+    <span itemprop="name" content="Chicago Symphony Center"/>
+    <link itemprop="sameAs" href="http://en.wikipedia.org/wiki/Symphony_Center"/>
+    <span itemprop="address" content="220 S. Michigan Ave, Chicago, Illinois, USA"/>
+  </div>
+
+  <div itemprop="offers" itemscope="" itemtype="http://schema.org/Offer">
+    <link itemprop="url" href="/examples/ticket/12341234" />
+    <span itemprop="price" content="$40"/>
+    <span itemprop="availability" href="http://schema.org/InStock"/>
+  </div>
+
+  <h2 itemprop="name">Shostakovich Leningrad</h2>
+  <div>
+    <div itemprop="startDate" content="2014-05-23T20:00">May<span>23</span></div>
+    <div>8:00 PM</div>
+    <div>
+      <strong>Britten, Shostakovich</strong>
+    </div>
+  </div>
+  <div>
+    <p>Jaap van Zweden conducts two World War II-era pieces showcasing the glorious sound of the CSO.</p>
+  </div>
+
+  <div>
+    <h3>Program</h3>
+    <ul>
+      <li itemprop="workPerformed" itemscope="" itemtype="http://schema.org/CreativeWork">
+        <link itemprop="sameAs" href="http://en.wikipedia.org/wiki/Peter_Grimes" />
+        <span itemprop="name"><strong>Britten</strong> Four Sea Interludes and Passacaglia from <em itemprop="name">Peter Grimes</em></span>
+	</li>
+      <li itemprop="workPerformed" itemscope="" itemtype="http://schema.org/CreativeWork">
+	    <link itemprop="sameAs" href="http://en.wikipedia.org/wiki/Symphony_No._7_(Shostakovich)" />
+	    <span itemprop="name"><strong>Shostakovich</strong> Symphony No. 7 <em>(Leningrad)</em></span>
+	</li>
+    </ul>
+  </div>
+
+  <div>
+    <h3>Performers</h3>
+    <div itemprop="performer" itemscope="" itemtype="http://schema.org/MusicGroup">
+      <img src="/examples/cso_c_logo_s.jpg" alt="Chicago Symphony Orchestra" />
+      <link itemprop="sameAs" href="http://cso.org/" />
+      <link itemprop="sameAs" href="http://en.wikipedia.org/wiki/Chicago_Symphony_Orchestra" />
+      <div>
+        <a href="examples/Performer?id=4434"><span itemprop="name">Chicago Symphony Orchestra</span></a>
+      </div>
+    </div>
+
+    <div itemprop="performer" itemscope="" itemtype="http://schema.org/Person">
+      <link itemprop="sameAs" href="http://www.jaapvanzweden.com/" />
+      <img itemprop="image" src="/examples/jvanzweden_s.jpg" alt="Jaap van Zweden"/>
+      <div>
+        <a href="/examples/Performer.aspx?id=11324"><span itemprop="name">Jaap van Zweden</span></a>
+      </div>
+      <div>conductor</div>
+    </div>
+  </div>
+
+</div>
+
+
+
+RDFA:
+
+<div vocab="http://schema.org/" typeof="MusicEvent">
+
+  <div property="location" typeof="MusicVenue">
+    <span property="name" content="Chicago Symphony Center"/>
+    <link property="sameAs" href="http://en.wikipedia.org/wiki/Symphony_Center"/>
+    <span property="address" content="220 S. Michigan Ave, Chicago, Illinois, USA"/>
+  </div>
+
+  <div property="offers" typeof="Offer">
+    <link property="url" href="/examples/ticket/12341234"/>
+    <span property="price" content="$40"/>
+    <span property="availability" href="http://schema.org/InStock"/>
+  </div>
+
+  <h2 property="name">Shostakovich Leningrad</h2>
+  <div>
+    <div property="startDate" content="2014-05-23T20:00">May<span>23</span></div>
+    <div>8:00 PM</div>
+    <div>
+      <strong>Britten, Shostakovich</strong>
+    </div>
+  </div>
+  <div>
+    <p>Jaap van Zweden conducts two World War II-era pieces showcasing the glorious sound of the CSO.</p>
+  </div>
+
+  <div>
+    <h3>Program</h3>
+    <ul>
+      <li property="workPerformed" typeof="CreativeWork">
+        <link href="http://en.wikipedia.org/wiki/Peter_Grimes" property="sameAs"/>
+        <span property="name"><strong>Britten</strong> Four Sea Interludes and Passacaglia from <em property="name">Peter Grimes</em></span>
+	</li>
+      <li property="workPerformed" typeof="CreativeWork">
+	    <link href="http://en.wikipedia.org/wiki/Symphony_No._7_(Shostakovich)" property="sameAs"/>
+	    <span property="name"><strong>Shostakovich</strong> Symphony No. 7 <em>(Leningrad)</em></span>
+	</li>
+    </ul>
+  </div>
+
+  <div>
+    <h3>Performers</h3>
+    <div property="performer" typeof="MusicGroup">
+      <img src="/examples/cso_c_logo_s.jpg" alt="Chicago Symphony Orchestra"/>
+      <link href="http://cso.org/" property="sameAs"/>
+      <link href="http://en.wikipedia.org/wiki/Chicago_Symphony_Orchestra" property="sameAs"/>
+      <a property="name" href="examples/Performer?id=4434">Chicago Symphony Orchestra</a>
+    </div>
+
+    <div property="performer" typeof="Person">
+      <link href="http://www.jaapvanzweden.com/" property="sameAs"/>
+      <img src="/examples/jvanzweden_s.jpg" alt="Jaap van Zweden" property="image"/>
+      <a property="name" href="/examples/Performer.aspx?id=11324">Jaap van Zweden</a>
+      <div>conductor</div>
+    </div>
+  </div>
+
+</div>
+
+JSON:
+
+<script type="application/ld+json">
+{
+  "@context": "http://schema.org",
+  "@type": "MusicEvent",
+  "location": {
+    "@type": "MusicVenue",
+    "name": "Chicago Symphony Center",
+    "address": "220 S. Michigan Ave, Chicago, Illinois, USA"
+  },
+  "name": "Shostakovich Leningrad",
+  "offers": {
+    "@type": "Offer",
+    "url": "/examples/ticket/12341234",
+    "price": "$40",
+    "availability": "http://schema.org/InStock"
+  },
+  "performer": [
+    {
+      "@type": "MusicGroup",
+      "name": "Chicago Symphony Orchestra",
+      "sameAs": [
+        "http://cso.org/",
+        "http://en.wikipedia.org/wiki/Chicago_Symphony_Orchestra"
+      ]
+    },
+    {
+      "@type": "Person",
+      "image": "/examples/jvanzweden_s.jpg",
+      "name": "Jaap van Zweden",
+      "sameAs": "http://www.jaapvanzweden.com/"
+    }
+  ],
+  "startDate": "2014-05-23T20:00",
+  "workPerformed": [
+    {
+      "@type": "CreativeWork",
+      "name": "Britten Four Sea Interludes and Passacaglia from Peter Grimes",
+      "sameAs": "http://en.wikipedia.org/wiki/Peter_Grimes"
+    },
+    {
+      "@type": "CreativeWork",
+      "name": "Shostakovich Symphony No. 7 (Leningrad)",
+      "sameAs": "http://en.wikipedia.org/wiki/Symphony_No._7_(Shostakovich)"
+    }
+  ]
+}
+</script>
+
+TYPES:  Event, TheaterEvent, PerformingArtsTheater, CreativeWork
+
+PRE-MARKUP:
+
+<div>
+  <span>Julius Caesar at Shakespeare's Globe</span>
+  <span>Wed 01 October 2014 19:30</span>
+</div>
+
+MICRODATA:
+
+<div itemscope="" itemtype="http://schema.org/TheaterEvent">
+  <span itemprop="startDate" content="2014-10-01T19:30">Wed 01 October 2014 19:30</span>
+  <span itemprop="name">Julius Caesar at Shakespeare's Globe</span>
+  <div itemprop="location" itemscope="" itemtype="http://schema.org/PerformingArtsTheater">
+    <span itemprop="name" content="Shakespeare's Globe"/>
+    <link itemprop="sameAs" href="http://www.shakespearesglobe.com/"/>
+    <link itemprop="sameAs" href="http://en.wikipedia.org/wiki/Shakespeare%27s_Globe"/>
+    <span itemprop="address" content="21 New Globe Walk, Bankside, London SE1 9DT"/>
+  </div>
+  <div itemprop="workPerformed" itemscope="" itemtype="http://schema.org/CreativeWork">
+    <link itemprop="sameAs" href="http://en.wikipedia.org/wiki/Julius_Caesar_(play)"/>
+    <link itemprop="sameAs" href="http://worldcat.org/entity/work/id/1807288036"/>
+    <div itemprop="creator" itemscope="" itemtype="http://schema.org/Person">
+       <span itemprop="name" content="William Shakespeare"/>
+       <link itemprop="sameAs" href="http://en.wikipedia.org/wiki/William_Shakespeare"/>
+    </div>
+  </div>
+  <div itemprop="offers" itemscope="" itemtype="http://schema.org/Offer">
+    <link itemprop="url" href="/examples/ticket/0012301230123"/>
+  </div>
+</div>
+
+RDFA:
+
+<div vocab="http://schema.org/" typeof="TheaterEvent">
+  <span content="2014-10-01T19:30" property="startDate">Wed 01 October 2014 19:30</span>
+  <span property="name">Julius Caesar at Shakespeare's Globe</span>
+  <div property="location" typeof="PerformingArtsTheater">
+    <span property="name" content="Shakespeare's Globe"/>
+    <link property="sameAs" href="http://www.shakespearesglobe.com/"/>
+    <link property="sameAs" href="http://en.wikipedia.org/wiki/Shakespeare%27s_Globe"/>
+    <span content="21 New Globe Walk, Bankside, London SE1 9DT" property="address"/>
+  </div>
+  <div property="workPerformed" typeof="CreativeWork">
+    <link property="sameAs" href="http://en.wikipedia.org/wiki/Julius_Caesar_(play)"/>
+    <link property="sameAs" href="http://worldcat.org/entity/work/id/1807288036"/>
+    <div property="creator" typeof="Person">
+       <span property="name" content="William Shakespeare"/>
+       <link property="sameAs" href="http://en.wikipedia.org/wiki/William_Shakespeare"/>
+    </div>
+  </div>
+  <div property="offers" typeof="Offer">
+    <link property="url" href="/examples/ticket/0012301230123"/>
+  </div>
+</div>
+
+JSON:
+
+<script type="application/ld+json">
+{
+  "@context": "http://schema.org",
+  "@type": "TheaterEvent",
+  "location": {
+    "@type": "PerformingArtsTheater",
+    "name": "Shakespeare's Globe",
+    "sameAs": "http://www.shakespearesglobe.com/"
+  },
+  "name": "Julius Caesar at Shakespeare's Globe",
+  "offers": {
+    "@type": "Offer",
+    "url": "/examples/ticket/0012301230123"
+  },
+  "startDate": "Wed 01 October 2014 19:30",
+  "workPerformed": {
+    "@type": "CreativeWork",
+    "creator": {
+      "@type": "Person",
+      "name": ""
+    },
+    "sameAs": [
+      "http://en.wikipedia.org/wiki/Julius_Caesar_(play)",
+      "http://worldcat.org/entity/work/id/1807288036"
+    ]
+  }
+}
+</script>
+...
+
+TYPES:  SportsEvent, OrderedEvent
+
+PRE-MARKUP: 
+
+World Series Event in JSON.
+
+MICRODATA: 
+
+n/a
+
+RDFA: 
+
+n/a
+
+JSON:
+
+<script type="application/ld+json">
+{
+  "@context": "http://schema.org",
+  "@type": "SportsEvent",
+  "name": "2013 World Series",
+  "subEvent": {
+    "@type": "OrderedEvent",
+    "@id": "http://mlb.com/ws2013g1",
+    "name": "Game 1",
+    "eventOrderPosition": "1",
+    "nextEvent": "http://mlb.com/ws2013g2"
+  }
+}
+</script>
+
+TYPES:  OrderedEvent
+
+PRE-MARKUP: 
+
+World Series Event in JSON - first event.
+
+MICRODATA: 
+
+n/a
+
+RDFA: 
+
+n/a
+
+JSON:
+
+<script type="application/ld+json">
+{
+  "@context": "http://schema.org",
+  "@type": "OrderedEvent",
+  "superEvent": "2013 World Series",
+  "@id": "http://mlb.com/ws2013g1",
+  "name": "Game 1",
+  "eventOrderPosition": "1",
+  "nextEvent": "http://mlb.com/ws2013g2"
+}
+</script>
+
+TYPES:  OrderedEvent
+
+PRE-MARKUP: 
+
+World Series Event in JSON - second event.
+
+MICRODATA: 
+
+n/a
+
+RDFA: 
+
+n/a
+
+JSON:
+
+<script type="application/ld+json">
+{
+  "@context": "http://schema.org",
+  "@type": "OrderedEvent",
+  "superEvent": "2013 World Series",
+  "@id": "http://mlb.com/ws2013g2",
+  "name": "Game 2",
+  "eventOrderPosition": "2",
+  "previousEvent": "http://mlb.com/ws2013g1",
+  "nextEvent": "http://mlb.com/ws2013g3"
+}
+</script>
+
+TYPES:  Restaurant
+
+PRE-MARKUP:
+
+<div>
+  <h1>Fondue for Fun and Fantasy</h1>
+  <p>Fantastic and fun for all your cheesy occasions.</p>
+  <p>Open: Daily from 11:30am till 11pm</p>
+  <p>Phone: 555-0100-3333</p>
+  <p>View <a href="http://example.com/menu">our menu</a>.</p>
+</div>
+
+MICRODATA:
+
+<div itemscope itemtype="http://schema.org/Restaurant">
+  <h1 itemprop="name">Fondue for Fun and Fantasy</h1>
+  <p itemprop="description">Fantastic and fun for all your cheesy occasions.</p>
+  <p>Open: <time itemprop="openingHours" datetime="Mo,Tu,We,Th,Fr,Sa,Su 11:30-23:00">Daily from 11:30am till 11pm</time></p>
+  <p>Phone: <span itemprop="telephone" content="+155501003333">555-0100-3333</span></p>
+  <p>View <a itemprop="menu" href="http://example.com/menu">our menu</a>.</p>
+</div>
+
+RDFA:
+
+<div vocab="http://schema.org/" typeof="Restaurant">
+  <h1 property="name">Fondue for Fun and Fantasy</h1>
+  <p property="description">Fantastic and fun for all your cheesy occasions.</p>
+  <p>Open: <time property="openingHours" datetime="Mo,Tu,We,Th,Fr,Sa,Su 11:30-23:00">Daily from 11:30am till 11pm</time></p>
+  <p>Phone: <span property="telephone" content="+155501003333">555-0100-3333</span></p>
+  <p>View <a property="menu" href="http://example.com/menu">our menu</a>.</p>
+</div>
+
+JSON:
+
+<script type="application/ld+json">
+{
+  "@context": "http://schema.org",
+  "@type": "Restaurant",
+  "name": "Fondue for Fun and Fantasy",
+  "description": "Fantastic and fun for all your cheesy occasions",
+  "openingHours": "Mo,Tu,We,Th,Fr,Sa,Su 11:30-23:00",
+  "telephone": "+155501003333",
+  "menu": "http://example.com/menu"
+}
+</script>
+
+TYPES:  Store, OpeningHoursSpecification
+
+PRE-MARKUP:
+
+<div>
+  <h1>Middle of Nowhere Foods</h1>
+  <h2>Opening hours</h2>
+  <p>Normally open daily 9am-2pm except on:</p>
+  <ul>
+    <li>
+      <span>24 December 2013</span> and
+      <span>25 December 2013</span>:
+      <span>9am-11am</span>
+    </li>
+    <li>
+      <span>1st January 2014</span>:
+      <span>Noon-2pm</span>
+    </li>
+  </ul>
+</div>
+
+MICRODATA:
+
+<div itemscope itemtype="http://schema.org/Store">
+  <h1 itemprop="name">Middle of Nowhere Foods</h1>
+  <h2>Opening hours</h2>
+    <p>Normally open <time itemprop="openingHours" datetime="Mo,Tu,We,Th,Fr,Sa,Su 09:00-14:00">daily 9am-2pm</time> except on:</p>
+  <ul>
+    <li itemprop="openingHoursSpecification" itemscope itemtype="http://schema.org/OpeningHoursSpecification">
+      <span itemprop="validFrom" content="2013-12-24">24 December 2013</span> and
+      <span itemprop="validThrough" content="2013-12-25">25 December 2013</span>:
+      <span itemprop="opens" content="09:00">9am</span>-<span itemprop="closes" content="11:00">11am</span></li>
+    <li itemprop="openingHoursSpecification" itemscope itemtype="http://schema.org/OpeningHoursSpecification">
+      <span itemprop="validFrom" content="2014-01-01">1st January 2014</span>
+      <span itemprop="validThrough" content="2014-01-01"></span>:
+      <span itemprop="opens" content="12:00">Noon</span>-<span itemprop="closes" content="14:00">2pm</span></li>
+  </ul>
+</div>
+
+RDFA:
+
+<div vocab="http://schema.org" typeof="Store">
+  <h1 property="name">Middle of Nowhere Foods</h1>
+  <h2>Opening hours</h2>
+  <p>Normally open <time property="openingHours" datetime="Mo,Tu,We,Th,Fr,Sa,Su 09:00-14:00">daily 9am-2pm</time> except on:</p>
+  <ul>
+    <li property="openingHoursSpecification"  typeof="OpeningHoursSpecification">
+      <span property="validFrom" content="2013-12-24">24 December 2013</span> and
+      <span property="validThrough" content="2013-12-25">25 December 2013</span>:
+      <span property="opens" content="09:00">9am</span>-<span property="closes" content="11:00">11am</span>
+    </li>
+    <li property="openingHoursSpecification"  typeof="OpeningHoursSpecification">
+      <span property="validFrom" content="2014-01-01">1st January 2014</span>
+      <span property="validThrough" content="2014-01-01"></span>:
+      <span property="opens" content="12:00">Noon</span>-<span property="closes" content="14:00">2pm</span>
+    </li>
+  </ul>
+</div>
+
+JSON:
+
+<script type="application/ld+json">
+{
+  "@context": "http://schema.org",
+  "@type": "Store",
+  "name": "Middle of Nowhere Foods",
+  "openingHours": "Mo,Tu,We,Th,Fr,Sa,Su 09:00-14:00",
+  "openingHoursSpecification":
+  {
+    "@type": "OpeningHoursSpecification",
+    "validFrom": "2013-12-24",
+    "validThrough": "2013-12-25",
+    "opens": "12:00",
+    "closes": "14:00"
+  }
+}
+</script>
+
+TYPES: Pharmacy
+
+PRE-MARKUP:
+
+<div>
+  <h1>Philippa's Pharmacy</h1>
+  <p>A superb collection of fine pharmaceuticals for your beauty and healthcare
+    convenience, a department of Delia's Drugstore.</p>
+  <p>Open: Monday-Thursday 9am-noon</p>
+  <p>Phone: (800)555-1234</p>
+</div>
+
+MICRODATA:
+
+<div itemscope itemtype="http://schema.org/Pharmacy">
+  <h1 itemprop="name">Philippa's Pharmacy</h1>
+  <p itemprop="description">A superb collection of fine pharmaceuticals for your beauty and healthcare
+    convenience, a department of Delia's Drugstore.</p>
+  <p>Open: <time itemprop="openingHours" datetime="Mo,Tu,We,Th 09:00-12:00">Monday-Thursday 9am-noon</time></p>
+  <p>Phone: <span itemprop="telephone" content="+18005551234">(800)555-1234</span></p>
+</div>
+
+RDFA:
+
+<div vocab="http://schema.org/" typeof="Pharmacy">
+  <h1 property="name">Philippa's Pharmacy</h1>
+  <p property="description">A superb collection of fine pharmaceuticals for your beauty and healthcare
+    convenience, a department of Delia's Drugstore.</p>
+  <p>Open: <time property="openingHours" datetime="Mo,Tu,We,Th 09:00-12:00">Monday-Thursday 9am-noon</time></p>
+  <p>Phone: <span property="telephone" content="+18005551234">(800)555-1234</span></p>
+</div>
+
+JSON:
+
+<script type="application/ld+json">
+{
+  "@context": "http://schema.org",
+  "@type": "Pharmacy",
+  "name": "Philippa's Pharmacy",
+  "description": "A superb collection of fine pharmaceuticals for your beauty and healthcare
+    convenience, a department of Delia's Drugstore.",
+  "openingHours": "Mo,Tu,We,Th 09:00-12:00",
+  "telephone": "+18005551234"
+}
+</script>
+
+TYPES:  Store, Pharmacy
+
+PRE-MARKUP:
+
+<div>
+  <div>
+    <h1>Delia's Daily Supplies</h1>
+    <p>For your daily newspapers, candies, snacks and (via our in-store pharmacy)
+      drugs and healthcare products to keep you and your family happy, healthy and supplied
+       with all your daily needs.</p>
+    <p>Open: Monday-Friday 7am-11pm</p>
+    <p>Phone: 800-555-1234</p>
+  </div>
+
+  <div>
+    <h2>Philippa's Pharmacy</h2>
+    <p>A superb collection of fine pharmaceuticals for your beauty and healthcare needs,
+      a department of Delia's Drugstore. Call our desk to speak to the on-duty
+      pharmacist any morning Monday-Thursday.</p>
+    <p>Open: Monday-Thursday 9am-noon</p>
+    <p>Phone: 555-0100-1111</p>
+  </div>
+</div>
+
+MICRODATA:
+
+<div itemscope itemtype="http://schema.org/Store">
+  <div>
+    <h1 itemprop="name">Delia's Daily Supplies</h1>
+    <p itemprop="description">For your daily newspapers, candies, snacks and (via our in-store pharmacy)
+      drugs and healthcare products to keep you and your family happy, healthy and supplied with all your daily needs.</p>
+    <p>Open: <time itemprop="openingHours" datetime="Mo-Fr 07:00-23:00">Monday-Friday 7am-11pm </time></p>
+    <p>Phone: <span itemprop="telephone" content="+1 8005551234">800-555-1234</span></p>
+  </div>
+
+  <div itemprop="department" itemscope itemtype="http://schema.org/Pharmacy">
+    <h2 itemprop="name">Philippa's Pharmacy</h2>
+    <p itemprop="description">A superb collection of fine pharmaceuticals for your beauty and healthcare needs,
+      a department of Delia's Drugstore. Call our desk to speak to the on-duty pharmacist any morning Monday-Thursday.</p>
+    <p>Open: <time itemprop="openingHours" datetime="Mo-Th 09:00-12:00">Monday-Thursday 9am-noon</time></p>
+    <p>Phone: <span itemprop="telephone" content="+155501001111">555-0100-1111</span></p>
+  </div>
+</div>
+
+RDFA:
+
+<div vocab="http://schema.org/" typeof="Store">
+  <div>
+      <h1 property="name">Delia's Daily Supplies</h1>
+      <p property="description">For your daily newspapers, candies, snacks and (via our in-store pharmacy)
+          drugs and healthcare products to keep you and your family happy, healthy and supplied with all your daily needs.</p>
+      <p>Open: <time property="openingHours" datetime="Mo-Fr 07:00-23:00">Monday-Friday 7am-11pm </time></p>
+      <p>Phone: <span property="telephone" content="+1 8005551234">800-555-1234</span></p>
+  </div>
+
+  <div property="department" typeof="Pharmacy">
+      <h2 property="name">Philippa's Pharmacy</h2>
+      <p property="description">A superb collection of fine pharmaceuticals for your beauty and healthcare needs,
+          a department of Delia's Drugstore. Call our desk to speak to the on-duty pharmacist any morning Monday-Thursday.</p>
+      <p>Open: <time property="openingHours" datetime="Mo-Th 09:00-12:00">Monday-Thursday 9am-noon</time></p>
+      <p>Phone: <span property="telephone" content="+155501001111">555-0100-1111</span></p>
+  </div>
+</div>
+
+JSON:
+
+<script type="application/ld+json">
+{
+  "@context": "http://schema.org",
+  "@type": "Store",
+  "name": "Delia's Daily Supplies",
+  "description": "For your daily newspapers, candies, snacks and (via our in-store pharmacy) drugs and healthcare products to keep you and your family happy, healthy and supplied with all your daily needs.",
+  "openingHours": "Mo-Fr 07:00-23:00",
+  "telephone": "+155501001110",
+  "department":
+  {
+    "@type": "Pharmacy",
+    "name": "Philippa's Pharmacy",
+    "description": "A superb collection of fine pharmaceuticals for your   beauty and healthcare needs, a department of Delia's Drugstore. Call our desk to speak to the on-duty pharmacist any morning Monday-Thursday.",
+    "openingHours": "Mo-Th 09:00-12:00",
+    "telephone": "+155501001111"
+  }
+}
+</script>
+
+TYPES:  Store, DryCleaningOrLaundry, Corporation, Pharmacy
+
+PRE-MARKUP:
+
+<div>
+  <div>
+    <h1>Delia's Daily Supplies</h1>
+    <p>For your daily newspapers, candies, snacks and (via our in-store pharmacy)
+      drugs and healthcare products to keep you and your family happy, healthy and
+      supplied with all your daily needs.</p>
+    <p>Open: Monday-Friday 7am-11pm</p>
+    <p>Phone: 555-0100-1110</p>
+  </div>
+
+  <div>
+    <h2>Philippa's Pharmacy</h2>
+    <p>A superb collection of fine pharmaceuticals for your beauty and healthcare needs,
+      a department of Delia's Drugstore. Call our desk to speak to the on-duty pharmacist
+      any morning Monday-Thursday.</p>
+    <p>Open: Monday-Thursday 9am-noon</p>
+    <p>Phone: 555-0100-1111</p>
+  </div>
+
+  <!-- another department -->
+  <div>
+    <h2>Larry's Laundromat</h2>
+    <p>Keep your clothes clean while you do your daily shopping!</p>
+    <p>Open: Open weekdays 1pm-5:30pm.</p>
+    <p>Phone: 555-0100-2121</p>
+    <p>A branch of
+    <a href="http://example.com/">Larry's International</a>.</p>
+  </div>
+</div>
+
+MICRODATA:
+
+<div itemscope itemtype="http://schema.org/Store">
+  <div>
+    <h1 itemprop="name">Delia's Daily Supplies</h1>
+    <p itemprop="description">For your daily newspapers, candies, snacks and (via our in-store pharmacy)
+      drugs and healthcare products to keep you and your family happy, healthy and supplied with all your daily needs.</p>
+    <p>Open: <time itemprop="openingHours" datetime="Mo-Fr 07:00-23:00">Monday-Friday 7am-11pm </time></p>
+    <p>Phone: <span itemprop="telephone" content="+155501001110">555-0100-1110</span></p>
+  </div>
+
+  <div itemprop="department" itemscope itemtype="http://schema.org/Pharmacy">
+    <h2 itemprop="name">Philippa's Pharmacy</h2>
+    <p itemprop="description">A superb collection of fine pharmaceuticals for your beauty and healthcare needs,
+      a department of Delia's Drugstore. Call our desk to speak to the on-duty pharmacist any morning Monday-Thursday.</p>
+    <p>Open: <time itemprop="openingHours" datetime="Mo-Th 09:00-12:00">Monday-Thursday 9am-noon</time></p>
+    <p>Phone: <span itemprop="telephone" content="+155501001111">555-0100-1111</span></p>
+  </div>
+
+  <!-- another department -->
+  <div itemprop="department" itemscope itemtype="http://schema.org/DryCleaningOrLaundry">
+    <h2 itemprop="name">Larry's Laundromat</h2>
+    <p itemprop="description">Keep your clothes clean while you do your daily shopping!</p>
+    <p>Open: <time itemprop="openingHours" datetime="Mo-Fr 13:00-17:30">Open weekdays 1pm-5:30pm.</time></p>
+    <p>Phone: <span itemprop="telephone" content="+155501002121">555-0100-2121</span></p>
+    <p>A branch of <span itemprop="branchOf" itemscope itemtype="http://schema.org/Corporation">
+    <a itemprop="url" href="http://example.com/"><span itemprop="name">Larry's International</span></a>.</p>
+  </div>
+</div>
+
+RDFA:
+
+<div  vocab="http://schema.org/" typeof="Store">
+  <div>
+    <h1 property="name">Delia's Daily Supplies</h1>
+    <p property="description">For your daily newspapers, candies, snacks and (via our in-store pharmacy)
+        drugs and healthcare products to keep you and your family happy, healthy and supplied with all your daily needs.</p>
+    <p>Open: <time property="openingHours" datetime="Mo-Fr 07:00-23:00">Monday-Friday 7am-11pm </time></p>
+    <p>Phone: <span property="telephone" content="+155501001110">555-0100-1110</span></p>
+  </div>
+
+  <div property="department" typeof="Pharmacy">
+    <h2 property="name">Philippa's Pharmacy</h2>
+    <p property="description">A superb collection of fine pharmaceuticals for your beauty and healthcare needs,
+        a department of Delia's Drugstore. Call our desk to speak to the on-duty pharmacist any morning Monday-Thursday.</p>
+    <p>Open: <time property="openingHours" datetime="Mo-Th 09:00-12:00">Monday-Thursday 9am-noon</time></p>
+    <p>Phone: <span property="telephone" content="+155501001111">555-0100-1111</span></p>
+  </div>
+
+  <div property="department" typeof="DryCleaningOrLaundry">
+    <h2 property="name">Larry's Laundromat</h2>
+    <p property="description">Keep your clothes clean while you do your daily shopping!</p>
+    <p>Open: <time property="openingHours" datetime="Mo-Fr 13:00-17:30">Open weekdays 1pm-5:30pm.</time></p>
+    <p>Phone: <span property="telephone" content="+155501002121">555-0100-2121</span></p>
+    <p>A branch of <span property="branchOf" typeof="Corporation">
+    <a property="url" href="http://example.com/"><span property="name">Larry's International</span></a>.</p>
+  </div>
+</div>
+
+JSON:
+
+<script type="application/ld+json">
+{
+  "@context": "http://schema.org",
+  "@type": "Store",
+  "name": "Delia's Daily Supplies",
+  "description": "For your daily newspapers, candies, snacks and (via our in-store pharmacy) drugs and healthcare products to keep you and your family happy, healthy and supplied with all your daily needs.",
+  "openingHours": "Mo-Fr 07:00-23:00",
+  "telephone": "+155501001110",
+  "department":
+  [
+    {
+      "@type": "Pharmacy",
+      "name": "Philippa's Pharmacy",
+      "description": "A superb collection of fine pharmaceuticals for your   beauty and healthcare needs, a department of Delia's Drugstore. Call our desk to speak to the on-duty pharmacist any morning Monday-Thursday.",
+      "openingHours": "Mo-Th 09:00-12:00",
+      "telephone": "+155501001111"
+    },
+    {
+      "@type": "DryCleaningOrLaundry",
+      "name": "Larry's Laundromat",
+      "description": "Keep your clothes clean while you do your daily shopping!",
+      "openingHours": "Mo-Fr 13:00-17:30",
+      "telephone": "+155501002121",
+      "branchOf":
+      {
+        "@type": "Corporation",
+        "url": "http://example.com/",
+        "name": "Larry's International"
+      }
+    }
+  ]
+}
+</script>
+
+TYPES:  Store, PostalAddress, Pharmacy
+
+PRE-MARKUP:
+
+<div>
+  <div>
+    <h1>Delia's Daily Supplies</h1>
+    <p>For your daily newspapers, candies, snacks and (via our in-store pharmacy)
+      drugs and healthcare products to keep you and your family happy, healthy
+      and supplied with all your daily needs.</p>
+    <p>Open: Monday-Friday 7am-11pm</p>
+    <p>Phone: 555-0100-1110</p>
+  </div>
+
+  <address>
+    <span> Unit 42, Land of Bargains Shopping Paradise, 12 Highway 101</span>,
+    <span>Boston</span>,
+    <span>MA, USA</span>
+  </address>
+
+ <div>
+   <h2>Philippa's Pharmacy</h2>
+   <p>A superb collection of fine pharmaceuticals...</p>
+   <p>Open: Monday-Thursday 9am-noon</p>
+   <p>Phone: 555-0100-1111</p>
+ </div>
+</div>
+
+MICRODATA:
+
+<div itemscope itemtype="http://schema.org/Store">
+  <div>
+    <h1 itemprop="name">Delia's Daily Supplies</h1>
+    <p itemprop="description">For your daily newspapers, candies, snacks and (via our in-store pharmacy)
+      drugs and healthcare products to keep you and your family happy, healthy and supplied with all your daily needs.</p>
+    <p>Open: <time itemprop="openingHours" datetime="Mo-Fr 07:00-23:00">Monday-Friday 7am-11pm </time></p>
+    <p>Phone: <span itemprop="telephone" content="+155501001110">555-0100-1110</span></p>
+  </div>
+
+  <address itemprop="address" itemscope itemtype="http://schema.org/PostalAddress">
+    <span itemprop="streetAddress"> Unit 42, Land of Bargains Shopping Paradise, 12 Highway 101</span>,
+    <span itemprop="addressLocality">Boston</span>,
+    <span itemprop="addressRegion">MA</span>, <span itemprop="addressCountry">USA</span>
+  </address>
+
+ <div itemprop="department" itemscope itemtype="http://schema.org/Pharmacy">
+   <h2 itemprop="name">Philippa's Pharmacy</h2>
+   <p itemprop="description">A superb collection of fine pharmaceuticals...</p>
+   <p>Open: <time itemprop="openingHours" datetime="Mo-Th 09:00-12:00">Monday-Thursday 9am-noon</time></p>
+   <p>Phone: <span itemprop="telephone" content="+155501001111">555-0100-1111</span></p>
+ </div>
+</div>
+
+RDFA:
+
+<div vocab="http://schema.org/" typeof="Store">
+  <div>
+    <h1 property="name">Delia's Daily Supplies</h1>
+    <p property="description">For your daily newspapers, candies, snacks and (via our in-store pharmacy)
+    drugs and healthcare products to keep you and your family happy, healthy and supplied with all your daily needs.</p>
+    <p>Open: <time property="openingHours" datetime="Mo-Fr 07:00-23:00">Monday-Friday 7am-11pm </time></p>
+    <p>Phone: <span property="telephone" content="+155501001110">555-0100-1110</span></p>
+  </div>
+
+  <address property="address"  typeof="PostalAddress">
+    <span property="streetAddress"> Unit 42, Land of Bargains Shopping Paradise, 12 Highway 101</span>,
+    <span property="addressLocality">Boston</span>,
+    <span property="addressRegion">MA</span>, <span property="addressCountry">USA</span>
+  </address>
+
+  <div property="department"  typeof="Pharmacy">
+    <h2 property="name">Philippa's Pharmacy</h2>
+    <p property="description">A superb collection of fine pharmaceuticals...</p>
+    <p>Open: <time property="openingHours" datetime="Mo-Th 09:00-12:00">Monday-Thursday 9am-noon</time></p>
+    <p>Phone: <span property="telephone" content="+155501001111">555-0100-1111</span></p>
+  </div>
+</div>
+
+JSON:
+
+<script type="application/ld+json">
+{
+  "@context": "http://schema.org",
+  "@type": "Store",
+  "name": "Delia's Daily Supplies",
+  "description": "For your daily newspapers, candies, snacks and (via our in-store pharmacy) drugs and healthcare products to keep you and your family happy, healthy and supplied with all your daily needs.",
+  "openingHours": "Mo-Fr 07:00-23:00",
+  "telephone": "+155501001110",
+  "address":
+  {
+  "@type": "PostalAddress",
+  "streetAddress": "Unit 42, Land of Bargains Shopping Paradise, 12 Highway 101",
+  "addressLocality": "Boston",
+  "addressRegion": "MA",
+  "addressCountry": "USA"
+  },
+  "department":
+  {
+    "@type": "Pharmacy",
+    "name": "Philippa's Pharmacy",
+    "description": "A superb collection of fine pharmaceuticals for your   beauty and healthcare needs, a department of Delia's Drugstore. Call our desk to speak to the on-duty pharmacist any morning Monday-Thursday.",
+    "openingHours": "Mo-Th 09:00-12:00",
+    "telephone": "+155501001111"
+    }
+}
+</script>
+
+TYPES:  PostalAddress, Pharmacy, Store
+
+PRE-MARKUP:
+
+<div>
+  <div>
+    <h1>Delia's Daily Supplies</h1>
+    <p>For your daily newspapers, candies, snacks and (via our in-store pharmacy)
+      drugs and healthcare products to keep you and your family happy, healthy and
+      supplied with all your daily needs.</p>
+    <p>Open: Monday-Friday 7am-11pm</p>
+    <p>Phone: 555-0100-1110</p>
+  </div>
+
+  <address>
+    <span>Unit 42, Land of Bargains Shopping Paradise, 12 Highway 101</span>,
+    <span>Boston</span>,
+    <span>MA, USA</span>
+  </address>
+
+  <div>
+    <h2>Philippa's Pharmacy</h2>
+    <p>A superb collection of fine pharmaceuticals...</p>
+    <p>Open: Monday-Thursday 9am-noon</p>
+    <p>Phone: 555-0100-1111</p>
+    <address>
+      <span>Unit 42b, Land of Bargains Shopping Paradise, 12 Highway 101</span>,
+      <span>Boston</span>,
+      <span>MA, USA</span>
+    </address>
+  </div>
+</div>
+
+MICRODATA:
+
+<div itemscope itemtype="http://schema.org/Store">
+  <div>
+    <h1 itemprop="name">Delia's Daily Supplies</h1>
+    <p itemprop="description">For your daily newspapers, candies, snacks and (via our in-store pharmacy)
+      drugs and healthcare products to keep you and your family happy, healthy and supplied with all your daily needs.</p>
+    <p>Open: <time itemprop="openingHours" datetime="Mo-Fr 07:00-23:00">Monday-Friday 7am-11pm </time></p>
+    <p>Phone: <span itemprop="telephone" content="+155501001110">555-0100-1110</span></p>
+  </div>
+
+  <address itemprop="address" itemscope itemtype="http://schema.org/PostalAddress">
+    <span itemprop="streetAddress">Unit 42, Land of Bargains Shopping Paradise, 12 Highway 101</span>,
+    <span itemprop="addressLocality">Boston</span>,
+    <span itemprop="addressRegion">MA</span>, <span itemprop="addressCountry">USA</span>
+  </address>
+
+  <div itemprop="department" itemscope itemtype="http://schema.org/Pharmacy">
+    <h2 itemprop="name">Philippa's Pharmacy</h2>
+    <p itemprop="description">A superb collection of fine pharmaceuticals...</p>
+    <p>Open: <time itemprop="openingHours" datetime="Mo-Th 09:00-12:00">Monday-Thursday 9am-noon</time></p>
+    <p>Phone: <span itemprop="telephone" content="+155501001111">555-0100-1111</span></p>
+    <address itemprop="address" itemscope itemtype="http://schema.org/PostalAddress">
+      <span itemprop="streetAddress">Unit 42b, Land of Bargains Shopping Paradise, 12 Highway 101</span>,
+      <span itemprop="addressLocality">Boston</span>,
+      <span itemprop="addressRegion">MA</span>, <span itemprop="addressCountry">USA</span>
+    </address>
+  </div>
+</div>
+
+RDFA:
+
+<div vocab="http://schema.org/" typeof="Store">
+  <div>
+    <h1 property="name">Delia's Daily Supplies</h1>
+    <p property="description">For your daily newspapers, candies, snacks and (via our in-store pharmacy)
+    drugs and healthcare products to keep you and your family happy, healthy and supplied with all your daily needs.</p>
+    <p>Open: <time property="openingHours" datetime="Mo-Fr 07:00-23:00">Monday-Friday 7am-11pm </time></p>
+    <p>Phone: <span property="telephone" content="+155501001110">555-0100-1110</span></p>
+  </div>
+
+  <address property="address"  typeof="PostalAddress">
+    <span property="streetAddress">Unit 42, Land of Bargains Shopping Paradise, 12 Highway 101</span>,
+    <span property="addressLocality">Boston</span>,
+    <span property="addressRegion">MA</span>, <span property="addressCountry">USA</span>
+  </address>
+
+  <div property="department"  typeof="Pharmacy">
+    <h2 property="name">Philippa's Pharmacy</h2>
+    <p property="description">A superb collection of fine pharmaceuticals...</p>
+    <p>Open: <time property="openingHours" datetime="Mo-Th 09:00-12:00">Monday-Thursday 9am-noon</time></p>
+    <p>Phone: <span property="telephone" content="+155501001111">555-0100-1111</span></p>
+    <address property="address"  typeof="PostalAddress">
+      <span property="streetAddress">Unit 42b, Land of Bargains Shopping Paradise, 12 Highway 101</span>,
+      <span property="addressLocality">Boston</span>,
+      <span property="addressRegion">MA</span>, <span property="addressCountry">USA</span>
+    </address>
+  </div>
+</div>
+
+JSON:
+
+<script type="application/ld+json">
+{
+  "@context": "http://schema.org",
+  "@type": "Store",
+  "name": "Delia's Daily Supplies",
+  "description": "For your daily newspapers, candies, snacks and (via our in-store pharmacy) drugs and healthcare products to keep you and your family happy, healthy and supplied with all your daily needs.",
+  "openingHours": "Mo-Fr 07:00-23:00",
+  "telephone": "+155501001110",
+  "address":
+  {
+  "@type": "PostalAddress",
+  "streetAddress": "Unit 42, Land of Bargains Shopping Paradise, 12 Highway 101",
+  "addressLocality": "Boston",
+  "addressRegion": "MA",
+  "addressCountry": "USA"
+  },
+  "department":
+  {
+    "@type": "Pharmacy",
+    "name": "Philippa's Pharmacy",
+    "description": "A superb collection of fine pharmaceuticals for your   beauty and healthcare needs, a department of Delia's Drugstore. Call our desk to speak to the on-duty pharmacist any morning Monday-Thursday.",
+    "openingHours": "Mo-Th 09:00-12:00",
+    "telephone": "+155501001111",
+    "address":
+    {
+      "@type": "PostalAddress",
+      "streetAddress": "Unit 42b, Land of Bargains Shopping Paradise, 12 Highway 101",
+      "addressLocality": "Boston",
+      "addressRegion": "MA",
+      "addressCountry": "USA"
+    }
+  }
+}
+</script>
+
+TYPES:  Organization, ContactPoint
+
+PRE-MARKUP:
+
+Example specifying one customer service phone number.
+
+MICRODATA:
+
+This example is JSON-only.
+
+RDFA:
+
+This example is JSON-only.
+
+JSON:
+
+<script type="application/ld+json">
+{ "@context" : "http://schema.org",
+  "@type" : "Organization",
+  "url" : "http://www.your-company-site.com",
+  "contactPoint" : [
+    { "@type" : "ContactPoint",
+      "telephone" : "+1-401-555-1212",
+      "contactType" : "customer service"
+    } ] }
+</script>
+
+TYPES: HearingImpairedSupported, TollFree, ContactPoint, Organization
+
+PRE-MARKUP:
+
+A fuller example that illustrates multiple contact numbers for a company,
+including US toll-free numbers, a hearing-impaired number, and several contact categories.
+
+MICRODATA:
+
+This example is JSON-only.
+
+RDFA:
+
+This example is JSON-only.
+
+JSON:
+
+<script type="application/ld+json">
+{ "@context" : "http://schema.org",
+  "@type" : "Organization",
+  "url" : "http://www.t-mobile.com",
+  "contactPoint" : [
+    { "@type" : "ContactPoint",
+      "telephone" : "+1-877-746-0909",
+      "contactType" : "customer service",
+      "contactOption" : "TollFree",
+      "areaServed" : "US"
+    } , {
+      "@type" : "ContactPoint",
+      "telephone" : "+1-505-998-3793",
+      "contactType" : "customer service"
+    } , {
+      "@type" : "ContactPoint",
+      "telephone" : "+1-877-296-1018",
+      "contactType" : "customer service",
+      "contactOption" : ["HearingImpairedSupported","TollFree"] ,
+      "areaServed" : "US"
+    } , {
+      "@type" : "ContactPoint",
+      "telephone" : "+1-877-453-1304",
+      "contactType" : "technical support",
+      "contactOption" : "TollFree",
+      "areaServed" : ["US","CA"],
+      "availableLanguage" : ["English","French"]
+    } , {
+      "@type" : "ContactPoint",
+      "telephone" : "+1-877-453-1304",
+      "contactType" : "bill payment",
+      "contactOption" : "TollFree",
+      "areaServed" : ["US","CA"]
+    } ] }
+</script>
+
+TYPES:  MusicEvent, Place, Offer
+
+PRE-MARKUP:
+
+An example snippet of JSON-LD describing two B.B. King concerts.
+
+MICRODATA:
+
+This example is JSON-only.
+
+RDFA:
+
+This example is JSON-only.
+
+JSON:
+
+<script type="application/ld+json">
+[{
+  "@context" : "http://schema.org",
+  "@type" : "MusicEvent",
+  "name" : "B.B. King",
+  "startDate" : "2014-04-12T19:30",
+  "location" : {
+     "@type" : "Place",
+     "name" : "Lupo’s Heartbreak Hotel",
+     "address" : "79 Washington St., Providence, RI"
+  },
+  "offers" : {
+     "@type" : "Offer",
+     "url" : "https://www.etix.com/ticket/1771656"
+  }
+},
+{
+  "@context" : "http://schema.org",
+  "@type" : "MusicEvent",
+  "name" : "B.B. King",
+  "startDate" : "2014-04-13T20:00",
+  "location" : {
+     "@type" : "Place",
+     "name" : "Lynn Auditorium",
+     "address" : "Lynn, MA, 01901"
+  },
+  "offers" : {
+     "@type" : "Offer",
+     "url" : "http://frontgatetickets.com/venue.php?id=11766"
+  }
+}]
+</script>
+
+TYPES:  MusicEvent, Place, PostalAddress, Offer, MusicGroup, EventRescheduled
+
+PRE-MARKUP:
+
+An example of a more fully specified MusicEvent, including a tour image,
+full venue address, multiple performers, and multiple ticket classes.
+
+MICRODATA:
+
+This example is JSON-only.
+
+RDFA:
+
+This example is JSON-only.
+
+JSON:
+
+<script type="application/ld+json">
+[{
+    "@context" : "http://schema.org",
+    "@type" : "MusicEvent",
+    "name" : "B.B. King with Jonathon \"Boogie\" Long",
+    "image" : "http://www.bbking.com/gallery/b-b-king-live.jpg",
+    "url" : "http://www.bbking.com/events/apr12-providence.html",
+    "startDate" : "2014-04-12T19:30",
+    "doorTime" : "18:30",
+    "endDate" : "2014-04-12T22:00",
+    "location" : {
+        "@type" : "Place",
+        "name" : "Lupo's Heartbreak Hotel",
+        "sameAs" : "http://lupos.com/",
+        "address" : {
+            "@type" : "PostalAddress",
+            "streetAddress" : "79 Washington St.",
+            "addressLocality" : "Providence",
+            "addressRegion" : "RI",
+            "postalCode" : "02903",
+            "addressCountry" : "US"
+        }
+    },
+    "offers" : [ {
+        "@type" : "Offer",
+        "name" : "General Admission",
+        "price" : "$63.25",
+        "availability" : "SoldOut",
+        "url" : "http://www.ticketmaster.com/event/17004C29"
+    },{
+        "@type" : "Offer",
+        "name" : "VIP Experience",
+        "url" : "http://www.example.com/Abcde12345",
+        "price" : "$299.00",
+        "validFrom" : "2014-02-05T10:00",
+        "validThrough" : "2014-03-19T23:59"
+    } ],
+    "performer" : [ {
+        "@type" : "MusicGroup",
+        "name" : "B.B. King",
+        "sameAs" : "http://en.wikipedia.org/wiki/B.B._King"
+    },{
+        "@type" : "MusicGroup",
+        "name" : "Jonathon \"Boogie\" Long",
+        "sameAs" : "http://jonathonboogielong.com/"
+    } ],
+    "eventStatus" : "EventRescheduled",
+    "previousStartDate" : "2013-09-30T19:30",
+    "typicalAgeRange" : "18+"
+}]
+</script>
+
+TYPES:  FakeEntryNeeded, FixMeSomeDay
+
+PRE-MARKUP:
+
+...
+
+MICRODATA:
+
+...
+
+RDFA:
+
+...
+
+JSON:
+
+...