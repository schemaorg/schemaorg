--- conflicted
+++ resolved
@@ -2920,1105 +2920,6 @@
 }
 </script>
 
-<<<<<<< HEAD
-=======
-TYPES:  MedicalGuideline,MedicalGuidelineRecommendation,MedicalGuidelineContraindication
-
-PRE-MARKUP:
-
-<h1>Guidelines</h1>
-<ul>
-  <li>Recommendation: NewvoDrug is indicated for initial treatment of cardiac
-  failure for all adult patients. (Strong recommendation;
-  Class I, based on multiple randomized clinical trials)</li>
-  <li>Contraindication: cardiac failure should never be treated with
-  appendectomy in adults. (Class III, standard of care)</li>
-</ul>
-
-MICRODATA:
-
-<h1>Guidelines</h1>
-<ul>
-  <li>Recommendation:
-  <span itemscope itemtype="http://schema.org/MedicalGuidelineRecommendation">
-    <span itemprop="subject" itemscope itemtype="http://schema.org/Drug">
-      <span itemprop="name">NewvoDrug</span>
-    </span>
-    is indicated for initial treatment of
-    <span itemprop="subject" itemscope itemtype="http://schema.org/MedicalCondition">
-      <span itemprop="name">cardiac failure</span>
-    </span>
-    for all adult patients.
-    (<span itemprop="recommendationStrength">Strong recommendation</span>;
-    <a itemprop="evidenceLevel" href="http://schema.org/EvidenceLevelA">Class I</a>,
-    based on
-    <span itemprop="evidenceOrigin">multiple randomized clinical trials</span>)
-  </span>
-  </li>
-  <li>Contraindication:
-  <span itemscope itemtype="http://schema.org/MedicalGuidelineContraindication">
-    <span itemprop="subject" itemscope itemtype="http://schema.org/MedicalCondition">
-      <span itemprop="name">cardiac failure</span></span> should never
-    be treated with
-    <span itemprop="subject" itemscope itemtype="http://schema.org/TherapeuticProcedure">
-      <span itemprop="name">appendectomy</span></span> in adults.
-    (Class III, <a itemprop="evidenceLevel" href="http://schema.org/EvidenceLevelC"/>
-    <span itemprop="evidenceOrigin">standard of care</span></a>)
-  </span></li>
-</ul>
-
-RDFA:
-
-<h1>Guidelines</h1>
-<ul>
-  <li>Recommendation:
-  <span  typeof="MedicalGuidelineRecommendation">
-    <span property="subject" typeof="Drug">
-      <span property="name">NewvoDrug</span>
-    </span>
-    is indicated for initial treatment of
-    <span property="subject" typeof="MedicalCondition">
-      <span property="name">cardiac failure</span>
-    </span>
-    for all adult patients.
-    (<span property="recommendationStrength">Strong recommendation</span>;
-    <a property="evidenceLevel" href="http://schema.org/EvidenceLevelA">
-      Class I</a>,
-    based on
-    <span property="evidenceOrigin">multiple randomized clinical trials</span>)
-  </span>
-  </li>
-  <li>Contraindication:
-  <span  typeof="MedicalGuidelineContraindication">
-    <span property="subject" typeof="MedicalCondition">
-      <span property="name">cardiac failure</span></span> should never
-    be treated with
-    <span property="subject" typeof="TherapeuticProcedure">
-      <span property="name">appendectomy</span></span> in adults.
-    (Class III, <a property="evidenceLevel" href="http://schema.org/EvidenceLevelC"/>
-    <span property="evidenceOrigin">standard of care</span></a>)
-  </span></li>
-</ul>
-
-JSON:
-
-<script type="application/ld+json">
-{
-  "@context": "http://schema.org",
-  "@graph": [
-    {
-      "@type": "MedicalGuidelineRecommendation",
-      "evidenceLevel": "http://schema.org/EvidenceLevelA",
-      "evidenceOrigin": "multiple randomized clinical trials",
-      "recommendationStrength": "Strong recommendation",
-      "subject": [
-        {
-          "@type": "Drug",
-          "name": "NewvoDrug"
-        },
-        {
-          "@type": "MedicalCondition",
-          "name": "cardiac failure"
-        }
-      ]
-    },
-    {
-      "@type": "MedicalGuidelineContraindication",
-      "evidenceLevel": "http://schema.org/EvidenceLevelC",
-      "evidenceOrigin": "standard of care",
-      "subject": [
-        {
-          "@type": "MedicalCondition",
-          "name": "cardiac failure"
-        },
-        {
-          "@type": "TherapeuticProcedure",
-          "name": "appendectomy"
-        }
-      ]
-    }
-  ]
-}
-</script>
-
-TYPES:  MedicalScholarlyArticle,MedicalGuideline,MedicalGuidelineRecommendation
-
-PRE-MARKUP:
-
-<h1>New guidelines for metformin and diabetes mellitus</h1>
-<p>Dr. John Smith
-<br>Medical University
-<br>2012-03-24</p>
-<p><b>Abstract:</b>
-We review clinical evidence related to the use of metformin for
-treatment of type-2 diabetes mellitus and provide new clinical guideline
-recommendations.</p>
-<p><b>MeSH subject headings:</b> Metformin; Diabetes Mellitus, Type 2</p>
-...
-<h3>Guidelines</h3>
-Recommendation: we recommend monotherapy with metformin as an initial
-pharmacologic therapy to treat most patients with type 2 diabetes
-(Grade: strong recommendation; high-quality evidence).
-
-MICRODATA:
-
-<div itemscope itemtype="http://schema.org/MedicalScholarlyArticle">
-  <link itemprop="audience" href="http://schema.org/Clinician"/>
-  <meta itemprop="publicationType" content="Meta-Analysis"/>
-  <h1><span itemprop="name">New guidelines for metformin and
-      diabetes mellitus</span></h1>
-  <p><span itemprop="author" itemscope itemtype="http://schema.org/Person">
-    <span itemprop="name">Dr. John Smith</span>
-    <br><span itemprop="affiliation">Medical University</span>
-  </span>
-  <br><span itemprop="datePublished">2012-03-24</span></p>
-  <p><b>Abstract:</b>
-  <span itemprop="description">We review clinical evidence related to the use of metformin for
-  treatment of type-2 diabetes mellitus and provide new clinical guideline
-  recommendations.</span></p>
-  <p><b>MeSH subject headings:</b>
-  <span itemprop="about" itemscope itemtype="http://schema.org/Drug">
-    <span itemprop="name">Metformin</span>
-    <span itemprop="code" itemscope
-          itemtype="http://schema.org/MedicalCode"
-          itemid="http://www.ncbi.nlm.nih.gov/mesh/D02.078.370.141.450">
-      <!-- Note: use of itemid is not mandatory, but recommended when an
-           external enumeration is available -->
-      <meta itemprop="code" content="D02.078.370.141.450"/>
-      <meta itemprop="codingSystem" content="MeSH"/>
-    </span>
-  </span>;
-  <span itemprop="about" itemscope itemtype="http://schema.org/MedicalCondition">
-    <span itemprop="name">Diabetes Mellitus, Type 2</span>
-    <span itemprop="code" itemscope
-          itemtype="http://schema.org/MedicalCode"
-          itemid="http://www.ncbi.nlm.nih.gov/mesh/C18.452.394.750.149">
-      <!-- Note: use of itemid is not mandatory, but recommended when an
-           external enumeration is available -->
-      <meta itemprop="code" content="C18.452.394.750.149"/>
-      <meta itemprop="codingSystem" content="MeSH"/>
-    </span>
-  </span></p>
-  ...
-  <h3>Guidelines</h3>
-  <span itemscope itemtype="http://schema.org/MedicalGuidelineRecommendation">
-    Recommendation: we recommend monotherapy with
-    <span itemprop="subject">metformin</span> as an initial pharmacologic therapy
-    to treat most patients with <span itemprop="subject">type 2 diabetes</span>
-    (Grade: <span itemprop="recommendationStrength">strong recommendation</span>;
-    <a itemprop="evidenceLevel" href="http://schema.org/EvidenceLevelA">high-quality
-      evidence</a>).
-  </span>
-</div>
-
-RDFA:
-
-<div vocab="http://schema.org/" typeof="MedicalScholarlyArticle">
-  <link property="audience" href="http://schema.org/Clinician"/>
-  <meta property="publicationType" content="Meta-Analysis"/>
-  <h1><span property="name">New guidelines for metformin and
-      diabetes mellitus</span></h1>
-  <p><span property="author" typeof="Person">
-    <span property="name">Dr. John Smith</span>
-    <br><span property="affiliation">Medical University</span>
-  </span>
-  <br><span property="datePublished">2012-03-24</span></p>
-  <p><b>Abstract:</b>
-  <span property="description">We review clinical evidence related to the use of metformin for
-  treatment of type-2 diabetes mellitus and provide new clinical guideline
-  recommendations.</span></p>
-  <p><b>MeSH subject headings:</b>
-  <span property="about" typeof="Drug">
-    <span property="name">Metformin</span>
-    <span property="code" typeof="MedicalCode"
-          resource="http://www.ncbi.nlm.nih.gov/mesh/D02.078.370.141.450">
-      <!-- Note: use of itemid is not mandatory, but recommended when an
-           external enumeration is available -->
-      <meta property="code" content="D02.078.370.141.450"/>
-      <meta property="codingSystem" content="MeSH"/>
-    </span>
-  </span>;
-  <span property="about" typeof="MedicalCondition">
-    <span property="name">Diabetes Mellitus, Type 2</span>
-    <span property="code" typeof="MedicalCode"
-          resource="http://www.ncbi.nlm.nih.gov/mesh/C18.452.394.750.149">
-      <!-- Note: use of itemid is not mandatory, but recommended when an
-           external enumeration is available -->
-      <meta property="code" content="C18.452.394.750.149"/>
-      <meta property="codingSystem" content="MeSH"/>
-    </span>
-  </span>
-  </p>
-  ...
-  <h3>Guidelines</h3>
-  <span  typeof="MedicalGuidelineRecommendation">
-    Recommendation: we recommend monotherapy with
-    <span property="subject">metformin</span> as an initial pharmacologic therapy
-    to treat most patients with <span property="subject">type 2 diabetes</span>
-    (Grade: <span property="recommendationStrength">strong recommendation</span>;
-    <a property="evidenceLevel" href="http://schema.org/EvidenceLevelA">high-quality
-      evidence</a>).
-  </span>
-</div>
-
-JSON:
-
-<script type="application/ld+json">
-{
-  "@context": "http://schema.org",
-  "@type": "MedicalScholarlyArticle",
-  "about": [
-    {
-      "@type": "Drug",
-      "code": {
-        "@id": "http://www.ncbi.nlm.nih.gov/mesh/D02.078.370.141.450",
-        "@type": "MedicalCode",
-        "code": "D02.078.370.141.450",
-        "codingSystem": "MeSH"
-      },
-      "name": "Metformin"
-    },
-    {
-      "@type": "MedicalCondition",
-      "name": "Diabetes Mellitus, Type 2"
-    }
-  ],
-  "audience": "http://schema.org/Clinician",
-  "author": {
-    "@type": "Person",
-    "affiliation": "Medical University",
-    "name": "Dr. John Smith"
-  },
-  "code": {
-    "@id": "http://www.ncbi.nlm.nih.gov/mesh/C18.452.394.750.149",
-    "@type": "MedicalCode",
-    "code": "C18.452.394.750.149",
-    "codingSystem": "MeSH"
-  },
-  "datePublished": "2012-03-24",
-  "description": "We review clinical evidence related to the use of metformin for treatment of type-2 diabetes mellitus and provide new clinical guideline recommendations.",
-  "evidenceLevel": "http://schema.org/EvidenceLevelA",
-  "name": "New guidelines for metformin and diabetes mellitus",
-  "publicationType": "Meta-Analysis",
-  "recommendationStrength": "strong recommendation",
-  "subject": [
-    "metformin",
-    "type 2 diabetes"
-  ]
-}
-</script>
-
-TYPES:  MedicalWebPage,DrugClass
-
-PRE-MARKUP:
-
-<h1>About High Blood Pressure (hypertension)</h1>
-
-<h2>Diagnosis</h2>
-High blood pressure is diagnosed by measuring ...
-...
-<h2>Treatment</h2>
-There are many common treatments for high blood pressure,
-including beta-blocker drugs such as propanaolol (Innopran)
-and atenonlol (Tenormin) ...
-
-MICRODATA:
-
-<body itemscope itemtype="http://schema.org/MedicalWebPage">
-  <link itemprop="audience" href="http://schema.org/Patient" />
-  <link itemprop="specialty" href="http://schema.org/Cardiovascular" />
-  <meta itemprop="lastReviewed" content="2011-09-14"/>
-  <h1>About
-    <span itemprop="about" itemscope itemtype="http://schema.org/MedicalCondition">
-      <span itemprop="name">High Blood Pressure</span>
-      (<span itemprop="name">hypertension</span>)</span>
-  </h1>
-  ...
-  <h2><span itemprop="aspect">Diagnosis</span></h2>
-  High blood pressure is diagnosed by measuring ...
-  ...
-  <h2><span itemprop="aspect">Treatment</span></h2>
-  There are many common treatments for high blood pressure,
-  including
-  <span itemscope itemtype="http://schema.org/DrugClass">
-    <span itemprop="name">beta-blocker</span> drugs such as
-    <span itemprop="drug" itemscope itemtype="http://schema.org/Drug">
-      <span itemprop="nonProprietaryName">propanaolol</span>
-      (<span itemprop="otherName">Innopran</span>)
-    </span>
-  and
-    <span itemprop="drug" itemscope itemtype="http://schema.org/Drug">
-      <span itemprop="nonProprietaryName">atenolol</span>
-      (<span itemprop="otherName">Tenormin</span>)
-    </span> ...
-  ...
-</body>
-
-RDFA:
-
-<body vocab="http://schema.org/" typeof="MedicalWebPage">
-  <link property="audience" href="http://schema.org/Patient" />
-  <link property="specialty" href="http://schema.org/Cardiovascular" />
-  <meta property="lastReviewed" content="2011-09-14"/>
-  <h1>About
-    <span property="about" typeof="MedicalCondition">
-      <span property="name">High Blood Pressure</span>
-      (<span property="name">hypertension</span>)</span>
-  </h1>
-  ...
-  <h2><span property="aspect">Diagnosis</span></h2>
-  High blood pressure is diagnosed by measuring ...
-  ...
-  <h2><span property="aspect">Treatment</span></h2>
-  There are many common treatments for high blood pressure,
-  including
-  <span  typeof="DrugClass">
-    <span property="name">beta-blocker</span> drugs such as
-    <span property="drug" typeof="Drug">
-      <span property="nonProprietaryName">propanaolol</span>
-      (<span property="otherName">Innopran</span>)
-    </span>
-  and
-    <span property="drug" typeof="Drug">
-      <span property="nonProprietaryName">atenolol</span>
-      (<span property="otherName">Tenormin</span>)
-    </span> ...
-  ...
-</body>
-
-JSON:
-
-<script type="application/ld+json">
-{
-  "@context": "http://schema.org",
-  "@type": "MedicalWebPage",
-  "about": {
-    "@type": "MedicalCondition",
-    "name": [
-      "High Blood Pressure",
-      "hypertension"
-    ]
-  },
-  "aspect": [
-    "Diagnosis",
-    "Treatment"
-  ],
-  "audience": "http://schema.org/Patient",
-  "drug": [
-    {
-      "@type": "Drug",
-      "nonProprietaryName": "propanaolol",
-      "otherName": "Innopran"
-    },
-    {
-      "@type": "Drug",
-      "nonProprietaryName": "atenolol",
-      "otherName": "Tenormin"
-    }
-  ],
-  "lastReviewed": "2011-09-14",
-  "name": "beta-blocker",
-  "specialty": "http://schema.org/Cardiovascular"
-}
-</script>
-
-TYPES:  MedicalCondition,MedicalCause,MedicalRiskFactor,DDxElement,MedicalSymptom,MedicalSignOrSymptom
-
-PRE-MARKUP:
-
-<h1>Stable angina (angina pectoris)</h1>
-Stable angina is a medical condition that affects the heart. The
-most common causes are atherosclerosis and spasms of the
-epicardial artery. Typical symptoms include:
-<ul>
-  <li>chest discomfort</li>
-  <li>feeling of tightness, heaviness, or pain in the chest</li>
-</ul>
-Both stable angina and a heart attack result in chest pain, but
-a heart attack will have chest pain lasting at least
-10 minutes at rest, repeated episodes of chest pain at rest
-lasting 5 or more minutes, or an accelerating pattern of chest
-discomfort (episodes that are more frequent, severe,
-longer in duration, and precipitated by minimal exertion).
-<br>
-Risk factors for stable angina include:
-<ul>
-  <li>Age</li>
-  <li>Gender</li>
-  <li>Systolic blood pressure</li>
-  <li>Smoking</li>
-  <li>Total cholesterol and/or cholesterol:HDL ratio</li>
-  <li>Coronary artery disease</li>
-</ul>
-The initial treatment for stable angina is usually drug therapy
-with aspirin, beta blockers, ACE inhibitors, and/or nitroglycerine.
-Future episodes of stable angina can sometimes be prevented by
-stopping smoking, weight management, and increased physical activity.
-
-MICRODATA:
-
-<div itemscope itemtype="http://schema.org/MedicalCondition">
-  <h1><span itemprop="name">Stable angina</span>
-    (<span itemprop="alternateName">angina pectoris</span>)</h1>
-  <span itemprop="code" itemscope itemtype="http://schema.org/MedicalCode">
-    <meta itemprop="code" content="413"/>
-    <meta itemprop="codingSystem" content="ICD-9"/>
-  </span>
-  Stable angina is a medical condition that affects the
-  <span itemprop="associatedAnatomy" itemscope itemtype="http://schema.org/AnatomicalStructure">
-    <span itemprop="name">heart</span>
-  </span>.
-  The most common causes are
-  <span itemprop="cause" itemscope itemtype="http://schema.org/MedicalCause">
-    <span itemprop="name">atherosclerosis</span>
-  </span>
-  and
-  <span itemprop="cause" itemscope itemtype="http://schema.org/MedicalCause">
-    <span itemprop="name">spasms of the epicardial artery</span>
-  </span>.
-  Typical symptoms include:
-  <ul>
-    <li><span itemprop="signOrSymptom" itemscope itemtype="http://schema.org/MedicalSymptom">
-          <span itemprop="name">chest discomfort</span>
-        </span>
-    </li>
-    <li><span itemprop="signOrSymptom" itemscope itemtype="http://schema.org/MedicalSymptom">
-          <span itemprop="name">feeling of tightness, heaviness,
-            or pain in the chest</span>
-        </span>
-    </li>
-  </ul>
-  Both stable angina and a
-  <span itemprop="differentialDiagnosis" itemscope itemtype="http://schema.org/DDxElement">
-    <span itemprop="diagnosis" itemscope itemtype="http://schema.org/MedicalCondition">
-      <span itemprop="name">heart attack</span>
-    </span>
-    result in chest pain, but a heart attack will have
-    <span itemprop="distinguishingSign" itemscope itemtype="http://schema.org/MedicalSymptom">
-      <span itemprop="name">chest pain lasting at least 10 minutes at rest</span>
-    </span>,
-    <span itemprop="distinguishingSign" itemscope itemtype="http://schema.org/MedicalSymptom">
-      <span itemprop="name">repeated episodes of chest pain at rest
-        lasting 5 or more minutes
-      </span>
-    </span>, or
-    <span itemprop="distinguishingSign" itemscope itemtype="http://schema.org/MedicalSymptom">
-      <span itemprop="name">an accelerating pattern of
-        chest discomfort (episodes that are more frequent, severe,
-        longer in duration, and precipitated by minimal exertion)
-      </span>
-    </span>
-  </span>.
-  <br>
-  Risk factors for stable angina include:
-  <ul>
-    <li><span itemprop="riskFactor" itemscope itemtype="http://schema.org/MedicalRiskFactor">
-          <span itemprop="name">Age</span>
-        </span></li>
-    <li><span itemprop="riskFactor" itemscope itemtype="http://schema.org/MedicalRiskFactor">
-          <span itemprop="name">Gender</span>
-        </span></li>
-    <li><span itemprop="riskFactor" itemscope itemtype="http://schema.org/MedicalRiskFactor">
-          <span itemprop="name">Systolic blood pressure</span>
-        </span></li>
-    <li><span itemprop="riskFactor" itemscope itemtype="http://schema.org/MedicalRiskFactor">
-          <span itemprop="name">Smoking</span>
-        </span></li>
-    <li><span itemprop="riskFactor" itemscope itemtype="http://schema.org/MedicalRiskFactor">
-          <span itemprop="name">Total cholesterol and/or cholesterol:HDL ratio</span>
-        </span></li>
-    <li><span itemprop="riskFactor" itemscope itemtype="http://schema.org/MedicalRiskFactor">
-          <span itemprop="name">Coronary artery disease</span>
-        </span></li>
-  </ul>
-  The initial treatment for stable angina is usually drug therapy
-  with
-  <span itemprop="possibleTreatment" itemscope itemtype="http://schema.org/Drug">
-    <span itemprop="name">aspirin</span>
-  </span>,
-  <span itemprop="possibleTreatment" itemscope itemtype="http://schema.org/DrugClass">
-    <span itemprop="name">beta blockers</span>
-  </span>,
-  <span itemprop="possibleTreatment" itemscope itemtype="http://schema.org/DrugClass">
-    <span itemprop="name">ACE inhibitors</span>
-  </span>, and/or
-  <span itemprop="possibleTreatment" itemscope itemtype="http://schema.org/Drug">
-    <span itemprop="name">nitroglycerine</span>
-  </span>,
-  Future episodes of stable angina can sometimes be prevented by
-  <span itemprop="secondaryPrevention" itemscope itemtype="http://schema.org/LifestyleModification">
-    <span itemprop="name">stopping smoking</span>
-  </span>,
-  <span itemprop="secondaryPrevention" itemscope itemtype="http://schema.org/LifestyleModification">
-    <span itemprop="name">weight management</span>
-  </span>, and
-  <span itemprop="secondaryPrevention" itemscope itemtype="http://schema.org/LifestyleModification">
-    <span itemprop="name">increased physical activity</span>
-  </span>.
-</div>
-
-RDFA:
-
-<div vocab="http://schema.org/" typeof="MedicalCondition">
-  <h1><span property="name">Stable angina</span>
-    (<span property="alternateName">angina pectoris</span>)</h1>
-  <span property="code" typeof="MedicalCode">
-    <meta property="code" content="413"/>
-    <meta property="codingSystem" content="ICD-9"/>
-  </span>
-  Stable angina is a medical condition that affects the
-  <span property="associatedAnatomy" typeof="AnatomicalStructure">
-    <span property="name">heart</span>
-  </span>.
-  The most common causes are
-  <span property="cause" typeof="MedicalCause">
-    <span property="name">atherosclerosis</span>
-  </span>
-  and
-  <span property="cause" typeof="MedicalCause">
-    <span property="name">spasms of the epicardial artery</span>
-  </span>.
-  Typical symptoms include:
-  <ul>
-    <li><span property="signOrSymptom" typeof="MedicalSymptom">
-          <span property="name">chest discomfort</span>
-        </span>
-    </li>
-    <li><span property="signOrSymptom" typeof="MedicalSymptom">
-          <span property="name">feeling of tightness, heaviness,
-            or pain in the chest</span>
-        </span>
-    </li>
-  </ul>
-  Both stable angina and a
-  <span property="differentialDiagnosis" typeof="DDxElement">
-    <span property="diagnosis" typeof="MedicalCondition">
-      <span property="name">heart attack</span>
-    </span>
-    result in chest pain, but a heart attack will have
-    <span property="distinguishingSign" typeof="MedicalSymptom">
-      <span property="name">chest pain lasting at least 10 minutes at rest</span>
-    </span>,
-    <span property="distinguishingSign" typeof="MedicalSymptom">
-      <span property="name">repeated episodes of chest pain at rest
-        lasting 5 or more minutes
-      </span>
-    </span>, or
-    <span property="distinguishingSign" typeof="MedicalSymptom">
-      <span property="name">an accelerating pattern of
-        chest discomfort (episodes that are more frequent, severe,
-        longer in duration, and precipitated by minimal exertion)
-      </span>
-    </span>
-  </span>.
-  <br>
-  Risk factors for stable angina include:
-  <ul>
-    <li><span property="riskFactor" typeof="MedicalRiskFactor">
-          <span property="name">Age</span>
-        </span></li>
-    <li><span property="riskFactor" typeof="MedicalRiskFactor">
-          <span property="name">Gender</span>
-        </span></li>
-    <li><span property="riskFactor" typeof="MedicalRiskFactor">
-          <span property="name">Systolic blood pressure</span>
-        </span></li>
-    <li><span property="riskFactor" typeof="MedicalRiskFactor">
-          <span property="name">Smoking</span>
-        </span></li>
-    <li><span property="riskFactor" typeof="MedicalRiskFactor">
-          <span property="name">Total cholesterol and/or cholesterol:HDL ratio</span>
-        </span></li>
-    <li><span property="riskFactor" typeof="MedicalRiskFactor">
-          <span property="name">Coronary artery disease</span>
-        </span></li>
-  </ul>
-  The initial treatment for stable angina is usually drug therapy
-  with
-  <span property="possibleTreatment" typeof="Drug">
-    <span property="name">aspirin</span>
-  </span>,
-  <span property="possibleTreatment" typeof="DrugClass">
-    <span property="name">beta blockers</span>
-  </span>,
-  <span property="possibleTreatment" typeof="DrugClass">
-    <span property="name">ACE inhibitors</span>
-  </span>, and/or
-  <span property="possibleTreatment" typeof="Drug">
-    <span property="name">nitroglycerine</span>
-  </span>,
-  Future episodes of stable angina can sometimes be prevented by
-  <span property="secondaryPrevention" typeof="LifestyleModification">
-    <span property="name">stopping smoking</span>
-  </span>,
-  <span property="secondaryPrevention" typeof="LifestyleModification">
-    <span property="name">weight management</span>
-  </span>, and
-  <span property="secondaryPrevention" typeof="LifestyleModification">
-    <span property="name">increased physical activity</span>
-  </span>.
-</div>
-
-JSON:
-
-<script type="application/ld+json">
-{
-  "@context": "http://schema.org",
-  "@type": "MedicalCondition",
-  "alternateName": "angina pectoris",
-  "associatedAnatomy": {
-    "@type": "AnatomicalStructure",
-    "name": "heart"
-  },
-  "cause": [
-    {
-      "@type": "MedicalCause",
-      "name": "atherosclerosis"
-    },
-    {
-      "@type": "MedicalCause",
-      "name": "spasms of the epicardial artery"
-    }
-  ],
-  "code": {
-    "@type": "MedicalCode",
-    "code": "413",
-    "codingSystem": "ICD-9"
-  },
-  "differentialDiagnosis": {
-    "@type": "DDxElement",
-    "diagnosis": {
-      "@type": "MedicalCondition",
-      "name": "heart attack"
-    },
-    "distinguishingSign": [
-      {
-        "@type": "MedicalSymptom",
-        "name": "chest pain lasting at least 10 minutes at rest"
-      },
-      {
-        "@type": "MedicalSymptom",
-        "name": "repeated episodes of chest pain at rest lasting 5 or more minutes"
-      },
-      {
-        "@type": "MedicalSymptom",
-        "name": "an accelerating pattern of chest discomfort (episodes that are more frequent, severe, longer in duration, and precipitated by minimal exertion)"
-      }
-    ]
-  },
-  "name": "Stable angina",
-  "possibleTreatment": [
-    {
-      "@type": "Drug",
-      "name": "aspirin"
-    },
-    {
-      "@type": "DrugClass",
-      "name": "beta blockers"
-    },
-    {
-      "@type": "DrugClass",
-      "name": "ACE inhibitors"
-    },
-    {
-      "@type": "Drug",
-      "name": "nitroglycerine"
-    }
-  ],
-  "riskFactor": [
-    {
-      "@type": "MedicalRiskFactor",
-      "name": "Age"
-    },
-    {
-      "@type": "MedicalRiskFactor",
-      "name": "Gender"
-    },
-    {
-      "@type": "MedicalRiskFactor",
-      "name": "Systolic blood pressure"
-    },
-    {
-      "@type": "MedicalRiskFactor",
-      "name": "Smoking"
-    },
-    {
-      "@type": "MedicalRiskFactor",
-      "name": "Total cholesterol and/or cholesterol:HDL ratio"
-    },
-    {
-      "@type": "MedicalRiskFactor",
-      "name": "Coronary artery disease"
-    }
-  ],
-  "secondaryPrevention": [
-    {
-      "@type": "LifestyleModification",
-      "name": "stopping smoking"
-    },
-    {
-      "@type": "LifestyleModification",
-      "name": "weight management"
-    },
-    {
-      "@type": "LifestyleModification",
-      "name": "increased physical activity"
-    }
-  ],
-  "signOrSymptom": [
-    {
-      "@type": "MedicalSymptom",
-      "name": "chest discomfort"
-    },
-    {
-      "@type": "MedicalSymptom",
-      "name": "feeling of tightness, heaviness, or pain in the chest"
-    }
-  ]
-}
-</script>
-
-TYPES:  Drug,TreatmentIndication,MedicalContraindication
-
-PRE-MARKUP:
-
-<h1>Drug Info: PainAwayMax</h1>
-PainAwayMax is a brand of ibuprofen manufactured by FooCorp. It is an
-analgesic in the class of nonsteroidal anti-inflammatory (NSAID) drugs.
-It is used to temporarily relieve minor aches and pains due
-to:
-<ul>
-  <li>headache</li>
-  <li>toothache</li>
-  <li>backache</li>
-  <li>menstrual cramps</li>
-  <li>the common cold</li>
-  <li>muscular aches</li>
-  <li>minor pain of arthritis</li>
-</ul>
-and to temporarily reduce fever.
-<br>
-It is available in the US as a non-prescription drug in the form of
-tablets and capsules.
-<br>
-Common side effects include diarrhea, constipation, bloating,
-dizziniess, or nervousness. Call a doctor immediately if you
-experience any of the following rare but serious side effects:
-vomiting blood, bloody stools, or stomach pain that does not get better.
-<br>
-Do not use PainAwayMax if you have ever had an allergic reaction to any
-other pain reliever/fever reducer, or right before or after heart surgery.
-<br>
-<b>Warning:</b> NSAIDs may cause severe stomach bleeding.
-
-MICRODATA:
-
-<div itemscope itemtype="http://schema.org/Drug">
-  <h1>Drug Info: <span itemprop="name">PainAwayMax</span></h1>
-  PainAwayMax is a brand of
-  <span itemprop="alternateName">ibuprofen</span> manufactured by
-  <span itemprop="manufacturer" itemscope itemtype="http://schema.org/Organization">
-    <span itemprop="name">FooCorp</span>
-  </span>.
-  It is an
-  <span itemprop="drugClass" itemscope itemtype="http://schema.org/DrugClass">
-   <span itemprop="name">analgesic</span>
-  </span> in the class of
-  <span itemprop="drugClass" itemscope itemtype="http://schema.org/DrugClass">
-    <span itemprop="name">nonsteroidal anti-inflammatory</span>
-    (<span itemprop="alternateName">NSAID</span>)
-  </span>
-  drugs.
-  It is used to temporarily relieve minor aches and pains due to:
-  <ul>
-    <li><span itemprop="indication" itemscope itemtype="http://schema.org/TreatmentIndication">
-          <span itemprop="name">headache</span>
-        </span></li>
-    <li><span itemprop="indication" itemscope itemtype="http://schema.org/TreatmentIndication">
-          <span itemprop="name">toothache</span>
-        </span></li>
-    <li><span itemprop="indication" itemscope itemtype="http://schema.org/TreatmentIndication">
-          <span itemprop="name">backache</span>
-        </span></li>
-    <li><span itemprop="indication" itemscope itemtype="http://schema.org/TreatmentIndication">
-          <span itemprop="name">menstrual cramps</span>
-        </span></li>
-    <li><span itemprop="indication" itemscope itemtype="http://schema.org/TreatmentIndication">
-          the <span itemprop="name">common cold</span>
-        </span></li>
-    <li><span itemprop="indication" itemscope itemtype="http://schema.org/TreatmentIndication">
-          <span itemprop="name">muscular aches</span>
-        </span></li>
-    <li><span itemprop="indication" itemscope itemtype="http://schema.org/TreatmentIndication">
-          <span itemprop="name">minor pain of arthritis</span>
-        </span></li>
-  </ul>
-  and to temporarily reduce
-  <span itemprop="indication" itemscope itemtype="http://schema.org/TreatmentIndication">
-    <span itemprop="name">fever</span>
-  </span>.
-  <br>It is available in the
-  <span itemprop="legalStatus" itemscope itemtype="http://schema.org/DrugLegalStatus">
-    <span itemprop="applicableLocation">US</span> as a
-    <span itemprop="name">non-prescription drug</span>
-  </span>
-  <link itemprop="prescriptionStatus" href="http://schema.org/OTC" />
-  in the form of <span itemprop="dosageForm">tablets</span> and
-  <span itemprop="dosageForm">capsules</span>.
-  <br>
-  Common side effects include
-  <span itemprop="adverseOutcome" itemscope itemtype="http://schema.org/MedicalSymptom">
-    <span itemprop="name">diarrhea</span>
-  </span>,
-  <span itemprop="adverseOutcome" itemscope itemtype="http://schema.org/MedicalSymptom">
-    <span itemprop="name">constipation</span>
-  </span>,
-  <span itemprop="adverseOutcome" itemscope itemtype="http://schema.org/MedicalSymptom">
-    <span itemprop="name">bloating</span>
-  </span>,
-  <span itemprop="adverseOutcome" itemscope itemtype="http://schema.org/MedicalSymptom">
-    <span itemprop="name">dizziness</span>
-  </span>, or
-  <span itemprop="adverseOutcome" itemscope itemtype="http://schema.org/MedicalSymptom">
-    <span itemprop="name">nervousness</span>
-  </span>.
-  Call a doctor immediately if you experience any of the following
-  rare but serious side effects:
-  <span itemprop="seriousAdverseOutcome" itemscope itemtype="http://schema.org/MedicalSymptom">
-    <span itemprop="name">vomiting blood</span>
-  </span>,
-  <span itemprop="seriousAdverseOutcome" itemscope itemtype="http://schema.org/MedicalSymptom">
-    <span itemprop="name">bloody stools</span>
-  </span>, or
-  <span itemprop="seriousAdverseOutcome" itemscope itemtype="http://schema.org/MedicalSymptom">
-    <span itemprop="name">stomach pain that does not get better</span>
-  </span>.
-  <br>Do not use PainAwayMax if you have ever had an
-  <span itemprop="contraindication" itemscope itemtype="http://schema.org/MedicalContraindication">
-    <meta itemprop="name" content="allergic reaction to any pain reliever"/>
-    allergic reaction to any other pain reliever/fever reducer
-  </span>, or right before or after
-  <span itemprop="contraindication" itemscope itemtype="http://schema.org/MedicalContraindication">
-    <span itemprop="name">heart surgery</span>
-  </span>.
-  <br>
-  <b>Warning:</b>
-  <span itemprop="warning">NSAIDs may cause severe stomach bleeding</span>.
-</div>
-
-RDFA:
-
-<div vocab="http://schema.org/" typeof="Drug">
-  <h1>Drug Info: <span property="name">PainAwayMax</span></h1>
-  PainAwayMax is a brand of
-  <span property="alternateName">ibuprofen</span> manufactured by
-  <span property="manufacturer" typeof="Organization">
-    <span property="name">FooCorp</span>
-  </span>.
-  It is an
-  <span property="drugClass" typeof="DrugClass">
-   <span property="name">analgesic</span>
-  </span> in the class of
-  <span property="drugClass" typeof="DrugClass">
-    <span property="name">nonsteroidal anti-inflammatory</span>
-    (<span property="alternateName">NSAID</span>)
-  </span>
-  drugs.
-  It is used to temporarily relieve minor aches and pains due to:
-  <ul>
-    <li><span property="indication" typeof="TreatmentIndication">
-          <span property="name">headache</span>
-        </span></li>
-    <li><span property="indication" typeof="TreatmentIndication">
-          <span property="name">toothache</span>
-        </span></li>
-    <li><span property="indication" typeof="TreatmentIndication">
-          <span property="name">backache</span>
-        </span></li>
-    <li><span property="indication" typeof="TreatmentIndication">
-          <span property="name">menstrual cramps</span>
-        </span></li>
-    <li><span property="indication" typeof="TreatmentIndication">
-          the <span property="name">common cold</span>
-        </span></li>
-    <li><span property="indication" typeof="TreatmentIndication">
-          <span property="name">muscular aches</span>
-        </span></li>
-    <li><span property="indication" typeof="TreatmentIndication">
-          <span property="name">minor pain of arthritis</span>
-        </span></li>
-  </ul>
-  and to temporarily reduce
-  <span property="indication" typeof="TreatmentIndication">
-    <span property="name">fever</span>
-  </span>.
-  <br>It is available in the
-  <span property="legalStatus" typeof="DrugLegalStatus">
-    <span property="applicableLocation">US</span> as a
-    <span property="name">non-prescription drug</span>
-  </span>
-  <link property="prescriptionStatus" href="http://schema.org/OTC" />
-  in the form of <span property="dosageForm">tablets</span> and
-  <span property="dosageForm">capsules</span>.
-  <br>
-  Common side effects include
-  <span property="adverseOutcome" typeof="MedicalSymptom">
-    <span property="name">diarrhea</span>
-  </span>,
-  <span property="adverseOutcome" typeof="MedicalSymptom">
-    <span property="name">constipation</span>
-  </span>,
-  <span property="adverseOutcome" typeof="MedicalSymptom">
-    <span property="name">bloating</span>
-  </span>,
-  <span property="adverseOutcome" typeof="MedicalSymptom">
-    <span property="name">dizziness</span>
-  </span>, or
-  <span property="adverseOutcome" typeof="MedicalSymptom">
-    <span property="name">nervousness</span>
-  </span>.
-  Call a doctor immediately if you experience any of the following
-  rare but serious side effects:
-  <span property="seriousAdverseOutcome" typeof="MedicalSymptom">
-    <span property="name">vomiting blood</span>
-  </span>,
-  <span property="seriousAdverseOutcome" typeof="MedicalSymptom">
-    <span property="name">bloody stools</span>
-  </span>, or
-  <span property="seriousAdverseOutcome" typeof="MedicalSymptom">
-    <span property="name">stomach pain that does not get better</span>
-  </span>.
-  <br>Do not use PainAwayMax if you have ever had an
-  <span property="contraindication" typeof="MedicalContraindication">
-    <meta property="name" content="allergic reaction to any pain reliever"/>
-    allergic reaction to any other pain reliever/fever reducer
-  </span>, or right before or after
-  <span property="contraindication" typeof="MedicalContraindication">
-    <span property="name">heart surgery</span>
-  </span>.
-  <br>
-  <b>Warning:</b>
-  <span property="warning">NSAIDs may cause severe stomach bleeding</span>.
-</div>
-
-JSON:
-
-<script type="application/ld+json">
-{
-  "@context": "http://schema.org",
-  "@type": "Drug",
-  "adverseOutcome": [
-    {
-      "@type": "MedicalSymptom",
-      "name": "diarrhea"
-    },
-    {
-      "@type": "MedicalSymptom",
-      "name": "constipation"
-    },
-    {
-      "@type": "MedicalSymptom",
-      "name": "bloating"
-    },
-    {
-      "@type": "MedicalSymptom",
-      "name": "dizziness"
-    },
-    {
-      "@type": "MedicalSymptom",
-      "name": "nervousness"
-    }
-  ],
-  "alternateName": "ibuprofen",
-  "contraindication": [
-    {
-      "@type": "MedicalContraindication",
-      "name": "allergic reaction to any pain reliever"
-    },
-    {
-      "@type": "MedicalContraindication",
-      "name": "heart surgery"
-    }
-  ],
-  "dosageForm": [
-    "tablets",
-    "capsules"
-  ],
-  "drugClass": [
-    {
-      "@type": "DrugClass",
-      "name": "analgesic"
-    },
-    {
-      "@type": "DrugClass",
-      "alternateName": "NSAID",
-      "name": "nonsteroidal anti-inflammatory"
-    }
-  ],
-  "indication": [
-    {
-      "@type": "TreatmentIndication",
-      "name": "headache"
-    },
-    {
-      "@type": "TreatmentIndication",
-      "name": "toothache"
-    },
-    {
-      "@type": "TreatmentIndication",
-      "name": "backache"
-    },
-    {
-      "@type": "TreatmentIndication",
-      "name": "menstrual cramps"
-    },
-    {
-      "@type": "TreatmentIndication",
-      "name": "common cold"
-    },
-    {
-      "@type": "TreatmentIndication",
-      "name": "muscular aches"
-    },
-    {
-      "@type": "TreatmentIndication",
-      "name": "minor pain of arthritis"
-    },
-    {
-      "@type": "TreatmentIndication",
-      "name": "fever"
-    }
-  ],
-  "legalStatus": {
-    "@type": "DrugLegalStatus",
-    "applicableLocation": "US",
-    "name": "non-prescription drug"
-  },
-  "manufacturer": {
-    "@type": "Organization",
-    "name": "FooCorp"
-  },
-  "name": "PainAwayMax",
-  "prescriptionStatus": "http://schema.org/OTC",
-  "seriousAdverseOutcome": [
-    {
-      "@type": "MedicalSymptom",
-      "name": "vomiting blood"
-    },
-    {
-      "@type": "MedicalSymptom",
-      "name": "bloody stools"
-    },
-    {
-      "@type": "MedicalSymptom",
-      "name": "stomach pain that does not get better"
-    }
-  ],
-  "warning": "NSAIDs may cause severe stomach bleeding"
-}
-</script>
-
->>>>>>> c6b15e61
 TYPES:  IndividualProduct
 
 PRE-MARKUP:
@@ -10628,11 +9529,7 @@
       (Another explanation would go here).
     </div>
     <div>answered <time property="dateCreated" datetime="2010-12-06T21:11Z">Dec 6 '10 at 21:11</time></div>
-<<<<<<< HEAD
-    <div property="author"  typeof="Person"><span property="name">lonelyuser1234</span></div>
-=======
     <div property="author" typeof="Person"><span property="name">lonelyuser1234</span></div>
->>>>>>> c6b15e61
   </div>
 </div>
 
@@ -12386,11 +11283,7 @@
     <div itemprop="offers" itemscope itemtype="http://schema.org/Offer">
       <span itemprop="price">4399 р.</span>
     </div>...
-<<<<<<< HEAD
-    <div itemprop="itemListElement" itemscope itemtype="http://schema.org/Product">
-=======
     <div itemprop="itemListElement" itemtype="http://schema.org/Product">
->>>>>>> c6b15e61
     ...
     </div>
   </div>
@@ -12816,11 +11709,7 @@
   <span itemprop="name">King of Limbs</span>
   <span itemprop="byArtist">Radiohead</span>
   <div itemprop="track" itemscope itemtype="http://schema.org/ItemList">
-<<<<<<< HEAD
-    <meta itemprop="numberOfItems" content="8" />
-=======
     <span itemprop="numberOfItems" content=8 />
->>>>>>> c6b15e61
     <div itemprop="itemListElement" itemscope itemtype="http://schema.org/ListItem">
       <span itemprop="position">1</span>
       <div itemprop="item" itemscope itemtype="http://schema.org/MusicRecording">
