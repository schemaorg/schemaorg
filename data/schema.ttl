--- conflicted
+++ resolved
@@ -4153,18 +4153,14 @@
 
 :addressCountry a rdf:Property ;
     rdfs:label "addressCountry" ;
-    rdfs:comment "The country. For example, USA. You can also provide the two-letter [ISO 3166-1 alpha-2 country code](http://en.wikipedia.org/wiki/ISO_3166-1)." ;
+    rdfs:comment """The country. Recommended to be in 2-letter [ISO 3166-1 alpha-2](http://en.wikipedia.org/wiki/ISO_3166-1) format, for example "US". For backward compatibility, a 3-letter [ISO 3166-1 alpha-3](https://en.wikipedia.org/wiki/ISO_3166-1_alpha-3) country code such as "SGP" or a full country name such as "Singapore" can also be used.""" ;
     :domainIncludes :DefinedRegion,
         :GeoCoordinates,
         :GeoShape,
         :PostalAddress ;
     :rangeIncludes :Country,
         :Text ;
-<<<<<<< HEAD
-    rdfs:comment """The country. Recommended to be in 2-letter [ISO 3166-1 alpha-2](http://en.wikipedia.org/wiki/ISO_3166-1) format, for example "US". For backward compatibility, a 3-letter [ISO 3166-1 alpha-3](https://en.wikipedia.org/wiki/ISO_3166-1_alpha-3) country code such as "SGP" or a full country name such as "Singapore" can also be used.""" .
-=======
     :source <https://github.com/schemaorg/schemaorg/issues/2506> .
->>>>>>> ca1bc1cb
 
 :addressLocality a rdf:Property ;
     rdfs:label "addressLocality" ;
