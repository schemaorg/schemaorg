@prefix : <https://schema.org/> .
@prefix dc: <http://purl.org/dc/terms/> .
@prefix owl: <http://www.w3.org/2002/07/owl#> .
@prefix rdf: <http://www.w3.org/1999/02/22-rdf-syntax-ns#> .
@prefix rdfs: <http://www.w3.org/2000/01/rdf-schema#> .
@prefix xml: <http://www.w3.org/XML/1998/namespace> .
@prefix xsd: <http://www.w3.org/2001/XMLSchema#> .

:AMRadioChannel a rdfs:Class ;
    rdfs:label "AMRadioChannel" ;
    :source <https://github.com/schemaorg/schemaorg/issues/1004> ;
    rdfs:comment "A radio channel that uses AM." ;
    rdfs:subClassOf :RadioChannel .

:APIReference a rdfs:Class ;
    rdfs:label "APIReference" ;
    rdfs:comment "Reference documentation for application programming interfaces (APIs)." ;
    rdfs:subClassOf :TechArticle .

:AboutPage a rdfs:Class ;
    rdfs:label "AboutPage" ;
    rdfs:comment "Web page type: About page." ;
    rdfs:subClassOf :WebPage .

:AcceptAction a rdfs:Class ;
    rdfs:label "AcceptAction" ;
    rdfs:comment "The act of committing to/adopting an object.\\n\\nRelated actions:\\n\\n* [[RejectAction]]: The antonym of AcceptAction." ;
    rdfs:subClassOf :AllocateAction .

:Accommodation a rdfs:Class ;
    rdfs:label "Accommodation" ;
    :contributor <https://schema.org/docs/collab/STI_Accommodation_Ontology> ;
    rdfs:comment """An accommodation is a place that can accommodate human beings, e.g. a hotel room, a camping pitch, or a meeting room. Many accommodations are for overnight stays, but this is not a mandatory requirement.
For more specific types of accommodations not defined in schema.org, one can use [[additionalType]] with external vocabularies.
<br /><br />
See also the <a href="/docs/hotels.html">dedicated document on the use of schema.org for marking up hotels and other forms of accommodations</a>.
""" ;
    rdfs:subClassOf :Place .

:AccountingService a rdfs:Class ;
    rdfs:label "AccountingService" ;
    rdfs:comment """Accountancy business.\\n\\nAs a [[LocalBusiness]] it can be described as a [[provider]] of one or more [[Service]]\\(s).
      """ ;
    rdfs:subClassOf :FinancialService .

:AchieveAction a rdfs:Class ;
    rdfs:label "AchieveAction" ;
    rdfs:comment "The act of accomplishing something via previous efforts. It is an instantaneous action rather than an ongoing process." ;
    rdfs:subClassOf :Action .

:Action a rdfs:Class ;
    rdfs:label "Action" ;
    :contributor <https://schema.org/docs/collab/ActionCollabClass> ;
    rdfs:comment "An action performed by a direct agent and indirect participants upon a direct object. Optionally happens at a location with the help of an inanimate instrument. The execution of the action may produce a result. Specific action sub-type documentation specifies the exact expectation of each argument/role.\\n\\nSee also [blog post](http://blog.schema.org/2014/04/announcing-schemaorg-actions.html) and [Actions overview document](https://schema.org/docs/actions.html)." ;
    rdfs:subClassOf :Thing .

:ActionAccessSpecification a rdfs:Class ;
    rdfs:label "ActionAccessSpecification" ;
    :source <https://github.com/schemaorg/schemaorg/issues/1741> ;
    rdfs:comment "A set of requirements that must be fulfilled in order to perform an Action." ;
    rdfs:subClassOf :Intangible .

:ActionStatusType a rdfs:Class ;
    rdfs:label "ActionStatusType" ;
    rdfs:comment "The status of an Action." ;
    rdfs:subClassOf :StatusEnumeration . # Pending but...

:ActivateAction a rdfs:Class ;
    rdfs:label "ActivateAction" ;
    rdfs:comment "The act of starting or activating a device or application (e.g. starting a timer or turning on a flashlight)." ;
    rdfs:subClassOf :ControlAction .

:AddAction a rdfs:Class ;
    rdfs:label "AddAction" ;
    rdfs:comment "The act of editing by adding an object to a collection." ;
    rdfs:subClassOf :UpdateAction .

:AdministrativeArea a rdfs:Class ;
    rdfs:label "AdministrativeArea" ;
    rdfs:comment "A geographical region, typically under the jurisdiction of a particular government." ;
    rdfs:subClassOf :Place .

:AdultEntertainment a rdfs:Class ;
    rdfs:label "AdultEntertainment" ;
    rdfs:comment "An adult entertainment establishment." ;
    rdfs:subClassOf :EntertainmentBusiness .

:AggregateOffer a rdfs:Class ;
    rdfs:label "AggregateOffer" ;
    rdfs:comment "When a single product is associated with multiple offers (for example, the same pair of shoes is offered by different merchants), then AggregateOffer can be used.\\n\\nNote: AggregateOffers are normally expected to associate multiple offers that all share the same defined [[businessFunction]] value, or default to http://purl.org/goodrelations/v1#Sell if businessFunction is not explicitly defined." ;
    rdfs:subClassOf :Offer .

:AggregateRating a rdfs:Class ;
    rdfs:label "AggregateRating" ;
    rdfs:comment "The average rating based on multiple ratings or reviews." ;
    rdfs:subClassOf :Rating .

:AgreeAction a rdfs:Class ;
    rdfs:label "AgreeAction" ;
    rdfs:comment "The act of expressing a consistency of opinion with the object. An agent agrees to/about an object (a proposition, topic or theme) with participants." ;
    rdfs:subClassOf :ReactAction .

:Airline a rdfs:Class ;
    rdfs:label "Airline" ;
    rdfs:comment "An organization that provides flights for passengers." ;
    rdfs:subClassOf :Organization .

:Airport a rdfs:Class ;
    rdfs:label "Airport" ;
    rdfs:comment "An airport." ;
    rdfs:subClassOf :CivicStructure .

:AlignmentObject a rdfs:Class ;
    rdfs:label "AlignmentObject" ;
    :contributor <https://schema.org/docs/collab/LRMIClass> ;
    rdfs:comment """An intangible item that describes an alignment between a learning resource and a node in an educational framework.

Should not be used where the nature of the alignment can be described using a simple property, for example to express that a resource [[teaches]] or [[assesses]] a competency.""" ;
    rdfs:subClassOf :Intangible .

:AllocateAction a rdfs:Class ;
    rdfs:label "AllocateAction" ;
    rdfs:comment "The act of organizing tasks/objects/events by associating resources to it." ;
    rdfs:subClassOf :OrganizeAction .

:AmusementPark a rdfs:Class ;
    rdfs:label "AmusementPark" ;
    rdfs:comment "An amusement park." ;
    rdfs:subClassOf :EntertainmentBusiness .

:AnimalShelter a rdfs:Class ;
    rdfs:label "AnimalShelter" ;
    rdfs:comment "Animal shelter." ;
    rdfs:subClassOf :LocalBusiness .

:Answer a rdfs:Class ;
    rdfs:label "Answer" ;
    :contributor <https://schema.org/docs/collab/QAStackExchange> ;
    rdfs:comment "An answer offered to a question; perhaps correct, perhaps opinionated or wrong." ;
    rdfs:subClassOf :Comment .

:Apartment a rdfs:Class ;
    rdfs:label "Apartment" ;
    :contributor <https://schema.org/docs/collab/STI_Accommodation_Ontology> ;
    rdfs:comment "An apartment (in American English) or flat (in British English) is a self-contained housing unit (a type of residential real estate) that occupies only part of a building (source: Wikipedia, the free encyclopedia, see <a href=\"http://en.wikipedia.org/wiki/Apartment\">http://en.wikipedia.org/wiki/Apartment</a>)." ;
    rdfs:subClassOf :Accommodation .

:ApartmentComplex a rdfs:Class ;
    rdfs:label "ApartmentComplex" ;
    rdfs:comment "Residence type: Apartment complex." ;
    rdfs:subClassOf :Residence .

:AppendAction a rdfs:Class ;
    rdfs:label "AppendAction" ;
    rdfs:comment "The act of inserting at the end if an ordered collection." ;
    rdfs:subClassOf :InsertAction .

:ApplyAction a rdfs:Class ;
    rdfs:label "ApplyAction" ;
    rdfs:comment "The act of registering to an organization/service without the guarantee to receive it.\\n\\nRelated actions:\\n\\n* [[RegisterAction]]: Unlike RegisterAction, ApplyAction has no guarantees that the application will be accepted." ;
    rdfs:subClassOf :OrganizeAction .

:Aquarium a rdfs:Class ;
    rdfs:label "Aquarium" ;
    rdfs:comment "Aquarium." ;
    rdfs:subClassOf :CivicStructure .

:ArriveAction a rdfs:Class ;
    rdfs:label "ArriveAction" ;
    rdfs:comment "The act of arriving at a place. An agent arrives at a destination from a fromLocation, optionally with participants." ;
    rdfs:subClassOf :MoveAction .

:ArtGallery a rdfs:Class ;
    rdfs:label "ArtGallery" ;
    rdfs:comment "An art gallery." ;
    rdfs:subClassOf :EntertainmentBusiness .

:Article a rdfs:Class ;
    rdfs:label "Article" ;
    :contributor <https://schema.org/docs/collab/rNews> ;
    rdfs:comment "An article, such as a news article or piece of investigative report. Newspapers and magazines have articles of many different types and this is intended to cover them all.\\n\\nSee also [blog post](http://blog.schema.org/2014/09/schemaorg-support-for-bibliographic_2.html)." ;
    rdfs:subClassOf :CreativeWork .

:AskAction a rdfs:Class ;
    rdfs:label "AskAction" ;
    rdfs:comment "The act of posing a question / favor to someone.\\n\\nRelated actions:\\n\\n* [[ReplyAction]]: Appears generally as a response to AskAction." ;
    rdfs:subClassOf :CommunicateAction .

:AssessAction a rdfs:Class ;
    rdfs:label "AssessAction" ;
    rdfs:comment "The act of forming one's opinion, reaction or sentiment." ;
    rdfs:subClassOf :Action .

:AssignAction a rdfs:Class ;
    rdfs:label "AssignAction" ;
    rdfs:comment "The act of allocating an action/event/task to some destination (someone or something)." ;
    rdfs:subClassOf :AllocateAction .

:Attorney a rdfs:Class ;
    rdfs:label "Attorney" ;
    rdfs:comment "Professional service: Attorney. \\n\\nThis type is deprecated - [[LegalService]] is more inclusive and less ambiguous." ;
    rdfs:subClassOf :LegalService .

:Audience a rdfs:Class ;
    rdfs:label "Audience" ;
    rdfs:comment "Intended audience for an item, i.e. the group for whom the item was created." ;
    rdfs:subClassOf :Intangible .

:AudioObject a rdfs:Class ;
    rdfs:label "AudioObject" ;
    :contributor <https://schema.org/docs/collab/rNews> ;
    rdfs:comment "An audio file." ;
    rdfs:subClassOf :MediaObject .

:AuthorizeAction a rdfs:Class ;
    rdfs:label "AuthorizeAction" ;
    rdfs:comment "The act of granting permission to an object." ;
    rdfs:subClassOf :AllocateAction .

:AutoBodyShop a rdfs:Class ;
    rdfs:label "AutoBodyShop" ;
    rdfs:comment "Auto body shop." ;
    rdfs:subClassOf :AutomotiveBusiness .

:AutoDealer a rdfs:Class ;
    rdfs:label "AutoDealer" ;
    rdfs:comment "An car dealership." ;
    rdfs:subClassOf :AutomotiveBusiness .

:AutoPartsStore a rdfs:Class ;
    rdfs:label "AutoPartsStore" ;
    rdfs:comment "An auto parts store." ;
    rdfs:subClassOf :AutomotiveBusiness,
        :Store .

:AutoRental a rdfs:Class ;
    rdfs:label "AutoRental" ;
    rdfs:comment "A car rental business." ;
    rdfs:subClassOf :AutomotiveBusiness .

:AutoRepair a rdfs:Class ;
    rdfs:label "AutoRepair" ;
    rdfs:comment "Car repair business." ;
    rdfs:subClassOf :AutomotiveBusiness .

:AutoWash a rdfs:Class ;
    rdfs:label "AutoWash" ;
    rdfs:comment "A car wash business." ;
    rdfs:subClassOf :AutomotiveBusiness .

:AutomatedTeller a rdfs:Class ;
    rdfs:label "AutomatedTeller" ;
    rdfs:comment "ATM/cash machine." ;
    rdfs:subClassOf :FinancialService .

:AutomotiveBusiness a rdfs:Class ;
    rdfs:label "AutomotiveBusiness" ;
    rdfs:comment "Car repair, sales, or parts." ;
    rdfs:subClassOf :LocalBusiness .

:Bakery a rdfs:Class ;
    rdfs:label "Bakery" ;
    rdfs:comment "A bakery." ;
    rdfs:subClassOf :FoodEstablishment .

:BankAccount a rdfs:Class ;
    rdfs:label "BankAccount" ;
    :contributor <https://schema.org/docs/collab/FIBO> ;
    rdfs:comment "A product or service offered by a bank whereby one may deposit, withdraw or transfer money and in some cases be paid interest." ;
    rdfs:subClassOf :FinancialProduct .

:BankOrCreditUnion a rdfs:Class ;
    rdfs:label "BankOrCreditUnion" ;
    rdfs:comment "Bank or credit union." ;
    rdfs:subClassOf :FinancialService .

:BarOrPub a rdfs:Class ;
    rdfs:label "BarOrPub" ;
    rdfs:comment "A bar or pub." ;
    rdfs:subClassOf :FoodEstablishment .

:Barcode a rdfs:Class ;
    rdfs:label "Barcode" ;
    rdfs:comment "An image of a visual machine-readable code such as a barcode or QR code." ;
    rdfs:subClassOf :ImageObject .

:Beach a rdfs:Class ;
    rdfs:label "Beach" ;
    rdfs:comment "Beach." ;
    rdfs:subClassOf :CivicStructure .

:BeautySalon a rdfs:Class ;
    rdfs:label "BeautySalon" ;
    rdfs:comment "Beauty salon." ;
    rdfs:subClassOf :HealthAndBeautyBusiness .

:BedAndBreakfast a rdfs:Class ;
    rdfs:label "BedAndBreakfast" ;
    rdfs:comment """Bed and breakfast.
<br /><br />
See also the <a href="/docs/hotels.html">dedicated document on the use of schema.org for marking up hotels and other forms of accommodations</a>.
""" ;
    rdfs:subClassOf :LodgingBusiness .


:VacationRental a rdfs:Class ;
    rdfs:label "VacationRental" ;
    rdfs:comment """A kind of lodging business that focuses on renting single properties for limited time.""" ;
    rdfs:subClassOf :LodgingBusiness .

:BedDetails a rdfs:Class ;
    rdfs:label "BedDetails" ;
    :contributor <https://schema.org/docs/collab/STI_Accommodation_Ontology> ;
    rdfs:comment "An entity holding detailed information about the available bed types, e.g. the quantity of twin beds for a hotel room. For the single case of just one bed of a certain type, you can use bed directly with a text. See also [[BedType]] (under development)." ;
    rdfs:subClassOf :Intangible .

:BedType a rdfs:Class ;
    rdfs:label "BedType" ;
    :source <https://github.com/schemaorg/schemaorg/issues/1262>;
    :contributor <https://schema.org/docs/collab/STI_Accommodation_Ontology> ;
    rdfs:comment "A type of bed. This is used for indicating the bed or beds available in an accommodation." ;
    rdfs:subClassOf :QualitativeValue .

:BefriendAction a rdfs:Class ;
    rdfs:label "BefriendAction" ;
    rdfs:comment "The act of forming a personal connection with someone (object) mutually/bidirectionally/symmetrically.\\n\\nRelated actions:\\n\\n* [[FollowAction]]: Unlike FollowAction, BefriendAction implies that the connection is reciprocal." ;
    rdfs:subClassOf :InteractAction .

:BikeStore a rdfs:Class ;
    rdfs:label "BikeStore" ;
    rdfs:comment "A bike store." ;
    rdfs:subClassOf :Store .

:Blog a rdfs:Class ;
    rdfs:label "Blog" ;
    rdfs:comment """A [blog](https://en.wikipedia.org/wiki/Blog), sometimes known as a "weblog". Note that the individual posts ([[BlogPosting]]s) in a [[Blog]] are often colloquially referred to by the same term.""" ;
    rdfs:subClassOf :CreativeWork .

:BlogPosting a rdfs:Class ;
    rdfs:label "BlogPosting" ;
    rdfs:comment "A blog post." ;
    rdfs:subClassOf :SocialMediaPosting .

:BoardingPolicyType a rdfs:Class ;
    rdfs:label "BoardingPolicyType" ;
    rdfs:comment "A type of boarding policy used by an airline." ;
    rdfs:subClassOf :Enumeration .

:BodyOfWater a rdfs:Class ;
    rdfs:label "BodyOfWater" ;
    rdfs:comment "A body of water, such as a sea, ocean, or lake." ;
    rdfs:subClassOf :Landform .

:Book a rdfs:Class ;
    rdfs:label "Book" ;
    rdfs:comment "A book." ;
    rdfs:subClassOf :CreativeWork .

:BookFormatType a rdfs:Class ;
    rdfs:label "BookFormatType" ;
    rdfs:comment "The publication format of the book." ;
    rdfs:subClassOf :Enumeration .

:BookSeries a rdfs:Class ;
    rdfs:label "BookSeries" ;
    rdfs:comment "A series of books. Included books can be indicated with the hasPart property." ;
    rdfs:subClassOf :CreativeWorkSeries .

:BookStore a rdfs:Class ;
    rdfs:label "BookStore" ;
    rdfs:comment "A bookstore." ;
    rdfs:subClassOf :Store .

:BookmarkAction a rdfs:Class ;
    rdfs:label "BookmarkAction" ;
    rdfs:comment "An agent bookmarks/flags/labels/tags/marks an object." ;
    rdfs:subClassOf :OrganizeAction .

:Boolean a :DataType,
        rdfs:Class ;
    rdfs:label "Boolean" ;
    rdfs:comment "Boolean: True or False." .

:BorrowAction a rdfs:Class ;
    rdfs:label "BorrowAction" ;
    rdfs:comment "The act of obtaining an object under an agreement to return it at a later date. Reciprocal of LendAction.\\n\\nRelated actions:\\n\\n* [[LendAction]]: Reciprocal of BorrowAction." ;
    rdfs:subClassOf :TransferAction .

:BowlingAlley a rdfs:Class ;
    rdfs:label "BowlingAlley" ;
    rdfs:comment "A bowling alley." ;
    rdfs:subClassOf :SportsActivityLocation .

:Brand a rdfs:Class ;
    rdfs:label "Brand" ;
    :contributor <https://schema.org/docs/collab/GoodRelationsClass> ;
    rdfs:comment "A brand is a name used by an organization or business person for labeling a product, product group, or similar." ;
    rdfs:subClassOf :Intangible .

:BreadcrumbList a rdfs:Class ;
    rdfs:label "BreadcrumbList" ;
    rdfs:comment """A BreadcrumbList is an ItemList consisting of a chain of linked Web pages, typically described using at least their URL and their name, and typically ending with the current page.\\n\\nThe [[position]] property is used to reconstruct the order of the items in a BreadcrumbList. The convention is that a breadcrumb list has an [[itemListOrder]] of [[ItemListOrderAscending]] (lower values listed first), and that the first items in this list correspond to the "top" or beginning of the breadcrumb trail, e.g. with a site or section homepage. The specific values of 'position' are not assigned meaning for a BreadcrumbList, but they should be integers, e.g. beginning with '1' for the first item in the list.
      """ ;
    rdfs:subClassOf :ItemList .

:Brewery a rdfs:Class ;
    rdfs:label "Brewery" ;
    rdfs:comment "Brewery." ;
    rdfs:subClassOf :FoodEstablishment .

:Bridge a rdfs:Class ;
    rdfs:label "Bridge" ;
    rdfs:comment "A bridge." ;
    rdfs:subClassOf :CivicStructure .

:BroadcastChannel a rdfs:Class ;
    rdfs:label "BroadcastChannel" ;
    rdfs:comment "A unique instance of a BroadcastService on a CableOrSatelliteService lineup." ;
    rdfs:subClassOf :Intangible .

:BroadcastEvent a rdfs:Class ;
    rdfs:label "BroadcastEvent" ;
    rdfs:comment "An over the air or online broadcast event." ;
    rdfs:subClassOf :PublicationEvent .

:BroadcastFrequencySpecification a rdfs:Class ;
    rdfs:label "BroadcastFrequencySpecification" ;
    :source <https://github.com/schemaorg/schemaorg/issues/1004> ;
    rdfs:comment "The frequency in MHz and the modulation used for a particular BroadcastService." ;
    rdfs:subClassOf :Intangible .

:BroadcastService a rdfs:Class ;
    rdfs:label "BroadcastService" ;
    rdfs:comment "A delivery service through which content is provided via broadcast over the air or online." ;
    rdfs:subClassOf :Service .

:BuddhistTemple a rdfs:Class ;
    rdfs:label "BuddhistTemple" ;
    rdfs:comment "A Buddhist temple." ;
    rdfs:subClassOf :PlaceOfWorship .

:BusReservation a rdfs:Class ;
    rdfs:label "BusReservation" ;
    rdfs:comment "A reservation for bus travel. \\n\\nNote: This type is for information about actual reservations, e.g. in confirmation emails or HTML pages with individual confirmations of reservations. For offers of tickets, use [[Offer]]." ;
    rdfs:subClassOf :Reservation .

:BusStation a rdfs:Class ;
    rdfs:label "BusStation" ;
    rdfs:comment "A bus station." ;
    rdfs:subClassOf :CivicStructure .

:BusStop a rdfs:Class ;
    rdfs:label "BusStop" ;
    rdfs:comment "A bus stop." ;
    rdfs:subClassOf :CivicStructure .

:BusTrip a rdfs:Class ;
    rdfs:label "BusTrip" ;
    rdfs:comment "A trip on a commercial bus line." ;
    rdfs:subClassOf :Trip .

:BusinessAudience a rdfs:Class ;
    rdfs:label "BusinessAudience" ;
    rdfs:comment "A set of characteristics belonging to businesses, e.g. who compose an item's target audience." ;
    rdfs:subClassOf :Audience .

:BusinessEntityType a rdfs:Class ;
    rdfs:label "BusinessEntityType" ;
    :contributor <https://schema.org/docs/collab/GoodRelationsClass> ;
    rdfs:comment """A business entity type is a conceptual entity representing the legal form, the size, the main line of business, the position in the value chain, or any combination thereof, of an organization or business person.\\n\\nCommonly used values:\\n\\n* http://purl.org/goodrelations/v1#Business\\n* http://purl.org/goodrelations/v1#Enduser\\n* http://purl.org/goodrelations/v1#PublicInstitution\\n* http://purl.org/goodrelations/v1#Reseller
    """ ;
    rdfs:subClassOf :Enumeration .

:BusinessEvent a rdfs:Class ;
    rdfs:label "BusinessEvent" ;
    rdfs:comment "Event type: Business event." ;
    rdfs:subClassOf :Event .

:BusinessFunction a rdfs:Class ;
    rdfs:label "BusinessFunction" ;
    :contributor <https://schema.org/docs/collab/GoodRelationsClass> ;
    rdfs:comment """The business function specifies the type of activity or access (i.e., the bundle of rights) offered by the organization or business person through the offer. Typical are sell, rental or lease, maintenance or repair, manufacture / produce, recycle / dispose, engineering / construction, or installation. Proprietary specifications of access rights are also instances of this class.\\n\\nCommonly used values:\\n\\n* http://purl.org/goodrelations/v1#ConstructionInstallation\\n* http://purl.org/goodrelations/v1#Dispose\\n* http://purl.org/goodrelations/v1#LeaseOut\\n* http://purl.org/goodrelations/v1#Maintain\\n* http://purl.org/goodrelations/v1#ProvideService\\n* http://purl.org/goodrelations/v1#Repair\\n* http://purl.org/goodrelations/v1#Sell\\n* http://purl.org/goodrelations/v1#Buy
        """ ;
    rdfs:subClassOf :Enumeration .

:BuyAction a rdfs:Class ;
    rdfs:label "BuyAction" ;
    rdfs:comment "The act of giving money to a seller in exchange for goods or services rendered. An agent buys an object, product, or service from a seller for a price. Reciprocal of SellAction." ;
    rdfs:subClassOf :TradeAction .

:CableOrSatelliteService a rdfs:Class ;
    rdfs:label "CableOrSatelliteService" ;
    rdfs:comment "A service which provides access to media programming like TV or radio. Access may be via cable or satellite." ;
    rdfs:subClassOf :Service .

:CafeOrCoffeeShop a rdfs:Class ;
    rdfs:label "CafeOrCoffeeShop" ;
    rdfs:comment "A cafe or coffee shop." ;
    rdfs:subClassOf :FoodEstablishment .

:Campground a rdfs:Class ;
    rdfs:label "Campground" ;
    :contributor <https://schema.org/docs/collab/STI_Accommodation_Ontology> ;
    rdfs:comment """A camping site, campsite, or [[Campground]] is a place used for overnight stay in the outdoors, typically containing individual [[CampingPitch]] locations. \\n\\n
In British English a campsite is an area, usually divided into a number of pitches, where people can camp overnight using tents or camper vans or caravans; this British English use of the word is synonymous with the American English expression campground. In American English the term campsite generally means an area where an individual, family, group, or military unit can pitch a tent or park a camper; a campground may contain many campsites (source: Wikipedia, see [https://en.wikipedia.org/wiki/Campsite](https://en.wikipedia.org/wiki/Campsite)).\\n\\n

See also the dedicated [document on the use of schema.org for marking up hotels and other forms of accommodations](/docs/hotels.html).
""" ;
    rdfs:subClassOf :CivicStructure,
        :LodgingBusiness .

:CampingPitch a rdfs:Class ;
    rdfs:label "CampingPitch" ;
    :contributor <https://schema.org/docs/collab/STI_Accommodation_Ontology> ;
    rdfs:comment """A [[CampingPitch]] is an individual place for overnight stay in the outdoors, typically being part of a larger camping site, or [[Campground]].\\n\\n
In British English a campsite, or campground, is an area, usually divided into a number of pitches, where people can camp overnight using tents or camper vans or caravans; this British English use of the word is synonymous with the American English expression campground. In American English the term campsite generally means an area where an individual, family, group, or military unit can pitch a tent or park a camper; a campground may contain many campsites.
(Source: Wikipedia, see [https://en.wikipedia.org/wiki/Campsite](https://en.wikipedia.org/wiki/Campsite).)\\n\\n
See also the dedicated [document on the use of schema.org for marking up hotels and other forms of accommodations](/docs/hotels.html).
""" ;
    rdfs:subClassOf :Accommodation .

:Canal a rdfs:Class ;
    rdfs:label "Canal" ;
    rdfs:comment "A canal, like the Panama Canal." ;
    rdfs:subClassOf :BodyOfWater .

:CancelAction a rdfs:Class ;
    rdfs:label "CancelAction" ;
    rdfs:comment "The act of asserting that a future event/action is no longer going to happen.\\n\\nRelated actions:\\n\\n* [[ConfirmAction]]: The antonym of CancelAction." ;
    rdfs:subClassOf :PlanAction .

:Car a rdfs:Class ;
    rdfs:label "Car" ;
    :contributor <https://schema.org/docs/collab/Automotive_Ontology_Working_Group> ;
    rdfs:comment "A car is a wheeled, self-powered motor vehicle used for transportation." ;
    rdfs:subClassOf :Vehicle .

:Casino a rdfs:Class ;
    rdfs:label "Casino" ;
    rdfs:comment "A casino." ;
    rdfs:subClassOf :EntertainmentBusiness .

:CatholicChurch a rdfs:Class ;
    rdfs:label "CatholicChurch" ;
    rdfs:comment "A Catholic church." ;
    rdfs:subClassOf :Church .

:Cemetery a rdfs:Class ;
    rdfs:label "Cemetery" ;
    rdfs:comment "A graveyard." ;
    rdfs:subClassOf :CivicStructure .

:CheckAction a rdfs:Class ;
    rdfs:label "CheckAction" ;
    rdfs:comment "An agent inspects, determines, investigates, inquires, or examines an object's accuracy, quality, condition, or state." ;
    rdfs:subClassOf :FindAction .

:CheckInAction a rdfs:Class ;
    rdfs:label "CheckInAction" ;
    rdfs:comment "The act of an agent communicating (service provider, social media, etc) their arrival by registering/confirming for a previously reserved service (e.g. flight check-in) or at a place (e.g. hotel), possibly resulting in a result (boarding pass, etc).\\n\\nRelated actions:\\n\\n* [[CheckOutAction]]: The antonym of CheckInAction.\\n* [[ArriveAction]]: Unlike ArriveAction, CheckInAction implies that the agent is informing/confirming the start of a previously reserved service.\\n* [[ConfirmAction]]: Unlike ConfirmAction, CheckInAction implies that the agent is informing/confirming the *start* of a previously reserved service rather than its validity/existence." ;
    rdfs:subClassOf :CommunicateAction .

:CheckOutAction a rdfs:Class ;
    rdfs:label "CheckOutAction" ;
    rdfs:comment "The act of an agent communicating (service provider, social media, etc) their departure of a previously reserved service (e.g. flight check-in) or place (e.g. hotel).\\n\\nRelated actions:\\n\\n* [[CheckInAction]]: The antonym of CheckOutAction.\\n* [[DepartAction]]: Unlike DepartAction, CheckOutAction implies that the agent is informing/confirming the end of a previously reserved service.\\n* [[CancelAction]]: Unlike CancelAction, CheckOutAction implies that the agent is informing/confirming the end of a previously reserved service." ;
    rdfs:subClassOf :CommunicateAction .

:CheckoutPage a rdfs:Class ;
    rdfs:label "CheckoutPage" ;
    rdfs:comment "Web page type: Checkout page." ;
    rdfs:subClassOf :WebPage .

:ChildCare a rdfs:Class ;
    rdfs:label "ChildCare" ;
    rdfs:comment "A Childcare center." ;
    rdfs:subClassOf :LocalBusiness .

:ChildrensEvent a rdfs:Class ;
    rdfs:label "ChildrensEvent" ;
    rdfs:comment "Event type: Children's event." ;
    rdfs:subClassOf :Event .

:ChooseAction a rdfs:Class ;
    rdfs:label "ChooseAction" ;
    rdfs:comment "The act of expressing a preference from a set of options or a large or unbounded set of choices/options." ;
    rdfs:subClassOf :AssessAction .

:Church a rdfs:Class ;
    rdfs:label "Church" ;
    rdfs:comment "A church." ;
    rdfs:subClassOf :PlaceOfWorship .

:City a rdfs:Class ;
    rdfs:label "City" ;
    rdfs:comment "A city or town." ;
    rdfs:subClassOf :AdministrativeArea .

:CityHall a rdfs:Class ;
    rdfs:label "CityHall" ;
    rdfs:comment "A city hall." ;
    rdfs:subClassOf :GovernmentBuilding .

:CivicStructure a rdfs:Class ;
    rdfs:label "CivicStructure" ;
    rdfs:comment "A public structure, such as a town hall or concert hall." ;
    rdfs:subClassOf :Place .

:ClaimReview a rdfs:Class ;
    rdfs:label "ClaimReview" ;
    :source <https://github.com/schemaorg/schemaorg/issues/1061> ;
    rdfs:comment "A fact-checking review of claims made (or reported) in some creative work (referenced via itemReviewed)." ;
    rdfs:subClassOf :Review .

:Clip a rdfs:Class ;
    rdfs:label "Clip" ;
    rdfs:comment "A short TV or radio program or a segment/part of a program." ;
    rdfs:subClassOf :CreativeWork .

:ClothingStore a rdfs:Class ;
    rdfs:label "ClothingStore" ;
    rdfs:comment "A clothing store." ;
    rdfs:subClassOf :Store .

:Code a rdfs:Class ;
    rdfs:label "Code" ;
    :supersededBy :SoftwareSourceCode ;
    rdfs:comment "Computer programming source code. Example: Full (compile ready) solutions, code snippet samples, scripts, templates." ;
    rdfs:subClassOf :CreativeWork .

:CollectionPage a rdfs:Class ;
    rdfs:label "CollectionPage" ;
    rdfs:comment "Web page type: Collection page." ;
    rdfs:subClassOf :WebPage .

:CollegeOrUniversity a rdfs:Class ;
    rdfs:label "CollegeOrUniversity" ;
    rdfs:comment "A college, university, or other third-level educational institution." ;
    rdfs:subClassOf :EducationalOrganization .

:ComedyClub a rdfs:Class ;
    rdfs:label "ComedyClub" ;
    rdfs:comment "A comedy club." ;
    rdfs:subClassOf :EntertainmentBusiness .

:ComedyEvent a rdfs:Class ;
    rdfs:label "ComedyEvent" ;
    rdfs:comment "Event type: Comedy event." ;
    rdfs:subClassOf :Event .

:Comment a rdfs:Class ;
    rdfs:label "Comment" ;
    rdfs:comment "A comment on an item - for example, a comment on a blog post. The comment's content is expressed via the [[text]] property, and its topic via [[about]], properties shared with all CreativeWorks." ;
    rdfs:subClassOf :CreativeWork .

:CommentAction a rdfs:Class ;
    rdfs:label "CommentAction" ;
    rdfs:comment "The act of generating a comment about a subject." ;
    rdfs:subClassOf :CommunicateAction .

:CommunicateAction a rdfs:Class ;
    rdfs:label "CommunicateAction" ;
    rdfs:comment "The act of conveying information to another person via a communication medium (instrument) such as speech, email, or telephone conversation." ;
    rdfs:subClassOf :InteractAction .

:CompoundPriceSpecification a rdfs:Class ;
    rdfs:label "CompoundPriceSpecification" ;
    :contributor <https://schema.org/docs/collab/GoodRelationsClass> ;
    rdfs:comment "A compound price specification is one that bundles multiple prices that all apply in combination for different dimensions of consumption. Use the name property of the attached unit price specification for indicating the dimension of a price component (e.g. \"electricity\" or \"final cleaning\")." ;
    rdfs:subClassOf :PriceSpecification .

:ComputerLanguage a rdfs:Class ;
    rdfs:label "ComputerLanguage" ;
    rdfs:comment "This type covers computer programming languages such as Scheme and Lisp, as well as other language-like computer representations. Natural languages are best represented with the [[Language]] type." ;
    rdfs:subClassOf :Intangible .

:ComputerStore a rdfs:Class ;
    rdfs:label "ComputerStore" ;
    rdfs:comment "A computer store." ;
    rdfs:subClassOf :Store .

:ConfirmAction a rdfs:Class ;
    rdfs:label "ConfirmAction" ;
    rdfs:comment "The act of notifying someone that a future event/action is going to happen as expected.\\n\\nRelated actions:\\n\\n* [[CancelAction]]: The antonym of ConfirmAction." ;
    rdfs:subClassOf :InformAction .

:ConsumeAction a rdfs:Class ;
    rdfs:label "ConsumeAction" ;
    rdfs:comment "The act of ingesting information/resources/food." ;
    rdfs:subClassOf :Action .

:ContactPage a rdfs:Class ;
    rdfs:label "ContactPage" ;
    rdfs:comment "Web page type: Contact page." ;
    rdfs:subClassOf :WebPage .

:ContactPoint a rdfs:Class ;
    rdfs:label "ContactPoint" ;
    rdfs:comment "A contact point&#x2014;for example, a Customer Complaints department." ;
    rdfs:subClassOf :StructuredValue .

:ContactPointOption a rdfs:Class ;
    rdfs:label "ContactPointOption" ;
    rdfs:comment "Enumerated options related to a ContactPoint." ;
    rdfs:subClassOf :Enumeration .

:Continent a rdfs:Class ;
    rdfs:label "Continent" ;
    rdfs:comment "One of the continents (for example, Europe or Africa)." ;
    rdfs:subClassOf :Landform .

:ControlAction a rdfs:Class ;
    rdfs:label "ControlAction" ;
    rdfs:comment "An agent controls a device or application." ;
    rdfs:subClassOf :Action .

:ConvenienceStore a rdfs:Class ;
    rdfs:label "ConvenienceStore" ;
    rdfs:comment "A convenience store." ;
    rdfs:subClassOf :Store .

:Conversation a rdfs:Class ;
    rdfs:label "Conversation" ;
    rdfs:comment "One or more messages between organizations or people on a particular topic. Individual messages can be linked to the conversation with isPartOf or hasPart properties." ;
    rdfs:subClassOf :CreativeWork .

:CookAction a rdfs:Class ;
    rdfs:label "CookAction" ;
    rdfs:comment "The act of producing/preparing food." ;
    rdfs:subClassOf :CreateAction .

:Corporation a rdfs:Class ;
    rdfs:label "Corporation" ;
    :contributor <https://schema.org/docs/collab/rNews> ;
    rdfs:comment "Organization: A business corporation." ;
    rdfs:subClassOf :Organization .

:Country a rdfs:Class ;
    rdfs:label "Country" ;
    rdfs:comment "A country." ;
    rdfs:subClassOf :AdministrativeArea .

:Course a rdfs:Class ;
    rdfs:label "Course" ;
    rdfs:comment "A description of an educational course which may be offered as distinct instances which take place at different times or take place at different locations, or be offered through different media or modes of study. An educational course is a sequence of one or more educational events and/or creative works which aims to build knowledge, competence or ability of learners." ;
    rdfs:subClassOf :CreativeWork .

:CourseInstance a rdfs:Class ;
    rdfs:label "CourseInstance" ;
    rdfs:comment "An instance of a [[Course]] which is distinct from other instances because it is offered at a different time or location or through different media or modes of study or to a specific section of students." ;
    rdfs:subClassOf :Event .

:Courthouse a rdfs:Class ;
    rdfs:label "Courthouse" ;
    rdfs:comment "A courthouse." ;
    rdfs:subClassOf :GovernmentBuilding .

:CreateAction a rdfs:Class ;
    rdfs:label "CreateAction" ;
    rdfs:comment "The act of deliberately creating/producing/generating/building a result out of the agent." ;
    rdfs:subClassOf :Action .

:CreativeWork a rdfs:Class ;
    rdfs:label "CreativeWork" ;
    :contributor <https://schema.org/docs/collab/rNews> ;
    rdfs:comment "The most generic kind of creative work, including books, movies, photographs, software programs, etc." ;
    rdfs:subClassOf :Thing .

:CreativeWorkSeason a rdfs:Class ;
    rdfs:label "CreativeWorkSeason" ;
    rdfs:comment "A media season, e.g. TV, radio, video game etc." ;
    rdfs:subClassOf :CreativeWork .

:CreativeWorkSeries a rdfs:Class ;
    rdfs:label "CreativeWorkSeries" ;
    rdfs:comment """A CreativeWorkSeries in schema.org is a group of related items, typically but not necessarily of the same kind. CreativeWorkSeries are usually organized into some order, often chronological. Unlike [[ItemList]] which is a general purpose data structure for lists of things, the emphasis with CreativeWorkSeries is on published materials (written e.g. books and periodicals, or media such as TV, radio and games).\\n\\nSpecific subtypes are available for describing [[TVSeries]], [[RadioSeries]], [[MovieSeries]], [[BookSeries]], [[Periodical]] and [[VideoGameSeries]]. In each case, the [[hasPart]] / [[isPartOf]] properties can be used to relate the CreativeWorkSeries to its parts. The general CreativeWorkSeries type serves largely just to organize these more specific and practical subtypes.\\n\\nIt is common for properties applicable to an item from the series to be usefully applied to the containing group. Schema.org attempts to anticipate some of these cases, but publishers should be free to apply properties of the series parts to the series as a whole wherever they seem appropriate.
    """ ;
    rdfs:subClassOf :CreativeWork,
        :Series .

:CreditCard a rdfs:Class ;
    rdfs:label "CreditCard" ;
    :contributor <https://schema.org/docs/collab/FIBO>,
        <https://schema.org/docs/collab/GoodRelationsClass> ;
    rdfs:comment """A card payment method of a particular brand or name.  Used to mark up a particular payment method and/or the financial product/service that supplies the card account.\\n\\nCommonly used values:\\n\\n* http://purl.org/goodrelations/v1#AmericanExpress\\n* http://purl.org/goodrelations/v1#DinersClub\\n* http://purl.org/goodrelations/v1#Discover\\n* http://purl.org/goodrelations/v1#JCB\\n* http://purl.org/goodrelations/v1#MasterCard\\n* http://purl.org/goodrelations/v1#VISA
       """ ;
    rdfs:subClassOf :LoanOrCredit,
        :PaymentCard .

:Crematorium a rdfs:Class ;
    rdfs:label "Crematorium" ;
    rdfs:comment "A crematorium." ;
    rdfs:subClassOf :CivicStructure .

:CurrencyConversionService a rdfs:Class ;
    rdfs:label "CurrencyConversionService" ;
    :contributor <https://schema.org/docs/collab/FIBO> ;
    rdfs:comment "A service to convert funds from one currency to another currency." ;
    rdfs:subClassOf :FinancialProduct .

:DanceEvent a rdfs:Class ;
    rdfs:label "DanceEvent" ;
    rdfs:comment "Event type: A social dance." ;
    rdfs:subClassOf :Event .

:DanceGroup a rdfs:Class ;
    rdfs:label "DanceGroup" ;
    rdfs:comment "A dance group&#x2014;for example, the Alvin Ailey Dance Theater or Riverdance." ;
    rdfs:subClassOf :PerformingGroup .

:DataCatalog a rdfs:Class ;
    rdfs:label "DataCatalog" ;
    :contributor <https://schema.org/docs/collab/DatasetClass> ;
    rdfs:comment "A collection of datasets." ;
    rdfs:subClassOf :CreativeWork ;
    owl:equivalentClass <http://www.w3.org/ns/dcat#Catalog> .

:DataDownload a rdfs:Class ;
    rdfs:label "DataDownload" ;
    :contributor <https://schema.org/docs/collab/DatasetClass> ;
    rdfs:comment "All or part of a [[Dataset]] in downloadable form. " ;
    rdfs:subClassOf :MediaObject ;
    owl:equivalentClass <http://www.w3.org/ns/dcat#Distribution> .

:DataFeed a rdfs:Class ;
    rdfs:label "DataFeed" ;
    rdfs:comment "A single feed providing structured information about one or more entities or topics." ;
    rdfs:subClassOf :Dataset .

:DataFeedItem a rdfs:Class ;
    rdfs:label "DataFeedItem" ;
    rdfs:comment "A single item within a larger data feed." ;
    rdfs:subClassOf :Intangible .

:DataType a rdfs:Class ;
    rdfs:label "DataType" ;
    rdfs:comment "The basic data types such as Integers, Strings, etc." ;
    rdfs:subClassOf rdfs:Class .

:Dataset a rdfs:Class ;
    rdfs:label "Dataset" ;
    :contributor <https://schema.org/docs/collab/DatasetClass> ;
    rdfs:comment "A body of structured information describing some topic(s) of interest." ;
    rdfs:subClassOf :CreativeWork ;
    owl:equivalentClass <http://purl.org/dc/dcmitype/Dataset>,
        <http://rdfs.org/ns/void#Dataset>,
        <http://www.w3.org/ns/dcat#Dataset> .

:Date a :DataType,
        rdfs:Class ;
    rdfs:label "Date" ;
    rdfs:comment "A date value in [ISO 8601 date format](http://en.wikipedia.org/wiki/ISO_8601)." .

:DateTime a :DataType,
        rdfs:Class ;
    rdfs:label "DateTime" ;
    rdfs:comment "A combination of date and time of day in the form [-]CCYY-MM-DDThh:mm:ss[Z|(+|-)hh:mm] (see Chapter 5.4 of ISO 8601)." .

:DatedMoneySpecification a rdfs:Class ;
    rdfs:label "DatedMoneySpecification" ;
    :supersededBy :MonetaryAmount ;
    rdfs:comment "A DatedMoneySpecification represents monetary values with optional start and end dates. For example, this could represent an employee's salary over a specific period of time. __Note:__ This type has been superseded by [[MonetaryAmount]], use of that type is recommended." ;
    rdfs:subClassOf :StructuredValue .

:DayOfWeek a rdfs:Class ;
    rdfs:label "DayOfWeek" ;
    :contributor <https://schema.org/docs/collab/GoodRelationsClass> ;
    rdfs:comment """The day of the week, e.g. used to specify to which day the opening hours of an OpeningHoursSpecification refer.

Originally, URLs from [GoodRelations](http://purl.org/goodrelations/v1) were used (for [[Monday]], [[Tuesday]], [[Wednesday]], [[Thursday]], [[Friday]], [[Saturday]], [[Sunday]] plus a special entry for [[PublicHolidays]]); these have now been integrated directly into schema.org.
      """ ;
    rdfs:subClassOf :Enumeration .

:DaySpa a rdfs:Class ;
    rdfs:label "DaySpa" ;
    rdfs:comment "A day spa." ;
    rdfs:subClassOf :HealthAndBeautyBusiness .

:DeactivateAction a rdfs:Class ;
    rdfs:label "DeactivateAction" ;
    rdfs:comment "The act of stopping or deactivating a device or application (e.g. stopping a timer or turning off a flashlight)." ;
    rdfs:subClassOf :ControlAction .

:DefenceEstablishment a rdfs:Class ;
    rdfs:label "DefenceEstablishment" ;
    rdfs:comment "A defence establishment, such as an army or navy base." ;
    rdfs:subClassOf :GovernmentBuilding .

:DeleteAction a rdfs:Class ;
    rdfs:label "DeleteAction" ;
    rdfs:comment "The act of editing a recipient by removing one of its objects." ;
    rdfs:subClassOf :UpdateAction .

:DeliveryChargeSpecification a rdfs:Class ;
    rdfs:label "DeliveryChargeSpecification" ;
    :contributor <https://schema.org/docs/collab/GoodRelationsClass> ;
    rdfs:comment "The price for the delivery of an offer using a particular delivery method." ;
    rdfs:subClassOf :PriceSpecification .

:DeliveryEvent a rdfs:Class ;
    rdfs:label "DeliveryEvent" ;
    rdfs:comment "An event involving the delivery of an item." ;
    rdfs:subClassOf :Event .

:DeliveryMethod a rdfs:Class ;
    rdfs:label "DeliveryMethod" ;
    :contributor <https://schema.org/docs/collab/GoodRelationsClass> ;
    rdfs:comment """A delivery method is a standardized procedure for transferring the product or service to the destination of fulfillment chosen by the customer. Delivery methods are characterized by the means of transportation used, and by the organization or group that is the contracting party for the sending organization or person.\\n\\nCommonly used values:\\n\\n* http://purl.org/goodrelations/v1#DeliveryModeDirectDownload\\n* http://purl.org/goodrelations/v1#DeliveryModeFreight\\n* http://purl.org/goodrelations/v1#DeliveryModeMail\\n* http://purl.org/goodrelations/v1#DeliveryModeOwnFleet\\n* http://purl.org/goodrelations/v1#DeliveryModePickUp\\n* http://purl.org/goodrelations/v1#DHL\\n* http://purl.org/goodrelations/v1#FederalExpress\\n* http://purl.org/goodrelations/v1#UPS
        """ ;
    rdfs:subClassOf :Enumeration .

:Demand a rdfs:Class ;
    rdfs:label "Demand" ;
    :contributor <https://schema.org/docs/collab/GoodRelationsClass> ;
    rdfs:comment "A demand entity represents the public, not necessarily binding, not necessarily exclusive, announcement by an organization or person to seek a certain type of goods or services. For describing demand using this type, the very same properties used for Offer apply." ;
    rdfs:subClassOf :Intangible .

:Dentist a rdfs:Class ;
    rdfs:label "Dentist" ;
    rdfs:comment "A dentist." ;
    rdfs:subClassOf :LocalBusiness,
        :MedicalOrganization .

:DepartAction a rdfs:Class ;
    rdfs:label "DepartAction" ;
    rdfs:comment "The act of  departing from a place. An agent departs from a fromLocation for a destination, optionally with participants." ;
    rdfs:subClassOf :MoveAction .

:DepartmentStore a rdfs:Class ;
    rdfs:label "DepartmentStore" ;
    rdfs:comment "A department store." ;
    rdfs:subClassOf :Store .

:DepositAccount a rdfs:Class ;
    rdfs:label "DepositAccount" ;
    :contributor <https://schema.org/docs/collab/FIBO> ;
    rdfs:comment "A type of Bank Account with a main purpose of depositing funds to gain interest or other benefits." ;
    rdfs:subClassOf :BankAccount,
        :InvestmentOrDeposit .

:DigitalDocument a rdfs:Class ;
    rdfs:label "DigitalDocument" ;
    rdfs:comment "An electronic file or document." ;
    rdfs:subClassOf :CreativeWork .

:DigitalDocumentPermission a rdfs:Class ;
    rdfs:label "DigitalDocumentPermission" ;
    rdfs:comment "A permission for a particular person or group to access a particular file." ;
    rdfs:subClassOf :Intangible .

:DigitalDocumentPermissionType a rdfs:Class ;
    rdfs:label "DigitalDocumentPermissionType" ;
    rdfs:comment "A type of permission which can be granted for accessing a digital document." ;
    rdfs:subClassOf :Enumeration .

:DisagreeAction a rdfs:Class ;
    rdfs:label "DisagreeAction" ;
    rdfs:comment "The act of expressing a difference of opinion with the object. An agent disagrees to/about an object (a proposition, topic or theme) with participants." ;
    rdfs:subClassOf :ReactAction .

:DiscoverAction a rdfs:Class ;
    rdfs:label "DiscoverAction" ;
    rdfs:comment "The act of discovering/finding an object." ;
    rdfs:subClassOf :FindAction .

:DiscussionForumPosting a rdfs:Class ;
    rdfs:label "DiscussionForumPosting" ;
    rdfs:comment "A posting to a discussion forum." ;
    rdfs:subClassOf :SocialMediaPosting .

:DislikeAction a rdfs:Class ;
    rdfs:label "DislikeAction" ;
    rdfs:comment "The act of expressing a negative sentiment about the object. An agent dislikes an object (a proposition, topic or theme) with participants." ;
    rdfs:subClassOf :ReactAction .

:Distance a rdfs:Class ;
    rdfs:label "Distance" ;
    rdfs:comment "Properties that take Distances as values are of the form '&lt;Number&gt; &lt;Length unit of measure&gt;'. E.g., '7 ft'." ;
    rdfs:subClassOf :Quantity .

:Distillery a rdfs:Class ;
    rdfs:label "Distillery" ;
    :source <https://github.com/schemaorg/schemaorg/issues/743> ;
    rdfs:comment "A distillery." ;
    rdfs:subClassOf :FoodEstablishment .

:DonateAction a rdfs:Class ;
    rdfs:label "DonateAction" ;
    rdfs:comment "The act of providing goods, services, or money without compensation, often for philanthropic reasons." ;
    rdfs:subClassOf :TransferAction .

:DownloadAction a rdfs:Class ;
    rdfs:label "DownloadAction" ;
    rdfs:comment "The act of downloading an object." ;
    rdfs:subClassOf :TransferAction .

:DrawAction a rdfs:Class ;
    rdfs:label "DrawAction" ;
    rdfs:comment "The act of producing a visual/graphical representation of an object, typically with a pen/pencil and paper as instruments." ;
    rdfs:subClassOf :CreateAction .

:DrinkAction a rdfs:Class ;
    rdfs:label "DrinkAction" ;
    rdfs:comment "The act of swallowing liquids." ;
    rdfs:subClassOf :ConsumeAction .

:DriveWheelConfigurationValue a rdfs:Class ;
    rdfs:label "DriveWheelConfigurationValue" ;
    :contributor <https://schema.org/docs/collab/Automotive_Ontology_Working_Group> ;
    rdfs:comment "A value indicating which roadwheels will receive torque." ;
    rdfs:subClassOf :QualitativeValue .

:DryCleaningOrLaundry a rdfs:Class ;
    rdfs:label "DryCleaningOrLaundry" ;
    rdfs:comment "A dry-cleaning business." ;
    rdfs:subClassOf :LocalBusiness .

:Duration a rdfs:Class ;
    rdfs:label "Duration" ;
    rdfs:comment "Quantity: Duration (use [ISO 8601 duration format](http://en.wikipedia.org/wiki/ISO_8601))." ;
    rdfs:subClassOf :Quantity .

:EatAction a rdfs:Class ;
    rdfs:label "EatAction" ;
    rdfs:comment "The act of swallowing solid objects." ;
    rdfs:subClassOf :ConsumeAction .

:EducationEvent a rdfs:Class ;
    rdfs:label "EducationEvent" ;
    rdfs:comment "Event type: Education event." ;
    rdfs:subClassOf :Event .

:EducationalAudience a rdfs:Class ;
    rdfs:label "EducationalAudience" ;
    :contributor <https://schema.org/docs/collab/LRMIClass> ;
    rdfs:comment "An EducationalAudience." ;
    rdfs:subClassOf :Audience .

:EducationalOrganization a rdfs:Class ;
    rdfs:label "EducationalOrganization" ;
    rdfs:comment "An educational organization." ;
    rdfs:subClassOf :CivicStructure,
        :Organization .

:Electrician a rdfs:Class ;
    rdfs:label "Electrician" ;
    rdfs:comment "An electrician." ;
    rdfs:subClassOf :HomeAndConstructionBusiness .

:ElectronicsStore a rdfs:Class ;
    rdfs:label "ElectronicsStore" ;
    rdfs:comment "An electronics store." ;
    rdfs:subClassOf :Store .

:ElementarySchool a rdfs:Class ;
    rdfs:label "ElementarySchool" ;
    rdfs:comment "An elementary school." ;
    rdfs:subClassOf :EducationalOrganization .

:EmailMessage a rdfs:Class ;
    rdfs:label "EmailMessage" ;
    rdfs:comment "An email message." ;
    rdfs:subClassOf :Message .

:Embassy a rdfs:Class ;
    rdfs:label "Embassy" ;
    rdfs:comment "An embassy." ;
    rdfs:subClassOf :GovernmentBuilding .

:EmergencyService a rdfs:Class ;
    rdfs:label "EmergencyService" ;
    rdfs:comment "An emergency service, such as a fire station or ER." ;
    rdfs:subClassOf :LocalBusiness .

:EmployeeRole a rdfs:Class ;
    rdfs:label "EmployeeRole" ;
    rdfs:comment "A subclass of OrganizationRole used to describe employee relationships." ;
    rdfs:subClassOf :OrganizationRole .

:EmployerAggregateRating a rdfs:Class ;
    rdfs:label "EmployerAggregateRating" ;
    :source <https://github.com/schemaorg/schemaorg/issues/1689> ;
    rdfs:comment "An aggregate rating of an Organization related to its role as an employer." ;
    rdfs:subClassOf :AggregateRating .

:EmploymentAgency a rdfs:Class ;
    rdfs:label "EmploymentAgency" ;
    rdfs:comment "An employment agency." ;
    rdfs:subClassOf :LocalBusiness .

:EndorseAction a rdfs:Class ;
    rdfs:label "EndorseAction" ;
    rdfs:comment "An agent approves/certifies/likes/supports/sanctions an object." ;
    rdfs:subClassOf :ReactAction .

:EndorsementRating a rdfs:Class ;
    rdfs:label "EndorsementRating" ;
    :source <https://github.com/schemaorg/schemaorg/issues/1293> ;
    rdfs:comment """An EndorsementRating is a rating that expresses some level of endorsement, for example inclusion in a "critic's pick" blog, a
"Like" or "+1" on a social network. It can be considered the [[result]] of an [[EndorseAction]] in which the [[object]] of the action is rated positively by
some [[agent]]. As is common elsewhere in schema.org, it is sometimes more useful to describe the results of such an action without explicitly describing the [[Action]].

An [[EndorsementRating]] may be part of a numeric scale or organized system, but this is not required: having an explicit type for indicating a positive,
endorsement rating is particularly useful in the absence of numeric scales as it helps consumers understand that the rating is broadly positive.
""" ;
    rdfs:subClassOf :Rating .

:Energy a rdfs:Class ;
    rdfs:label "Energy" ;
    rdfs:comment "Properties that take Energy as values are of the form '&lt;Number&gt; &lt;Energy unit of measure&gt;'." ;
    rdfs:subClassOf :Quantity .

:EngineSpecification a rdfs:Class ;
    rdfs:label "EngineSpecification" ;
    :contributor <https://schema.org/docs/collab/Automotive_Ontology_Working_Group> ;
    rdfs:comment "Information about the engine of the vehicle. A vehicle can have multiple engines represented by multiple engine specification entities." ;
    rdfs:subClassOf :StructuredValue .

:EntertainmentBusiness a rdfs:Class ;
    rdfs:label "EntertainmentBusiness" ;
    rdfs:comment "A business providing entertainment." ;
    rdfs:subClassOf :LocalBusiness .

:EntryPoint a rdfs:Class ;
    rdfs:label "EntryPoint" ;
    :contributor <https://schema.org/docs/collab/ActionCollabClass> ;
    rdfs:comment "An entry point, within some Web-based protocol." ;
    rdfs:subClassOf :Intangible .

:Enumeration a rdfs:Class ;
    rdfs:label "Enumeration" ;
    rdfs:comment "Lists or enumerations—for example, a list of cuisines or music genres, etc." ;
    rdfs:subClassOf :Intangible .

:Episode a rdfs:Class ;
    rdfs:label "Episode" ;
    rdfs:comment "A media episode (e.g. TV, radio, video game) which can be part of a series or season." ;
    rdfs:subClassOf :CreativeWork .

:Event a rdfs:Class ;
    rdfs:label "Event" ;
    rdfs:comment "An event happening at a certain time and location, such as a concert, lecture, or festival. Ticketing information may be added via the [[offers]] property. Repeated events may be structured as separate Event objects." ;
    rdfs:subClassOf :Thing ;
    owl:equivalentClass <http://purl.org/dc/dcmitype/Event> .

:EventReservation a rdfs:Class ;
    rdfs:label "EventReservation" ;
    rdfs:comment "A reservation for an event like a concert, sporting event, or lecture.\\n\\nNote: This type is for information about actual reservations, e.g. in confirmation emails or HTML pages with individual confirmations of reservations. For offers of tickets, use [[Offer]]." ;
    rdfs:subClassOf :Reservation .

:EventStatusType a rdfs:Class ;
    rdfs:label "EventStatusType" ;
    rdfs:comment "EventStatusType is an enumeration type whose instances represent several states that an Event may be in." ;
    rdfs:subClassOf :StatusEnumeration .

:EventVenue a rdfs:Class ;
    rdfs:label "EventVenue" ;
    rdfs:comment "An event venue." ;
    rdfs:subClassOf :CivicStructure .

:ExerciseAction a rdfs:Class ;
    rdfs:label "ExerciseAction" ;
    rdfs:comment "The act of participating in exertive activity for the purposes of improving health and fitness." ;
    rdfs:subClassOf :PlayAction .

:ExerciseGym a rdfs:Class ;
    rdfs:label "ExerciseGym" ;
    rdfs:comment "A gym." ;
    rdfs:subClassOf :SportsActivityLocation .

:ExhibitionEvent a rdfs:Class ;
    rdfs:label "ExhibitionEvent" ;
    rdfs:comment "Event type: Exhibition event, e.g. at a museum, library, archive, tradeshow, ..." ;
    rdfs:subClassOf :Event .

:FAQPage a rdfs:Class ;
    rdfs:label "FAQPage" ;
    :source <https://github.com/schemaorg/schemaorg/issues/1723> ;
    rdfs:comment "A [[FAQPage]] is a [[WebPage]] presenting one or more \"[Frequently asked questions](https://en.wikipedia.org/wiki/FAQ)\" (see also [[QAPage]])." ;
    rdfs:subClassOf :WebPage .

:FMRadioChannel a rdfs:Class ;
    rdfs:label "FMRadioChannel" ;
    :source <https://github.com/schemaorg/schemaorg/issues/1004> ;
    rdfs:comment "A radio channel that uses FM." ;
    rdfs:subClassOf :RadioChannel .

:FastFoodRestaurant a rdfs:Class ;
    rdfs:label "FastFoodRestaurant" ;
    rdfs:comment "A fast-food restaurant." ;
    rdfs:subClassOf :FoodEstablishment .

:Festival a rdfs:Class ;
    rdfs:label "Festival" ;
    rdfs:comment "Event type: Festival." ;
    rdfs:subClassOf :Event .

:FilmAction a rdfs:Class ;
    rdfs:label "FilmAction" ;
    rdfs:comment "The act of capturing sound and moving images on film, video, or digitally." ;
    rdfs:subClassOf :CreateAction .

:FinancialProduct a rdfs:Class ;
    rdfs:label "FinancialProduct" ;
    :contributor <https://schema.org/docs/collab/FIBO> ;
    rdfs:comment "A product provided to consumers and businesses by financial institutions such as banks, insurance companies, brokerage firms, consumer finance companies, and investment companies which comprise the financial services industry." ;
    rdfs:subClassOf :Service .

:FinancialService a rdfs:Class ;
    rdfs:label "FinancialService" ;
    rdfs:comment "Financial services business." ;
    rdfs:subClassOf :LocalBusiness .

:FindAction a rdfs:Class ;
    rdfs:label "FindAction" ;
    rdfs:comment "The act of finding an object.\\n\\nRelated actions:\\n\\n* [[SearchAction]]: FindAction is generally lead by a SearchAction, but not necessarily." ;
    rdfs:subClassOf :Action .

:FireStation a rdfs:Class ;
    rdfs:label "FireStation" ;
    rdfs:comment "A fire station. With firemen." ;
    rdfs:subClassOf :CivicStructure,
        :EmergencyService .

:Flight a rdfs:Class ;
    rdfs:label "Flight" ;
    rdfs:comment "An airline flight." ;
    rdfs:subClassOf :Trip .

:FlightReservation a rdfs:Class ;
    rdfs:label "FlightReservation" ;
    rdfs:comment "A reservation for air travel.\\n\\nNote: This type is for information about actual reservations, e.g. in confirmation emails or HTML pages with individual confirmations of reservations. For offers of tickets, use [[Offer]]." ;
    rdfs:subClassOf :Reservation .

:Float a rdfs:Class ;
    rdfs:label "Float" ;
    rdfs:comment "Data type: Floating number." ;
    rdfs:subClassOf :Number .

:Florist a rdfs:Class ;
    rdfs:label "Florist" ;
    rdfs:comment "A florist." ;
    rdfs:subClassOf :Store .

:FollowAction a rdfs:Class ;
    rdfs:label "FollowAction" ;
    rdfs:comment "The act of forming a personal connection with someone/something (object) unidirectionally/asymmetrically to get updates polled from.\\n\\nRelated actions:\\n\\n* [[BefriendAction]]: Unlike BefriendAction, FollowAction implies that the connection is *not* necessarily reciprocal.\\n* [[SubscribeAction]]: Unlike SubscribeAction, FollowAction implies that the follower acts as an active agent constantly/actively polling for updates.\\n* [[RegisterAction]]: Unlike RegisterAction, FollowAction implies that the agent is interested in continuing receiving updates from the object.\\n* [[JoinAction]]: Unlike JoinAction, FollowAction implies that the agent is interested in getting updates from the object.\\n* [[TrackAction]]: Unlike TrackAction, FollowAction refers to the polling of updates of all aspects of animate objects rather than the location of inanimate objects (e.g. you track a package, but you don't follow it)." ;
    rdfs:subClassOf :InteractAction .

:FoodEstablishment a rdfs:Class ;
    rdfs:label "FoodEstablishment" ;
    rdfs:comment "A food-related business." ;
    rdfs:subClassOf :LocalBusiness .

:FoodEstablishmentReservation a rdfs:Class ;
    rdfs:label "FoodEstablishmentReservation" ;
    rdfs:comment "A reservation to dine at a food-related business.\\n\\nNote: This type is for information about actual reservations, e.g. in confirmation emails or HTML pages with individual confirmations of reservations." ;
    rdfs:subClassOf :Reservation .

:FoodEvent a rdfs:Class ;
    rdfs:label "FoodEvent" ;
    rdfs:comment "Event type: Food event." ;
    rdfs:subClassOf :Event .

:FoodService a rdfs:Class ;
    rdfs:label "FoodService" ;
    :contributor <https://schema.org/docs/collab/STI_Accommodation_Ontology> ;
    rdfs:comment "A food service, like breakfast, lunch, or dinner." ;
    rdfs:subClassOf :Service .

:FurnitureStore a rdfs:Class ;
    rdfs:label "FurnitureStore" ;
    rdfs:comment "A furniture store." ;
    rdfs:subClassOf :Store .

:Game a rdfs:Class ;
    rdfs:label "Game" ;
    rdfs:comment "The Game type represents things which are games. These are typically rule-governed recreational activities, e.g. role-playing games in which players assume the role of characters in a fictional setting." ;
    rdfs:subClassOf :CreativeWork .

:GamePlayMode a rdfs:Class ;
    rdfs:label "GamePlayMode" ;
    rdfs:comment "Indicates whether this game is multi-player, co-op or single-player." ;
    rdfs:subClassOf :Enumeration .

:GameServer a rdfs:Class ;
    rdfs:label "GameServer" ;
    rdfs:comment "Server that provides game interaction in a multiplayer game." ;
    rdfs:subClassOf :Intangible .

:GameServerStatus a rdfs:Class ;
    rdfs:label "GameServerStatus" ;
    rdfs:comment "Status of a game server." ;
    rdfs:subClassOf :StatusEnumeration .

:GardenStore a rdfs:Class ;
    rdfs:label "GardenStore" ;
    rdfs:comment "A garden store." ;
    rdfs:subClassOf :Store .

:GasStation a rdfs:Class ;
    rdfs:label "GasStation" ;
    rdfs:comment "A gas station." ;
    rdfs:subClassOf :AutomotiveBusiness .

:GatedResidenceCommunity a rdfs:Class ;
    rdfs:label "GatedResidenceCommunity" ;
    rdfs:comment "Residence type: Gated community." ;
    rdfs:subClassOf :Residence .

:GenderType a rdfs:Class ;
    rdfs:label "GenderType" ;
    rdfs:comment "An enumeration of genders." ;
    rdfs:subClassOf :Enumeration .

:GeneralContractor a rdfs:Class ;
    rdfs:label "GeneralContractor" ;
    rdfs:comment "A general contractor." ;
    rdfs:subClassOf :HomeAndConstructionBusiness .

:GeoCircle a rdfs:Class ;
    rdfs:label "GeoCircle" ;
    rdfs:comment """A GeoCircle is a GeoShape representing a circular geographic area. As it is a GeoShape
          it provides the simple textual property 'circle', but also allows the combination of postalCode alongside geoRadius.
          The center of the circle can be indicated via the 'geoMidpoint' property, or more approximately using 'address', 'postalCode'.
       """ ;
    rdfs:subClassOf :GeoShape .

:GeoCoordinates a rdfs:Class ;
    rdfs:label "GeoCoordinates" ;
    rdfs:comment "The geographic coordinates of a place or event." ;
    rdfs:subClassOf :StructuredValue .

:GeoShape a rdfs:Class ;
    rdfs:label "GeoShape" ;
    :contributor <https://schema.org/docs/collab/rNews> ;
    rdfs:comment "The geographic shape of a place. A GeoShape can be described using several properties whose values are based on latitude/longitude pairs. Either whitespace or commas can be used to separate latitude and longitude; whitespace should be used when writing a list of several such points." ;
    rdfs:subClassOf :StructuredValue .

:GiveAction a rdfs:Class ;
    rdfs:label "GiveAction" ;
    rdfs:comment "The act of transferring ownership of an object to a destination. Reciprocal of TakeAction.\\n\\nRelated actions:\\n\\n* [[TakeAction]]: Reciprocal of GiveAction.\\n* [[SendAction]]: Unlike SendAction, GiveAction implies that ownership is being transferred (e.g. I may send my laptop to you, but that doesn't mean I'm giving it to you)." ;
    rdfs:subClassOf :TransferAction .

:GolfCourse a rdfs:Class ;
    rdfs:label "GolfCourse" ;
    rdfs:comment "A golf course." ;
    rdfs:subClassOf :SportsActivityLocation .

:GovernmentBuilding a rdfs:Class ;
    rdfs:label "GovernmentBuilding" ;
    rdfs:comment "A government building." ;
    rdfs:subClassOf :CivicStructure .

:GovernmentOffice a rdfs:Class ;
    rdfs:label "GovernmentOffice" ;
    rdfs:comment "A government office&#x2014;for example, an IRS or DMV office." ;
    rdfs:subClassOf :LocalBusiness .

:GovernmentOrganization a rdfs:Class ;
    rdfs:label "GovernmentOrganization" ;
    rdfs:comment "A governmental organization or agency." ;
    rdfs:subClassOf :Organization .

:GovernmentPermit a rdfs:Class ;
    rdfs:label "GovernmentPermit" ;
    rdfs:comment "A permit issued by a government agency." ;
    rdfs:subClassOf :Permit .

:GovernmentService a rdfs:Class ;
    rdfs:label "GovernmentService" ;
    rdfs:comment "A service provided by a government organization, e.g. food stamps, veterans benefits, etc." ;
    rdfs:subClassOf :Service .

:GroceryStore a rdfs:Class ;
    rdfs:label "GroceryStore" ;
    rdfs:comment "A grocery store." ;
    rdfs:subClassOf :Store .

:HVACBusiness a rdfs:Class ;
    rdfs:label "HVACBusiness" ;
    rdfs:comment "A business that provides Heating, Ventilation and Air Conditioning services." ;
    rdfs:subClassOf :HomeAndConstructionBusiness .

:HairSalon a rdfs:Class ;
    rdfs:label "HairSalon" ;
    rdfs:comment "A hair salon." ;
    rdfs:subClassOf :HealthAndBeautyBusiness .

:HardwareStore a rdfs:Class ;
    rdfs:label "HardwareStore" ;
    rdfs:comment "A hardware store." ;
    rdfs:subClassOf :Store .

:HealthAndBeautyBusiness a rdfs:Class ;
    rdfs:label "HealthAndBeautyBusiness" ;
    rdfs:comment "Health and beauty." ;
    rdfs:subClassOf :LocalBusiness .

:HealthClub a rdfs:Class ;
    rdfs:label "HealthClub" ;
    rdfs:comment "A health club." ;
    rdfs:subClassOf :HealthAndBeautyBusiness,
        :SportsActivityLocation .

:HighSchool a rdfs:Class ;
    rdfs:label "HighSchool" ;
    rdfs:comment "A high school." ;
    rdfs:subClassOf :EducationalOrganization .

:HinduTemple a rdfs:Class ;
    rdfs:label "HinduTemple" ;
    rdfs:comment "A Hindu temple." ;
    rdfs:subClassOf :PlaceOfWorship .

:HobbyShop a rdfs:Class ;
    rdfs:label "HobbyShop" ;
    rdfs:comment "A store that sells materials useful or necessary for various hobbies." ;
    rdfs:subClassOf :Store .

:HomeAndConstructionBusiness a rdfs:Class ;
    rdfs:label "HomeAndConstructionBusiness" ;
    rdfs:comment "A construction business.\\n\\nA HomeAndConstructionBusiness is a [[LocalBusiness]] that provides services around homes and buildings.\\n\\nAs a [[LocalBusiness]] it can be described as a [[provider]] of one or more [[Service]]\\(s)." ;
    rdfs:subClassOf :LocalBusiness .

:HomeGoodsStore a rdfs:Class ;
    rdfs:label "HomeGoodsStore" ;
    rdfs:comment "A home goods store." ;
    rdfs:subClassOf :Store .

:Hospital a rdfs:Class ;
    rdfs:label "Hospital" ;
    rdfs:comment "A hospital." ;
    rdfs:subClassOf :CivicStructure,
        :EmergencyService,
        :MedicalOrganization .

:Hostel a rdfs:Class ;
    rdfs:label "Hostel" ;
    rdfs:comment """A hostel - cheap accommodation, often in shared dormitories.
<br /><br />
See also the <a href="/docs/hotels.html">dedicated document on the use of schema.org for marking up hotels and other forms of accommodations</a>.
""" ;
    rdfs:subClassOf :LodgingBusiness .

:Hotel a rdfs:Class ;
    rdfs:label "Hotel" ;
    :contributor <https://schema.org/docs/collab/STI_Accommodation_Ontology> ;
    rdfs:comment """A hotel is an establishment that provides lodging paid on a short-term basis (source: Wikipedia, the free encyclopedia, see http://en.wikipedia.org/wiki/Hotel).
<br /><br />
See also the <a href="/docs/hotels.html">dedicated document on the use of schema.org for marking up hotels and other forms of accommodations</a>.
""" ;
    rdfs:subClassOf :LodgingBusiness .

:HotelRoom a rdfs:Class ;
    rdfs:label "HotelRoom" ;
    :contributor <https://schema.org/docs/collab/STI_Accommodation_Ontology> ;
    rdfs:comment """A hotel room is a single room in a hotel.
<br /><br />
See also the <a href="/docs/hotels.html">dedicated document on the use of schema.org for marking up hotels and other forms of accommodations</a>.
""" ;
    rdfs:subClassOf :Room .

:House a rdfs:Class ;
    rdfs:label "House" ;
    :contributor <https://schema.org/docs/collab/STI_Accommodation_Ontology> ;
    rdfs:comment "A house is a building or structure that has the ability to be occupied for habitation by humans or other creatures (source: Wikipedia, the free encyclopedia, see <a href=\"http://en.wikipedia.org/wiki/House\">http://en.wikipedia.org/wiki/House</a>)." ;
    rdfs:subClassOf :Accommodation .

:HousePainter a rdfs:Class ;
    rdfs:label "HousePainter" ;
    rdfs:comment "A house painting service." ;
    rdfs:subClassOf :HomeAndConstructionBusiness .

:HowTo a rdfs:Class ;
    rdfs:label "HowTo" ;
    rdfs:comment "Instructions that explain how to achieve a result by performing a sequence of steps." ;
    rdfs:subClassOf :CreativeWork .

:HowToDirection a rdfs:Class ;
    rdfs:label "HowToDirection" ;
    rdfs:comment "A direction indicating a single action to do in the instructions for how to achieve a result." ;
    rdfs:subClassOf :CreativeWork,
        :ListItem .

:HowToItem a rdfs:Class ;
    rdfs:label "HowToItem" ;
    rdfs:comment "An item used as either a tool or supply when performing the instructions for how to achieve a result." ;
    rdfs:subClassOf :ListItem .

:HowToSection a rdfs:Class ;
    rdfs:label "HowToSection" ;
    rdfs:comment "A sub-grouping of steps in the instructions for how to achieve a result (e.g. steps for making a pie crust within a pie recipe)." ;
    rdfs:subClassOf :CreativeWork,
        :ItemList,
        :ListItem .

:HowToStep a rdfs:Class ;
    rdfs:label "HowToStep" ;
    rdfs:comment "A step in the instructions for how to achieve a result. It is an ordered list with HowToDirection and/or HowToTip items." ;
    rdfs:subClassOf :CreativeWork,
        :ItemList,
        :ListItem .

:HowToSupply a rdfs:Class ;
    rdfs:label "HowToSupply" ;
    rdfs:comment "A supply consumed when performing the instructions for how to achieve a result." ;
    rdfs:subClassOf :HowToItem .

:HowToTip a rdfs:Class ;
    rdfs:label "HowToTip" ;
    rdfs:comment "An explanation in the instructions for how to achieve a result. It provides supplementary information about a technique, supply, author's preference, etc. It can explain what could be done, or what should not be done, but doesn't specify what should be done (see HowToDirection)." ;
    rdfs:subClassOf :CreativeWork,
        :ListItem .

:HowToTool a rdfs:Class ;
    rdfs:label "HowToTool" ;
    rdfs:comment "A tool used (but not consumed) when performing instructions for how to achieve a result." ;
    rdfs:subClassOf :HowToItem .

:IceCreamShop a rdfs:Class ;
    rdfs:label "IceCreamShop" ;
    rdfs:comment "An ice cream shop." ;
    rdfs:subClassOf :FoodEstablishment .

:IgnoreAction a rdfs:Class ;
    rdfs:label "IgnoreAction" ;
    rdfs:comment "The act of intentionally disregarding the object. An agent ignores an object." ;
    rdfs:subClassOf :AssessAction .

:ImageGallery a rdfs:Class ;
    rdfs:label "ImageGallery" ;
    rdfs:comment "Web page type: Image gallery page." ;
    rdfs:subClassOf :MediaGallery .

:ImageObject a rdfs:Class ;
    rdfs:label "ImageObject" ;
    rdfs:comment "An image file." ;
    rdfs:subClassOf :MediaObject ;
    owl:equivalentClass <http://purl.org/dc/dcmitype/Image> .

:IndividualProduct a rdfs:Class ;
    rdfs:label "IndividualProduct" ;
    :contributor <https://schema.org/docs/collab/GoodRelationsClass> ;
    rdfs:comment "A single, identifiable product instance (e.g. a laptop with a particular serial number)." ;
    rdfs:subClassOf :Product .

:InformAction a rdfs:Class ;
    rdfs:label "InformAction" ;
    rdfs:comment "The act of notifying someone of information pertinent to them, with no expectation of a response." ;
    rdfs:subClassOf :CommunicateAction .

:InsertAction a rdfs:Class ;
    rdfs:label "InsertAction" ;
    rdfs:comment "The act of adding at a specific location in an ordered collection." ;
    rdfs:subClassOf :AddAction .

:InstallAction a rdfs:Class ;
    rdfs:label "InstallAction" ;
    rdfs:comment "The act of installing an application." ;
    rdfs:subClassOf :ConsumeAction .

:InsuranceAgency a rdfs:Class ;
    rdfs:label "InsuranceAgency" ;
    rdfs:comment "An Insurance agency." ;
    rdfs:subClassOf :FinancialService .

:Intangible a rdfs:Class ;
    rdfs:label "Intangible" ;
    rdfs:comment "A utility class that serves as the umbrella for a number of 'intangible' things such as quantities, structured values, etc." ;
    rdfs:subClassOf :Thing .

:Integer a rdfs:Class ;
    rdfs:label "Integer" ;
    rdfs:comment "Data type: Integer." ;
    rdfs:subClassOf :Number .

:InteractAction a rdfs:Class ;
    rdfs:label "InteractAction" ;
    rdfs:comment "The act of interacting with another person or organization." ;
    rdfs:subClassOf :Action .

:InteractionCounter a rdfs:Class ;
    rdfs:label "InteractionCounter" ;
    rdfs:comment "A summary of how users have interacted with this CreativeWork. In most cases, authors will use a subtype to specify the specific type of interaction." ;
    rdfs:subClassOf :StructuredValue .

:InternetCafe a rdfs:Class ;
    rdfs:label "InternetCafe" ;
    rdfs:comment "An internet cafe." ;
    rdfs:subClassOf :LocalBusiness .

:InvestmentOrDeposit a rdfs:Class ;
    rdfs:label "InvestmentOrDeposit" ;
    :contributor <https://schema.org/docs/collab/FIBO> ;
    rdfs:comment "A type of financial product that typically requires the client to transfer funds to a financial service in return for potential beneficial financial return." ;
    rdfs:subClassOf :FinancialProduct .

:InviteAction a rdfs:Class ;
    rdfs:label "InviteAction" ;
    rdfs:comment "The act of asking someone to attend an event. Reciprocal of RsvpAction." ;
    rdfs:subClassOf :CommunicateAction .

:Invoice a rdfs:Class ;
    rdfs:label "Invoice" ;
    rdfs:comment "A statement of the money due for goods or services; a bill." ;
    rdfs:subClassOf :Intangible .

:ItemAvailability a rdfs:Class ;
    rdfs:label "ItemAvailability" ;
    rdfs:comment "A list of possible product availability options." ;
    rdfs:subClassOf :Enumeration .

:ItemList a rdfs:Class ;
    rdfs:label "ItemList" ;
    rdfs:comment "A list of items of any sort&#x2014;for example, Top 10 Movies About Weathermen, or Top 100 Party Songs. Not to be confused with HTML lists, which are often used only for formatting." ;
    rdfs:subClassOf :Intangible .

:ItemListOrderType a rdfs:Class ;
    rdfs:label "ItemListOrderType" ;
    rdfs:comment "Enumerated for values for itemListOrder for indicating how an ordered ItemList is organized." ;
    rdfs:subClassOf :Enumeration .

:ItemPage a rdfs:Class ;
    rdfs:label "ItemPage" ;
    rdfs:comment "A page devoted to a single item, such as a particular product or hotel." ;
    rdfs:subClassOf :WebPage .

:JewelryStore a rdfs:Class ;
    rdfs:label "JewelryStore" ;
    rdfs:comment "A jewelry store." ;
    rdfs:subClassOf :Store .

:JobPosting a rdfs:Class ;
    rdfs:label "JobPosting" ;
    rdfs:comment "A listing that describes a job opening in a certain organization." ;
    rdfs:subClassOf :Intangible .

:JoinAction a rdfs:Class ;
    rdfs:label "JoinAction" ;
    rdfs:comment "An agent joins an event/group with participants/friends at a location.\\n\\nRelated actions:\\n\\n* [[RegisterAction]]: Unlike RegisterAction, JoinAction refers to joining a group/team of people.\\n* [[SubscribeAction]]: Unlike SubscribeAction, JoinAction does not imply that you'll be receiving updates.\\n* [[FollowAction]]: Unlike FollowAction, JoinAction does not imply that you'll be polling for updates." ;
    rdfs:subClassOf :InteractAction .

:LakeBodyOfWater a rdfs:Class ;
    rdfs:label "LakeBodyOfWater" ;
    rdfs:comment "A lake (for example, Lake Pontrachain)." ;
    rdfs:subClassOf :BodyOfWater .

:Landform a rdfs:Class ;
    rdfs:label "Landform" ;
    rdfs:comment "A landform or physical feature.  Landform elements include mountains, plains, lakes, rivers, seascape and oceanic waterbody interface features such as bays, peninsulas, seas and so forth, including sub-aqueous terrain features such as submersed mountain ranges, volcanoes, and the great ocean basins." ;
    rdfs:subClassOf :Place .

:LandmarksOrHistoricalBuildings a rdfs:Class ;
    rdfs:label "LandmarksOrHistoricalBuildings" ;
    rdfs:comment "An historical landmark or building." ;
    rdfs:subClassOf :Place .

:Language a rdfs:Class ;
    rdfs:label "Language" ;
    rdfs:comment "Natural languages such as Spanish, Tamil, Hindi, English, etc. Formal language code tags expressed in [BCP 47](https://en.wikipedia.org/wiki/IETF_language_tag) can be used via the [[alternateName]] property. The Language type previously also covered programming languages such as Scheme and Lisp, which are now best represented using [[ComputerLanguage]]." ;
    rdfs:subClassOf :Intangible .

:LeaveAction a rdfs:Class ;
    rdfs:label "LeaveAction" ;
    rdfs:comment "An agent leaves an event / group with participants/friends at a location.\\n\\nRelated actions:\\n\\n* [[JoinAction]]: The antonym of LeaveAction.\\n* [[UnRegisterAction]]: Unlike UnRegisterAction, LeaveAction implies leaving a group/team of people rather than a service." ;
    rdfs:subClassOf :InteractAction .

:LegalService a rdfs:Class ;
    rdfs:label "LegalService" ;
    rdfs:comment "A LegalService is a business that provides legally-oriented services, advice and representation, e.g. law firms.\\n\\nAs a [[LocalBusiness]] it can be described as a [[provider]] of one or more [[Service]]\\(s)." ;
    rdfs:subClassOf :LocalBusiness .

:LegislativeBuilding a rdfs:Class ;
    rdfs:label "LegislativeBuilding" ;
    rdfs:comment "A legislative building&#x2014;for example, the state capitol." ;
    rdfs:subClassOf :GovernmentBuilding .

:LendAction a rdfs:Class ;
    rdfs:label "LendAction" ;
    rdfs:comment "The act of providing an object under an agreement that it will be returned at a later date. Reciprocal of BorrowAction.\\n\\nRelated actions:\\n\\n* [[BorrowAction]]: Reciprocal of LendAction." ;
    rdfs:subClassOf :TransferAction .

:Library a rdfs:Class ;
    rdfs:label "Library" ;
    rdfs:comment "A library." ;
    rdfs:subClassOf :LocalBusiness .

:LikeAction a rdfs:Class ;
    rdfs:label "LikeAction" ;
    rdfs:comment "The act of expressing a positive sentiment about the object. An agent likes an object (a proposition, topic or theme) with participants." ;
    rdfs:subClassOf :ReactAction .

:LiquorStore a rdfs:Class ;
    rdfs:label "LiquorStore" ;
    rdfs:comment "A shop that sells alcoholic drinks such as wine, beer, whisky and other spirits." ;
    rdfs:subClassOf :Store .

:ListItem a rdfs:Class ;
    rdfs:label "ListItem" ;
    rdfs:comment "An list item, e.g. a step in a checklist or how-to description." ;
    rdfs:subClassOf :Intangible .

:ListenAction a rdfs:Class ;
    rdfs:label "ListenAction" ;
    rdfs:comment "The act of consuming audio content." ;
    rdfs:subClassOf :ConsumeAction .

:LiteraryEvent a rdfs:Class ;
    rdfs:label "LiteraryEvent" ;
    rdfs:comment "Event type: Literary event." ;
    rdfs:subClassOf :Event .

:LiveBlogPosting a rdfs:Class ;
    rdfs:label "LiveBlogPosting" ;
    rdfs:comment "A [[LiveBlogPosting]] is a [[BlogPosting]] intended to provide a rolling textual coverage of an ongoing event through continuous updates." ;
    rdfs:subClassOf :BlogPosting .

:LoanOrCredit a rdfs:Class ;
    rdfs:label "LoanOrCredit" ;
    :contributor <https://schema.org/docs/collab/FIBO> ;
    rdfs:comment "A financial product for the loaning of an amount of money, or line of credit, under agreed terms and charges." ;
    rdfs:subClassOf :FinancialProduct .

:LocalBusiness a rdfs:Class ;
    rdfs:label "LocalBusiness" ;
    rdfs:comment "A particular physical business or branch of an organization. Examples of LocalBusiness include a restaurant, a particular branch of a restaurant chain, a branch of a bank, a medical practice, a club, a bowling alley, etc." ;
    rdfs:subClassOf :Organization,
        :Place .

:LocationFeatureSpecification a rdfs:Class ;
    rdfs:label "LocationFeatureSpecification" ;
    :contributor <https://schema.org/docs/collab/STI_Accommodation_Ontology> ;
    rdfs:comment "Specifies a location feature by providing a structured value representing a feature of an accommodation as a property-value pair of varying degrees of formality." ;
    rdfs:subClassOf :PropertyValue .

:Locksmith a rdfs:Class ;
    rdfs:label "Locksmith" ;
    rdfs:comment "A locksmith." ;
    rdfs:subClassOf :HomeAndConstructionBusiness .

:LodgingBusiness a rdfs:Class ;
    rdfs:label "LodgingBusiness" ;
    rdfs:comment "A lodging business, such as a motel, hotel, or inn." ;
    rdfs:subClassOf :LocalBusiness .

:LodgingReservation a rdfs:Class ;
    rdfs:label "LodgingReservation" ;
    rdfs:comment "A reservation for lodging at a hotel, motel, inn, etc.\\n\\nNote: This type is for information about actual reservations, e.g. in confirmation emails or HTML pages with individual confirmations of reservations." ;
    rdfs:subClassOf :Reservation .

:LoseAction a rdfs:Class ;
    rdfs:label "LoseAction" ;
    rdfs:comment "The act of being defeated in a competitive activity." ;
    rdfs:subClassOf :AchieveAction .

:Map a rdfs:Class ;
    rdfs:label "Map" ;
    rdfs:comment "A map." ;
    rdfs:subClassOf :CreativeWork .

:MapCategoryType a rdfs:Class ;
    rdfs:label "MapCategoryType" ;
    rdfs:comment "An enumeration of several kinds of Map." ;
    rdfs:subClassOf :Enumeration .

:MarryAction a rdfs:Class ;
    rdfs:label "MarryAction" ;
    rdfs:comment "The act of marrying a person." ;
    rdfs:subClassOf :InteractAction .

:Mass a rdfs:Class ;
    rdfs:label "Mass" ;
    rdfs:comment "Properties that take Mass as values are of the form '&lt;Number&gt; &lt;Mass unit of measure&gt;'. E.g., '7 kg'." ;
    rdfs:subClassOf :Quantity .

:MediaGallery a rdfs:Class ;
    rdfs:label "MediaGallery" ;
    rdfs:comment "Web page type: Media gallery page. A mixed-media page that can contain media such as images, videos, and other multimedia." ;
    rdfs:subClassOf :CollectionPage .

:MediaObject a rdfs:Class ;
    rdfs:label "MediaObject" ;
    rdfs:comment "A media object, such as an image, video, audio, or text object embedded in a web page or a downloadable dataset i.e. DataDownload. Note that a creative work may have many media objects associated with it on the same web page. For example, a page about a single song (MusicRecording) may have a music video (VideoObject), and a high and low bandwidth audio stream (2 AudioObject's)." ;
    rdfs:subClassOf :CreativeWork .

:MediaSubscription a rdfs:Class ;
    rdfs:label "MediaSubscription" ;
    :source <https://github.com/schemaorg/schemaorg/issues/1741> ;
    rdfs:comment "A subscription which allows a user to access media including audio, video, books, etc." ;
    rdfs:subClassOf :Intangible .

:MedicalOrganization a rdfs:Class ;
    rdfs:label "MedicalOrganization" ;
    rdfs:comment "A medical organization (physical or not), such as hospital, institution or clinic." ;
    rdfs:subClassOf :Organization .

:MeetingRoom a rdfs:Class ;
    rdfs:label "MeetingRoom" ;
    :contributor <https://schema.org/docs/collab/STI_Accommodation_Ontology> ;
    rdfs:comment """A meeting room, conference room, or conference hall is a room provided for singular events such as business conferences and meetings (source: Wikipedia, the free encyclopedia, see <a href="http://en.wikipedia.org/wiki/Conference_hall">http://en.wikipedia.org/wiki/Conference_hall</a>).
<br /><br />
See also the <a href="/docs/hotels.html">dedicated document on the use of schema.org for marking up hotels and other forms of accommodations</a>.
""" ;
    rdfs:subClassOf :Room .

:MensClothingStore a rdfs:Class ;
    rdfs:label "MensClothingStore" ;
    rdfs:comment "A men's clothing store." ;
    rdfs:subClassOf :Store .

:Menu a rdfs:Class ;
    rdfs:label "Menu" ;
    rdfs:comment "A structured representation of food or drink items available from a FoodEstablishment." ;
    rdfs:subClassOf :CreativeWork .

:MenuItem a rdfs:Class ;
    rdfs:label "MenuItem" ;
    rdfs:comment "A food or drink item listed in a menu or menu section." ;
    rdfs:subClassOf :Intangible .

:MenuSection a rdfs:Class ;
    rdfs:label "MenuSection" ;
    rdfs:comment "A sub-grouping of food or drink items in a menu. E.g. courses (such as 'Dinner', 'Breakfast', etc.), specific type of dishes (such as 'Meat', 'Vegan', 'Drinks', etc.), or some other classification made by the menu provider." ;
    rdfs:subClassOf :CreativeWork .

:Message a rdfs:Class ;
    rdfs:label "Message" ;
    rdfs:comment "A single message from a sender to one or more organizations or people." ;
    rdfs:subClassOf :CreativeWork .

:MiddleSchool a rdfs:Class ;
    rdfs:label "MiddleSchool" ;
    rdfs:comment "A middle school (typically for children aged around 11-14, although this varies somewhat)." ;
    rdfs:subClassOf :EducationalOrganization .

:MobileApplication a rdfs:Class ;
    rdfs:label "MobileApplication" ;
    rdfs:comment "A software application designed specifically to work well on a mobile device such as a telephone." ;
    rdfs:subClassOf :SoftwareApplication .

:MobilePhoneStore a rdfs:Class ;
    rdfs:label "MobilePhoneStore" ;
    rdfs:comment "A store that sells mobile phones and related accessories." ;
    rdfs:subClassOf :Store .

:MonetaryAmount a rdfs:Class ;
    rdfs:label "MonetaryAmount" ;
    :contributor <https://schema.org/docs/collab/FIBO> ;
    rdfs:comment "A monetary value or range. This type can be used to describe an amount of money such as $50 USD, or a range as in describing a bank account being suitable for a balance between £1,000 and £1,000,000 GBP, or the value of a salary, etc. It is recommended to use [[PriceSpecification]] Types to describe the price of an Offer, Invoice, etc." ;
    rdfs:subClassOf :StructuredValue .

:MonetaryAmountDistribution a rdfs:Class ;
    rdfs:label "MonetaryAmountDistribution" ;
    :source <https://github.com/schemaorg/schemaorg/issues/1698> ;
    rdfs:comment "A statistical distribution of monetary amounts." ;
    rdfs:subClassOf :QuantitativeValueDistribution .

:Mosque a rdfs:Class ;
    rdfs:label "Mosque" ;
    rdfs:comment "A mosque." ;
    rdfs:subClassOf :PlaceOfWorship .

:Motel a rdfs:Class ;
    rdfs:label "Motel" ;
    rdfs:comment """A motel.
<br /><br />
See also the <a href="/docs/hotels.html">dedicated document on the use of schema.org for marking up hotels and other forms of accommodations</a>.
""" ;
    rdfs:subClassOf :LodgingBusiness .

:MotorcycleDealer a rdfs:Class ;
    rdfs:label "MotorcycleDealer" ;
    rdfs:comment "A motorcycle dealer." ;
    rdfs:subClassOf :AutomotiveBusiness .

:MotorcycleRepair a rdfs:Class ;
    rdfs:label "MotorcycleRepair" ;
    rdfs:comment "A motorcycle repair shop." ;
    rdfs:subClassOf :AutomotiveBusiness .

:Mountain a rdfs:Class ;
    rdfs:label "Mountain" ;
    rdfs:comment "A mountain, like Mount Whitney or Mount Everest." ;
    rdfs:subClassOf :Landform .

:MoveAction a rdfs:Class ;
    rdfs:label "MoveAction" ;
    rdfs:comment "The act of an agent relocating to a place.\\n\\nRelated actions:\\n\\n* [[TransferAction]]: Unlike TransferAction, the subject of the move is a living Person or Organization rather than an inanimate object." ;
    rdfs:subClassOf :Action .

:Movie a rdfs:Class ;
    rdfs:label "Movie" ;
    rdfs:comment "A movie." ;
    rdfs:subClassOf :CreativeWork .

:MovieClip a rdfs:Class ;
    rdfs:label "MovieClip" ;
    rdfs:comment "A short segment/part of a movie." ;
    rdfs:subClassOf :Clip .

:MovieRentalStore a rdfs:Class ;
    rdfs:label "MovieRentalStore" ;
    rdfs:comment "A movie rental store." ;
    rdfs:subClassOf :Store .

:MovieSeries a rdfs:Class ;
    rdfs:label "MovieSeries" ;
    rdfs:comment "A series of movies. Included movies can be indicated with the hasPart property." ;
    rdfs:subClassOf :CreativeWorkSeries .

:MovieTheater a rdfs:Class ;
    rdfs:label "MovieTheater" ;
    rdfs:comment "A movie theater." ;
    rdfs:subClassOf :CivicStructure,
        :EntertainmentBusiness .

:MovingCompany a rdfs:Class ;
    rdfs:label "MovingCompany" ;
    rdfs:comment "A moving company." ;
    rdfs:subClassOf :HomeAndConstructionBusiness .

:Museum a rdfs:Class ;
    rdfs:label "Museum" ;
    rdfs:comment "A museum." ;
    rdfs:subClassOf :CivicStructure .

:MusicAlbum a rdfs:Class ;
    rdfs:label "MusicAlbum" ;
    rdfs:comment "A collection of music tracks." ;
    rdfs:subClassOf :MusicPlaylist .

:MusicAlbumProductionType a rdfs:Class ;
    rdfs:label "MusicAlbumProductionType" ;
    :contributor <https://schema.org/docs/collab/MBZ> ;
    rdfs:comment "Classification of the album by its type of content: soundtrack, live album, studio album, etc." ;
    rdfs:subClassOf :Enumeration .

:MusicAlbumReleaseType a rdfs:Class ;
    rdfs:label "MusicAlbumReleaseType" ;
    :contributor <https://schema.org/docs/collab/MBZ> ;
    rdfs:comment "The kind of release which this album is: single, EP or album." ;
    rdfs:subClassOf :Enumeration .

:MusicComposition a rdfs:Class ;
    rdfs:label "MusicComposition" ;
    :contributor <https://schema.org/docs/collab/MBZ> ;
    rdfs:comment "A musical composition." ;
    rdfs:subClassOf :CreativeWork .

:MusicEvent a rdfs:Class ;
    rdfs:label "MusicEvent" ;
    rdfs:comment "Event type: Music event." ;
    rdfs:subClassOf :Event .

:MusicGroup a rdfs:Class ;
    rdfs:label "MusicGroup" ;
    rdfs:comment "A musical group, such as a band, an orchestra, or a choir. Can also be a solo musician." ;
    rdfs:subClassOf :PerformingGroup .

:MusicPlaylist a rdfs:Class ;
    rdfs:label "MusicPlaylist" ;
    rdfs:comment "A collection of music tracks in playlist form." ;
    rdfs:subClassOf :CreativeWork .

:MusicRecording a rdfs:Class ;
    rdfs:label "MusicRecording" ;
    rdfs:comment "A music recording (track), usually a single song." ;
    rdfs:subClassOf :CreativeWork .

:MusicRelease a rdfs:Class ;
    rdfs:label "MusicRelease" ;
    :contributor <https://schema.org/docs/collab/MBZ> ;
    rdfs:comment "A MusicRelease is a specific release of a music album." ;
    rdfs:subClassOf :MusicPlaylist .

:MusicReleaseFormatType a rdfs:Class ;
    rdfs:label "MusicReleaseFormatType" ;
    :contributor <https://schema.org/docs/collab/MBZ> ;
    rdfs:comment "Format of this release (the type of recording media used, i.e. compact disc, digital media, LP, etc.)." ;
    rdfs:subClassOf :Enumeration .

:MusicStore a rdfs:Class ;
    rdfs:label "MusicStore" ;
    rdfs:comment "A music store." ;
    rdfs:subClassOf :Store .

:MusicVenue a rdfs:Class ;
    rdfs:label "MusicVenue" ;
    rdfs:comment "A music venue." ;
    rdfs:subClassOf :CivicStructure .

:MusicVideoObject a rdfs:Class ;
    rdfs:label "MusicVideoObject" ;
    rdfs:comment "A music video file." ;
    rdfs:subClassOf :MediaObject .

:NGO a rdfs:Class ;
    rdfs:label "NGO" ;
    rdfs:comment "Organization: Non-governmental Organization." ;
    rdfs:subClassOf :Organization .

:PoliticalParty a rdfs:Class ;
    rdfs:label "PoliticalParty" ;
    rdfs:comment "Organization: Political Party." ;
    :source <https://github.com/schemaorg/schemaorg/issues/3282> ;
    rdfs:subClassOf :Organization .

:NailSalon a rdfs:Class ;
    rdfs:label "NailSalon" ;
    rdfs:comment "A nail salon." ;
    rdfs:subClassOf :HealthAndBeautyBusiness .

:NewsArticle a rdfs:Class ;
    rdfs:label "NewsArticle" ;
    :contributor <https://schema.org/docs/collab/rNews>,
        <https://schema.org/docs/collab/TP> ;
    rdfs:comment """A NewsArticle is an article whose content reports news, or provides background context and supporting materials for understanding the news.

A more detailed overview of [schema.org News markup](/docs/news.html) is also available.
""" ;
    rdfs:subClassOf :Article .

:NightClub a rdfs:Class ;
    rdfs:label "NightClub" ;
    rdfs:comment "A nightclub or discotheque." ;
    rdfs:subClassOf :EntertainmentBusiness .

:Notary a rdfs:Class ;
    rdfs:label "Notary" ;
    rdfs:comment "A notary." ;
    rdfs:subClassOf :LegalService .

:NoteDigitalDocument a rdfs:Class ;
    rdfs:label "NoteDigitalDocument" ;
    rdfs:comment "A file containing a note, primarily for the author." ;
    rdfs:subClassOf :DigitalDocument .

:Number a :DataType,
        rdfs:Class ;
    rdfs:label "Number" ;
    rdfs:comment "Data type: Number.\\n\\nUsage guidelines:\\n\\n* Use values from 0123456789 (Unicode 'DIGIT ZERO' (U+0030) to 'DIGIT NINE' (U+0039)) rather than superficially similar Unicode symbols.\\n* Use '.' (Unicode 'FULL STOP' (U+002E)) rather than ',' to indicate a decimal point. Avoid using these symbols as a readability separator." .

:NutritionInformation a rdfs:Class ;
    rdfs:label "NutritionInformation" ;
    rdfs:comment "Nutritional information about the recipe." ;
    rdfs:subClassOf :StructuredValue .

:Occupation a rdfs:Class ;
    rdfs:label "Occupation" ;
    :source <https://github.com/schemaorg/schemaorg/issues/1698> ;
    rdfs:comment "A profession, may involve prolonged training and/or a formal qualification." ;
    rdfs:subClassOf :Intangible .

:OceanBodyOfWater a rdfs:Class ;
    rdfs:label "OceanBodyOfWater" ;
    rdfs:comment "An ocean (for example, the Pacific)." ;
    rdfs:subClassOf :BodyOfWater .

:Offer a rdfs:Class ;
    rdfs:label "Offer" ;
    :contributor <https://schema.org/docs/collab/GoodRelationsTerms> ;
    rdfs:comment "An offer to transfer some rights to an item or to provide a service — for example, an offer to sell tickets to an event, to rent the DVD of a movie, to stream a TV show over the internet, to repair a motorcycle, or to loan a book.\\n\\nNote: As the [[businessFunction]] property, which identifies the form of offer (e.g. sell, lease, repair, dispose), defaults to http://purl.org/goodrelations/v1#Sell; an Offer without a defined businessFunction value can be assumed to be an offer to sell.\\n\\nFor [GTIN](http://www.gs1.org/barcodes/technical/idkeys/gtin)-related fields, see [Check Digit calculator](http://www.gs1.org/barcodes/support/check_digit_calculator) and [validation guide](http://www.gs1us.org/resources/standards/gtin-validation-guide) from [GS1](http://www.gs1.org/)." ;
    rdfs:subClassOf :Intangible .

:OfferCatalog a rdfs:Class ;
    rdfs:label "OfferCatalog" ;
    rdfs:comment "An OfferCatalog is an ItemList that contains related Offers and/or further OfferCatalogs that are offeredBy the same provider." ;
    rdfs:subClassOf :ItemList .

:OfferItemCondition a rdfs:Class ;
    rdfs:label "OfferItemCondition" ;
    rdfs:comment "A list of possible conditions for the item." ;
    rdfs:subClassOf :Enumeration .

:OfficeEquipmentStore a rdfs:Class ;
    rdfs:label "OfficeEquipmentStore" ;
    rdfs:comment "An office equipment store." ;
    rdfs:subClassOf :Store .

:OnDemandEvent a rdfs:Class ;
    rdfs:label "OnDemandEvent" ;
    rdfs:comment "A publication event, e.g. catch-up TV or radio podcast, during which a program is available on-demand." ;
    rdfs:subClassOf :PublicationEvent .

:OpeningHoursSpecification a rdfs:Class ;
    rdfs:label "OpeningHoursSpecification" ;
    :contributor <https://schema.org/docs/collab/GoodRelationsClass> ;
    rdfs:comment """A structured value providing information about the opening hours of a place or a certain service inside a place.\\n\\n
The place is __open__ if the [[opens]] property is specified, and __closed__ otherwise.\\n\\nIf the value for the [[closes]] property is less than the value for the [[opens]] property then the hour range is assumed to span over the next day.
      """ ;
    rdfs:subClassOf :StructuredValue .

:Order a rdfs:Class ;
    rdfs:label "Order" ;
    rdfs:comment "An order is a confirmation of a transaction (a receipt), which can contain multiple line items, each represented by an Offer that has been accepted by the customer." ;
    rdfs:subClassOf :Intangible .

:OrderAction a rdfs:Class ;
    rdfs:label "OrderAction" ;
    rdfs:comment "An agent orders an object/product/service to be delivered/sent." ;
    rdfs:subClassOf :TradeAction .

:OrderItem a rdfs:Class ;
    rdfs:label "OrderItem" ;
    rdfs:comment "An order item is a line of an order. It includes the quantity and shipping details of a bought offer." ;
    rdfs:subClassOf :Intangible .

:OrderStatus a rdfs:Class ;
    rdfs:label "OrderStatus" ;
    rdfs:comment "Enumerated status values for Order." ;
    rdfs:subClassOf :StatusEnumeration .

:Organization a rdfs:Class ;
    rdfs:label "Organization" ;
    rdfs:comment "An organization such as a school, NGO, corporation, club, etc." ;
    rdfs:subClassOf :Thing .

:OrganizationRole a rdfs:Class ;
    rdfs:label "OrganizationRole" ;
    rdfs:comment "A subclass of Role used to describe roles within organizations." ;
    rdfs:subClassOf :Role .

:OrganizeAction a rdfs:Class ;
    rdfs:label "OrganizeAction" ;
    rdfs:comment "The act of manipulating/administering/supervising/controlling one or more objects." ;
    rdfs:subClassOf :Action .

:OutletStore a rdfs:Class ;
    rdfs:label "OutletStore" ;
    rdfs:comment "An outlet store." ;
    rdfs:subClassOf :Store .

:OwnershipInfo a rdfs:Class ;
    rdfs:label "OwnershipInfo" ;
    :contributor <https://schema.org/docs/collab/GoodRelationsClass> ;
    rdfs:comment "A structured value providing information about when a certain organization or person owned a certain product." ;
    rdfs:subClassOf :StructuredValue .

:PaintAction a rdfs:Class ;
    rdfs:label "PaintAction" ;
    rdfs:comment "The act of producing a painting, typically with paint and canvas as instruments." ;
    rdfs:subClassOf :CreateAction .

:Painting a rdfs:Class ;
    rdfs:label "Painting" ;
    rdfs:comment "A painting." ;
    rdfs:subClassOf :CreativeWork .

:ParcelDelivery a rdfs:Class ;
    rdfs:label "ParcelDelivery" ;
    rdfs:comment "The delivery of a parcel either via the postal service or a commercial service." ;
    rdfs:subClassOf :Intangible .

:ParentAudience a rdfs:Class ;
    rdfs:label "ParentAudience" ;
    rdfs:comment "A set of characteristics describing parents, who can be interested in viewing some content." ;
    rdfs:subClassOf :PeopleAudience .

:Park a rdfs:Class ;
    rdfs:label "Park" ;
    rdfs:comment "A park." ;
    rdfs:subClassOf :CivicStructure .

:ParkingFacility a rdfs:Class ;
    rdfs:label "ParkingFacility" ;
    rdfs:comment "A parking lot or other parking facility." ;
    rdfs:subClassOf :CivicStructure .

:PawnShop a rdfs:Class ;
    rdfs:label "PawnShop" ;
    rdfs:comment "A shop that will buy, or lend money against the security of, personal possessions." ;
    rdfs:subClassOf :Store .

:PayAction a rdfs:Class ;
    rdfs:label "PayAction" ;
    rdfs:comment "An agent pays a price to a participant." ;
    rdfs:subClassOf :TradeAction .

:PaymentCard a rdfs:Class ;
    rdfs:label "PaymentCard" ;
    :contributor <https://schema.org/docs/collab/FIBO> ;
    rdfs:comment "A payment method using a credit, debit, store or other card to associate the payment with an account." ;
    rdfs:subClassOf :FinancialProduct,
        :PaymentMethod .

:PaymentChargeSpecification a rdfs:Class ;
    rdfs:label "PaymentChargeSpecification" ;
    :contributor <https://schema.org/docs/collab/GoodRelationsClass> ;
    rdfs:comment "The costs of settling the payment using a particular payment method." ;
    rdfs:subClassOf :PriceSpecification .

:PaymentMethod a rdfs:Class ;
    rdfs:label "PaymentMethod" ;
    :contributor <https://schema.org/docs/collab/GoodRelationsClass> ;
    rdfs:comment """A payment method is a standardized procedure for transferring the monetary amount for a purchase. Payment methods are characterized by the legal and technical structures used, and by the organization or group carrying out the transaction. The following legacy values should be accepted:
    \\n\\n* http://purl.org/goodrelations/v1#ByBankTransferInAdvance\\n* http://purl.org/goodrelations/v1#ByInvoice\\n* http://purl.org/goodrelations/v1#Cash\\n* http://purl.org/goodrelations/v1#CheckInAdvance\\n* http://purl.org/goodrelations/v1#COD\\n* http://purl.org/goodrelations/v1#DirectDebit\\n* http://purl.org/goodrelations/v1#GoogleCheckout\\n* http://purl.org/goodrelations/v1#PayPal\\n* http://purl.org/goodrelations/v1#PaySwarm\\n\\nStructured values are recommended for newer payment methods.""" ;
    rdfs:subClassOf :Intangible .

:PaymentService a rdfs:Class ;
    rdfs:label "PaymentService" ;
    :contributor <https://schema.org/docs/collab/FIBO> ;
    rdfs:comment "A Service to transfer funds from a person or organization to a beneficiary person or organization." ;
    rdfs:subClassOf :FinancialProduct, :PaymentMethod.

:PaymentStatusType a rdfs:Class ;
    rdfs:label "PaymentStatusType" ;
    rdfs:comment "A specific payment status. For example, PaymentDue, PaymentComplete, etc." ;
    rdfs:subClassOf :StatusEnumeration .

:PeopleAudience a rdfs:Class ;
    rdfs:label "PeopleAudience" ;
    rdfs:comment "A set of characteristics belonging to people, e.g. who compose an item's target audience." ;
    rdfs:subClassOf :Audience .

:PerformAction a rdfs:Class ;
    rdfs:label "PerformAction" ;
    rdfs:comment "The act of participating in performance arts." ;
    rdfs:subClassOf :PlayAction .

:PerformanceRole a rdfs:Class ;
    rdfs:label "PerformanceRole" ;
    rdfs:comment "A PerformanceRole is a Role that some entity places with regard to a theatrical performance, e.g. in a Movie, TVSeries etc." ;
    rdfs:subClassOf :Role .

:PerformingArtsTheater a rdfs:Class ;
    rdfs:label "PerformingArtsTheater" ;
    rdfs:comment "A theater or other performing art center." ;
    rdfs:subClassOf :CivicStructure .

:PerformingGroup a rdfs:Class ;
    rdfs:label "PerformingGroup" ;
    rdfs:comment "A performance group, such as a band, an orchestra, or a circus." ;
    rdfs:subClassOf :Organization .

:Periodical a rdfs:Class ;
    rdfs:label "Periodical" ;
    :contributor <https://schema.org/docs/collab/bibex> ;
    rdfs:comment "A publication in any medium issued in successive parts bearing numerical or chronological designations and intended to continue indefinitely, such as a magazine, scholarly journal, or newspaper.\\n\\nSee also [blog post](http://blog.schema.org/2014/09/schemaorg-support-for-bibliographic_2.html)." ;
    rdfs:subClassOf :CreativeWorkSeries ;
    owl:equivalentClass <http://purl.org/ontology/bibo/Periodical> .

:Permit a rdfs:Class ;
    rdfs:label "Permit" ;
    rdfs:comment "A permit issued by an organization, e.g. a parking pass." ;
    rdfs:subClassOf :Intangible .

:Person a rdfs:Class ;
    rdfs:label "Person" ;
    :contributor <https://schema.org/docs/collab/rNews> ;
    rdfs:comment "A person (alive, dead, undead, or fictional)." ;
    rdfs:subClassOf :Thing ;
    owl:equivalentClass <http://xmlns.com/foaf/0.1/Person> .

:PetStore a rdfs:Class ;
    rdfs:label "PetStore" ;
    rdfs:comment "A pet store." ;
    rdfs:subClassOf :Store .

:Pharmacy a rdfs:Class ;
    rdfs:label "Pharmacy" ;
    rdfs:comment "A pharmacy or drugstore." ;
    rdfs:subClassOf :MedicalOrganization .

:Photograph a rdfs:Class ;
    rdfs:label "Photograph" ;
    rdfs:comment "A photograph." ;
    rdfs:subClassOf :CreativeWork .

:PhotographAction a rdfs:Class ;
    rdfs:label "PhotographAction" ;
    rdfs:comment "The act of capturing still images of objects using a camera." ;
    rdfs:subClassOf :CreateAction .

:Physician a rdfs:Class ;
    rdfs:label "Physician" ;
    rdfs:comment """An individual physician or a physician's office considered as a [[MedicalOrganization]].""" ;
    rdfs:subClassOf :MedicalOrganization, :MedicalBusiness .

:Place a rdfs:Class ;
    rdfs:label "Place" ;
    rdfs:comment "Entities that have a somewhat fixed, physical extension." ;
    rdfs:subClassOf :Thing .

:PlaceOfWorship a rdfs:Class ;
    rdfs:label "PlaceOfWorship" ;
    rdfs:comment "Place of worship, such as a church, synagogue, or mosque." ;
    rdfs:subClassOf :CivicStructure .

:PlanAction a rdfs:Class ;
    rdfs:label "PlanAction" ;
    rdfs:comment "The act of planning the execution of an event/task/action/reservation/plan to a future date." ;
    rdfs:subClassOf :OrganizeAction .

:PlayAction a rdfs:Class ;
    rdfs:label "PlayAction" ;
    rdfs:comment "The act of playing/exercising/training/performing for enjoyment, leisure, recreation, competition or exercise.\\n\\nRelated actions:\\n\\n* [[ListenAction]]: Unlike ListenAction (which is under ConsumeAction), PlayAction refers to performing for an audience or at an event, rather than consuming music.\\n* [[WatchAction]]: Unlike WatchAction (which is under ConsumeAction), PlayAction refers to showing/displaying for an audience or at an event, rather than consuming visual content." ;
    rdfs:subClassOf :Action .

:Playground a rdfs:Class ;
    rdfs:label "Playground" ;
    rdfs:comment "A playground." ;
    rdfs:subClassOf :CivicStructure .

:Plumber a rdfs:Class ;
    rdfs:label "Plumber" ;
    rdfs:comment "A plumbing service." ;
    rdfs:subClassOf :HomeAndConstructionBusiness .

:PoliceStation a rdfs:Class ;
    rdfs:label "PoliceStation" ;
    rdfs:comment "A police station." ;
    rdfs:subClassOf :CivicStructure,
        :EmergencyService .

:Pond a rdfs:Class ;
    rdfs:label "Pond" ;
    rdfs:comment "A pond." ;
    rdfs:subClassOf :BodyOfWater .

:PostOffice a rdfs:Class ;
    rdfs:label "PostOffice" ;
    rdfs:comment "A post office." ;
    rdfs:subClassOf :GovernmentOffice .

:PostalAddress a rdfs:Class ;
    rdfs:label "PostalAddress" ;
    rdfs:comment "The mailing address." ;
    rdfs:subClassOf :ContactPoint .

:PreOrderAction a rdfs:Class ;
    rdfs:label "PreOrderAction" ;
    :source <https://github.com/schemaorg/schemaorg/issues/1125> ;
    rdfs:comment "An agent orders a (not yet released) object/product/service to be delivered/sent." ;
    rdfs:subClassOf :TradeAction .

:PrependAction a rdfs:Class ;
    rdfs:label "PrependAction" ;
    rdfs:comment "The act of inserting at the beginning if an ordered collection." ;
    rdfs:subClassOf :InsertAction .

:Preschool a rdfs:Class ;
    rdfs:label "Preschool" ;
    rdfs:comment "A preschool." ;
    rdfs:subClassOf :EducationalOrganization .

:PresentationDigitalDocument a rdfs:Class ;
    rdfs:label "PresentationDigitalDocument" ;
    rdfs:comment "A file containing slides or used for a presentation." ;
    rdfs:subClassOf :DigitalDocument .

:PriceSpecification a rdfs:Class ;
    rdfs:label "PriceSpecification" ;
    :contributor <https://schema.org/docs/collab/GoodRelationsClass> ;
    rdfs:comment "A structured value representing a price or price range. Typically, only the subclasses of this type are used for markup. It is recommended to use [[MonetaryAmount]] to describe independent amounts of money such as a salary, credit card limits, etc." ;
    rdfs:subClassOf :StructuredValue .

:Product a rdfs:Class ;
    rdfs:label "Product" ;
    :contributor <https://schema.org/docs/collab/GoodRelationsTerms> ;
    rdfs:comment "Any offered product or service. For example: a pair of shoes; a concert ticket; the rental of a car; a haircut; or an episode of a TV show streamed online." ;
    rdfs:subClassOf :Thing .

:ProductModel a rdfs:Class ;
    rdfs:label "ProductModel" ;
    :contributor <https://schema.org/docs/collab/GoodRelationsClass> ;
    rdfs:comment "A datasheet or vendor specification of a product (in the sense of a prototypical description)." ;
    rdfs:subClassOf :Product .

:ProfessionalService a rdfs:Class ;
    rdfs:label "ProfessionalService" ;
    rdfs:comment """Original definition: "provider of professional services."\\n\\nThe general [[ProfessionalService]] type for local businesses was deprecated due to confusion with [[Service]]. For reference, the types that it included were: [[Dentist]],
        [[AccountingService]], [[Attorney]], [[Notary]], as well as types for several kinds of [[HomeAndConstructionBusiness]]: [[Electrician]], [[GeneralContractor]],
        [[HousePainter]], [[Locksmith]], [[Plumber]], [[RoofingContractor]]. [[LegalService]] was introduced as a more inclusive supertype of [[Attorney]].""" ;
    rdfs:subClassOf :LocalBusiness .

:ProfilePage a rdfs:Class ;
    rdfs:label "ProfilePage" ;
    rdfs:comment "Web page type: Profile page." ;
    rdfs:subClassOf :WebPage .

:ProgramMembership a rdfs:Class ;
    rdfs:label "ProgramMembership" ;
    rdfs:comment "Used to describe membership in a loyalty programs (e.g. \"StarAliance\"), traveler clubs (e.g. \"AAA\"), purchase clubs (\"Safeway Club\"), etc." ;
    rdfs:subClassOf :Intangible .

:PropertyValue a rdfs:Class ;
    rdfs:label "PropertyValue" ;
    :contributor <https://schema.org/docs/collab/GoodRelationsClass> ;
    rdfs:comment """A property-value pair, e.g. representing a feature of a product or place. Use the 'name' property for the name of the property. If there is an additional human-readable version of the value, put that into the 'description' property.\\n\\n Always use specific schema.org properties when a) they exist and b) you can populate them. Using PropertyValue as a substitute will typically not trigger the same effect as using the original, specific property.
    """ ;
    rdfs:subClassOf :StructuredValue .

:PropertyValueSpecification a rdfs:Class ;
    rdfs:label "PropertyValueSpecification" ;
    :contributor <https://schema.org/docs/collab/ActionCollabClass> ;
    rdfs:comment "A Property value specification." ;
    rdfs:subClassOf :Intangible .

:PublicSwimmingPool a rdfs:Class ;
    rdfs:label "PublicSwimmingPool" ;
    rdfs:comment "A public swimming pool." ;
    rdfs:subClassOf :SportsActivityLocation .

:PublicationEvent a rdfs:Class ;
    rdfs:label "PublicationEvent" ;
    rdfs:comment "A PublicationEvent corresponds indifferently to the event of publication for a CreativeWork of any type, e.g. a broadcast event, an on-demand event, a book/journal publication via a variety of delivery media." ;
    rdfs:subClassOf :Event .

:PublicationIssue a rdfs:Class ;
    rdfs:label "PublicationIssue" ;
    :contributor <https://schema.org/docs/collab/bibex> ;
    rdfs:comment "A part of a successively published publication such as a periodical or publication volume, often numbered, usually containing a grouping of works such as articles.\\n\\nSee also [blog post](http://blog.schema.org/2014/09/schemaorg-support-for-bibliographic_2.html)." ;
    rdfs:subClassOf :CreativeWork ;
    owl:equivalentClass <http://purl.org/ontology/bibo/Issue> .

:PublicationVolume a rdfs:Class ;
    rdfs:label "PublicationVolume" ;
    :contributor <https://schema.org/docs/collab/bibex> ;
    rdfs:comment "A part of a successively published publication such as a periodical or multi-volume work, often numbered. It may represent a time span, such as a year.\\n\\nSee also [blog post](http://blog.schema.org/2014/09/schemaorg-support-for-bibliographic_2.html)." ;
    rdfs:subClassOf :CreativeWork .

:QAPage a rdfs:Class ;
    rdfs:label "QAPage" ;
    rdfs:comment "A QAPage is a WebPage focussed on a specific Question and its Answer(s), e.g. in a question answering site or documenting Frequently Asked Questions (FAQs)." ;
    rdfs:subClassOf :WebPage .

:QualitativeValue a rdfs:Class ;
    rdfs:label "QualitativeValue" ;
    :contributor <https://schema.org/docs/collab/GoodRelationsClass> ;
    rdfs:comment "A predefined value for a product characteristic, e.g. the power cord plug type 'US' or the garment sizes 'S', 'M', 'L', and 'XL'." ;
    rdfs:subClassOf :Enumeration .

:QuantitativeValue a rdfs:Class ;
    rdfs:label "QuantitativeValue" ;
    :contributor <https://schema.org/docs/collab/GoodRelationsClass> ;
    rdfs:comment " A point value or interval for product characteristics and other purposes." ;
    rdfs:subClassOf :StructuredValue .

:QuantitativeValueDistribution a rdfs:Class ;
    rdfs:label "QuantitativeValueDistribution" ;
    :source <https://github.com/schemaorg/schemaorg/issues/1698> ;
    rdfs:comment "A statistical distribution of values." ;
    rdfs:subClassOf :StructuredValue .

:Quantity a rdfs:Class ;
    rdfs:label "Quantity" ;
    rdfs:comment "Quantities such as distance, time, mass, weight, etc. Particular instances of say Mass are entities like '3 kg' or '4 milligrams'." ;
    rdfs:subClassOf :Intangible .

:Question a rdfs:Class ;
    rdfs:label "Question" ;
    :contributor <https://schema.org/docs/collab/QAStackExchange> ;
    rdfs:comment "A specific question - e.g. from a user seeking answers online, or collected in a Frequently Asked Questions (FAQ) document." ;
    rdfs:subClassOf :Comment .

:QuoteAction a rdfs:Class ;
    rdfs:label "QuoteAction" ;
    rdfs:comment "An agent quotes/estimates/appraises an object/product/service with a price at a location/store." ;
    rdfs:subClassOf :TradeAction .

:RVPark a rdfs:Class ;
    rdfs:label "RVPark" ;
    rdfs:comment "A place offering space for \"Recreational Vehicles\", Caravans, mobile homes and the like." ;
    rdfs:subClassOf :CivicStructure .

:RadioChannel a rdfs:Class ;
    rdfs:label "RadioChannel" ;
    rdfs:comment "A unique instance of a radio BroadcastService on a CableOrSatelliteService lineup." ;
    rdfs:subClassOf :BroadcastChannel .

:RadioClip a rdfs:Class ;
    rdfs:label "RadioClip" ;
    rdfs:comment "A short radio program or a segment/part of a radio program." ;
    rdfs:subClassOf :Clip .

:RadioEpisode a rdfs:Class ;
    rdfs:label "RadioEpisode" ;
    rdfs:comment "A radio episode which can be part of a series or season." ;
    rdfs:subClassOf :Episode .

:RadioSeason a rdfs:Class ;
    rdfs:label "RadioSeason" ;
    rdfs:comment "Season dedicated to radio broadcast and associated online delivery." ;
    rdfs:subClassOf :CreativeWorkSeason .

:RadioSeries a rdfs:Class ;
    rdfs:label "RadioSeries" ;
    rdfs:comment "CreativeWorkSeries dedicated to radio broadcast and associated online delivery." ;
    rdfs:subClassOf :CreativeWorkSeries .

:RadioStation a rdfs:Class ;
    rdfs:label "RadioStation" ;
    rdfs:comment "A radio station." ;
    rdfs:subClassOf :LocalBusiness .

:Rating a rdfs:Class ;
    rdfs:label "Rating" ;
    rdfs:comment "A rating is an evaluation on a numeric scale, such as 1 to 5 stars." ;
    rdfs:subClassOf :Intangible .

:ReactAction a rdfs:Class ;
    rdfs:label "ReactAction" ;
    rdfs:comment "The act of responding instinctively and emotionally to an object, expressing a sentiment." ;
    rdfs:subClassOf :AssessAction .

:ReadAction a rdfs:Class ;
    rdfs:label "ReadAction" ;
    rdfs:comment "The act of consuming written content." ;
    rdfs:subClassOf :ConsumeAction .

:RealEstateAgent a rdfs:Class ;
    rdfs:label "RealEstateAgent" ;
    rdfs:comment "A real-estate agent." ;
    rdfs:subClassOf :LocalBusiness .

:ReceiveAction a rdfs:Class ;
    rdfs:label "ReceiveAction" ;
    rdfs:comment "The act of physically/electronically taking delivery of an object that has been transferred from an origin to a destination. Reciprocal of SendAction.\\n\\nRelated actions:\\n\\n* [[SendAction]]: The reciprocal of ReceiveAction.\\n* [[TakeAction]]: Unlike TakeAction, ReceiveAction does not imply that the ownership has been transferred (e.g. I can receive a package, but it does not mean the package is now mine)." ;
    rdfs:subClassOf :TransferAction .

:Recipe a rdfs:Class ;
    rdfs:label "Recipe" ;
    rdfs:comment "A recipe. For dietary restrictions covered by the recipe, a few common restrictions are enumerated via [[suitableForDiet]]. The [[keywords]] property can also be used to add more detail." ;
    rdfs:subClassOf :HowTo .

:RecyclingCenter a rdfs:Class ;
    rdfs:label "RecyclingCenter" ;
    rdfs:comment "A recycling center." ;
    rdfs:subClassOf :LocalBusiness .

:RegisterAction a rdfs:Class ;
    rdfs:label "RegisterAction" ;
    rdfs:comment "The act of registering to be a user of a service, product or web page.\\n\\nRelated actions:\\n\\n* [[JoinAction]]: Unlike JoinAction, RegisterAction implies you are registering to be a user of a service, *not* a group/team of people.\\n* [[FollowAction]]: Unlike FollowAction, RegisterAction doesn't imply that the agent is expecting to poll for updates from the object.\\n* [[SubscribeAction]]: Unlike SubscribeAction, RegisterAction doesn't imply that the agent is expecting updates from the object." ;
    rdfs:subClassOf :InteractAction .

:RejectAction a rdfs:Class ;
    rdfs:label "RejectAction" ;
    rdfs:comment "The act of rejecting to/adopting an object.\\n\\nRelated actions:\\n\\n* [[AcceptAction]]: The antonym of RejectAction." ;
    rdfs:subClassOf :AllocateAction .

:RentAction a rdfs:Class ;
    rdfs:label "RentAction" ;
    rdfs:comment "The act of giving money in return for temporary use, but not ownership, of an object such as a vehicle or property. For example, an agent rents a property from a landlord in exchange for a periodic payment." ;
    rdfs:subClassOf :TradeAction .

:RentalCarReservation a rdfs:Class ;
    rdfs:label "RentalCarReservation" ;
    rdfs:comment "A reservation for a rental car.\\n\\nNote: This type is for information about actual reservations, e.g. in confirmation emails or HTML pages with individual confirmations of reservations." ;
    rdfs:subClassOf :Reservation .

:ReplaceAction a rdfs:Class ;
    rdfs:label "ReplaceAction" ;
    rdfs:comment "The act of editing a recipient by replacing an old object with a new object." ;
    rdfs:subClassOf :UpdateAction .

:ReplyAction a rdfs:Class ;
    rdfs:label "ReplyAction" ;
    rdfs:comment "The act of responding to a question/message asked/sent by the object. Related to [[AskAction]].\\n\\nRelated actions:\\n\\n* [[AskAction]]: Appears generally as an origin of a ReplyAction." ;
    rdfs:subClassOf :CommunicateAction .

:Report a rdfs:Class ;
    rdfs:label "Report" ;
    rdfs:comment "A Report generated by governmental or non-governmental organization." ;
    rdfs:subClassOf :Article .

:Researcher a rdfs:Class ;
    rdfs:label "Researcher" ;
    rdfs:comment "Researchers." ;
    rdfs:subClassOf :Audience .

:Reservation a rdfs:Class ;
    rdfs:label "Reservation" ;
    rdfs:comment "Describes a reservation for travel, dining or an event. Some reservations require tickets. \\n\\nNote: This type is for information about actual reservations, e.g. in confirmation emails or HTML pages with individual confirmations of reservations. For offers of tickets, restaurant reservations, flights, or rental cars, use [[Offer]]." ;
    rdfs:subClassOf :Intangible .

:ReservationPackage a rdfs:Class ;
    rdfs:label "ReservationPackage" ;
    rdfs:comment "A group of multiple reservations with common values for all sub-reservations." ;
    rdfs:subClassOf :Reservation .

:ReservationStatusType a rdfs:Class ;
    rdfs:label "ReservationStatusType" ;
    rdfs:comment "Enumerated status values for Reservation." ;
    rdfs:subClassOf :StatusEnumeration .

:ReserveAction a rdfs:Class ;
    rdfs:label "ReserveAction" ;
    rdfs:comment "Reserving a concrete object.\\n\\nRelated actions:\\n\\n* [[ScheduleAction]]: Unlike ScheduleAction, ReserveAction reserves concrete objects (e.g. a table, a hotel) towards a time slot / spatial allocation." ;
    rdfs:subClassOf :PlanAction .

:Reservoir a rdfs:Class ;
    rdfs:label "Reservoir" ;
    rdfs:comment "A reservoir of water, typically an artificially created lake, like the Lake Kariba reservoir." ;
    rdfs:subClassOf :BodyOfWater .

:Residence a rdfs:Class ;
    rdfs:label "Residence" ;
    rdfs:comment "The place where a person lives." ;
    rdfs:subClassOf :Place .

:Resort a rdfs:Class ;
    rdfs:label "Resort" ;
    :contributor <https://schema.org/docs/collab/STI_Accommodation_Ontology> ;
    rdfs:comment """A resort is a place used for relaxation or recreation, attracting visitors for holidays or vacations. Resorts are places, towns or sometimes commercial establishments operated by a single company (source: Wikipedia, the free encyclopedia, see <a href="http://en.wikipedia.org/wiki/Resort">http://en.wikipedia.org/wiki/Resort</a>).
<br /><br />
See also the <a href="/docs/hotels.html">dedicated document on the use of schema.org for marking up hotels and other forms of accommodations</a>.
    """ ;
    rdfs:subClassOf :LodgingBusiness .

:Restaurant a rdfs:Class ;
    rdfs:label "Restaurant" ;
    rdfs:comment "A restaurant." ;
    rdfs:subClassOf :FoodEstablishment .

:RestrictedDiet a rdfs:Class ;
    rdfs:label "RestrictedDiet" ;
    rdfs:comment "A diet restricted to certain foods or preparations for cultural, religious, health or lifestyle reasons. " ;
    rdfs:subClassOf :Enumeration .

:ResumeAction a rdfs:Class ;
    rdfs:label "ResumeAction" ;
    rdfs:comment "The act of resuming a device or application which was formerly paused (e.g. resume music playback or resume a timer)." ;
    rdfs:subClassOf :ControlAction .

:ReturnAction a rdfs:Class ;
    rdfs:label "ReturnAction" ;
    rdfs:comment "The act of returning to the origin that which was previously received (concrete objects) or taken (ownership)." ;
    rdfs:subClassOf :TransferAction .

:Review a rdfs:Class ;
    rdfs:label "Review" ;
    rdfs:comment "A review of an item - for example, of a restaurant, movie, or store." ;
    rdfs:subClassOf :CreativeWork .

:ReviewAction a rdfs:Class ;
    rdfs:label "ReviewAction" ;
    rdfs:comment "The act of producing a balanced opinion about the object for an audience. An agent reviews an object with participants resulting in a review." ;
    rdfs:subClassOf :AssessAction .

:RiverBodyOfWater a rdfs:Class ;
    rdfs:label "RiverBodyOfWater" ;
    rdfs:comment "A river (for example, the broad majestic Shannon)." ;
    rdfs:subClassOf :BodyOfWater .

:Role a rdfs:Class ;
    rdfs:label "Role" ;
    rdfs:comment "Represents additional information about a relationship or property. For example a Role can be used to say that a 'member' role linking some SportsTeam to a player occurred during a particular time period. Or that a Person's 'actor' role in a Movie was for some particular characterName. Such properties can be attached to a Role entity, which is then associated with the main entities using ordinary properties like 'member' or 'actor'.\\n\\nSee also [blog post](http://blog.schema.org/2014/06/introducing-role.html)." ;
    rdfs:subClassOf :Intangible .

:RoofingContractor a rdfs:Class ;
    rdfs:label "RoofingContractor" ;
    rdfs:comment "A roofing contractor." ;
    rdfs:subClassOf :HomeAndConstructionBusiness .

:Room a rdfs:Class ;
    rdfs:label "Room" ;
    :contributor <https://schema.org/docs/collab/STI_Accommodation_Ontology> ;
    rdfs:comment """A room is a distinguishable space within a structure, usually separated from other spaces by interior walls (source: Wikipedia, the free encyclopedia, see <a href="http://en.wikipedia.org/wiki/Room">http://en.wikipedia.org/wiki/Room</a>).
<br /><br />
See also the <a href="/docs/hotels.html">dedicated document on the use of schema.org for marking up hotels and other forms of accommodations</a>.
""" ;
    rdfs:subClassOf :Accommodation .

:RsvpAction a rdfs:Class ;
    rdfs:label "RsvpAction" ;
    rdfs:comment "The act of notifying an event organizer as to whether you expect to attend the event." ;
    rdfs:subClassOf :InformAction .

:RsvpResponseType a rdfs:Class ;
    rdfs:label "RsvpResponseType" ;
    rdfs:comment "RsvpResponseType is an enumeration type whose instances represent responding to an RSVP request." ;
    rdfs:subClassOf :Enumeration .

:SaleEvent a rdfs:Class ;
    rdfs:label "SaleEvent" ;
    rdfs:comment "Event type: Sales event." ;
    rdfs:subClassOf :Event .

:ScheduleAction a rdfs:Class ;
    rdfs:label "ScheduleAction" ;
    rdfs:comment "Scheduling future actions, events, or tasks.\\n\\nRelated actions:\\n\\n* [[ReserveAction]]: Unlike ReserveAction, ScheduleAction allocates future actions (e.g. an event, a task, etc) towards a time slot / spatial allocation." ;
    rdfs:subClassOf :PlanAction .

:ScholarlyArticle a rdfs:Class ;
    rdfs:label "ScholarlyArticle" ;
    rdfs:comment "A scholarly article." ;
    rdfs:subClassOf :Article .

:School a rdfs:Class ;
    rdfs:label "School" ;
    rdfs:comment "A school." ;
    rdfs:subClassOf :EducationalOrganization .

:ScreeningEvent a rdfs:Class ;
    rdfs:label "ScreeningEvent" ;
    rdfs:comment "A screening of a movie or other video." ;
    rdfs:subClassOf :Event .

:Sculpture a rdfs:Class ;
    rdfs:label "Sculpture" ;
    rdfs:comment "A piece of sculpture." ;
    rdfs:subClassOf :CreativeWork .

:SeaBodyOfWater a rdfs:Class ;
    rdfs:label "SeaBodyOfWater" ;
    rdfs:comment "A sea (for example, the Caspian sea)." ;
    rdfs:subClassOf :BodyOfWater .

:SearchAction a rdfs:Class ;
    rdfs:label "SearchAction" ;
    rdfs:comment "The act of searching for an object.\\n\\nRelated actions:\\n\\n* [[FindAction]]: SearchAction generally leads to a FindAction, but not necessarily." ;
    rdfs:subClassOf :Action .

:SearchResultsPage a rdfs:Class ;
    rdfs:label "SearchResultsPage" ;
    rdfs:comment "Web page type: Search results page." ;
    rdfs:subClassOf :WebPage .

:Season a rdfs:Class ;
    rdfs:label "Season" ;
    :supersededBy :CreativeWorkSeason ;
    rdfs:comment "A media season, e.g. TV, radio, video game etc." ;
    rdfs:subClassOf :CreativeWork .

:Seat a rdfs:Class ;
    rdfs:label "Seat" ;
    rdfs:comment "Used to describe a seat, such as a reserved seat in an event reservation." ;
    rdfs:subClassOf :Intangible .

:SelfStorage a rdfs:Class ;
    rdfs:label "SelfStorage" ;
    rdfs:comment "A self-storage facility." ;
    rdfs:subClassOf :LocalBusiness .

:SellAction a rdfs:Class ;
    rdfs:label "SellAction" ;
    rdfs:comment "The act of taking money from a buyer in exchange for goods or services rendered. An agent sells an object, product, or service to a buyer for a price. Reciprocal of BuyAction." ;
    rdfs:subClassOf :TradeAction .

:SendAction a rdfs:Class ;
    rdfs:label "SendAction" ;
    rdfs:comment "The act of physically/electronically dispatching an object for transfer from an origin to a destination. Related actions:\\n\\n* [[ReceiveAction]]: The reciprocal of SendAction.\\n* [[GiveAction]]: Unlike GiveAction, SendAction does not imply the transfer of ownership (e.g. I can send you my laptop, but I'm not necessarily giving it to you)." ;
    rdfs:subClassOf :TransferAction .

:Series a rdfs:Class ;
    rdfs:label "Series" ;
    rdfs:comment "A Series in schema.org is a group of related items, typically but not necessarily of the same kind. See also [[CreativeWorkSeries]], [[EventSeries]]." ;
    rdfs:subClassOf :Intangible .

:Service a rdfs:Class ;
    rdfs:label "Service" ;
    rdfs:comment "A service provided by an organization, e.g. delivery service, print services, etc." ;
    rdfs:subClassOf :Intangible .

:ServiceChannel a rdfs:Class ;
    rdfs:label "ServiceChannel" ;
    rdfs:comment "A means for accessing a service, e.g. a government office location, web site, or phone number." ;
    rdfs:subClassOf :Intangible .

:ShareAction a rdfs:Class ;
    rdfs:label "ShareAction" ;
    rdfs:comment "The act of distributing content to people for their amusement or edification." ;
    rdfs:subClassOf :CommunicateAction .

:ShoeStore a rdfs:Class ;
    rdfs:label "ShoeStore" ;
    rdfs:comment "A shoe store." ;
    rdfs:subClassOf :Store .

:ShoppingCenter a rdfs:Class ;
    rdfs:label "ShoppingCenter" ;
    rdfs:comment "A shopping center or mall." ;
    rdfs:subClassOf :LocalBusiness .

:SingleFamilyResidence a rdfs:Class ;
    rdfs:label "SingleFamilyResidence" ;
    rdfs:comment "Residence type: Single-family home." ;
    rdfs:subClassOf :House .

:SiteNavigationElement a rdfs:Class ;
    rdfs:label "SiteNavigationElement" ;
    rdfs:comment "A navigation element of the page." ;
    rdfs:subClassOf :WebPageElement .

:SkiResort a rdfs:Class ;
    rdfs:label "SkiResort" ;
    rdfs:comment "A ski resort." ;
    rdfs:subClassOf :Resort,
        :SportsActivityLocation .

:SocialEvent a rdfs:Class ;
    rdfs:label "SocialEvent" ;
    rdfs:comment "Event type: Social event." ;
    rdfs:subClassOf :Event .

:SocialMediaPosting a rdfs:Class ;
    rdfs:label "SocialMediaPosting" ;
    rdfs:comment "A post to a social media platform, including blog posts, tweets, Facebook posts, etc." ;
    rdfs:subClassOf :Article .

:SoftwareApplication a rdfs:Class ;
    rdfs:label "SoftwareApplication" ;
    rdfs:comment "A software application." ;
    rdfs:subClassOf :CreativeWork .

:SoftwareSourceCode a rdfs:Class ;
    rdfs:label "SoftwareSourceCode" ;
    rdfs:comment "Computer programming source code. Example: Full (compile ready) solutions, code snippet samples, scripts, templates." ;
    rdfs:subClassOf :CreativeWork .

:SomeProducts a rdfs:Class ;
    rdfs:label "SomeProducts" ;
    :contributor <https://schema.org/docs/collab/GoodRelationsClass> ;
    rdfs:comment "A placeholder for multiple similar products of the same kind." ;
    rdfs:subClassOf :Product .

:SpeakableSpecification a rdfs:Class ;
    rdfs:label "SpeakableSpecification" ;
    :source <https://github.com/schemaorg/schemaorg/issues/1389> ;
    rdfs:comment "A SpeakableSpecification indicates (typically via [[xpath]] or [[cssSelector]]) sections of a document that are highlighted as particularly [[speakable]]. Instances of this type are expected to be used primarily as values of the [[speakable]] property." ;
    rdfs:subClassOf :Intangible .

:Specialty a rdfs:Class ;
    rdfs:label "Specialty" ;
    rdfs:comment "Any branch of a field in which people typically develop specific expertise, usually after significant study, time, and effort." ;
    rdfs:subClassOf :Enumeration .

:SportingGoodsStore a rdfs:Class ;
    rdfs:label "SportingGoodsStore" ;
    rdfs:comment "A sporting goods store." ;
    rdfs:subClassOf :Store .

:SportsActivityLocation a rdfs:Class ;
    rdfs:label "SportsActivityLocation" ;
    rdfs:comment "A sports location, such as a playing field." ;
    rdfs:subClassOf :LocalBusiness .

:SportsClub a rdfs:Class ;
    rdfs:label "SportsClub" ;
    rdfs:comment "A sports club." ;
    rdfs:subClassOf :SportsActivityLocation .

:SportsEvent a rdfs:Class ;
    rdfs:label "SportsEvent" ;
    rdfs:comment "Event type: Sports event." ;
    rdfs:subClassOf :Event .

:SportsOrganization a rdfs:Class ;
    rdfs:label "SportsOrganization" ;
    rdfs:comment "Represents the collection of all sports organizations, including sports teams, governing bodies, and sports associations." ;
    rdfs:subClassOf :Organization .

:SportsTeam a rdfs:Class ;
    rdfs:label "SportsTeam" ;
    rdfs:comment "Organization: Sports team." ;
    rdfs:subClassOf :SportsOrganization .

:SpreadsheetDigitalDocument a rdfs:Class ;
    rdfs:label "SpreadsheetDigitalDocument" ;
    rdfs:comment "A spreadsheet file." ;
    rdfs:subClassOf :DigitalDocument .

:StadiumOrArena a rdfs:Class ;
    rdfs:label "StadiumOrArena" ;
    rdfs:comment "A stadium." ;
    rdfs:subClassOf :CivicStructure,
        :SportsActivityLocation .

:State a rdfs:Class ;
    rdfs:label "State" ;
    rdfs:comment "A state or province of a country." ;
    rdfs:subClassOf :AdministrativeArea .

:StatusEnumeration a rdfs:Class ;
    rdfs:label "StatusEnumeration" ;
    :source <https://github.com/schemaorg/schemaorg/issues/2604> ;
    rdfs:comment "Lists or enumerations dealing with status types." ;
    rdfs:subClassOf :Enumeration .

:SteeringPositionValue a rdfs:Class ;
    rdfs:label "SteeringPositionValue" ;
    :contributor <https://schema.org/docs/collab/Automotive_Ontology_Working_Group> ;
    rdfs:comment "A value indicating a steering position." ;
    rdfs:subClassOf :QualitativeValue .

:Store a rdfs:Class ;
    rdfs:label "Store" ;
    rdfs:comment "A retail good store." ;
    rdfs:subClassOf :LocalBusiness .

:StructuredValue a rdfs:Class ;
    rdfs:label "StructuredValue" ;
    rdfs:comment "Structured values are used when the value of a property has a more complex structure than simply being a textual value or a reference to another thing." ;
    rdfs:subClassOf :Intangible .

:SubscribeAction a rdfs:Class ;
    rdfs:label "SubscribeAction" ;
    rdfs:comment "The act of forming a personal connection with someone/something (object) unidirectionally/asymmetrically to get updates pushed to.\\n\\nRelated actions:\\n\\n* [[FollowAction]]: Unlike FollowAction, SubscribeAction implies that the subscriber acts as a passive agent being constantly/actively pushed for updates.\\n* [[RegisterAction]]: Unlike RegisterAction, SubscribeAction implies that the agent is interested in continuing receiving updates from the object.\\n* [[JoinAction]]: Unlike JoinAction, SubscribeAction implies that the agent is interested in continuing receiving updates from the object." ;
    rdfs:subClassOf :InteractAction .

:SubwayStation a rdfs:Class ;
    rdfs:label "SubwayStation" ;
    rdfs:comment "A subway station." ;
    rdfs:subClassOf :CivicStructure .

:Suite a rdfs:Class ;
    rdfs:label "Suite" ;
    :contributor <https://schema.org/docs/collab/STI_Accommodation_Ontology> ;
    rdfs:comment """A suite in a hotel or other public accommodation, denotes a class of luxury accommodations, the key feature of which is multiple rooms (source: Wikipedia, the free encyclopedia, see <a href="http://en.wikipedia.org/wiki/Suite_(hotel)">http://en.wikipedia.org/wiki/Suite_(hotel)</a>).
<br /><br />
See also the <a href="/docs/hotels.html">dedicated document on the use of schema.org for marking up hotels and other forms of accommodations</a>.
""" ;
    rdfs:subClassOf :Accommodation .

:SuspendAction a rdfs:Class ;
    rdfs:label "SuspendAction" ;
    rdfs:comment "The act of momentarily pausing a device or application (e.g. pause music playback or pause a timer)." ;
    rdfs:subClassOf :ControlAction .

:Synagogue a rdfs:Class ;
    rdfs:label "Synagogue" ;
    rdfs:comment "A synagogue." ;
    rdfs:subClassOf :PlaceOfWorship .

:TVClip a rdfs:Class ;
    rdfs:label "TVClip" ;
    rdfs:comment "A short TV program or a segment/part of a TV program." ;
    rdfs:subClassOf :Clip .

:TVEpisode a rdfs:Class ;
    rdfs:label "TVEpisode" ;
    rdfs:comment "A TV episode which can be part of a series or season." ;
    rdfs:subClassOf :Episode .

:TVSeason a rdfs:Class ;
    rdfs:label "TVSeason" ;
    rdfs:comment "Season dedicated to TV broadcast and associated online delivery." ;
    rdfs:subClassOf :CreativeWork,
        :CreativeWorkSeason .

:TVSeries a rdfs:Class ;
    rdfs:label "TVSeries" ;
    rdfs:comment "CreativeWorkSeries dedicated to TV broadcast and associated online delivery." ;
    rdfs:subClassOf :CreativeWork,
        :CreativeWorkSeries .

:Table a rdfs:Class ;
    rdfs:label "Table" ;
    rdfs:comment "A table on a Web page." ;
    rdfs:subClassOf :WebPageElement .

:TakeAction a rdfs:Class ;
    rdfs:label "TakeAction" ;
    rdfs:comment "The act of gaining ownership of an object from an origin. Reciprocal of GiveAction.\\n\\nRelated actions:\\n\\n* [[GiveAction]]: The reciprocal of TakeAction.\\n* [[ReceiveAction]]: Unlike ReceiveAction, TakeAction implies that ownership has been transferred." ;
    rdfs:subClassOf :TransferAction .

:TattooParlor a rdfs:Class ;
    rdfs:label "TattooParlor" ;
    rdfs:comment "A tattoo parlor." ;
    rdfs:subClassOf :HealthAndBeautyBusiness .

:Taxi a rdfs:Class ;
    rdfs:label "Taxi" ;
    :supersededBy :TaxiService ;
    rdfs:comment "A taxi." ;
    rdfs:subClassOf :Service .

:TaxiReservation a rdfs:Class ;
    rdfs:label "TaxiReservation" ;
    rdfs:comment "A reservation for a taxi.\\n\\nNote: This type is for information about actual reservations, e.g. in confirmation emails or HTML pages with individual confirmations of reservations. For offers of tickets, use [[Offer]]." ;
    rdfs:subClassOf :Reservation .

:TaxiService a rdfs:Class ;
    rdfs:label "TaxiService" ;
    rdfs:comment "A service for a vehicle for hire with a driver for local travel. Fares are usually calculated based on distance traveled." ;
    rdfs:subClassOf :Service .

:TaxiStand a rdfs:Class ;
    rdfs:label "TaxiStand" ;
    rdfs:comment "A taxi stand." ;
    rdfs:subClassOf :CivicStructure .

:TechArticle a rdfs:Class ;
    rdfs:label "TechArticle" ;
    rdfs:comment "A technical article - Example: How-to (task) topics, step-by-step, procedural troubleshooting, specifications, etc." ;
    rdfs:subClassOf :Article .

:TelevisionChannel a rdfs:Class ;
    rdfs:label "TelevisionChannel" ;
    rdfs:comment "A unique instance of a television BroadcastService on a CableOrSatelliteService lineup." ;
    rdfs:subClassOf :BroadcastChannel .

:TelevisionStation a rdfs:Class ;
    rdfs:label "TelevisionStation" ;
    rdfs:comment "A television station." ;
    rdfs:subClassOf :LocalBusiness .

:TennisComplex a rdfs:Class ;
    rdfs:label "TennisComplex" ;
    rdfs:comment "A tennis complex." ;
    rdfs:subClassOf :SportsActivityLocation .

:Text a :DataType,
        rdfs:Class ;
    rdfs:label "Text" ;
    rdfs:comment "Data type: Text." .

:TextDigitalDocument a rdfs:Class ;
    rdfs:label "TextDigitalDocument" ;
    rdfs:comment "A file composed primarily of text." ;
    rdfs:subClassOf :DigitalDocument .

:TextObject a rdfs:Class ;
    rdfs:label "TextObject" ;
    rdfs:comment "A text file. The text can be unformatted or contain markup, html, etc." ;
    rdfs:subClassOf :MediaObject ;
    owl:equivalentClass <http://purl.org/dc/dcmitype/Text> .

:TheaterEvent a rdfs:Class ;
    rdfs:label "TheaterEvent" ;
    rdfs:comment "Event type: Theater performance." ;
    rdfs:subClassOf :Event .

:TheaterGroup a rdfs:Class ;
    rdfs:label "TheaterGroup" ;
    rdfs:comment "A theater group or company, for example, the Royal Shakespeare Company or Druid Theatre." ;
    rdfs:subClassOf :PerformingGroup .

:Thing a rdfs:Class ;
    rdfs:label "Thing" ;
    rdfs:comment "The most generic type of item." .

:Ticket a rdfs:Class ;
    rdfs:label "Ticket" ;
    rdfs:comment "Used to describe a ticket to an event, a flight, a bus ride, etc." ;
    rdfs:subClassOf :Intangible .

:TieAction a rdfs:Class ;
    rdfs:label "TieAction" ;
    rdfs:comment "The act of reaching a draw in a competitive activity." ;
    rdfs:subClassOf :AchieveAction .

:Time a :DataType,
        rdfs:Class ;
    rdfs:label "Time" ;
    rdfs:comment "A point in time recurring on multiple days in the form hh:mm:ss[Z|(+|-)hh:mm] (see [XML schema for details](http://www.w3.org/TR/xmlschema-2/#time))." .

:TipAction a rdfs:Class ;
    rdfs:label "TipAction" ;
    rdfs:comment "The act of giving money voluntarily to a beneficiary in recognition of services rendered." ;
    rdfs:subClassOf :TradeAction .

:TireShop a rdfs:Class ;
    rdfs:label "TireShop" ;
    rdfs:comment "A tire shop." ;
    rdfs:subClassOf :Store .

:TouristAttraction a rdfs:Class ;
    rdfs:label "TouristAttraction" ;
    :contributor <https://schema.org/docs/collab/IIT-CNR.it>,
        <https://schema.org/docs/collab/Tourism> ;
    rdfs:comment "A tourist attraction.  In principle any Thing can be a [[TouristAttraction]], from a [[Mountain]] and [[LandmarksOrHistoricalBuildings]] to a [[LocalBusiness]].  This Type can be used on its own to describe a general [[TouristAttraction]], or be used as an [[additionalType]] to add tourist attraction properties to any other type.  (See examples below)" ;
    rdfs:subClassOf :Place .

:TouristInformationCenter a rdfs:Class ;
    rdfs:label "TouristInformationCenter" ;
    rdfs:comment "A tourist information center." ;
    rdfs:subClassOf :LocalBusiness .

:ToyStore a rdfs:Class ;
    rdfs:label "ToyStore" ;
    rdfs:comment "A toy store." ;
    rdfs:subClassOf :Store .

:TrackAction a rdfs:Class ;
    rdfs:label "TrackAction" ;
    rdfs:comment "An agent tracks an object for updates.\\n\\nRelated actions:\\n\\n* [[FollowAction]]: Unlike FollowAction, TrackAction refers to the interest on the location of innanimates objects.\\n* [[SubscribeAction]]: Unlike SubscribeAction, TrackAction refers to  the interest on the location of innanimate objects." ;
    rdfs:subClassOf :FindAction .

:TradeAction a rdfs:Class ;
    rdfs:label "TradeAction" ;
    rdfs:comment "The act of participating in an exchange of goods and services for monetary compensation. An agent trades an object, product or service with a participant in exchange for a one time or periodic payment." ;
    rdfs:subClassOf :Action .

:TrainReservation a rdfs:Class ;
    rdfs:label "TrainReservation" ;
    rdfs:comment "A reservation for train travel.\\n\\nNote: This type is for information about actual reservations, e.g. in confirmation emails or HTML pages with individual confirmations of reservations. For offers of tickets, use [[Offer]]." ;
    rdfs:subClassOf :Reservation .

:TrainStation a rdfs:Class ;
    rdfs:label "TrainStation" ;
    rdfs:comment "A train station." ;
    rdfs:subClassOf :CivicStructure .

:TrainTrip a rdfs:Class ;
    rdfs:label "TrainTrip" ;
    rdfs:comment "A trip on a commercial train line." ;
    rdfs:subClassOf :Trip .

:TransferAction a rdfs:Class ;
    rdfs:label "TransferAction" ;
    rdfs:comment "The act of transferring/moving (abstract or concrete) animate or inanimate objects from one place to another." ;
    rdfs:subClassOf :Action .

:TravelAction a rdfs:Class ;
    rdfs:label "TravelAction" ;
    rdfs:comment "The act of traveling from a fromLocation to a destination by a specified mode of transport, optionally with participants." ;
    rdfs:subClassOf :MoveAction .

:TravelAgency a rdfs:Class ;
    rdfs:label "TravelAgency" ;
    rdfs:comment "A travel agency." ;
    rdfs:subClassOf :LocalBusiness .

:Trip a rdfs:Class ;
    rdfs:label "Trip" ;
    :contributor <https://schema.org/docs/collab/Tourism> ;
    rdfs:comment "A trip or journey. An itinerary of visits to one or more places." ;
    rdfs:subClassOf :Intangible .

:TypeAndQuantityNode a rdfs:Class ;
    rdfs:label "TypeAndQuantityNode" ;
    :contributor <https://schema.org/docs/collab/GoodRelationsClass> ;
    rdfs:comment "A structured value indicating the quantity, unit of measurement, and business function of goods included in a bundle offer." ;
    rdfs:subClassOf :StructuredValue .

:URL a rdfs:Class ;
    rdfs:label "URL" ;
    rdfs:comment "Data type: URL." ;
    rdfs:subClassOf :Text .

:UnRegisterAction a rdfs:Class ;
    rdfs:label "UnRegisterAction" ;
    rdfs:comment "The act of un-registering from a service.\\n\\nRelated actions:\\n\\n* [[RegisterAction]]: antonym of UnRegisterAction.\\n* [[LeaveAction]]: Unlike LeaveAction, UnRegisterAction implies that you are unregistering from a service you were previously registered, rather than leaving a team/group of people." ;
    rdfs:subClassOf :InteractAction .

:UnitPriceSpecification a rdfs:Class ;
    rdfs:label "UnitPriceSpecification" ;
    :contributor <https://schema.org/docs/collab/GoodRelationsClass> ;
    rdfs:comment "The price asked for a given offer by the respective organization or person." ;
    rdfs:subClassOf :PriceSpecification .

:UpdateAction a rdfs:Class ;
    rdfs:label "UpdateAction" ;
    rdfs:comment "The act of managing by changing/editing the state of the object." ;
    rdfs:subClassOf :Action .

:UseAction a rdfs:Class ;
    rdfs:label "UseAction" ;
    rdfs:comment "The act of applying an object to its intended purpose." ;
    rdfs:subClassOf :ConsumeAction .

:UserBlocks a rdfs:Class ;
    rdfs:label "UserBlocks" ;
    :supersededBy :InteractionCounter ;
    rdfs:comment "UserInteraction and its subtypes is an old way of talking about users interacting with pages. It is generally better to use [[Action]]-based vocabulary, alongside types such as [[Comment]]." ;
    rdfs:subClassOf :UserInteraction .

:UserCheckins a rdfs:Class ;
    rdfs:label "UserCheckins" ;
    :supersededBy :InteractionCounter ;
    rdfs:comment "UserInteraction and its subtypes is an old way of talking about users interacting with pages. It is generally better to use [[Action]]-based vocabulary, alongside types such as [[Comment]]." ;
    rdfs:subClassOf :UserInteraction .

:UserComments a rdfs:Class ;
    rdfs:label "UserComments" ;
    :contributor <https://schema.org/docs/collab/rNews> ;
    :supersededBy :InteractionCounter ;
    rdfs:comment "UserInteraction and its subtypes is an old way of talking about users interacting with pages. It is generally better to use [[Action]]-based vocabulary, alongside types such as [[Comment]]." ;
    rdfs:subClassOf :UserInteraction .

:UserDownloads a rdfs:Class ;
    rdfs:label "UserDownloads" ;
    :supersededBy :InteractionCounter ;
    rdfs:comment "UserInteraction and its subtypes is an old way of talking about users interacting with pages. It is generally better to use [[Action]]-based vocabulary, alongside types such as [[Comment]]." ;
    rdfs:subClassOf :UserInteraction .

:UserInteraction a rdfs:Class ;
    rdfs:label "UserInteraction" ;
    :supersededBy :InteractionCounter ;
    rdfs:comment "UserInteraction and its subtypes is an old way of talking about users interacting with pages. It is generally better to use [[Action]]-based vocabulary, alongside types such as [[Comment]]." ;
    rdfs:subClassOf :Event .

:UserLikes a rdfs:Class ;
    rdfs:label "UserLikes" ;
    :supersededBy :InteractionCounter ;
    rdfs:comment "UserInteraction and its subtypes is an old way of talking about users interacting with pages. It is generally better to use [[Action]]-based vocabulary, alongside types such as [[Comment]]." ;
    rdfs:subClassOf :UserInteraction .

:UserPageVisits a rdfs:Class ;
    rdfs:label "UserPageVisits" ;
    :supersededBy :InteractionCounter ;
    rdfs:comment "UserInteraction and its subtypes is an old way of talking about users interacting with pages. It is generally better to use [[Action]]-based vocabulary, alongside types such as [[Comment]]." ;
    rdfs:subClassOf :UserInteraction .

:UserPlays a rdfs:Class ;
    rdfs:label "UserPlays" ;
    :supersededBy :InteractionCounter ;
    rdfs:comment "UserInteraction and its subtypes is an old way of talking about users interacting with pages. It is generally better to use [[Action]]-based vocabulary, alongside types such as [[Comment]]." ;
    rdfs:subClassOf :UserInteraction .

:UserPlusOnes a rdfs:Class ;
    rdfs:label "UserPlusOnes" ;
    :supersededBy :InteractionCounter ;
    rdfs:comment "UserInteraction and its subtypes is an old way of talking about users interacting with pages. It is generally better to use [[Action]]-based vocabulary, alongside types such as [[Comment]]." ;
    rdfs:subClassOf :UserInteraction .

:UserTweets a rdfs:Class ;
    rdfs:label "UserTweets" ;
    :supersededBy :InteractionCounter ;
    rdfs:comment "UserInteraction and its subtypes is an old way of talking about users interacting with pages. It is generally better to use [[Action]]-based vocabulary, alongside types such as [[Comment]]." ;
    rdfs:subClassOf :UserInteraction .

:Vehicle a rdfs:Class ;
    rdfs:label "Vehicle" ;
    rdfs:comment "A vehicle is a device that is designed or used to transport people or cargo over land, water, air, or through space." ;
    rdfs:subClassOf :Product .

:VideoGallery a rdfs:Class ;
    rdfs:label "VideoGallery" ;
    rdfs:comment "Web page type: Video gallery page." ;
    rdfs:subClassOf :MediaGallery .

:VideoGame a rdfs:Class ;
    rdfs:label "VideoGame" ;
    rdfs:comment "A video game is an electronic game that involves human interaction with a user interface to generate visual feedback on a video device." ;
    rdfs:subClassOf :Game,
        :SoftwareApplication .

:gameEdition a rdf:Property ;
    rdfs:label "gameEdition" ;
    :domainIncludes :VideoGame ;
    :rangeIncludes :Text ;
    rdfs:comment "The edition of a video game." .

:VideoGameClip a rdfs:Class ;
    rdfs:label "VideoGameClip" ;
    rdfs:comment "A short segment/part of a video game." ;
    rdfs:subClassOf :Clip .

:VideoGameSeries a rdfs:Class ;
    rdfs:label "VideoGameSeries" ;
    rdfs:comment "A video game series." ;
    rdfs:subClassOf :CreativeWorkSeries .

:VideoObject a rdfs:Class ;
    rdfs:label "VideoObject" ;
    :contributor <https://schema.org/docs/collab/rNews> ;
    rdfs:comment "A video file." ;
    rdfs:subClassOf :MediaObject .

:ViewAction a rdfs:Class ;
    rdfs:label "ViewAction" ;
    rdfs:comment "The act of consuming static visual content." ;
    rdfs:subClassOf :ConsumeAction .

:VisualArtsEvent a rdfs:Class ;
    rdfs:label "VisualArtsEvent" ;
    rdfs:comment "Event type: Visual arts event." ;
    rdfs:subClassOf :Event .

:VisualArtwork a rdfs:Class ;
    rdfs:label "VisualArtwork" ;
    rdfs:comment "A work of art that is primarily visual in character." ;
    rdfs:subClassOf :CreativeWork .

:Volcano a rdfs:Class ;
    rdfs:label "Volcano" ;
    rdfs:comment "A volcano, like Fujisan." ;
    rdfs:subClassOf :Landform .

:VoteAction a rdfs:Class ;
    rdfs:label "VoteAction" ;
    rdfs:comment "The act of expressing a preference from a fixed/finite/structured set of choices/options." ;
    rdfs:subClassOf :ChooseAction .

:WPAdBlock a rdfs:Class ;
    rdfs:label "WPAdBlock" ;
    rdfs:comment "An advertising section of the page." ;
    rdfs:subClassOf :WebPageElement .

:WPFooter a rdfs:Class ;
    rdfs:label "WPFooter" ;
    rdfs:comment "The footer section of the page." ;
    rdfs:subClassOf :WebPageElement .

:WPHeader a rdfs:Class ;
    rdfs:label "WPHeader" ;
    rdfs:comment "The header section of the page." ;
    rdfs:subClassOf :WebPageElement .

:WPSideBar a rdfs:Class ;
    rdfs:label "WPSideBar" ;
    rdfs:comment "A sidebar section of the page." ;
    rdfs:subClassOf :WebPageElement .

:WantAction a rdfs:Class ;
    rdfs:label "WantAction" ;
    rdfs:comment "The act of expressing a desire about the object. An agent wants an object." ;
    rdfs:subClassOf :ReactAction .

:WarrantyPromise a rdfs:Class ;
    rdfs:label "WarrantyPromise" ;
    :contributor <https://schema.org/docs/collab/GoodRelationsClass> ;
    rdfs:comment "A structured value representing the duration and scope of services that will be provided to a customer free of charge in case of a defect or malfunction of a product." ;
    rdfs:subClassOf :StructuredValue .

:WarrantyScope a rdfs:Class ;
    rdfs:label "WarrantyScope" ;
    :contributor <https://schema.org/docs/collab/GoodRelationsClass> ;
    rdfs:comment """A range of services that will be provided to a customer free of charge in case of a defect or malfunction of a product.\\n\\nCommonly used values:\\n\\n* http://purl.org/goodrelations/v1#Labor-BringIn\\n* http://purl.org/goodrelations/v1#PartsAndLabor-BringIn\\n* http://purl.org/goodrelations/v1#PartsAndLabor-PickUp
      """ ;
    rdfs:subClassOf :Enumeration .

:WatchAction a rdfs:Class ;
    rdfs:label "WatchAction" ;
    rdfs:comment "The act of consuming dynamic/moving visual content." ;
    rdfs:subClassOf :ConsumeAction .

:Waterfall a rdfs:Class ;
    rdfs:label "Waterfall" ;
    rdfs:comment "A waterfall, like Niagara." ;
    rdfs:subClassOf :BodyOfWater .

:WearAction a rdfs:Class ;
    rdfs:label "WearAction" ;
    rdfs:comment "The act of dressing oneself in clothing." ;
    rdfs:subClassOf :UseAction .

:WebApplication a rdfs:Class ;
    rdfs:label "WebApplication" ;
    rdfs:comment "Web applications." ;
    rdfs:subClassOf :SoftwareApplication .

:WebPage a rdfs:Class ;
    rdfs:label "WebPage" ;
    rdfs:comment "A web page. Every web page is implicitly assumed to be declared to be of type WebPage, so the various properties about that webpage, such as <code>breadcrumb</code> may be used. We recommend explicit declaration if these properties are specified, but if they are found outside of an itemscope, they will be assumed to be about the page." ;
    rdfs:subClassOf :CreativeWork .

:WebPageElement a rdfs:Class ;
    rdfs:label "WebPageElement" ;
    rdfs:comment "A web page element, like a table or an image." ;
    rdfs:subClassOf :CreativeWork .

:WebSite a rdfs:Class ;
    rdfs:label "WebSite" ;
    rdfs:comment "A WebSite is a set of related web pages and other items typically served from a single web domain and accessible via URLs." ;
    rdfs:subClassOf :CreativeWork .

:WholesaleStore a rdfs:Class ;
    rdfs:label "WholesaleStore" ;
    rdfs:comment "A wholesale store." ;
    rdfs:subClassOf :Store .

:WinAction a rdfs:Class ;
    rdfs:label "WinAction" ;
    rdfs:comment "The act of achieving victory in a competitive activity." ;
    rdfs:subClassOf :AchieveAction .

:Winery a rdfs:Class ;
    rdfs:label "Winery" ;
    rdfs:comment "A winery." ;
    rdfs:subClassOf :FoodEstablishment .

:WorkersUnion a rdfs:Class ;
    rdfs:label "WorkersUnion" ;
    :source <https://github.com/schemaorg/schemaorg/issues/243> ;
    rdfs:comment "A Workers Union (also known as a Labor Union, Labour Union, or Trade Union) is an organization that promotes the interests of its worker members by collectively bargaining with management, organizing, and political lobbying." ;
    rdfs:subClassOf :Organization .

:WriteAction a rdfs:Class ;
    rdfs:label "WriteAction" ;
    rdfs:comment "The act of authoring written creative content." ;
    rdfs:subClassOf :CreateAction .

:Zoo a rdfs:Class ;
    rdfs:label "Zoo" ;
    rdfs:comment "A zoo." ;
    rdfs:subClassOf :CivicStructure .

:ActiveActionStatus a :ActionStatusType ;
    rdfs:label "ActiveActionStatus" ;
    rdfs:comment "An in-progress action (e.g., while watching the movie, or driving to a location)." .

:AlbumRelease a :MusicAlbumReleaseType ;
    rdfs:label "AlbumRelease" ;
    :contributor <https://schema.org/docs/collab/MBZ> ;
    rdfs:comment "AlbumRelease." .

:AllWheelDriveConfiguration a :DriveWheelConfigurationValue ;
    rdfs:label "AllWheelDriveConfiguration" ;
    :contributor <https://schema.org/docs/collab/Automotive_Ontology_Working_Group> ;
    rdfs:comment "All-wheel Drive is a transmission layout where the engine drives all four wheels." .

:AudiobookFormat a :BookFormatType ;
    rdfs:label "AudiobookFormat" ;
    rdfs:comment "Book format: Audiobook. This is an enumerated value for use with the bookFormat property. There is also a type 'Audiobook' in the bib extension which includes Audiobook specific properties." .

:BackOrder a :ItemAvailability ;
    rdfs:label "BackOrder" ;
    rdfs:comment "Indicates that the item is available on back order." .

:BroadcastRelease a :MusicAlbumReleaseType ;
    rdfs:label "BroadcastRelease" ;
    :contributor <https://schema.org/docs/collab/MBZ> ;
    rdfs:comment "BroadcastRelease." .

:CDFormat a :MusicReleaseFormatType ;
    rdfs:label "CDFormat" ;
    :contributor <https://schema.org/docs/collab/MBZ> ;
    rdfs:comment "CDFormat." .

:CassetteFormat a :MusicReleaseFormatType ;
    rdfs:label "CassetteFormat" ;
    :contributor <https://schema.org/docs/collab/MBZ> ;
    rdfs:comment "CassetteFormat." .

:CoOp a :GamePlayMode ;
    rdfs:label "CoOp" ;
    rdfs:comment "Play mode: CoOp. Co-operative games, where you play on the same team with friends." .

:CommentPermission a :DigitalDocumentPermissionType ;
    rdfs:label "CommentPermission" ;
    rdfs:comment "Permission to add comments to the document." .

:CompilationAlbum a :MusicAlbumProductionType ;
    rdfs:label "CompilationAlbum" ;
    :contributor <https://schema.org/docs/collab/MBZ> ;
    rdfs:comment "CompilationAlbum." .

:CompletedActionStatus a :ActionStatusType ;
    rdfs:label "CompletedActionStatus" ;
    rdfs:comment "An action that has already taken place." .

:DJMixAlbum a :MusicAlbumProductionType ;
    rdfs:label "DJMixAlbum" ;
    :contributor <https://schema.org/docs/collab/MBZ> ;
    rdfs:comment "DJMixAlbum." .

:DVDFormat a :MusicReleaseFormatType ;
    rdfs:label "DVDFormat" ;
    :contributor <https://schema.org/docs/collab/MBZ> ;
    rdfs:comment "DVDFormat." .

:DamagedCondition a :OfferItemCondition ;
    rdfs:label "DamagedCondition" ;
    rdfs:comment "Indicates that the item is damaged." .

:DemoAlbum a :MusicAlbumProductionType ;
    rdfs:label "DemoAlbum" ;
    :contributor <https://schema.org/docs/collab/MBZ> ;
    rdfs:comment "DemoAlbum." .

:DiabeticDiet a :RestrictedDiet ;
    rdfs:label "DiabeticDiet" ;
    rdfs:comment "A diet appropriate for people with diabetes." .

:DigitalAudioTapeFormat a :MusicReleaseFormatType ;
    rdfs:label "DigitalAudioTapeFormat" ;
    :contributor <https://schema.org/docs/collab/MBZ> ;
    rdfs:comment "DigitalAudioTapeFormat." .

:DigitalFormat a :MusicReleaseFormatType ;
    rdfs:label "DigitalFormat" ;
    :contributor <https://schema.org/docs/collab/MBZ> ;
    rdfs:comment "DigitalFormat." .

:Discontinued a :ItemAvailability ;
    rdfs:label "Discontinued" ;
    rdfs:comment "Indicates that the item has been discontinued." .

:EBook a :BookFormatType ;
    rdfs:label "EBook" ;
    rdfs:comment "Book format: Ebook." .

:EPRelease a :MusicAlbumReleaseType ;
    rdfs:label "EPRelease" ;
    :contributor <https://schema.org/docs/collab/MBZ> ;
    rdfs:comment "EPRelease." .

:EventCancelled a :EventStatusType ;
    rdfs:label "EventCancelled" ;
    rdfs:comment "The event has been cancelled. If the event has multiple startDate values, all are assumed to be cancelled. Either startDate or previousStartDate may be used to specify the event's cancelled date(s)." .

:EventMovedOnline a :EventStatusType ;
    rdfs:label "EventMovedOnline" ;
    rdfs:comment "Indicates that the event was changed to allow online participation. See [[eventAttendanceMode]] for specifics of whether it is now fully or partially online." .

:EventPostponed a :EventStatusType ;
    rdfs:label "EventPostponed" ;
    rdfs:comment "The event has been postponed and no new date has been set. The event's previousStartDate should be set." .

:EventRescheduled a :EventStatusType ;
    rdfs:label "EventRescheduled" ;
    rdfs:comment "The event has been rescheduled. The event's previousStartDate should be set to the old date and the startDate should be set to the event's new date. (If the event has been rescheduled multiple times, the previousStartDate property may be repeated.)" .

:EventScheduled a :EventStatusType ;
    rdfs:label "EventScheduled" ;
    rdfs:comment "The event is taking place or has taken place on the startDate as scheduled. Use of this value is optional, as it is assumed by default." .

:FailedActionStatus a :ActionStatusType ;
    rdfs:label "FailedActionStatus" ;
    rdfs:comment "An action that failed to complete. The action's error property and the HTTP return code contain more information about the failure." .

:False a :Boolean ;
    rdfs:label "False" ;
    rdfs:comment "The boolean value false." .

:Female a :GenderType ;
    rdfs:label "Female" ;
    rdfs:comment "The female gender." .

:FourWheelDriveConfiguration a :DriveWheelConfigurationValue ;
    rdfs:label "FourWheelDriveConfiguration" ;
    :contributor <https://schema.org/docs/collab/Automotive_Ontology_Working_Group> ;
    rdfs:comment "Four-wheel drive is a transmission layout where the engine primarily drives two wheels with a part-time four-wheel drive capability." .

:Friday a :DayOfWeek ;
    rdfs:label "Friday" ;
    :sameAs <http://www.wikidata.org/entity/Q130> ;
    rdfs:comment "The day of the week between Thursday and Saturday." .

:FrontWheelDriveConfiguration a :DriveWheelConfigurationValue ;
    rdfs:label "FrontWheelDriveConfiguration" ;
    :contributor <https://schema.org/docs/collab/Automotive_Ontology_Working_Group> ;
    rdfs:comment "Front-wheel drive is a transmission layout where the engine drives the front wheels." .

:GlutenFreeDiet a :RestrictedDiet ;
    rdfs:label "GlutenFreeDiet" ;
    rdfs:comment "A diet exclusive of gluten." .

:GroupBoardingPolicy a :BoardingPolicyType ;
    rdfs:label "GroupBoardingPolicy" ;
    rdfs:comment "The airline boards by groups based on check-in time, priority, etc." .

:HalalDiet a :RestrictedDiet ;
    rdfs:label "HalalDiet" ;
    rdfs:comment "A diet conforming to Islamic dietary practices." .

:Hardcover a :BookFormatType ;
    rdfs:label "Hardcover" ;
    rdfs:comment "Book format: Hardcover." .

:HearingImpairedSupported a :ContactPointOption ;
    rdfs:label "HearingImpairedSupported" ;
    rdfs:comment "Uses devices to support users with hearing impairments." .

:HinduDiet a :RestrictedDiet ;
    rdfs:label "HinduDiet" ;
    rdfs:comment "A diet conforming to Hindu dietary practices, in particular, beef-free." .

:InStock a :ItemAvailability ;
    rdfs:label "InStock" ;
    rdfs:comment "Indicates that the item is in stock." .

:InStoreOnly a :ItemAvailability ;
    rdfs:label "InStoreOnly" ;
    rdfs:comment "Indicates that the item is available only at physical locations." .

:ItemListOrderAscending a :ItemListOrderType ;
    rdfs:label "ItemListOrderAscending" ;
    rdfs:comment "An ItemList ordered with lower values listed first." .

:ItemListOrderDescending a :ItemListOrderType ;
    rdfs:label "ItemListOrderDescending" ;
    rdfs:comment "An ItemList ordered with higher values listed first." .

:ItemListUnordered a :ItemListOrderType ;
    rdfs:label "ItemListUnordered" ;
    rdfs:comment "An ItemList ordered with no explicit order." .

:KosherDiet a :RestrictedDiet ;
    rdfs:label "KosherDiet" ;
    rdfs:comment "A diet conforming to Jewish dietary practices." .

:LaserDiscFormat a :MusicReleaseFormatType ;
    rdfs:label "LaserDiscFormat" ;
    :contributor <https://schema.org/docs/collab/MBZ> ;
    rdfs:comment "LaserDiscFormat." .

:LeftHandDriving a :SteeringPositionValue ;
    rdfs:label "LeftHandDriving" ;
    :contributor <https://schema.org/docs/collab/Automotive_Ontology_Working_Group> ;
    rdfs:comment "The steering position is on the left side of the vehicle (viewed from the main direction of driving)." .

:LimitedAvailability a :ItemAvailability ;
    rdfs:label "LimitedAvailability" ;
    rdfs:comment "Indicates that the item has limited availability." .

:LiveAlbum a :MusicAlbumProductionType ;
    rdfs:label "LiveAlbum" ;
    :contributor <https://schema.org/docs/collab/MBZ> ;
    rdfs:comment "LiveAlbum." .

:LockerDelivery a :DeliveryMethod ;
    rdfs:label "LockerDelivery" ;
    rdfs:comment "A DeliveryMethod in which an item is made available via locker." .

:LowCalorieDiet a :RestrictedDiet ;
    rdfs:label "LowCalorieDiet" ;
    rdfs:comment "A diet focused on reduced calorie intake." .

:LowFatDiet a :RestrictedDiet ;
    rdfs:label "LowFatDiet" ;
    rdfs:comment "A diet focused on reduced fat and cholesterol intake." .

:LowLactoseDiet a :RestrictedDiet ;
    rdfs:label "LowLactoseDiet" ;
    rdfs:comment "A diet appropriate for people with lactose intolerance." .

:LowSaltDiet a :RestrictedDiet ;
    rdfs:label "LowSaltDiet" ;
    rdfs:comment "A diet focused on reduced sodium intake." .

:MadeToOrder a :ItemAvailability ;
    rdfs:label "MadeToOrder" ;
    rdfs:comment "Indicates that the item is made to order (custom made)." .

:Male a :GenderType ;
    rdfs:label "Male" ;
    rdfs:comment "The male gender." .

:MixtapeAlbum a :MusicAlbumProductionType ;
    rdfs:label "MixtapeAlbum" ;
    :contributor <https://schema.org/docs/collab/MBZ> ;
    rdfs:comment "MixtapeAlbum." .

:Monday a :DayOfWeek ;
    rdfs:label "Monday" ;
    :sameAs <http://www.wikidata.org/entity/Q105> ;
    rdfs:comment "The day of the week between Sunday and Tuesday." .

:MultiPlayer a :GamePlayMode ;
    rdfs:label "MultiPlayer" ;
    rdfs:comment "Play mode: MultiPlayer. Requiring or allowing multiple human players to play simultaneously." .

:NewCondition a :OfferItemCondition ;
    rdfs:label "NewCondition" ;
    rdfs:comment "Indicates that the item is new." .

:OfflinePermanently a :GameServerStatus ;
    rdfs:label "OfflinePermanently" ;
    rdfs:comment "Game server status: OfflinePermanently. Server is offline and not available." .

:OfflineTemporarily a :GameServerStatus ;
    rdfs:label "OfflineTemporarily" ;
    rdfs:comment "Game server status: OfflineTemporarily. Server is offline now but it can be online soon." .

:OnSitePickup a :DeliveryMethod ;
    rdfs:label "OnSitePickup" ;
    rdfs:comment "A DeliveryMethod in which an item is collected on site, e.g. in a store or at a box office." .

:Online a :GameServerStatus ;
    rdfs:label "Online" ;
    rdfs:comment "Game server status: Online. Server is available." .

:OnlineFull a :GameServerStatus ;
    rdfs:label "OnlineFull" ;
    rdfs:comment "Game server status: OnlineFull. Server is online but unavailable. The maximum number of players has reached." .

:OnlineOnly a :ItemAvailability ;
    rdfs:label "OnlineOnly" ;
    rdfs:comment "Indicates that the item is available only online." .

:OrderCancelled a :OrderStatus ;
    rdfs:label "OrderCancelled" ;
    rdfs:comment "OrderStatus representing cancellation of an order." .

:OrderDelivered a :OrderStatus ;
    rdfs:label "OrderDelivered" ;
    rdfs:comment "OrderStatus representing successful delivery of an order." .

:OrderInTransit a :OrderStatus ;
    rdfs:label "OrderInTransit" ;
    rdfs:comment "OrderStatus representing that an order is in transit." .

:OrderPaymentDue a :OrderStatus ;
    rdfs:label "OrderPaymentDue" ;
    rdfs:comment "OrderStatus representing that payment is due on an order." .

:OrderPickupAvailable a :OrderStatus ;
    rdfs:label "OrderPickupAvailable" ;
    rdfs:comment "OrderStatus representing availability of an order for pickup." .

:OrderProblem a :OrderStatus ;
    rdfs:label "OrderProblem" ;
    rdfs:comment "OrderStatus representing that there is a problem with the order." .

:OrderProcessing a :OrderStatus ;
    rdfs:label "OrderProcessing" ;
    rdfs:comment "OrderStatus representing that an order is being processed." .

:OrderReturned a :OrderStatus ;
    rdfs:label "OrderReturned" ;
    rdfs:comment "OrderStatus representing that an order has been returned." .

:OutOfStock a :ItemAvailability ;
    rdfs:label "OutOfStock" ;
    rdfs:comment "Indicates that the item is out of stock." .

:Paperback a :BookFormatType ;
    rdfs:label "Paperback" ;
    rdfs:comment "Book format: Paperback." .

:ParcelService a :DeliveryMethod ;
    rdfs:label "ParcelService" ;
    :contributor <https://schema.org/docs/collab/GoodRelationsClass> ;
    rdfs:comment """A private parcel service as the delivery mode available for a certain offer.\\n\\nCommonly used values:\\n\\n* http://purl.org/goodrelations/v1#DHL\\n* http://purl.org/goodrelations/v1#FederalExpress\\n* http://purl.org/goodrelations/v1#UPS
      """ .

:ParkingMap a :MapCategoryType ;
    rdfs:label "ParkingMap" ;
    rdfs:comment "A parking map." .

:PaymentAutomaticallyApplied a :PaymentStatusType ;
    rdfs:label "PaymentAutomaticallyApplied" ;
    rdfs:comment "An automatic payment system is in place and will be used." .

:PaymentComplete a :PaymentStatusType ;
    rdfs:label "PaymentComplete" ;
    rdfs:comment "The payment has been received and processed." .

:PaymentDeclined a :PaymentStatusType ;
    rdfs:label "PaymentDeclined" ;
    rdfs:comment "The payee received the payment, but it was declined for some reason." .

:PaymentDue a :PaymentStatusType ;
    rdfs:label "PaymentDue" ;
    rdfs:comment "The payment is due, but still within an acceptable time to be received." .

:PaymentPastDue a :PaymentStatusType ;
    rdfs:label "PaymentPastDue" ;
    rdfs:comment "The payment is due and considered late." .

:PotentialActionStatus a :ActionStatusType ;
    rdfs:label "PotentialActionStatus" ;
    rdfs:comment "A description of an action that is supported." .

:PreOrder a :ItemAvailability ;
    rdfs:label "PreOrder" ;
    rdfs:comment "Indicates that the item is available for pre-order." .

:PreSale a :ItemAvailability ;
    rdfs:label "PreSale" ;
    rdfs:comment "Indicates that the item is available for ordering and delivery before general availability." .

:PublicHolidays a :DayOfWeek ;
    rdfs:label "PublicHolidays" ;
    :contributor <https://schema.org/docs/collab/GoodRelationsClass> ;
    rdfs:comment "This stands for any day that is a public holiday; it is a placeholder for all official public holidays in some particular location. While not technically a \"day of the week\", it can be used with [[OpeningHoursSpecification]]. In the context of an opening hours specification it can be used to indicate opening hours on public holidays, overriding general opening hours for the day of the week on which a public holiday occurs." .

:ReadPermission a :DigitalDocumentPermissionType ;
    rdfs:label "ReadPermission" ;
    rdfs:comment "Permission to read or view the document." .

:RearWheelDriveConfiguration a :DriveWheelConfigurationValue ;
    rdfs:label "RearWheelDriveConfiguration" ;
    :contributor <https://schema.org/docs/collab/Automotive_Ontology_Working_Group> ;
    rdfs:comment "Real-wheel drive is a transmission layout where the engine drives the rear wheels." .

:RefurbishedCondition a :OfferItemCondition ;
    rdfs:label "RefurbishedCondition" ;
    rdfs:comment "Indicates that the item is refurbished." .

:RemixAlbum a :MusicAlbumProductionType ;
    rdfs:label "RemixAlbum" ;
    :contributor <https://schema.org/docs/collab/MBZ> ;
    rdfs:comment "RemixAlbum." .

:ReservationCancelled a :ReservationStatusType ;
    rdfs:label "ReservationCancelled" ;
    rdfs:comment "The status for a previously confirmed reservation that is now cancelled." .

:ReservationConfirmed a :ReservationStatusType ;
    rdfs:label "ReservationConfirmed" ;
    rdfs:comment "The status of a confirmed reservation." .

:ReservationHold a :ReservationStatusType ;
    rdfs:label "ReservationHold" ;
    rdfs:comment "The status of a reservation on hold pending an update like credit card number or flight changes." .

:ReservationPending a :ReservationStatusType ;
    rdfs:label "ReservationPending" ;
    rdfs:comment "The status of a reservation when a request has been sent, but not confirmed." .

:Reserved a :ItemAvailability ;
    rdfs:label "Reserved" ;
    rdfs:comment "Indicates that the item is reserved and therefore not available." .

:RightHandDriving a :SteeringPositionValue ;
    rdfs:label "RightHandDriving" ;
    :contributor <https://schema.org/docs/collab/Automotive_Ontology_Working_Group> ;
    rdfs:comment "The steering position is on the right side of the vehicle (viewed from the main direction of driving)." .

:RsvpResponseMaybe a :RsvpResponseType ;
    rdfs:label "RsvpResponseMaybe" ;
    rdfs:comment "The invitee may or may not attend." .

:RsvpResponseNo a :RsvpResponseType ;
    rdfs:label "RsvpResponseNo" ;
    rdfs:comment "The invitee will not attend." .

:RsvpResponseYes a :RsvpResponseType ;
    rdfs:label "RsvpResponseYes" ;
    rdfs:comment "The invitee will attend." .

:Saturday a :DayOfWeek ;
    rdfs:label "Saturday" ;
    :sameAs <http://www.wikidata.org/entity/Q131> ;
    rdfs:comment "The day of the week between Friday and Sunday." .

:SeatingMap a :MapCategoryType ;
    rdfs:label "SeatingMap" ;
    rdfs:comment "A seating map." .

:SinglePlayer a :GamePlayMode ;
    rdfs:label "SinglePlayer" ;
    rdfs:comment "Play mode: SinglePlayer. Which is played by a lone player." .

:SingleRelease a :MusicAlbumReleaseType ;
    rdfs:label "SingleRelease" ;
    :contributor <https://schema.org/docs/collab/MBZ> ;
    rdfs:comment "SingleRelease." .

:SoldOut a :ItemAvailability ;
    rdfs:label "SoldOut" ;
    rdfs:comment "Indicates that the item has sold out." .

:SoundtrackAlbum a :MusicAlbumProductionType ;
    rdfs:label "SoundtrackAlbum" ;
    :contributor <https://schema.org/docs/collab/MBZ> ;
    rdfs:comment "SoundtrackAlbum." .

:SpokenWordAlbum a :MusicAlbumProductionType ;
    rdfs:label "SpokenWordAlbum" ;
    :contributor <https://schema.org/docs/collab/MBZ> ;
    rdfs:comment "SpokenWordAlbum." .

:StudioAlbum a :MusicAlbumProductionType ;
    rdfs:label "StudioAlbum" ;
    :contributor <https://schema.org/docs/collab/MBZ> ;
    rdfs:comment "StudioAlbum." .

:Sunday a :DayOfWeek ;
    rdfs:label "Sunday" ;
    :sameAs <http://www.wikidata.org/entity/Q132> ;
    rdfs:comment "The day of the week between Saturday and Monday." .

:Thursday a :DayOfWeek ;
    rdfs:label "Thursday" ;
    :sameAs <http://www.wikidata.org/entity/Q129> ;
    rdfs:comment "The day of the week between Wednesday and Friday." .

:TollFree a :ContactPointOption ;
    rdfs:label "TollFree" ;
    rdfs:comment "The associated telephone number is toll free." .

:TransitMap a :MapCategoryType ;
    rdfs:label "TransitMap" ;
    rdfs:comment "A transit map." .

:True a :Boolean ;
    rdfs:label "True" ;
    rdfs:comment "The boolean value true." .

:Tuesday a :DayOfWeek ;
    rdfs:label "Tuesday" ;
    :sameAs <http://www.wikidata.org/entity/Q127> ;
    rdfs:comment "The day of the week between Monday and Wednesday." .

:UsedCondition a :OfferItemCondition ;
    rdfs:label "UsedCondition" ;
    rdfs:comment "Indicates that the item is used." .

:VeganDiet a :RestrictedDiet ;
    rdfs:label "VeganDiet" ;
    rdfs:comment "A diet exclusive of all animal products." .

:VegetarianDiet a :RestrictedDiet ;
    rdfs:label "VegetarianDiet" ;
    rdfs:comment "A diet exclusive of animal meat." .

:VenueMap a :MapCategoryType ;
    rdfs:label "VenueMap" ;
    rdfs:comment "A venue map (e.g. for malls, auditoriums, museums, etc.)." .

:VinylFormat a :MusicReleaseFormatType ;
    rdfs:label "VinylFormat" ;
    :contributor <https://schema.org/docs/collab/MBZ> ;
    rdfs:comment "VinylFormat." .

:Wednesday a :DayOfWeek ;
    rdfs:label "Wednesday" ;
    :sameAs <http://www.wikidata.org/entity/Q128> ;
    rdfs:comment "The day of the week between Tuesday and Thursday." .

:WritePermission a :DigitalDocumentPermissionType ;
    rdfs:label "WritePermission" ;
    rdfs:comment "Permission to write or edit the document." .

:ZoneBoardingPolicy a :BoardingPolicyType ;
    rdfs:label "ZoneBoardingPolicy" ;
    rdfs:comment "The airline boards by zones of the plane." .

:acceptedAnswer a rdf:Property ;
    rdfs:label "acceptedAnswer" ;
    :domainIncludes :Question ;
    :rangeIncludes :Answer,
        :ItemList ;
    rdfs:comment "The answer(s) that has been accepted as best, typically on a Question/Answer site. Sites vary in their selection mechanisms, e.g. drawing on community opinion and/or the view of the Question author." ;
    rdfs:subPropertyOf :suggestedAnswer .

:acceptedOffer a rdf:Property ;
    rdfs:label "acceptedOffer" ;
    :domainIncludes :Order ;
    :rangeIncludes :Offer ;
    rdfs:comment "The offer(s) -- e.g., product, quantity and price combinations -- included in the order." .

:acceptedPaymentMethod a rdf:Property ;
    rdfs:label "acceptedPaymentMethod" ;
    :domainIncludes :Demand,
        :Offer, :Organization ;
    :rangeIncludes :LoanOrCredit,
        :PaymentMethod ;
    rdfs:comment "The payment method(s) that are accepted in general by an organization, or for some specific demand or offer." .

:acceptsReservations a rdf:Property ;
    rdfs:label "acceptsReservations" ;
    :domainIncludes :FoodEstablishment ;
    :rangeIncludes :Boolean,
        :Text,
        :URL ;
    rdfs:comment "Indicates whether a FoodEstablishment accepts reservations. Values can be Boolean, an URL at which reservations can be made or (for backwards compatibility) the strings ```Yes``` or ```No```." .

:accessCode a rdf:Property ;
    rdfs:label "accessCode" ;
    :domainIncludes :DeliveryEvent ;
    :rangeIncludes :Text ;
    rdfs:comment "Password, PIN, or access code needed for delivery (e.g. from a locker)." .

:accessMode a rdf:Property ;
    rdfs:label "accessMode" ;
    :domainIncludes :CreativeWork ;
    :rangeIncludes :Text ;
    :source <https://github.com/schemaorg/schemaorg/issues/1100> ;
    rdfs:comment "The human sensory perceptual system or cognitive faculty through which a person may process or perceive information. Values should be drawn from the [approved vocabulary](https://www.w3.org/2021/a11y-discov-vocab/latest/#accessMode-vocabulary)." .

:accessModeSufficient a rdf:Property ;
    rdfs:label "accessModeSufficient" ;
    :domainIncludes :CreativeWork ;
    :rangeIncludes :ItemList ;
    :source <https://github.com/schemaorg/schemaorg/issues/1100> ;
    rdfs:comment "A list of single or combined accessModes that are sufficient to understand all the intellectual content of a resource. Values should be drawn from the [approved vocabulary](https://www.w3.org/2021/a11y-discov-vocab/latest/#accessModeSufficient-vocabulary)." .

:accessibilityAPI a rdf:Property ;
    rdfs:label "accessibilityAPI" ;
    :domainIncludes :CreativeWork ;
    :rangeIncludes :Text ;
    rdfs:comment "Indicates that the resource is compatible with the referenced accessibility API. Values should be drawn from the [approved vocabulary](https://www.w3.org/2021/a11y-discov-vocab/latest/#accessibilityAPI-vocabulary)." .

:accessibilityControl a rdf:Property ;
    rdfs:label "accessibilityControl" ;
    :domainIncludes :CreativeWork ;
    :rangeIncludes :Text ;
    rdfs:comment "Identifies input methods that are sufficient to fully control the described resource. Values should be drawn from the [approved vocabulary](https://www.w3.org/2021/a11y-discov-vocab/latest/#accessibilityControl-vocabulary)." .

:accessibilityFeature a rdf:Property ;
    rdfs:label "accessibilityFeature" ;
    :domainIncludes :CreativeWork ;
    :rangeIncludes :Text ;
    rdfs:comment "Content features of the resource, such as accessible media, alternatives and supported enhancements for accessibility. Values should be drawn from the [approved vocabulary](https://www.w3.org/2021/a11y-discov-vocab/latest/#accessibilityFeature-vocabulary)." .

:accessibilityHazard a rdf:Property ;
    rdfs:label "accessibilityHazard" ;
    :domainIncludes :CreativeWork ;
    :rangeIncludes :Text ;
    rdfs:comment "A characteristic of the described resource that is physiologically dangerous to some users. Related to WCAG 2.0 guideline 2.3. Values should be drawn from the [approved vocabulary](https://www.w3.org/2021/a11y-discov-vocab/latest/#accessibilityHazard-vocabulary)." .

:accessibilitySummary a rdf:Property ;
    rdfs:label "accessibilitySummary" ;
    :domainIncludes :CreativeWork ;
    :rangeIncludes :Text ;
    :source <https://github.com/schemaorg/schemaorg/issues/1100> ;
    rdfs:comment "A human-readable summary of specific accessibility features or deficiencies, consistent with the other accessibility metadata but expressing subtleties such as \"short descriptions are present but long descriptions will be needed for non-visual users\" or \"short descriptions are present and no long descriptions are needed\"." .

:accountId a rdf:Property ;
    rdfs:label "accountId" ;
    :domainIncludes :Invoice ;
    :rangeIncludes :Text ;
    rdfs:comment "The identifier for the account the payment will be applied to." ;
    rdfs:subPropertyOf :identifier .

:accountablePerson a rdf:Property ;
    rdfs:label "accountablePerson" ;
    :domainIncludes :CreativeWork ;
    :rangeIncludes :Person ;
    rdfs:comment "Specifies the Person that is legally accountable for the CreativeWork." .

:acquiredFrom a rdf:Property ;
    rdfs:label "acquiredFrom" ;
    :domainIncludes :OwnershipInfo ;
    :rangeIncludes :Organization,
        :Person ;
    rdfs:comment "The organization or person from which the product was acquired." .

:actionAccessibilityRequirement a rdf:Property ;
    rdfs:label "actionAccessibilityRequirement" ;
    :domainIncludes :ConsumeAction ;
    :rangeIncludes :ActionAccessSpecification ;
    :source <https://github.com/schemaorg/schemaorg/issues/1741> ;
    rdfs:comment "A set of requirements that must be fulfilled in order to perform an Action. If more than one value is specified, fulfilling one set of requirements will allow the Action to be performed." .

:actionPlatform a rdf:Property ;
    rdfs:label "actionPlatform" ;
    :domainIncludes :EntryPoint ;
    :rangeIncludes :Text,
        :URL, :DigitalPlatformEnumeration ;
    rdfs:comment "The high level platform(s) where the Action can be performed for the given URL. To specify a specific application or operating system instance, use actionApplication." .

:actionStatus a rdf:Property ;
    rdfs:label "actionStatus" ;
    :domainIncludes :Action ;
    :rangeIncludes :ActionStatusType ;
    rdfs:comment "Indicates the current disposition of the Action." .

:actors a rdf:Property ;
    rdfs:label "actors" ;
    :domainIncludes :Clip,
        :Episode,
        :Movie,
        :MovieSeries,
        :RadioSeries,
        :TVSeries,
        :VideoGame,
        :VideoGameSeries,
        :VideoObject ;
    :rangeIncludes :Person ;
    :supersededBy :actor ;
    rdfs:comment "An actor, e.g. in TV, radio, movie, video games etc. Actors can be associated with individual items or with a series, episode, clip." .

:addOn a rdf:Property ;
    rdfs:label "addOn" ;
    :domainIncludes :Offer ;
    :rangeIncludes :Offer ;
    rdfs:comment "An additional offer that can only be obtained in combination with the first base offer (e.g. supplements and extensions that are available for a surcharge)." .

:additionalName a rdf:Property ;
    rdfs:label "additionalName" ;
    :domainIncludes :Person ;
    :rangeIncludes :Text ;
    rdfs:subPropertyOf :alternateName ;
    rdfs:comment "An additional name for a Person, can be used for a middle name." .

:additionalNumberOfGuests a rdf:Property ;
    rdfs:label "additionalNumberOfGuests" ;
    :domainIncludes :RsvpAction ;
    :rangeIncludes :Number ;
    rdfs:comment "If responding yes, the number of guests who will attend in addition to the invitee." .

:additionalProperty a rdf:Property ;
    rdfs:label "additionalProperty" ;
    :domainIncludes :Place,
        :Offer,
        :Product,
        :MerchantReturnPolicy,
        :QualitativeValue,
        :QuantitativeValue ;
    :rangeIncludes :PropertyValue ;
    rdfs:comment """A property-value pair representing an additional characteristic of the entity, e.g. a product feature or another characteristic for which there is no matching property in schema.org.\\n\\nNote: Publishers should be aware that applications designed to use specific schema.org properties (e.g. https://schema.org/width, https://schema.org/color, https://schema.org/gtin13, ...) will typically expect such data to be provided using those properties, rather than using the generic property/value mechanism.
""" .

:additionalType a rdf:Property ;
    rdfs:label "additionalType" ;
    :domainIncludes :Thing ;
    :rangeIncludes :URL, :Text ;
    rdfs:comment """An additional type for the item, typically used for adding more specific types from external vocabularies in microdata syntax. This is a relationship between something and a class that the thing is in. Typically the value is a URI-identified RDF class, and in this case corresponds to the
    use of rdf:type in RDF. Text values can be used sparingly, for cases where useful information can be added without their being an appropriate schema to reference. In the case of text values, the class label should follow the schema.org <a href="https://schema.org/docs/styleguide.html">style guide</a>.""" ;
    rdfs:subPropertyOf rdf:type . # see datamodel.html for "strings where we prefer things".

:address a rdf:Property ;
    rdfs:label "address" ;
    :domainIncludes :GeoCoordinates,
        :GeoShape,
        :Organization,
        :Person,
        :Place ;
    :rangeIncludes :PostalAddress,
        :Text ;
    rdfs:comment "Physical address of the item." .

:addressCountry a rdf:Property ;
    rdfs:label "addressCountry" ;
    :domainIncludes :GeoCoordinates,
        :GeoShape,
        :PostalAddress ;
    :rangeIncludes :Country,
        :Text ;
    rdfs:comment "The country. For example, USA. You can also provide the two-letter [ISO 3166-1 alpha-2 country code](http://en.wikipedia.org/wiki/ISO_3166-1)." .

:addressLocality a rdf:Property ;
    rdfs:label "addressLocality" ;
    :domainIncludes :PostalAddress ;
    :rangeIncludes :Text ;
    rdfs:comment "The locality in which the street address is, and which is in the region. For example, Mountain View." .

:addressRegion a rdf:Property ;
    rdfs:label "addressRegion" ;
    :domainIncludes :PostalAddress ;
    :rangeIncludes :Text ;
    rdfs:comment "The region in which the locality is, and which is in the country. For example, California or another appropriate first-level [Administrative division](https://en.wikipedia.org/wiki/List_of_administrative_divisions_by_country)." .

:advanceBookingRequirement a rdf:Property ;
    rdfs:label "advanceBookingRequirement" ;
    :domainIncludes :Demand,
        :Offer ;
    :rangeIncludes :QuantitativeValue ;
    rdfs:comment "The amount of time that is required between accepting the offer and the actual usage of the resource or service." .

:affiliation a rdf:Property ;
    rdfs:label "affiliation" ;
    :domainIncludes :Person ;
    :rangeIncludes :Organization ;
    rdfs:comment "An organization that this person is affiliated with. For example, a school/university, a club, or a team." ;
    rdfs:subPropertyOf :memberOf .

:afterMedia a rdf:Property ;
    rdfs:label "afterMedia" ;
    :domainIncludes :HowToDirection ;
    :rangeIncludes :MediaObject,
        :URL ;
    rdfs:comment "A media object representing the circumstances after performing this direction." .

:agent a rdf:Property ;
    rdfs:label "agent" ;
    :domainIncludes :Action ;
    :rangeIncludes :Organization,
        :Person ;
    rdfs:comment "The direct performer or driver of the action (animate or inanimate). E.g. *John* wrote a book." .

:aggregateRating a rdf:Property ;
    rdfs:label "aggregateRating" ;
    :domainIncludes :Brand,
        :CreativeWork,
        :Event,
        :Offer,
        :Organization,
        :Place,
        :Product,
        :Service ;
    :rangeIncludes :AggregateRating ;
    rdfs:comment "The overall rating, based on a collection of reviews or ratings, of the item." .

:aircraft a rdf:Property ;
    rdfs:label "aircraft" ;
    :domainIncludes :Flight ;
    :rangeIncludes :Text,
        :Vehicle ;
    rdfs:comment "The kind of aircraft (e.g., \"Boeing 747\")." .

:albumProductionType a rdf:Property ;
    rdfs:label "albumProductionType" ;
    :domainIncludes :MusicAlbum ;
    :rangeIncludes :MusicAlbumProductionType ;
    :contributor <https://schema.org/docs/collab/MBZ> ;
    rdfs:comment "Classification of the album by its type of content: soundtrack, live album, studio album, etc." .

:albumReleaseType a rdf:Property ;
    rdfs:label "albumReleaseType" ;
    :domainIncludes :MusicAlbum ;
    :rangeIncludes :MusicAlbumReleaseType ;
    :contributor <https://schema.org/docs/collab/MBZ> ;
    rdfs:comment "The kind of release which this album is: single, EP or album." .

:albums a rdf:Property ;
    rdfs:label "albums" ;
    :domainIncludes :MusicGroup ;
    :rangeIncludes :MusicAlbum ;
    :supersededBy :album ;
    rdfs:comment "A collection of music albums." .

:alignmentType a rdf:Property ;
    rdfs:label "alignmentType" ;
    :domainIncludes :AlignmentObject ;
    :rangeIncludes :Text ;
    rdfs:comment "A category of alignment between the learning resource and the framework node. Recommended values include: 'requires', 'textComplexity', 'readingLevel', and 'educationalSubject'." .

:alternateName a rdf:Property ;
    rdfs:label "alternateName" ;
    :domainIncludes :Thing ;
    :rangeIncludes :Text ;
    rdfs:comment "An alias for the item." .

:alternativeHeadline a rdf:Property ;
    rdfs:label "alternativeHeadline" ;
    :domainIncludes :CreativeWork ;
    :rangeIncludes :Text ;
    rdfs:comment "A secondary title of the CreativeWork." .

:amenityFeature a rdf:Property ;
    rdfs:label "amenityFeature" ;
    :domainIncludes :Accommodation,
        :LodgingBusiness,
        :Place ;
    :rangeIncludes :LocationFeatureSpecification ;
    :contributor <https://schema.org/docs/collab/STI_Accommodation_Ontology> ;
    rdfs:comment "An amenity feature (e.g. a characteristic or service) of the Accommodation. This generic property does not make a statement about whether the feature is included in an offer for the main accommodation or available at extra costs." .

:amount a rdf:Property ;
    rdfs:label "amount" ;
    :domainIncludes :DatedMoneySpecification,
        :InvestmentOrDeposit,
        :LoanOrCredit ;
    :rangeIncludes :MonetaryAmount,
        :Number ;
    :source <https://github.com/schemaorg/schemaorg/issues/1698> ;
    rdfs:comment "The amount of money." .

:amountOfThisGood a rdf:Property ;
    rdfs:label "amountOfThisGood" ;
    :domainIncludes :TypeAndQuantityNode ;
    :rangeIncludes :Number ;
    rdfs:comment "The quantity of the goods included in the offer." .

:annualPercentageRate a rdf:Property ;
    rdfs:label "annualPercentageRate" ;
    :domainIncludes :FinancialProduct ;
    :rangeIncludes :Number,
        :QuantitativeValue ;
    :contributor <https://schema.org/docs/collab/FIBO> ;
    rdfs:comment "The annual rate that is charged for borrowing (or made by investing), expressed as a single percentage number that represents the actual yearly cost of funds over the term of a loan. This includes any fees or additional costs associated with the transaction." .

:answerCount a rdf:Property ;
    rdfs:label "answerCount" ;
    :domainIncludes :Question ;
    :rangeIncludes :Integer ;
    rdfs:comment "The number of answers this question has received." .

:application a rdf:Property ;
    rdfs:label "application" ;
    :domainIncludes :EntryPoint ;
    :rangeIncludes :SoftwareApplication ;
    :supersededBy :actionApplication ;
    rdfs:comment "An application that can complete the request." .

:applicationCategory a rdf:Property ;
    rdfs:label "applicationCategory" ;
    :domainIncludes :SoftwareApplication ;
    :rangeIncludes :Text,
        :URL ;
    rdfs:comment "Type of software application, e.g. 'Game, Multimedia'." .

:applicationSubCategory a rdf:Property ;
    rdfs:label "applicationSubCategory" ;
    :domainIncludes :SoftwareApplication ;
    :rangeIncludes :Text,
        :URL ;
    rdfs:comment "Subcategory of the application, e.g. 'Arcade Game'." .

:applicationSuite a rdf:Property ;
    rdfs:label "applicationSuite" ;
    :domainIncludes :SoftwareApplication ;
    :rangeIncludes :Text ;
    rdfs:comment "The name of the application suite to which the application belongs (e.g. Excel belongs to Office)." .

:appliesToDeliveryMethod a rdf:Property ;
    rdfs:label "appliesToDeliveryMethod" ;
    :domainIncludes :DeliveryChargeSpecification,
        :PaymentChargeSpecification ;
    :rangeIncludes :DeliveryMethod ;
    rdfs:comment "The delivery method(s) to which the delivery charge or payment charge specification applies." .

:appliesToPaymentMethod a rdf:Property ;
    rdfs:label "appliesToPaymentMethod" ;
    :domainIncludes :PaymentChargeSpecification ;
    :rangeIncludes :PaymentMethod ;
    rdfs:comment "The payment method(s) to which the payment charge specification applies." .

:area a rdf:Property ;
    rdfs:label "area" ;
    :domainIncludes :BroadcastService ;
    :rangeIncludes :Place ;
    :supersededBy :serviceArea ;
    rdfs:comment "The area within which users can expect to reach the broadcast service." .

:arrivalAirport a rdf:Property ;
    rdfs:label "arrivalAirport" ;
    :domainIncludes :Flight ;
    :rangeIncludes :Airport ;
    rdfs:comment "The airport where the flight terminates." .

:arrivalBusStop a rdf:Property ;
    rdfs:label "arrivalBusStop" ;
    :domainIncludes :BusTrip ;
    :rangeIncludes :BusStation,
        :BusStop ;
    rdfs:comment "The stop or station from which the bus arrives." .

:arrivalGate a rdf:Property ;
    rdfs:label "arrivalGate" ;
    :domainIncludes :Flight ;
    :rangeIncludes :Text ;
    rdfs:comment "Identifier of the flight's arrival gate." .

:arrivalPlatform a rdf:Property ;
    rdfs:label "arrivalPlatform" ;
    :domainIncludes :TrainTrip ;
    :rangeIncludes :Text ;
    rdfs:comment "The platform where the train arrives." .

:arrivalStation a rdf:Property ;
    rdfs:label "arrivalStation" ;
    :domainIncludes :TrainTrip ;
    :rangeIncludes :TrainStation ;
    rdfs:comment "The station where the train trip ends." .

:arrivalTerminal a rdf:Property ;
    rdfs:label "arrivalTerminal" ;
    :domainIncludes :Flight ;
    :rangeIncludes :Text ;
    rdfs:comment "Identifier of the flight's arrival terminal." .

:arrivalTime a rdf:Property ;
    rdfs:label "arrivalTime" ;
    :domainIncludes :Trip ;
    :rangeIncludes :DateTime,
        :Time ;
    rdfs:comment "The expected arrival time." .

:artEdition a rdf:Property ;
    rdfs:label "artEdition" ;
    :domainIncludes :VisualArtwork ;
    :rangeIncludes :Integer,
        :Text ;
    rdfs:comment "The number of copies when multiple copies of a piece of artwork are produced - e.g. for a limited edition of 20 prints, 'artEdition' refers to the total number of copies (in this example \"20\")." .

:artMedium a rdf:Property ;
    rdfs:label "artMedium" ;
    :domainIncludes :VisualArtwork ;
    :rangeIncludes :Text,
        :URL ;
    rdfs:comment "The material used. (E.g. Oil, Watercolour, Acrylic, Linoprint, Marble, Cyanotype, Digital, Lithograph, DryPoint, Intaglio, Pastel, Woodcut, Pencil, Mixed Media, etc.)" ;
    rdfs:subPropertyOf :material .

:artform a rdf:Property ;
    rdfs:label "artform" ;
    :domainIncludes :VisualArtwork ;
    :rangeIncludes :Text,
        :URL ;
    rdfs:comment "e.g. Painting, Drawing, Sculpture, Print, Photograph, Assemblage, Collage, etc." .

:articleBody a rdf:Property ;
    rdfs:label "articleBody" ;
    :domainIncludes :Article ;
    :rangeIncludes :Text ;
    rdfs:comment "The actual body of the article." .

:articleSection a rdf:Property ;
    rdfs:label "articleSection" ;
    :domainIncludes :Article ;
    :rangeIncludes :Text ;
    rdfs:comment "Articles may belong to one or more 'sections' in a magazine or newspaper, such as Sports, Lifestyle, etc." .

:assembly a rdf:Property ;
    rdfs:label "assembly" ;
    :domainIncludes :APIReference ;
    :rangeIncludes :Text ;
    :supersededBy :executableLibraryName ;
    rdfs:comment "Library file name, e.g., mscorlib.dll, system.web.dll." .

:assemblyVersion a rdf:Property ;
    rdfs:label "assemblyVersion" ;
    :domainIncludes :APIReference ;
    :rangeIncludes :Text ;
    rdfs:comment "Associated product/technology version. E.g., .NET Framework 4.5." .

:associatedArticle a rdf:Property ;
    rdfs:label "associatedArticle" ;
    :domainIncludes :MediaObject ;
    :rangeIncludes :NewsArticle ;
    rdfs:comment "A NewsArticle associated with the Media Object." .

:associatedMedia a rdf:Property ;
    rdfs:label "associatedMedia" ;
    :domainIncludes :CreativeWork ;
    :rangeIncludes :MediaObject ;
    rdfs:comment "A media object that encodes this CreativeWork. This property is a synonym for encoding." .

:athlete a rdf:Property ;
    rdfs:label "athlete" ;
    :domainIncludes :SportsTeam ;
    :rangeIncludes :Person ;
    rdfs:comment "A person that acts as performing member of a sports team; a player as opposed to a coach." .

:attendees a rdf:Property ;
    rdfs:label "attendees" ;
    :domainIncludes :Event ;
    :rangeIncludes :Organization,
        :Person ;
    :supersededBy :attendee ;
    rdfs:comment "A person attending the event." .

:audienceType a rdf:Property ;
    rdfs:label "audienceType" ;
    :domainIncludes :Audience ;
    :rangeIncludes :Text ;
    rdfs:comment "The target group associated with a given audience (e.g. veterans, car owners, musicians, etc.)." .

:audio a rdf:Property ;
    rdfs:label "audio" ;
    :domainIncludes :CreativeWork ;
    :rangeIncludes :AudioObject,
        :Clip ;
    rdfs:comment "An embedded audio object." .

:authenticator a rdf:Property ;
    rdfs:label "authenticator" ;
    :domainIncludes :MediaSubscription ;
    :rangeIncludes :Organization ;
    :source <https://github.com/schemaorg/schemaorg/issues/1741> ;
    rdfs:comment "The Organization responsible for authenticating the user's subscription. For example, many media apps require a cable/satellite provider to authenticate your subscription before playing media." .

:author a rdf:Property ;
    rdfs:label "author" ;
    :domainIncludes :CreativeWork,
        :Rating ;
    :rangeIncludes :Organization,
        :Person ;
    rdfs:comment "The author of this content or rating. Please note that author is special in that HTML 5 provides a special mechanism for indicating authorship via the rel tag. That is equivalent to this and may be used interchangeably." .

:availability a rdf:Property ;
    rdfs:label "availability" ;
    :domainIncludes :Demand,
        :Offer ;
    :rangeIncludes :ItemAvailability ;
    rdfs:comment "The availability of this item&#x2014;for example In stock, Out of stock, Pre-order, etc." .

:availabilityEnds a rdf:Property ;
    rdfs:label "availabilityEnds" ;
    :domainIncludes :ActionAccessSpecification,
        :Demand,
        :Offer ;
    :rangeIncludes :Date,
        :DateTime,
        :Time ;
    :source <https://github.com/schemaorg/schemaorg/issues/1741> ;
    rdfs:comment "The end of the availability of the product or service included in the offer." .

:availabilityStarts a rdf:Property ;
    rdfs:label "availabilityStarts" ;
    :domainIncludes :ActionAccessSpecification,
        :Demand,
        :Offer ;
    :rangeIncludes :Date,
        :DateTime,
        :Time ;
    :source <https://github.com/schemaorg/schemaorg/issues/1741> ;
    rdfs:comment "The beginning of the availability of the product or service included in the offer." .

:availableAtOrFrom a rdf:Property ;
    rdfs:label "availableAtOrFrom" ;
    :domainIncludes :Demand,
        :Offer ;
    :rangeIncludes :Place ;
    rdfs:comment "The place(s) from which the offer can be obtained (e.g. store locations)." ;
    rdfs:subPropertyOf :areaServed .

:availableChannel a rdf:Property ;
    rdfs:label "availableChannel" ;
    :domainIncludes :Service ;
    :rangeIncludes :ServiceChannel ;
    rdfs:comment "A means of accessing the service (e.g. a phone bank, a web site, a location, etc.)." .

:availableDeliveryMethod a rdf:Property ;
    rdfs:label "availableDeliveryMethod" ;
    :domainIncludes :Demand,
        :Offer ;
    :rangeIncludes :DeliveryMethod ;
    rdfs:comment "The delivery method(s) available for this offer." .

:availableFrom a rdf:Property ;
    rdfs:label "availableFrom" ;
    :domainIncludes :DeliveryEvent ;
    :rangeIncludes :DateTime ;
    rdfs:comment "When the item is available for pickup from the store, locker, etc." .

:availableLanguage a rdf:Property ;
    rdfs:label "availableLanguage" ;
    :domainIncludes :ContactPoint,
        :LodgingBusiness,
        :ServiceChannel,
        :TouristAttraction ;
    :rangeIncludes :Language,
        :Text ;
    rdfs:comment "A language someone may use with or at the item, service or place. Please use one of the language codes from the [IETF BCP 47 standard](http://tools.ietf.org/html/bcp47). See also [[inLanguage]]." .

:availableThrough a rdf:Property ;
    rdfs:label "availableThrough" ;
    :domainIncludes :DeliveryEvent ;
    :rangeIncludes :DateTime ;
    rdfs:comment "After this date, the item will no longer be available for pickup." .

:awards a rdf:Property ;
    rdfs:label "awards" ;
    :domainIncludes :CreativeWork,
        :Organization,
        :Person,
        :Product ;
    :rangeIncludes :Text ;
    :supersededBy :award ;
    rdfs:comment "Awards won by or for this item." .

:awayTeam a rdf:Property ;
    rdfs:label "awayTeam" ;
    :domainIncludes :SportsEvent ;
    :rangeIncludes :Person,
        :SportsTeam ;
    rdfs:comment "The away team in a sports event." ;
    rdfs:subPropertyOf :competitor .

:baseSalary a rdf:Property ;
    rdfs:label "baseSalary" ;
    :domainIncludes :EmployeeRole,
        :JobPosting ;
    :rangeIncludes :MonetaryAmount,
        :Number,
        :PriceSpecification ;
    rdfs:comment "The base salary of the job or of an employee in an EmployeeRole." .

:bccRecipient a rdf:Property ;
    rdfs:label "bccRecipient" ;
    :domainIncludes :Message ;
    :rangeIncludes :ContactPoint,
        :Organization,
        :Person ;
    rdfs:comment "A sub property of recipient. The recipient blind copied on a message." ;
    rdfs:subPropertyOf :recipient .

:bed a rdf:Property ;
    rdfs:label "bed" ;
    :domainIncludes :HotelRoom,
        :Suite, :Accommodation;
    :rangeIncludes :BedDetails,
        :BedType,
        :Text ;
    :contributor <https://schema.org/docs/collab/STI_Accommodation_Ontology> ;
    rdfs:comment """The type of bed or beds included in the accommodation. For the single case of just one bed of a certain type, you use bed directly with a text.
      If you want to indicate the quantity of a certain kind of bed, use an instance of BedDetails. For more detailed information, use the amenityFeature property.""" .

:beforeMedia a rdf:Property ;
    rdfs:label "beforeMedia" ;
    :domainIncludes :HowToDirection ;
    :rangeIncludes :MediaObject,
        :URL ;
    rdfs:comment "A media object representing the circumstances before performing this direction." .

:benefits a rdf:Property ;
    rdfs:label "benefits" ;
    :domainIncludes :JobPosting ;
    :rangeIncludes :Text ;
    :supersededBy :jobBenefits ;
    rdfs:comment "Description of benefits associated with the job." .

:bestRating a rdf:Property ;
    rdfs:label "bestRating" ;
    :domainIncludes :Rating ;
    :rangeIncludes :Number,
        :Text ;
    rdfs:comment "The highest value allowed in this rating system." .

:billingAddress a rdf:Property ;
    rdfs:label "billingAddress" ;
    :domainIncludes :Order ;
    :rangeIncludes :PostalAddress ;
    rdfs:comment "The billing address for the order." .

:billingIncrement a rdf:Property ;
    rdfs:label "billingIncrement" ;
    :domainIncludes :UnitPriceSpecification ;
    :rangeIncludes :Number ;
    rdfs:comment "This property specifies the minimal quantity and rounding increment that will be the basis for the billing. The unit of measurement is specified by the unitCode property." .

:billingPeriod a rdf:Property ;
    rdfs:label "billingPeriod" ;
    :domainIncludes :Invoice ;
    :rangeIncludes :Duration ;
    rdfs:comment "The time interval used to compute the invoice." .

:birthDate a rdf:Property ;
    rdfs:label "birthDate" ;
    :domainIncludes :Person ;
    :rangeIncludes :Date ;
    rdfs:comment "Date of birth." .

:birthPlace a rdf:Property ;
    rdfs:label "birthPlace" ;
    :domainIncludes :Person ;
    :rangeIncludes :Place ;
    rdfs:comment "The place where the person was born." .

:bitrate a rdf:Property ;
    rdfs:label "bitrate" ;
    :domainIncludes :MediaObject ;
    :rangeIncludes :Text ;
    rdfs:comment "The bitrate of the media object." .

:blogPosts a rdf:Property ;
    rdfs:label "blogPosts" ;
    :domainIncludes :Blog ;
    :rangeIncludes :BlogPosting ;
    :supersededBy :blogPost ;
    rdfs:comment """Indicates a post that is part of a [[Blog]]. Note that historically, what we term a "Blog" was once known as a "weblog", and that what we term a "BlogPosting" is now often colloquially referred to as a "blog".""" .

:boardingGroup a rdf:Property ;
    rdfs:label "boardingGroup" ;
    :domainIncludes :FlightReservation ;
    :rangeIncludes :Text ;
    rdfs:comment "The airline-specific indicator of boarding order / preference." .

:boardingPolicy a rdf:Property ;
    rdfs:label "boardingPolicy" ;
    :domainIncludes :Airline,
        :Flight ;
    :rangeIncludes :BoardingPolicyType ;
    rdfs:comment "The type of boarding policy used by the airline (e.g. zone-based or group-based)." .

:bookEdition a rdf:Property ;
    rdfs:label "bookEdition" ;
    :domainIncludes :Book ;
    :rangeIncludes :Text ;
    rdfs:comment "The edition of the book." .

:bookFormat a rdf:Property ;
    rdfs:label "bookFormat" ;
    :domainIncludes :Book ;
    :rangeIncludes :BookFormatType ;
    rdfs:comment "The format of the book." .

:bookingAgent a rdf:Property ;
    rdfs:label "bookingAgent" ;
    :domainIncludes :Reservation ;
    :rangeIncludes :Organization,
        :Person ;
    :supersededBy :broker ;
    rdfs:comment "'bookingAgent' is an out-dated term indicating a 'broker' that serves as a booking agent." .

:bookingTime a rdf:Property ;
    rdfs:label "bookingTime" ;
    :domainIncludes :Reservation ;
    :rangeIncludes :DateTime ;
    rdfs:comment "The date and time the reservation was booked." .

:borrower a rdf:Property ;
    rdfs:label "borrower" ;
    :domainIncludes :LendAction ;
    :rangeIncludes :Person ;
    rdfs:comment "A sub property of participant. The person that borrows the object being lent." ;
    rdfs:subPropertyOf :participant .

:box a rdf:Property ;
    rdfs:label "box" ;
    :domainIncludes :GeoShape ;
    :rangeIncludes :Text ;
    rdfs:comment "A box is the area enclosed by the rectangle formed by two points. The first point is the lower corner, the second point is the upper corner. A box is expressed as two points separated by a space character." .

:branchCode a rdf:Property ;
    rdfs:label "branchCode" ;
    :domainIncludes :Place ;
    :rangeIncludes :Text ;
    rdfs:comment """A short textual code (also called "store code") that uniquely identifies a place of business. The code is typically assigned by the parentOrganization and used in structured URLs.\\n\\nFor example, in the URL http://www.starbucks.co.uk/store-locator/etc/detail/3047 the code "3047" is a branchCode for a particular branch.
      """ .

:branchOf a rdf:Property ;
    rdfs:label "branchOf" ;
    :domainIncludes :LocalBusiness ;
    :rangeIncludes :Organization ;
    :supersededBy :parentOrganization ;
    rdfs:comment "The larger organization that this local business is a branch of, if any. Not to be confused with (anatomical) [[branch]]." .

:brand a rdf:Property ;
    rdfs:label "brand" ;
    :domainIncludes :Organization,
        :Person,
        :Product,
        :Service ;
    :rangeIncludes :Brand,
        :Organization ;
    rdfs:comment "The brand(s) associated with a product or service, or the brand(s) maintained by an organization or business person." .

:breadcrumb a rdf:Property ;
    rdfs:label "breadcrumb" ;
    :domainIncludes :WebPage ;
    :rangeIncludes :BreadcrumbList,
        :Text ;
    rdfs:comment "A set of links that can help a user understand and navigate a website hierarchy." .

:broadcastAffiliateOf a rdf:Property ;
    rdfs:label "broadcastAffiliateOf" ;
    :domainIncludes :BroadcastService ;
    :rangeIncludes :Organization ;
    rdfs:comment "The media network(s) whose content is broadcast on this station." .

:broadcastChannelId a rdf:Property ;
    rdfs:label "broadcastChannelId" ;
    :domainIncludes :BroadcastChannel ;
    :rangeIncludes :Text ;
    rdfs:comment "The unique address by which the BroadcastService can be identified in a provider lineup. In US, this is typically a number." .

:broadcastDisplayName a rdf:Property ;
    rdfs:label "broadcastDisplayName" ;
    :domainIncludes :BroadcastService ;
    :rangeIncludes :Text ;
    rdfs:comment "The name displayed in the channel guide. For many US affiliates, it is the network name." .

:broadcastFrequency a rdf:Property ;
    rdfs:label "broadcastFrequency" ;
    :domainIncludes :BroadcastChannel,
        :BroadcastService ;
    :rangeIncludes :BroadcastFrequencySpecification,
        :Text ;
    :source <https://github.com/schemaorg/schemaorg/issues/1004> ;
    rdfs:comment "The frequency used for over-the-air broadcasts. Numeric values or simple ranges, e.g. 87-99. In addition a shortcut idiom is supported for frequencies of AM and FM radio channels, e.g. \"87 FM\"." .

:broadcastFrequencyValue a rdf:Property ;
    rdfs:label "broadcastFrequencyValue" ;
    :domainIncludes :BroadcastFrequencySpecification ;
    :rangeIncludes :Number,
        :QuantitativeValue ;
    :source <https://github.com/schemaorg/schemaorg/issues/1004> ;
    rdfs:comment "The frequency in MHz for a particular broadcast." .

:broadcastOfEvent a rdf:Property ;
    rdfs:label "broadcastOfEvent" ;
    :domainIncludes :BroadcastEvent ;
    :rangeIncludes :Event ;
    rdfs:comment "The event being broadcast such as a sporting event or awards ceremony." .

:broadcastServiceTier a rdf:Property ;
    rdfs:label "broadcastServiceTier" ;
    :domainIncludes :BroadcastChannel ;
    :rangeIncludes :Text ;
    rdfs:comment "The type of service required to have access to the channel (e.g. Standard or Premium)." .

:broadcastTimezone a rdf:Property ;
    rdfs:label "broadcastTimezone" ;
    :domainIncludes :BroadcastService ;
    :rangeIncludes :Text ;
    rdfs:comment "The timezone in [ISO 8601 format](http://en.wikipedia.org/wiki/ISO_8601) for which the service bases its broadcasts." .

:broadcaster a rdf:Property ;
    rdfs:label "broadcaster" ;
    :domainIncludes :BroadcastService ;
    :rangeIncludes :Organization ;
    rdfs:comment "The organization owning or operating the broadcast service." .

:browserRequirements a rdf:Property ;
    rdfs:label "browserRequirements" ;
    :domainIncludes :WebApplication ;
    :rangeIncludes :Text ;
    rdfs:comment "Specifies browser requirements in human-readable text. For example, 'requires HTML5 support'." .

:busName a rdf:Property ;
    rdfs:label "busName" ;
    :domainIncludes :BusTrip ;
    :rangeIncludes :Text ;
    rdfs:comment "The name of the bus (e.g. Bolt Express)." .

:busNumber a rdf:Property ;
    rdfs:label "busNumber" ;
    :domainIncludes :BusTrip ;
    :rangeIncludes :Text ;
    rdfs:comment "The unique identifier for the bus." .

:businessFunction a rdf:Property ;
    rdfs:label "businessFunction" ;
    :domainIncludes :Demand,
        :Offer,
        :TypeAndQuantityNode ;
    :rangeIncludes :BusinessFunction ;
    rdfs:comment "The business function (e.g. sell, lease, repair, dispose) of the offer or component of a bundle (TypeAndQuantityNode). The default is http://purl.org/goodrelations/v1#Sell." .

:buyer a rdf:Property ;
    rdfs:label "buyer" ;
    :domainIncludes :SellAction ;
    :rangeIncludes :Organization,
        :Person ;
    rdfs:comment "A sub property of participant. The participant/person/organization that bought the object." ;
    rdfs:subPropertyOf :participant .

:byArtist a rdf:Property ;
    rdfs:label "byArtist" ;
    :domainIncludes :MusicAlbum,
        :MusicRecording ;
    :rangeIncludes :MusicGroup,
        :Person ;
    rdfs:comment "The artist that performed this album or recording." .

:calories a rdf:Property ;
    rdfs:label "calories" ;
    :domainIncludes :NutritionInformation ;
    :rangeIncludes :Energy ;
    rdfs:comment "The number of calories." .

:candidate a rdf:Property ;
    rdfs:label "candidate" ;
    :domainIncludes :VoteAction ;
    :rangeIncludes :Person ;
    rdfs:comment "A sub property of object. The candidate subject of this action." ;
    rdfs:subPropertyOf :object .

:caption a rdf:Property ;
    rdfs:label "caption" ;
    :domainIncludes :AudioObject,
        :ImageObject,
        :VideoObject ;
    :rangeIncludes :MediaObject,
        :Text ;
    rdfs:comment "The caption for this object. For downloadable machine formats (closed caption, subtitles etc.) use MediaObject and indicate the [[encodingFormat]]." .

:carbohydrateContent a rdf:Property ;
    rdfs:label "carbohydrateContent" ;
    :domainIncludes :NutritionInformation ;
    :rangeIncludes :Mass ;
    rdfs:comment "The number of grams of carbohydrates." .

:cargoVolume a rdf:Property ;
    rdfs:label "cargoVolume" ;
    :domainIncludes :Vehicle ;
    :rangeIncludes :QuantitativeValue ;
    :contributor <https://schema.org/docs/collab/Automotive_Ontology_Working_Group> ;
    rdfs:comment "The available volume for cargo or luggage. For automobiles, this is usually the trunk volume.\\n\\nTypical unit code(s): LTR for liters, FTQ for cubic foot/feet\\n\\nNote: You can use [[minValue]] and [[maxValue]] to indicate ranges." .

:carrier a rdf:Property ;
    rdfs:label "carrier" ;
    :domainIncludes :Flight,
        :ParcelDelivery ;
    :rangeIncludes :Organization ;
    :supersededBy :provider ;
    rdfs:comment "'carrier' is an out-dated term indicating the 'provider' for parcel delivery and flights." .

:carrierRequirements a rdf:Property ;
    rdfs:label "carrierRequirements" ;
    :domainIncludes :MobileApplication ;
    :rangeIncludes :Text ;
    rdfs:comment "Specifies specific carrier(s) requirements for the application (e.g. an application may only work on a specific carrier network)." .

:catalog a rdf:Property ;
    rdfs:label "catalog" ;
    :domainIncludes :Dataset ;
    :rangeIncludes :DataCatalog ;
    :supersededBy :includedInDataCatalog ;
    rdfs:comment "A data catalog which contains this dataset." .

:catalogNumber a rdf:Property ;
    rdfs:label "catalogNumber" ;
    :domainIncludes :MusicRelease ;
    :rangeIncludes :Text ;
    :contributor <https://schema.org/docs/collab/MBZ> ;
    rdfs:comment "The catalog number for the release." .

:category a rdf:Property ;
    rdfs:label "category" ;
    :domainIncludes :ActionAccessSpecification,
        :Invoice,
        :Offer,
        :Product,
        :Service ;
    :rangeIncludes :Text,
        :Thing ;
    :source <https://github.com/schemaorg/schemaorg/issues/1741> ;
    rdfs:comment "A category for the item. Greater signs or slashes can be used to informally indicate a category hierarchy." .

:ccRecipient a rdf:Property ;
    rdfs:label "ccRecipient" ;
    :domainIncludes :Message ;
    :rangeIncludes :ContactPoint,
        :Organization,
        :Person ;
    rdfs:comment "A sub property of recipient. The recipient copied on a message." ;
    rdfs:subPropertyOf :recipient .

:character a rdf:Property ;
    rdfs:label "character" ;
    :domainIncludes :CreativeWork ;
    :rangeIncludes :Person ;
    rdfs:comment "Fictional person connected with a creative work." .

:characterAttribute a rdf:Property ;
    rdfs:label "characterAttribute" ;
    :domainIncludes :Game,
        :VideoGameSeries ;
    :rangeIncludes :Thing ;
    rdfs:comment "A piece of data that represents a particular aspect of a fictional character (skill, power, character points, advantage, disadvantage)." .

:characterName a rdf:Property ;
    rdfs:label "characterName" ;
    :domainIncludes :PerformanceRole ;
    :rangeIncludes :Text ;
    rdfs:comment "The name of a character played in some acting or performing role, i.e. in a PerformanceRole." .

:cheatCode a rdf:Property ;
    rdfs:label "cheatCode" ;
    :domainIncludes :VideoGame,
        :VideoGameSeries ;
    :rangeIncludes :CreativeWork ;
    rdfs:comment "Cheat codes to the game." .

:checkinTime a rdf:Property ;
    rdfs:label "checkinTime" ;
    :domainIncludes :LodgingBusiness,
        :LodgingReservation ;
    :rangeIncludes :DateTime,
        :Time ;
    rdfs:comment "The earliest someone may check into a lodging establishment." .

:checkoutTime a rdf:Property ;
    rdfs:label "checkoutTime" ;
    :domainIncludes :LodgingBusiness,
        :LodgingReservation ;
    :rangeIncludes :DateTime,
        :Time ;
    rdfs:comment "The latest someone may check out of a lodging establishment." .

:childMaxAge a rdf:Property ;
    rdfs:label "childMaxAge" ;
    :domainIncludes :ParentAudience ;
    :rangeIncludes :Number ;
    rdfs:comment "Maximal age of the child." .

:childMinAge a rdf:Property ;
    rdfs:label "childMinAge" ;
    :domainIncludes :ParentAudience ;
    :rangeIncludes :Number ;
    rdfs:comment "Minimal age of the child." .

:children a rdf:Property ;
    rdfs:label "children" ;
    :domainIncludes :Person ;
    :rangeIncludes :Person ;
    rdfs:comment "A child of the person." .

:cholesterolContent a rdf:Property ;
    rdfs:label "cholesterolContent" ;
    :domainIncludes :NutritionInformation ;
    :rangeIncludes :Mass ;
    rdfs:comment "The number of milligrams of cholesterol." .

:circle a rdf:Property ;
    rdfs:label "circle" ;
    :domainIncludes :GeoShape ;
    :rangeIncludes :Text ;
    rdfs:comment "A circle is the circular region of a specified radius centered at a specified latitude and longitude. A circle is expressed as a pair followed by a radius in meters." .

:citation a rdf:Property ;
    rdfs:label "citation" ;
    :domainIncludes :CreativeWork ;
    :rangeIncludes :CreativeWork,
        :Text ;
    rdfs:comment "A citation or reference to another creative work, such as another publication, web page, scholarly article, etc." .

:claimReviewed a rdf:Property ;
    rdfs:label "claimReviewed" ;
    :domainIncludes :ClaimReview ;
    :rangeIncludes :Text ;
    :source <https://github.com/schemaorg/schemaorg/issues/1061> ;
    rdfs:comment "A short summary of the specific claims reviewed in a ClaimReview." .

:clipNumber a rdf:Property ;
    rdfs:label "clipNumber" ;
    :domainIncludes :Clip ;
    :rangeIncludes :Integer,
        :Text ;
    rdfs:comment "Position of the clip within an ordered group of clips." ;
    rdfs:subPropertyOf :position .

:closes a rdf:Property ;
    rdfs:label "closes" ;
    :domainIncludes :OpeningHoursSpecification ;
    :rangeIncludes :Time ;
    rdfs:comment "The closing hour of the place or service on the given day(s) of the week." .

:coach a rdf:Property ;
    rdfs:label "coach" ;
    :domainIncludes :SportsTeam ;
    :rangeIncludes :Person ;
    rdfs:comment "A person that acts in a coaching role for a sports team." .

:codeRepository a rdf:Property ;
    rdfs:label "codeRepository" ;
    :domainIncludes :SoftwareSourceCode ;
    :rangeIncludes :URL ;
    rdfs:comment "Link to the repository where the un-compiled, human readable code and related code is located (SVN, GitHub, CodePlex)." .

:colleagues a rdf:Property ;
    rdfs:label "colleagues" ;
    :domainIncludes :Person ;
    :rangeIncludes :Person ;
    :supersededBy :colleague ;
    rdfs:comment "A colleague of the person." .

:collection a rdf:Property ;
    rdfs:label "collection" ;
    :domainIncludes :UpdateAction ;
    :rangeIncludes :Thing ;
    :supersededBy :targetCollection ;
    rdfs:comment "A sub property of object. The collection target of the action." ;
    rdfs:subPropertyOf :object .

:color a rdf:Property ;
    rdfs:label "color" ;
    :domainIncludes :Product ;
    :rangeIncludes :Text ;
    rdfs:comment "The color of the product." .

:comment a rdf:Property ;
    rdfs:label "comment" ;
    :domainIncludes :CreativeWork,
        :RsvpAction ;
    :rangeIncludes :Comment ;
    rdfs:comment "Comments, typically from users." .

:commentCount a rdf:Property ;
    rdfs:label "commentCount" ;
    :domainIncludes :CreativeWork ;
    :rangeIncludes :Integer ;
    rdfs:comment "The number of comments this CreativeWork (e.g. Article, Question or Answer) has received. This is most applicable to works published in Web sites with commenting system; additional comments may exist elsewhere." .

:commentText a rdf:Property ;
    rdfs:label "commentText" ;
    :domainIncludes :UserComments ;
    :rangeIncludes :Text ;
    rdfs:comment "The text of the UserComment." .

:commentTime a rdf:Property ;
    rdfs:label "commentTime" ;
    :domainIncludes :UserComments ;
    :rangeIncludes :Date,
        :DateTime ;
    rdfs:comment "The time at which the UserComment was made." .

:composer a rdf:Property ;
    rdfs:label "composer" ;
    :domainIncludes :Event,
        :MusicComposition ;
    :rangeIncludes :Organization,
        :Person ;
    :contributor <https://schema.org/docs/collab/MBZ> ;
    rdfs:comment "The person or organization who wrote a composition, or who is the composer of a work performed at some event." .

:confirmationNumber a rdf:Property ;
    rdfs:label "confirmationNumber" ;
    :domainIncludes :Invoice,
        :Order ;
    :rangeIncludes :Text ;
    rdfs:comment "A number that confirms the given order or payment has been received." ;
    rdfs:subPropertyOf :identifier .

:contactOption a rdf:Property ;
    rdfs:label "contactOption" ;
    :domainIncludes :ContactPoint ;
    :rangeIncludes :ContactPointOption ;
    rdfs:comment "An option available on this contact point (e.g. a toll-free number or support for hearing-impaired callers)." .

:contactPoints a rdf:Property ;
    rdfs:label "contactPoints" ;
    :domainIncludes :Organization,
        :Person ;
    :rangeIncludes :ContactPoint ;
    :supersededBy :contactPoint ;
    rdfs:comment "A contact point for a person or organization." .

:contactType a rdf:Property ;
    rdfs:label "contactType" ;
    :domainIncludes :ContactPoint ;
    :rangeIncludes :Text ;
    rdfs:comment "A person or organization can have different contact points, for different purposes. For example, a sales contact point, a PR contact point and so on. This property is used to specify the kind of contact point." .

:containedIn a rdf:Property ;
    rdfs:label "containedIn" ;
    :domainIncludes :Place ;
    :rangeIncludes :Place ;
    :supersededBy :containedInPlace ;
    rdfs:comment "The basic containment relation between a place and one that contains it." .

:contentRating a rdf:Property ;
    rdfs:label "contentRating" ;
    :domainIncludes :CreativeWork ;
    :rangeIncludes :Rating,
        :Text ;
    rdfs:comment "Official rating of a piece of content&#x2014;for example, 'MPAA PG-13'." .

:contentSize a rdf:Property ;
    rdfs:label "contentSize" ;
    :domainIncludes :MediaObject ;
    :rangeIncludes :Text ;
    rdfs:comment "File size in (mega/kilo)bytes." .

:contentType a rdf:Property ;
    rdfs:label "contentType" ;
    :domainIncludes :EntryPoint ;
    :rangeIncludes :Text ;
    rdfs:comment "The supported content type(s) for an EntryPoint response." .

:contentUrl a rdf:Property ;
    rdfs:label "contentUrl" ;
    :domainIncludes :MediaObject ;
    :rangeIncludes :URL ;
    rdfs:comment "Actual bytes of the media object, for example the image file or video file." .

:contributor a rdf:Property ;
    rdfs:label "contributor" ;
    :domainIncludes :CreativeWork,
        :Event ;
    :rangeIncludes :Organization,
        :Person ;
    rdfs:comment "A secondary contributor to the CreativeWork or Event." .

:cookTime a rdf:Property ;
    rdfs:label "cookTime" ;
    :domainIncludes :Recipe ;
    :rangeIncludes :Duration ;
    rdfs:comment "The time it takes to actually cook the dish, in [ISO 8601 duration format](http://en.wikipedia.org/wiki/ISO_8601)." ;
    rdfs:subPropertyOf :performTime .

:cookingMethod a rdf:Property ;
    rdfs:label "cookingMethod" ;
    :domainIncludes :Recipe ;
    :rangeIncludes :Text ;
    rdfs:comment "The method of cooking, such as Frying, Steaming, ..." .

:copyrightHolder a rdf:Property ;
    rdfs:label "copyrightHolder" ;
    :domainIncludes :CreativeWork ;
    :rangeIncludes :Organization,
        :Person ;
    rdfs:comment "The party holding the legal copyright to the CreativeWork." .

:copyrightYear a rdf:Property ;
    rdfs:label "copyrightYear" ;
    :domainIncludes :CreativeWork ;
    :rangeIncludes :Number ;
    rdfs:comment "The year during which the claimed copyright for the CreativeWork was first asserted." .

:countriesNotSupported a rdf:Property ;
    rdfs:label "countriesNotSupported" ;
    :domainIncludes :SoftwareApplication ;
    :rangeIncludes :Text ;
    rdfs:comment "Countries for which the application is not supported. You can also provide the two-letter ISO 3166-1 alpha-2 country code." .

:countriesSupported a rdf:Property ;
    rdfs:label "countriesSupported" ;
    :domainIncludes :SoftwareApplication ;
    :rangeIncludes :Text ;
    rdfs:comment "Countries for which the application is supported. You can also provide the two-letter ISO 3166-1 alpha-2 country code." .

:countryOfOrigin a rdf:Property ;
    rdfs:label "countryOfOrigin" ;
    :domainIncludes :CreativeWork, :Product, :Movie,
        :TVEpisode,
        :TVSeason,
        :TVSeries ;
    :rangeIncludes :Country ;
    rdfs:comment """The country of origin of something, including products as well as creative  works such as movie and TV content.

In the case of TV and movie, this would be the country of the principle offices of the production company or individual responsible for the movie. For other kinds of [[CreativeWork]] it is difficult to provide fully general guidance, and properties such as [[contentLocation]] and [[locationCreated]] may be more applicable.

In the case of products, the country of origin of the product. The exact interpretation of this may vary by context and product type, and cannot be fully enumerated here.""" .

:course a rdf:Property ;
    rdfs:label "course" ;
    :domainIncludes :ExerciseAction ;
    :rangeIncludes :Place ;
    :supersededBy :exerciseCourse ;
    rdfs:comment "A sub property of location. The course where this action was taken." ;
    rdfs:subPropertyOf :location .

:courseCode a rdf:Property ;
    rdfs:label "courseCode" ;
    :domainIncludes :Course ;
    :rangeIncludes :Text ;
    rdfs:comment "The identifier for the [[Course]] used by the course [[provider]] (e.g. CS101 or 6.001)." .

:courseMode a rdf:Property ;
    rdfs:label "courseMode" ;
    :domainIncludes :CourseInstance ;
    :rangeIncludes :Text,
        :URL ;
    rdfs:comment "The medium or means of delivery of the course instance or the mode of study, either as a text label (e.g. \"online\", \"onsite\" or \"blended\"; \"synchronous\" or \"asynchronous\"; \"full-time\" or \"part-time\") or as a URL reference to a term from a controlled vocabulary (e.g. https://ceds.ed.gov/element/001311#Asynchronous)." .

:coursePrerequisites a rdf:Property ;
    rdfs:label "coursePrerequisites" ;
    :domainIncludes :Course ;
    :rangeIncludes :AlignmentObject,
        :Course,
        :Text ;
    rdfs:comment "Requirements for taking the Course. May be completion of another [[Course]] or a textual description like \"permission of instructor\". Requirements may be a pre-requisite competency, referenced using [[AlignmentObject]]." .

:coverageEndTime a rdf:Property ;
    rdfs:label "coverageEndTime" ;
    :domainIncludes :LiveBlogPosting ;
    :rangeIncludes :DateTime ;
    rdfs:comment "The time when the live blog will stop covering the Event. Note that coverage may continue after the Event concludes." .

:coverageStartTime a rdf:Property ;
    rdfs:label "coverageStartTime" ;
    :domainIncludes :LiveBlogPosting ;
    :rangeIncludes :DateTime ;
    rdfs:comment "The time when the live blog will begin covering the Event. Note that coverage may begin before the Event's start time. The LiveBlogPosting may also be created before coverage begins." .

:creator a rdf:Property ;
    rdfs:label "creator" ;
    :domainIncludes :CreativeWork,
        :UserComments ;
    :rangeIncludes :Organization,
        :Person ;
    rdfs:comment "The creator/author of this CreativeWork. This is the same as the Author property for CreativeWork." .

:creditedTo a rdf:Property ;
    rdfs:label "creditedTo" ;
    :domainIncludes :MusicRelease ;
    :rangeIncludes :Organization,
        :Person ;
    :contributor <https://schema.org/docs/collab/MBZ> ;
    rdfs:comment "The group the release is credited to if different than the byArtist. For example, Red and Blue is credited to \"Stefani Germanotta Band\", but by Lady Gaga." .

:cssSelector a rdf:Property ;
    rdfs:label "cssSelector" ;
    :domainIncludes :SpeakableSpecification,
        :WebPageElement ;
    :rangeIncludes :CssSelectorType ;
    :source <https://github.com/schemaorg/schemaorg/issues/1389> ;
    rdfs:comment "A CSS selector, e.g. of a [[SpeakableSpecification]] or [[WebPageElement]]. In the latter case, multiple matches within a page can constitute a single conceptual \"Web page element\"." .

:currenciesAccepted a rdf:Property ;
    rdfs:label "currenciesAccepted" ;
    :domainIncludes :LocalBusiness ;
    :rangeIncludes :Text ;
    rdfs:comment "The currency accepted.\\n\\nUse standard formats: [ISO 4217 currency format](http://en.wikipedia.org/wiki/ISO_4217), e.g. \"USD\"; [Ticker symbol](https://en.wikipedia.org/wiki/List_of_cryptocurrencies) for cryptocurrencies, e.g. \"BTC\"; well known names for [Local Exchange Trading Systems](https://en.wikipedia.org/wiki/Local_exchange_trading_system) (LETS) and other currency types, e.g. \"Ithaca HOUR\"." .

:currency a rdf:Property ;
    rdfs:label "currency" ;
    :domainIncludes :DatedMoneySpecification,
        :MonetaryAmount,
        :MonetaryAmountDistribution ;
    :rangeIncludes :Text ;
    rdfs:comment "The currency in which the monetary amount is expressed.\\n\\nUse standard formats: [ISO 4217 currency format](http://en.wikipedia.org/wiki/ISO_4217), e.g. \"USD\"; [Ticker symbol](https://en.wikipedia.org/wiki/List_of_cryptocurrencies) for cryptocurrencies, e.g. \"BTC\"; well known names for [Local Exchange Trading Systems](https://en.wikipedia.org/wiki/Local_exchange_trading_system) (LETS) and other currency types, e.g. \"Ithaca HOUR\"." .

:customer a rdf:Property ;
    rdfs:label "customer" ;
    :domainIncludes :Invoice,
        :Order ;
    :rangeIncludes :Organization,
        :Person ;
    rdfs:comment "Party placing the order or paying the invoice." .

:dataFeedElement a rdf:Property ;
    rdfs:label "dataFeedElement" ;
    :domainIncludes :DataFeed ;
    :rangeIncludes :DataFeedItem,
        :Text,
        :Thing ;
    rdfs:comment "An item within a data feed. Data feeds may have many elements." .

:datasetTimeInterval a rdf:Property ;
    rdfs:label "datasetTimeInterval" ;
    :domainIncludes :Dataset ;
    :rangeIncludes :DateTime ;
    :supersededBy :temporalCoverage ;
    rdfs:comment "The range of temporal applicability of a dataset, e.g. for a 2011 census dataset, the year 2011 (in ISO 8601 time interval format)." .

:dateCreated a rdf:Property ;
    rdfs:label "dateCreated" ;
    :domainIncludes :CreativeWork,
        :DataFeedItem ;
    :rangeIncludes :Date,
        :DateTime ;
    rdfs:comment "The date on which the CreativeWork was created or the item was added to a DataFeed." .

:dateDeleted a rdf:Property ;
    rdfs:label "dateDeleted" ;
    :domainIncludes :DataFeedItem ;
    :rangeIncludes :Date,
        :DateTime ;
    rdfs:comment "The datetime the item was removed from the DataFeed." .

:dateIssued a rdf:Property ;
    rdfs:label "dateIssued" ;
    :domainIncludes :Ticket ;
    :rangeIncludes :Date,
        :DateTime ;
    rdfs:comment "The date the ticket was issued." .

:dateModified a rdf:Property ;
    rdfs:label "dateModified" ;
    :domainIncludes :CreativeWork,
        :DataFeedItem ;
    :rangeIncludes :Date,
        :DateTime ;
    rdfs:comment "The date on which the CreativeWork was most recently modified or when the item's entry was modified within a DataFeed." .

:datePosted a rdf:Property ;
    rdfs:label "datePosted" ;
    :domainIncludes :JobPosting ;
    :rangeIncludes :Date ;
    rdfs:comment "Publication date of an online listing." .

:datePublished a rdf:Property ;
    rdfs:label "datePublished" ;
    :domainIncludes :CreativeWork,
    :Certification;
    :rangeIncludes :Date,
        :DateTime;
    rdfs:comment "Date of first publication or broadcast. For example the date a [[CreativeWork]] was broadcast or a [[Certification]] was issued." .

:dateRead a rdf:Property ;
    rdfs:label "dateRead" ;
    :domainIncludes :Message ;
    :rangeIncludes :Date,
        :DateTime ;
    rdfs:comment "The date/time at which the message has been read by the recipient if a single recipient exists." .

:dateReceived a rdf:Property ;
    rdfs:label "dateReceived" ;
    :domainIncludes :Message ;
    :rangeIncludes :DateTime ;
    rdfs:comment "The date/time the message was received if a single recipient exists." .

:dateSent a rdf:Property ;
    rdfs:label "dateSent" ;
    :domainIncludes :Message ;
    :rangeIncludes :DateTime ;
    rdfs:comment "The date/time at which the message was sent." .

:dateVehicleFirstRegistered a rdf:Property ;
    rdfs:label "dateVehicleFirstRegistered" ;
    :domainIncludes :Vehicle ;
    :rangeIncludes :Date ;
    :contributor <https://schema.org/docs/collab/Automotive_Ontology_Working_Group> ;
    rdfs:comment "The date of the first registration of the vehicle with the respective public authorities." .

:dateline a rdf:Property ;
    rdfs:label "dateline" ;
    :domainIncludes :NewsArticle ;
    :rangeIncludes :Text ;
    rdfs:comment """A [dateline](https://en.wikipedia.org/wiki/Dateline) is a brief piece of text included in news articles that describes where and when the story was written or filed though the date is often omitted. Sometimes only a placename is provided.

Structured representations of dateline-related information can also be expressed more explicitly using [[locationCreated]] (which represents where a work was created, e.g. where a news report was written).  For location depicted or described in the content, use [[contentLocation]].

Dateline summaries are oriented more towards human readers than towards automated processing, and can vary substantially. Some examples: "BEIRUT, Lebanon, June 2.", "Paris, France", "December 19, 2017 11:43AM Reporting from Washington", "Beijing/Moscow", "QUEZON CITY, Philippines".
      """ .

:dayOfWeek a rdf:Property ;
    rdfs:label "dayOfWeek" ;
    :domainIncludes :OpeningHoursSpecification ;
    :rangeIncludes :DayOfWeek ;
    rdfs:comment "The day of the week for which these opening hours are valid." .

:deathDate a rdf:Property ;
    rdfs:label "deathDate" ;
    :domainIncludes :Person ;
    :rangeIncludes :Date ;
    rdfs:comment "Date of death." .

:deathPlace a rdf:Property ;
    rdfs:label "deathPlace" ;
    :domainIncludes :Person ;
    :rangeIncludes :Place ;
    rdfs:comment "The place where the person died." .

:defaultValue a rdf:Property ;
    rdfs:label "defaultValue" ;
    :domainIncludes :PropertyValueSpecification ;
    :rangeIncludes :Text,
        :Thing ;
    rdfs:comment "The default value of the input.  For properties that expect a literal, the default is a literal value, for properties that expect an object, it's an ID reference to one of the current values." .

:deliveryAddress a rdf:Property ;
    rdfs:label "deliveryAddress" ;
    :domainIncludes :ParcelDelivery ;
    :rangeIncludes :PostalAddress ;
    rdfs:comment "Destination address." .

:deliveryLeadTime a rdf:Property ;
    rdfs:label "deliveryLeadTime" ;
    :domainIncludes :Demand,
        :Offer ;
    :rangeIncludes :QuantitativeValue ;
    rdfs:comment "The typical delay between the receipt of the order and the goods either leaving the warehouse or being prepared for pickup, in case the delivery method is on site pickup." .

:deliveryMethod a rdf:Property ;
    rdfs:label "deliveryMethod" ;
    :domainIncludes :OrderAction,
        :ReceiveAction,
        :SendAction,
        :TrackAction ;
    :rangeIncludes :DeliveryMethod ;
    rdfs:comment "A sub property of instrument. The method of delivery." ;
    rdfs:subPropertyOf :instrument .

:deliveryStatus a rdf:Property ;
    rdfs:label "deliveryStatus" ;
    :domainIncludes :ParcelDelivery ;
    :rangeIncludes :DeliveryEvent ;
    rdfs:comment "New entry added as the package passes through each leg of its journey (from shipment to final delivery)." .

:department a rdf:Property ;
    rdfs:label "department" ;
    :domainIncludes :Organization ;
    :rangeIncludes :Organization ;
    rdfs:comment "A relationship between an organization and a department of that organization, also described as an organization (allowing different urls, logos, opening hours). For example: a store with a pharmacy, or a bakery with a cafe." .

:departureAirport a rdf:Property ;
    rdfs:label "departureAirport" ;
    :domainIncludes :Flight ;
    :rangeIncludes :Airport ;
    rdfs:comment "The airport where the flight originates." .

:departureBusStop a rdf:Property ;
    rdfs:label "departureBusStop" ;
    :domainIncludes :BusTrip ;
    :rangeIncludes :BusStation,
        :BusStop ;
    rdfs:comment "The stop or station from which the bus departs." .

:departureGate a rdf:Property ;
    rdfs:label "departureGate" ;
    :domainIncludes :Flight ;
    :rangeIncludes :Text ;
    rdfs:comment "Identifier of the flight's departure gate." .

:departurePlatform a rdf:Property ;
    rdfs:label "departurePlatform" ;
    :domainIncludes :TrainTrip ;
    :rangeIncludes :Text ;
    rdfs:comment "The platform from which the train departs." .

:departureStation a rdf:Property ;
    rdfs:label "departureStation" ;
    :domainIncludes :TrainTrip ;
    :rangeIncludes :TrainStation ;
    rdfs:comment "The station from which the train departs." .

:departureTerminal a rdf:Property ;
    rdfs:label "departureTerminal" ;
    :domainIncludes :Flight ;
    :rangeIncludes :Text ;
    rdfs:comment "Identifier of the flight's departure terminal." .

:departureTime a rdf:Property ;
    rdfs:label "departureTime" ;
    :domainIncludes :Trip ;
    :rangeIncludes :DateTime,
        :Time ;
    rdfs:comment "The expected departure time." .

:dependencies a rdf:Property ;
    rdfs:label "dependencies" ;
    :domainIncludes :TechArticle ;
    :rangeIncludes :Text ;
    rdfs:comment "Prerequisites needed to fulfill steps in article." .

:depth a rdf:Property ;
    rdfs:label "depth" ;
    :domainIncludes :Product,
        :VisualArtwork, :OfferShippingDetails ;
    :rangeIncludes :Distance,
        :QuantitativeValue ;
    rdfs:comment "The depth of the item." .

:device a rdf:Property ;
    rdfs:label "device" ;
    :domainIncludes :SoftwareApplication ;
    :rangeIncludes :Text ;
    :supersededBy :availableOnDevice ;
    rdfs:comment "Device required to run the application. Used in cases where a specific make/model is required to run the application." .

:directors a rdf:Property ;
    rdfs:label "directors" ;
    :domainIncludes :Clip,
        :Episode,
        :Movie,
        :MovieSeries,
        :RadioSeries,
        :TVSeries,
        :VideoGame,
        :VideoGameSeries,
        :VideoObject ;
    :rangeIncludes :Person ;
    :supersededBy :director ;
    rdfs:comment "A director of e.g. TV, radio, movie, video games etc. content. Directors can be associated with individual items or with a series, episode, clip." .

:disambiguatingDescription a rdf:Property ;
    rdfs:label "disambiguatingDescription" ;
    :domainIncludes :Thing ;
    :rangeIncludes :Text ;
    rdfs:comment "A sub property of description. A short description of the item used to disambiguate from other, similar items. Information from other properties (in particular, name) may be necessary for the description to be useful for disambiguation." ;
    rdfs:subPropertyOf :description .

:discount a rdf:Property ;
    rdfs:label "discount" ;
    :domainIncludes :Order ;
    :rangeIncludes :Number,
        :Text ;
    rdfs:comment "Any discount applied (to an Order)." .

:discountCode a rdf:Property ;
    rdfs:label "discountCode" ;
    :domainIncludes :Order ;
    :rangeIncludes :Text ;
    rdfs:comment "Code used to redeem a discount." .

:discountCurrency a rdf:Property ;
    rdfs:label "discountCurrency" ;
    :domainIncludes :Order ;
    :rangeIncludes :Text ;
    rdfs:comment "The currency of the discount.\\n\\nUse standard formats: [ISO 4217 currency format](http://en.wikipedia.org/wiki/ISO_4217), e.g. \"USD\"; [Ticker symbol](https://en.wikipedia.org/wiki/List_of_cryptocurrencies) for cryptocurrencies, e.g. \"BTC\"; well known names for [Local Exchange Trading Systems](https://en.wikipedia.org/wiki/Local_exchange_trading_system) (LETS) and other currency types, e.g. \"Ithaca HOUR\"." .

:discusses a rdf:Property ;
    rdfs:label "discusses" ;
    :domainIncludes :UserComments ;
    :rangeIncludes :CreativeWork ;
    rdfs:comment "Specifies the CreativeWork associated with the UserComment." .

:discussionUrl a rdf:Property ;
    rdfs:label "discussionUrl" ;
    :domainIncludes :CreativeWork ;
    :rangeIncludes :URL ;
    rdfs:comment "A link to the page containing the comments of the CreativeWork." .

:dissolutionDate a rdf:Property ;
    rdfs:label "dissolutionDate" ;
    :domainIncludes :Organization ;
    :rangeIncludes :Date ;
    rdfs:comment "The date that this organization was dissolved." .

:distance a rdf:Property ;
    rdfs:label "distance" ;
    :domainIncludes :ExerciseAction,
        :TravelAction ;
    :rangeIncludes :Distance ;
    rdfs:comment "The distance travelled, e.g. exercising or travelling." .

:distribution a rdf:Property ;
    rdfs:label "distribution" ;
    :domainIncludes :Dataset ;
    :rangeIncludes :DataDownload ;
    rdfs:comment "A downloadable form of this dataset, at a specific location, in a specific format. This property can be repeated if different variations are available. There is no expectation that different downloadable distributions must contain exactly equivalent information (see also [DCAT](https://www.w3.org/TR/vocab-dcat-3/#Class:Distribution) on this point). Different distributions might include or exclude different subsets of the entire dataset, for example." .

:doorTime a rdf:Property ;
    rdfs:label "doorTime" ;
    :domainIncludes :Event ;
    :rangeIncludes :DateTime,
        :Time ;
    rdfs:comment "The time admission will commence." .

:downloadUrl a rdf:Property ;
    rdfs:label "downloadUrl" ;
    :domainIncludes :SoftwareApplication ;
    :rangeIncludes :URL ;
    rdfs:comment "If the file can be downloaded, URL to download the binary." .

:downvoteCount a rdf:Property ;
    rdfs:label "downvoteCount" ;
    :domainIncludes :Comment ;
    :rangeIncludes :Integer ;
    rdfs:comment "The number of downvotes this question, answer or comment has received from the community." .

:driveWheelConfiguration a rdf:Property ;
    rdfs:label "driveWheelConfiguration" ;
    :domainIncludes :Vehicle ;
    :rangeIncludes :DriveWheelConfigurationValue,
        :Text ;
    :contributor <https://schema.org/docs/collab/Automotive_Ontology_Working_Group> ;
    rdfs:comment "The drive wheel configuration, i.e. which roadwheels will receive torque from the vehicle's engine via the drivetrain." .

:dropoffLocation a rdf:Property ;
    rdfs:label "dropoffLocation" ;
    :domainIncludes :RentalCarReservation ;
    :rangeIncludes :Place ;
    rdfs:comment "Where a rental car can be dropped off." .

:dropoffTime a rdf:Property ;
    rdfs:label "dropoffTime" ;
    :domainIncludes :RentalCarReservation ;
    :rangeIncludes :DateTime ;
    rdfs:comment "When a rental car can be dropped off." .

:duns a rdf:Property ;
    rdfs:label "duns" ;
    :domainIncludes :Organization,
        :Person ;
    :rangeIncludes :Text ;
    rdfs:comment "The Dun & Bradstreet DUNS number for identifying an organization or business person." ;
    rdfs:subPropertyOf :identifier .

:durationOfWarranty a rdf:Property ;
    rdfs:label "durationOfWarranty" ;
    :domainIncludes :WarrantyPromise ;
    :rangeIncludes :QuantitativeValue ;
    rdfs:comment "The duration of the warranty promise. Common unitCode values are ANN for year, MON for months, or DAY for days." .

:duringMedia a rdf:Property ;
    rdfs:label "duringMedia" ;
    :domainIncludes :HowToDirection ;
    :rangeIncludes :MediaObject,
        :URL ;
    rdfs:comment "A media object representing the circumstances while performing this direction." .

:editor a rdf:Property ;
    rdfs:label "editor" ;
    :domainIncludes :CreativeWork ;
    :rangeIncludes :Person ;
    rdfs:comment "Specifies the Person who edited the CreativeWork." .

:educationRequirements a rdf:Property ;
    rdfs:label "educationRequirements" ;
    :domainIncludes :JobPosting,
        :Occupation ;
    :rangeIncludes :Text ;
    :source <https://github.com/schemaorg/schemaorg/issues/1698> ;
    rdfs:comment "Educational background needed for the position or Occupation." .

:educationalAlignment a rdf:Property ;
    rdfs:label "educationalAlignment" ;
    :domainIncludes :CreativeWork ;
    :rangeIncludes :AlignmentObject ;
    rdfs:comment """An alignment to an established educational framework.

This property should not be used where the nature of the alignment can be described using a simple property, for example to express that a resource [[teaches]] or [[assesses]] a competency.""" .

:educationalFramework a rdf:Property ;
    rdfs:label "educationalFramework" ;
    :domainIncludes :AlignmentObject ;
    :rangeIncludes :Text ;
    rdfs:comment "The framework to which the resource being described is aligned." .

:educationalRole a rdf:Property ;
    rdfs:label "educationalRole" ;
    :domainIncludes :EducationalAudience ;
    :rangeIncludes :Text ;
    rdfs:comment "An educationalRole of an EducationalAudience." .

:educationalUse a rdf:Property ;
    rdfs:label "educationalUse" ;
    :domainIncludes :CreativeWork ;
    :rangeIncludes :DefinedTerm,
        :Text ;
    rdfs:comment "The purpose of a work in the context of education; for example, 'assignment', 'group work'." .

:elevation a rdf:Property ;
    rdfs:label "elevation" ;
    :domainIncludes :GeoCoordinates,
        :GeoShape ;
    :rangeIncludes :Number,
        :Text ;
    rdfs:comment "The elevation of a location ([WGS 84](https://en.wikipedia.org/wiki/World_Geodetic_System)). Values may be of the form 'NUMBER UNIT\\_OF\\_MEASUREMENT' (e.g., '1,000 m', '3,200 ft') while numbers alone should be assumed to be a value in meters." .

:eligibleCustomerType a rdf:Property ;
    rdfs:label "eligibleCustomerType" ;
    :domainIncludes :Demand,
        :Offer ;
    :rangeIncludes :BusinessEntityType ;
    rdfs:comment "The type(s) of customers for which the given offer is valid." .

:eligibleDuration a rdf:Property ;
    rdfs:label "eligibleDuration" ;
    :domainIncludes :Demand,
        :Offer ;
    :rangeIncludes :QuantitativeValue ;
    rdfs:comment "The duration for which the given offer is valid." .

:eligibleQuantity a rdf:Property ;
    rdfs:label "eligibleQuantity" ;
    :domainIncludes :Demand,
        :Offer,
        :PriceSpecification ;
    :rangeIncludes :QuantitativeValue ;
    rdfs:comment "The interval and unit of measurement of ordering quantities for which the offer or price specification is valid. This allows e.g. specifying that a certain freight charge is valid only for a certain quantity." .

:eligibleRegion a rdf:Property ;
    rdfs:label "eligibleRegion" ;
    :domainIncludes :ActionAccessSpecification,
        :DeliveryChargeSpecification,
        :Demand,
        :Offer ;
    :rangeIncludes :GeoShape,
        :Place,
        :Text ;
    :source <https://github.com/schemaorg/schemaorg/issues/1741> ;
    rdfs:comment """The ISO 3166-1 (ISO 3166-1 alpha-2) or ISO 3166-2 code, the place, or the GeoShape for the geo-political region(s) for which the offer or delivery charge specification is valid.\\n\\nSee also [[ineligibleRegion]].
    """ ;
    rdfs:subPropertyOf :areaServed .

:eligibleTransactionVolume a rdf:Property ;
    rdfs:label "eligibleTransactionVolume" ;
    :domainIncludes :Demand,
        :Offer,
        :PriceSpecification ;
    :rangeIncludes :PriceSpecification ;
    rdfs:comment "The transaction volume, in a monetary unit, for which the offer or price specification is valid, e.g. for indicating a minimal purchasing volume, to express free shipping above a certain order volume, or to limit the acceptance of credit cards to purchases to a certain minimal amount." .

:email a rdf:Property ;
    rdfs:label "email" ;
    :domainIncludes :ContactPoint,
        :Organization,
        :Person ;
    :rangeIncludes :Text ;
    rdfs:comment "Email address." .

:embedUrl a rdf:Property ;
    rdfs:label "embedUrl" ;
    :domainIncludes :MediaObject ;
    :rangeIncludes :URL ;
    rdfs:comment "A URL pointing to a player for a specific video. In general, this is the information in the ```src``` element of an ```embed``` tag and should not be the same as the content of the ```loc``` tag." .

:employees a rdf:Property ;
    rdfs:label "employees" ;
    :domainIncludes :Organization ;
    :rangeIncludes :Person ;
    :supersededBy :employee ;
    rdfs:comment "People working for this organization." .

:employmentType a rdf:Property ;
    rdfs:label "employmentType" ;
    :domainIncludes :JobPosting ;
    :rangeIncludes :Text ;
    rdfs:comment "Type of employment (e.g. full-time, part-time, contract, temporary, seasonal, internship)." .

:encodingType a rdf:Property ;
    rdfs:label "encodingType" ;
    :domainIncludes :EntryPoint ;
    :rangeIncludes :Text ;
    rdfs:comment "The supported encoding type(s) for an EntryPoint request." .

:encodings a rdf:Property ;
    rdfs:label "encodings" ;
    :domainIncludes :CreativeWork ;
    :rangeIncludes :MediaObject ;
    :supersededBy :encoding ;
    rdfs:comment "A media object that encodes this CreativeWork." .

:endDate a rdf:Property ;
    rdfs:label "endDate" ;
    :domainIncludes :CreativeWorkSeason,
        :CreativeWorkSeries,
        :DatedMoneySpecification,
        :Event,
        :Role,
        :MerchantReturnPolicySeasonalOverride ;
    :rangeIncludes :Date,
        :DateTime ;
    rdfs:comment "The end date and time of the item (in [ISO 8601 date format](http://en.wikipedia.org/wiki/ISO_8601))." .

:endTime a rdf:Property ;
    rdfs:label "endTime" ;
    :domainIncludes :Action,
        :FoodEstablishmentReservation,
        :MediaObject, :InteractionCounter  ;
    :rangeIncludes :DateTime,
        :Time ;
    rdfs:comment "The endTime of something. For a reserved event or service (e.g. FoodEstablishmentReservation), the time that it is expected to end. For actions that span a period of time, when the action was performed. E.g. John wrote a book from January to *December*. For media, including audio and video, it's the time offset of the end of a clip within a larger file.\\n\\nNote that Event uses startDate/endDate instead of startTime/endTime, even when describing dates with times. This situation may be clarified in future revisions." .

:endorsee a rdf:Property ;
    rdfs:label "endorsee" ;
    :domainIncludes :EndorseAction ;
    :rangeIncludes :Organization,
        :Person ;
    rdfs:comment "A sub property of participant. The person/organization being supported." ;
    rdfs:subPropertyOf :participant .

:entertainmentBusiness a rdf:Property ;
    rdfs:label "entertainmentBusiness" ;
    :domainIncludes :PerformAction ;
    :rangeIncludes :EntertainmentBusiness ;
    rdfs:comment "A sub property of location. The entertainment business where the action occurred." ;
    rdfs:subPropertyOf :location .

:episodeNumber a rdf:Property ;
    rdfs:label "episodeNumber" ;
    :domainIncludes :Episode ;
    :rangeIncludes :Integer,
        :Text ;
    rdfs:comment "Position of the episode within an ordered group of episodes." ;
    rdfs:subPropertyOf :position .

:episodes a rdf:Property ;
    rdfs:label "episodes" ;
    :domainIncludes :CreativeWorkSeason,
        :RadioSeries,
        :TVSeries,
        :VideoGameSeries ;
    :rangeIncludes :Episode ;
    :supersededBy :episode ;
    rdfs:comment "An episode of a TV/radio series or season." .

:equal a rdf:Property ;
    rdfs:label "equal" ;
    :domainIncludes :QualitativeValue ;
    :rangeIncludes :QualitativeValue ;
    rdfs:comment "This ordering relation for qualitative values indicates that the subject is equal to the object." .

:error a rdf:Property ;
    rdfs:label "error" ;
    :domainIncludes :Action ;
    :rangeIncludes :Thing ;
    rdfs:comment "For failed actions, more information on the cause of the failure." .

:estimatedCost a rdf:Property ;
    rdfs:label "estimatedCost" ;
    :domainIncludes :HowTo,
        :HowToSupply ;
    :rangeIncludes :MonetaryAmount,
        :Text ;
    rdfs:comment "The estimated cost of the supply or supplies consumed when performing instructions." .

:estimatedFlightDuration a rdf:Property ;
    rdfs:label "estimatedFlightDuration" ;
    :domainIncludes :Flight ;
    :rangeIncludes :Duration,
        :Text ;
    rdfs:comment "The estimated time the flight will take." .

:estimatedSalary a rdf:Property ;
    rdfs:label "estimatedSalary" ;
    :domainIncludes :JobPosting,
        :Occupation ;
    :rangeIncludes :MonetaryAmount,
        :MonetaryAmountDistribution,
        :Number ;
    :source <https://github.com/schemaorg/schemaorg/issues/1698> ;
    rdfs:comment "An estimated salary for a job posting or occupation, based on a variety of variables including, but not limited to industry, job title, and location. Estimated salaries  are often computed by outside organizations rather than the hiring organization, who may not have committed to the estimated value." .

:eventStatus a rdf:Property ;
    rdfs:label "eventStatus" ;
    :domainIncludes :Event ;
    :rangeIncludes :EventStatusType ;
    rdfs:comment "An eventStatus of an event represents its status; particularly useful when an event is cancelled or rescheduled." .

:events a rdf:Property ;
    rdfs:label "events" ;
    :domainIncludes :Organization,
        :Place ;
    :rangeIncludes :Event ;
    :supersededBy :event ;
    rdfs:comment "Upcoming or past events associated with this place or organization." .

:exifData a rdf:Property ;
    rdfs:label "exifData" ;
    :domainIncludes :ImageObject ;
    :rangeIncludes :PropertyValue,
        :Text ;
    rdfs:comment "exif data for this object." .

:expectedArrivalFrom a rdf:Property ;
    rdfs:label "expectedArrivalFrom" ;
    :domainIncludes :ParcelDelivery ;
    :rangeIncludes :Date,
        :DateTime ;
    rdfs:comment "The earliest date the package may arrive." .

:expectedArrivalUntil a rdf:Property ;
    rdfs:label "expectedArrivalUntil" ;
    :domainIncludes :ParcelDelivery ;
    :rangeIncludes :Date,
        :DateTime ;
    rdfs:comment "The latest date the package may arrive." .

:expectsAcceptanceOf a rdf:Property ;
    rdfs:label "expectsAcceptanceOf" ;
    :domainIncludes :ActionAccessSpecification,
        :ConsumeAction,
        :MediaSubscription ;
    :rangeIncludes :Offer ;
    :source <https://github.com/schemaorg/schemaorg/issues/1741> ;
    rdfs:comment "An Offer which must be accepted before the user can perform the Action. For example, the user may need to buy a movie before being able to watch it." .

:experienceRequirements a rdf:Property ;
    rdfs:label "experienceRequirements" ;
    :domainIncludes :JobPosting,
        :Occupation ;
    :rangeIncludes :Text ;
    :source <https://github.com/schemaorg/schemaorg/issues/1698> ;
    rdfs:comment "Description of skills and experience needed for the position or Occupation." .

:expires a rdf:Property ;
    rdfs:label "expires" ;
    :domainIncludes :CreativeWork,
     :Certification;
    :rangeIncludes :Date,
         :DateTime;
    rdfs:comment "Date the content expires and is no longer useful or available. For example a [[VideoObject]] or [[NewsArticle]] whose availability or relevance is time-limited, a [[ClaimReview]] fact check whose publisher wants to indicate that it may no longer be relevant (or helpful to highlight) after some date, or a [[Certification]] the validity has expired." .

:familyName a rdf:Property ;
    rdfs:label "familyName" ;
    :domainIncludes :Person ;
    :rangeIncludes :Text ;
    rdfs:comment "Family name. In the U.S., the last name of a Person." .

:fatContent a rdf:Property ;
    rdfs:label "fatContent" ;
    :domainIncludes :NutritionInformation ;
    :rangeIncludes :Mass ;
    rdfs:comment "The number of grams of fat." .

:faxNumber a rdf:Property ;
    rdfs:label "faxNumber" ;
    :domainIncludes :ContactPoint,
        :Organization,
        :Person,
        :Place ;
    :rangeIncludes :Text ;
    rdfs:comment "The fax number." .

:featureList a rdf:Property ;
    rdfs:label "featureList" ;
    :domainIncludes :SoftwareApplication ;
    :rangeIncludes :Text,
        :URL ;
    rdfs:comment "Features or modules provided by this application (and possibly required by other applications)." .

:feesAndCommissionsSpecification a rdf:Property ;
    rdfs:label "feesAndCommissionsSpecification" ;
    :domainIncludes :FinancialProduct,
        :FinancialService ;
    :rangeIncludes :Text,
        :URL ;
    :contributor <https://schema.org/docs/collab/FIBO> ;
    rdfs:comment "Description of fees, commissions, and other terms applied either to a class of financial product, or by a financial service organization." .

:fiberContent a rdf:Property ;
    rdfs:label "fiberContent" ;
    :domainIncludes :NutritionInformation ;
    :rangeIncludes :Mass ;
    rdfs:comment "The number of grams of fiber." .

:fileFormat a rdf:Property ;
    rdfs:label "fileFormat" ;
    :domainIncludes :CreativeWork ;
    :rangeIncludes :Text,
        :URL ;
    :supersededBy :encodingFormat ;
    rdfs:comment "Media type, typically MIME format (see [IANA site](http://www.iana.org/assignments/media-types/media-types.xhtml)) of the content, e.g. application/zip of a SoftwareApplication binary. In cases where a CreativeWork has several media type representations, 'encoding' can be used to indicate each MediaObject alongside particular fileFormat information. Unregistered or niche file formats can be indicated instead via the most appropriate URL, e.g. defining Web page or a Wikipedia entry." .

:fileSize a rdf:Property ;
    rdfs:label "fileSize" ;
    :domainIncludes :SoftwareApplication ;
    :rangeIncludes :Text ;
    rdfs:comment "Size of the application / package (e.g. 18MB). In the absence of a unit (MB, KB etc.), KB will be assumed." .

:firstPerformance a rdf:Property ;
    rdfs:label "firstPerformance" ;
    :domainIncludes :MusicComposition ;
    :rangeIncludes :Event ;
    :contributor <https://schema.org/docs/collab/MBZ> ;
    rdfs:comment "The date and place the work was first performed." .

:flightDistance a rdf:Property ;
    rdfs:label "flightDistance" ;
    :domainIncludes :Flight ;
    :rangeIncludes :Distance,
        :Text ;
    rdfs:comment "The distance of the flight." .

:flightNumber a rdf:Property ;
    rdfs:label "flightNumber" ;
    :domainIncludes :Flight ;
    :rangeIncludes :Text ;
    rdfs:comment "The unique identifier for a flight including the airline IATA code. For example, if describing United flight 110, where the IATA code for United is 'UA', the flightNumber is 'UA110'." ;
    rdfs:subPropertyOf :identifier .

:floorSize a rdf:Property ;
    rdfs:label "floorSize" ;
    :domainIncludes :Accommodation ;
    :rangeIncludes :QuantitativeValue ;
    :contributor <https://schema.org/docs/collab/STI_Accommodation_Ontology> ;
    rdfs:comment """The size of the accommodation, e.g. in square meter or squarefoot.
Typical unit code(s): MTK for square meter, FTK for square foot, or YDK for square yard.""" .

:followee a rdf:Property ;
    rdfs:label "followee" ;
    :domainIncludes :FollowAction ;
    :rangeIncludes :Organization,
        :Person ;
    rdfs:comment "A sub property of object. The person or organization being followed." ;
    rdfs:subPropertyOf :object .

:follows a rdf:Property ;
    rdfs:label "follows" ;
    :domainIncludes :Person ;
    :rangeIncludes :Person ;
    rdfs:comment "The most generic uni-directional social relation." .

:foodEstablishment a rdf:Property ;
    rdfs:label "foodEstablishment" ;
    :domainIncludes :CookAction ;
    :rangeIncludes :FoodEstablishment,
        :Place ;
    rdfs:comment "A sub property of location. The specific food establishment where the action occurred." ;
    rdfs:subPropertyOf :location .

:foodEvent a rdf:Property ;
    rdfs:label "foodEvent" ;
    :domainIncludes :CookAction ;
    :rangeIncludes :FoodEvent ;
    rdfs:comment "A sub property of location. The specific food event where the action occurred." ;
    rdfs:subPropertyOf :location .

:founders a rdf:Property ;
    rdfs:label "founders" ;
    :domainIncludes :Organization ;
    :rangeIncludes :Person ;
    :supersededBy :founder ;
    rdfs:comment "A person who founded this organization." .

:foundingDate a rdf:Property ;
    rdfs:label "foundingDate" ;
    :domainIncludes :Organization ;
    :rangeIncludes :Date ;
    rdfs:comment "The date that this organization was founded." .

:foundingLocation a rdf:Property ;
    rdfs:label "foundingLocation" ;
    :domainIncludes :Organization ;
    :rangeIncludes :Place ;
    rdfs:comment "The place where the Organization was founded." .

:free a rdf:Property ;
    rdfs:label "free" ;
    :domainIncludes :PublicationEvent ;
    :rangeIncludes :Boolean ;
    :supersededBy :isAccessibleForFree ;
    rdfs:comment "A flag to signal that the item, event, or place is accessible for free." .

:fromLocation a rdf:Property ;
    rdfs:label "fromLocation" ;
    :domainIncludes :ExerciseAction,
        :MoveAction,
        :TransferAction ;
    :rangeIncludes :Place ;
    rdfs:comment "A sub property of location. The original location of the object or the agent before the action." ;
    rdfs:subPropertyOf :location .

:fuelConsumption a rdf:Property ;
    rdfs:label "fuelConsumption" ;
    :domainIncludes :Vehicle ;
    :rangeIncludes :QuantitativeValue ;
    :contributor <https://schema.org/docs/collab/Automotive_Ontology_Working_Group> ;
    rdfs:comment "The amount of fuel consumed for traveling a particular distance or temporal duration with the given vehicle (e.g. liters per 100 km).\\n\\n* Note 1: There are unfortunately no standard unit codes for liters per 100 km.  Use [[unitText]] to indicate the unit of measurement, e.g. L/100 km.\\n* Note 2: There are two ways of indicating the fuel consumption, [[fuelConsumption]] (e.g. 8 liters per 100 km) and [[fuelEfficiency]] (e.g. 30 miles per gallon). They are reciprocal.\\n* Note 3: Often, the absolute value is useful only when related to driving speed (\"at 80 km/h\") or usage pattern (\"city traffic\"). You can use [[valueReference]] to link the value for the fuel consumption to another value." .

:fuelEfficiency a rdf:Property ;
    rdfs:label "fuelEfficiency" ;
    :domainIncludes :Vehicle ;
    :rangeIncludes :QuantitativeValue ;
    :contributor <https://schema.org/docs/collab/Automotive_Ontology_Working_Group> ;
    rdfs:comment "The distance traveled per unit of fuel used; most commonly miles per gallon (mpg) or kilometers per liter (km/L).\\n\\n* Note 1: There are unfortunately no standard unit codes for miles per gallon or kilometers per liter. Use [[unitText]] to indicate the unit of measurement, e.g. mpg or km/L.\\n* Note 2: There are two ways of indicating the fuel consumption, [[fuelConsumption]] (e.g. 8 liters per 100 km) and [[fuelEfficiency]] (e.g. 30 miles per gallon). They are reciprocal.\\n* Note 3: Often, the absolute value is useful only when related to driving speed (\"at 80 km/h\") or usage pattern (\"city traffic\"). You can use [[valueReference]] to link the value for the fuel economy to another value." .

:fuelType a rdf:Property ;
    rdfs:label "fuelType" ;
    :domainIncludes :EngineSpecification,
        :Vehicle ;
    :rangeIncludes :QualitativeValue,
        :Text,
        :URL ;
    :contributor <https://schema.org/docs/collab/Automotive_Ontology_Working_Group> ;
    rdfs:comment "The type of fuel suitable for the engine or engines of the vehicle. If the vehicle has only one engine, this property can be attached directly to the vehicle." .

:funder a rdf:Property ;
    rdfs:label "funder" ;
    :domainIncludes :CreativeWork,
        :Event,
        :Organization,
        :Person ;
    :rangeIncludes :Organization,
        :Person ;
    rdfs:comment "A person or organization that supports (sponsors) something through some kind of financial contribution." ;
    rdfs:subPropertyOf :sponsor .

:gameItem a rdf:Property ;
    rdfs:label "gameItem" ;
    :domainIncludes :Game,
        :VideoGameSeries ;
    :rangeIncludes :Thing ;
    rdfs:comment "An item is an object within the game world that can be collected by a player or, occasionally, a non-player character." .

:gameLocation a rdf:Property ;
    rdfs:label "gameLocation" ;
    :domainIncludes :Game,
        :VideoGameSeries ;
    :rangeIncludes :Place,
        :PostalAddress,
        :URL ;
    rdfs:comment "Real or fictional location of the game (or part of game)." .

:gamePlatform a rdf:Property ;
    rdfs:label "gamePlatform" ;
    :domainIncludes :VideoGame,
        :VideoGameSeries ;
    :rangeIncludes :Text,
        :Thing,
        :URL ;
    rdfs:comment "The electronic systems used to play <a href=\"http://en.wikipedia.org/wiki/Category:Video_game_platforms\">video games</a>." .

:gameTip a rdf:Property ;
    rdfs:label "gameTip" ;
    :domainIncludes :VideoGame ;
    :rangeIncludes :CreativeWork ;
    rdfs:comment "Links to tips, tactics, etc." .

:gender a rdf:Property ;
    rdfs:label "gender" ;
    :domainIncludes :Person ;
    :rangeIncludes :GenderType,
        :Text ;
    rdfs:comment "Gender of something, typically a [[Person]], but possibly also fictional characters, animals, etc. While https://schema.org/Male and https://schema.org/Female may be used, text strings are also acceptable for people who do not identify as a binary gender. The [[gender]] property can also be used in an extended sense to cover e.g. the gender of sports teams. As with the gender of individuals, we do not try to enumerate all possibilities. A mixed-gender [[SportsTeam]] can be indicated with a text value of \"Mixed\"." .

:genre a rdf:Property ;
    rdfs:label "genre" ;
    :domainIncludes :BroadcastChannel,
        :CreativeWork,
        :MusicGroup ;
    :rangeIncludes :Text,
        :URL ;
    rdfs:comment "Genre of the creative work, broadcast channel or group." .

:geo a rdf:Property ;
    rdfs:label "geo" ;
    :domainIncludes :Place ;
    :rangeIncludes :GeoCoordinates,
        :GeoShape ;
    rdfs:comment "The geo coordinates of the place." .

:geoMidpoint a rdf:Property ;
    rdfs:label "geoMidpoint" ;
    :domainIncludes :GeoCircle ;
    :rangeIncludes :GeoCoordinates ;
    rdfs:comment "Indicates the GeoCoordinates at the centre of a GeoShape, e.g. GeoCircle." .

:geoRadius a rdf:Property ;
    rdfs:label "geoRadius" ;
    :domainIncludes :GeoCircle ;
    :rangeIncludes :Distance,
        :Number,
        :Text ;
    rdfs:comment "Indicates the approximate radius of a GeoCircle (metres unless indicated otherwise via Distance notation)." .

:geographicArea a rdf:Property ;
    rdfs:label "geographicArea" ;
    :domainIncludes :Audience ;
    :rangeIncludes :AdministrativeArea ;
    rdfs:comment "The geographic area associated with the audience." .

:givenName a rdf:Property ;
    rdfs:label "givenName" ;
    :domainIncludes :Person ;
    :rangeIncludes :Text ;
    rdfs:comment "Given name. In the U.S., the first name of a Person." .

:globalLocationNumber a rdf:Property ;
    rdfs:label "globalLocationNumber" ;
    :domainIncludes :Organization,
        :Person,
        :Place ;
    :rangeIncludes :Text ;
    rdfs:comment "The [Global Location Number](http://www.gs1.org/gln) (GLN, sometimes also referred to as International Location Number or ILN) of the respective organization, person, or place. The GLN is a 13-digit number used to identify parties and physical locations." ;
    rdfs:subPropertyOf :identifier .

:grantee a rdf:Property ;
    rdfs:label "grantee" ;
    :domainIncludes :DigitalDocumentPermission ;
    :rangeIncludes :Audience,
        :ContactPoint,
        :Organization,
        :Person ;
    rdfs:comment "The person, organization, contact point, or audience that has been granted this permission." .

:greater a rdf:Property ;
    rdfs:label "greater" ;
    :domainIncludes :QualitativeValue ;
    :rangeIncludes :QualitativeValue ;
    rdfs:comment "This ordering relation for qualitative values indicates that the subject is greater than the object." .

:greaterOrEqual a rdf:Property ;
    rdfs:label "greaterOrEqual" ;
    :domainIncludes :QualitativeValue ;
    :rangeIncludes :QualitativeValue ;
    rdfs:comment "This ordering relation for qualitative values indicates that the subject is greater than or equal to the object." .

:gtin12 a rdf:Property ;
    rdfs:label "gtin12" ;
    :domainIncludes :Demand,
        :Offer,
        :Product ;
    :rangeIncludes :Text ;
    rdfs:comment "The GTIN-12 code of the product, or the product to which the offer refers. The GTIN-12 is the 12-digit GS1 Identification Key composed of a U.P.C. Company Prefix, Item Reference, and Check Digit used to identify trade items. See [GS1 GTIN Summary](http://www.gs1.org/barcodes/technical/idkeys/gtin) for more details." ;
    rdfs:subPropertyOf :identifier .

:gtin13 a rdf:Property ;
    rdfs:label "gtin13" ;
    :domainIncludes :Demand,
        :Offer,
        :Product ;
    :rangeIncludes :Text ;
    rdfs:comment "The GTIN-13 code of the product, or the product to which the offer refers. This is equivalent to 13-digit ISBN codes and EAN UCC-13. Former 12-digit UPC codes can be converted into a GTIN-13 code by simply adding a preceding zero. See [GS1 GTIN Summary](http://www.gs1.org/barcodes/technical/idkeys/gtin) for more details." ;
    rdfs:subPropertyOf :identifier .

:gtin14 a rdf:Property ;
    rdfs:label "gtin14" ;
    :domainIncludes :Demand,
        :Offer,
        :Product ;
    :rangeIncludes :Text ;
    rdfs:comment "The GTIN-14 code of the product, or the product to which the offer refers. See [GS1 GTIN Summary](http://www.gs1.org/barcodes/technical/idkeys/gtin) for more details." ;
    rdfs:subPropertyOf :identifier .

:gtin8 a rdf:Property ;
    rdfs:label "gtin8" ;
    :domainIncludes :Demand,
        :Offer,
        :Product ;
    :rangeIncludes :Text ;
    rdfs:comment "The GTIN-8 code of the product, or the product to which the offer refers. This code is also known as EAN/UCC-8 or 8-digit EAN. See [GS1 GTIN Summary](http://www.gs1.org/barcodes/technical/idkeys/gtin) for more details." ;
    rdfs:subPropertyOf :identifier .

:hasCourseInstance a rdf:Property ;
    rdfs:label "hasCourseInstance" ;
    :domainIncludes :Course ;
    :rangeIncludes :CourseInstance ;
    rdfs:comment "An offering of the course at a specific time and place or through specific media or mode of study or to a specific section of students." .

:hasDeliveryMethod a rdf:Property ;
    rdfs:label "hasDeliveryMethod" ;
    :domainIncludes :DeliveryEvent,
        :ParcelDelivery ;
    :rangeIncludes :DeliveryMethod ;
    rdfs:comment "Method used for delivery or shipping." .

:hasDigitalDocumentPermission a rdf:Property ;
    rdfs:label "hasDigitalDocumentPermission" ;
    :domainIncludes :DigitalDocument ;
    :rangeIncludes :DigitalDocumentPermission ;
    rdfs:comment "A permission related to the access to this document (e.g. permission to read or write an electronic document). For a public document, specify a grantee with an Audience with audienceType equal to \"public\"." .

:hasMenuItem a rdf:Property ;
    rdfs:label "hasMenuItem" ;
    :domainIncludes :Menu,
        :MenuSection ;
    :rangeIncludes :MenuItem ;
    rdfs:comment "A food or drink item contained in a menu or menu section." .

:hasMenuSection a rdf:Property ;
    rdfs:label "hasMenuSection" ;
    :domainIncludes :Menu,
        :MenuSection ;
    :rangeIncludes :MenuSection ;
    rdfs:comment "A subgrouping of the menu (by dishes, course, serving time period, etc.)." .

:hasOccupation a rdf:Property ;
    rdfs:label "hasOccupation" ;
    :domainIncludes :Person ;
    :rangeIncludes :Occupation ;
    :source <https://github.com/schemaorg/schemaorg/issues/1698> ;
    rdfs:comment "The Person's occupation. For past professions, use Role for expressing dates." .

:hasOfferCatalog a rdf:Property ;
    rdfs:label "hasOfferCatalog" ;
    :domainIncludes :Organization,
        :Person,
        :Service ;
    :rangeIncludes :OfferCatalog ;
    rdfs:comment "Indicates an OfferCatalog listing for this Organization, Person, or Service." .

:hasPOS a rdf:Property ;
    rdfs:label "hasPOS" ;
    :domainIncludes :Organization,
        :Person ;
    :rangeIncludes :Place ;
    rdfs:comment "Points-of-Sales operated by the organization or person." .

:headline a rdf:Property ;
    rdfs:label "headline" ;
    :domainIncludes :CreativeWork ;
    :rangeIncludes :Text ;
    rdfs:comment "Headline of the article." .

:height a rdf:Property ;
    rdfs:label "height" ;
    :domainIncludes :MediaObject,
        :Person,
        :Product,
        :VisualArtwork, :OfferShippingDetails ;
    :rangeIncludes :Distance,
        :QuantitativeValue ;
    rdfs:comment "The height of the item." .

:highPrice a rdf:Property ;
    rdfs:label "highPrice" ;
    :domainIncludes :AggregateOffer ;
    :rangeIncludes :Number,
        :Text ;
    rdfs:comment "The highest price of all offers available.\\n\\nUsage guidelines:\\n\\n* Use values from 0123456789 (Unicode 'DIGIT ZERO' (U+0030) to 'DIGIT NINE' (U+0039)) rather than superficially similar Unicode symbols.\\n* Use '.' (Unicode 'FULL STOP' (U+002E)) rather than ',' to indicate a decimal point. Avoid using these symbols as a readability separator." .

:hiringOrganization a rdf:Property ;
    rdfs:label "hiringOrganization" ;
    :domainIncludes :JobPosting ;
    :rangeIncludes :Organization,
         :Person;
    rdfs:comment "Organization or Person offering the job position." .

:homeLocation a rdf:Property ;
    rdfs:label "homeLocation" ;
    :domainIncludes :Person ;
    :rangeIncludes :ContactPoint,
        :Place ;
    rdfs:comment "A contact location for a person's residence." ;
    rdfs:subPropertyOf :location .

:homeTeam a rdf:Property ;
    rdfs:label "homeTeam" ;
    :domainIncludes :SportsEvent ;
    :rangeIncludes :Person,
        :SportsTeam ;
    rdfs:comment "The home team in a sports event." ;
    rdfs:subPropertyOf :competitor .

:honorificPrefix a rdf:Property ;
    rdfs:label "honorificPrefix" ;
    :domainIncludes :Person ;
    :rangeIncludes :Text ;
    rdfs:comment "An honorific prefix preceding a Person's name such as Dr/Mrs/Mr." .

:honorificSuffix a rdf:Property ;
    rdfs:label "honorificSuffix" ;
    :domainIncludes :Person ;
    :rangeIncludes :Text ;
    rdfs:comment "An honorific suffix following a Person's name such as M.D./PhD/MSCSW." .

:hostingOrganization a rdf:Property ;
    rdfs:label "hostingOrganization" ;
    :domainIncludes :ProgramMembership,
        :MemberProgram ;
    :rangeIncludes :Organization ;
    rdfs:comment "The Organization (airline, travelers' club, retailer, etc.) the membership is made with or which offers the  MemberProgram." .

:hoursAvailable a rdf:Property ;
    rdfs:label "hoursAvailable" ;
    :domainIncludes :ContactPoint,
        :LocationFeatureSpecification,
        :Service ;
    :rangeIncludes :OpeningHoursSpecification ;
    rdfs:comment "The hours during which this service or contact is available." .

:httpMethod a rdf:Property ;
    rdfs:label "httpMethod" ;
    :domainIncludes :EntryPoint ;
    :rangeIncludes :Text ;
    rdfs:comment "An HTTP method that specifies the appropriate HTTP method for a request to an HTTP EntryPoint. Values are capitalized strings as used in HTTP." .

:iataCode a rdf:Property ;
    rdfs:label "iataCode" ;
    :domainIncludes :Airline,
        :Airport ;
    :rangeIncludes :Text ;
    rdfs:comment "IATA identifier for an airline or airport." .

:icaoCode a rdf:Property ;
    rdfs:label "icaoCode" ;
    :domainIncludes :Airport ;
    :rangeIncludes :Text ;
    rdfs:comment "ICAO identifier for an airport." .

:illustrator a rdf:Property ;
    rdfs:label "illustrator" ;
    :domainIncludes :Book ;
    :rangeIncludes :Person ;
    rdfs:comment "The illustrator of the book." .

:inAlbum a rdf:Property ;
    rdfs:label "inAlbum" ;
    :domainIncludes :MusicRecording ;
    :rangeIncludes :MusicAlbum ;
    rdfs:comment "The album to which this recording belongs." .

:inBroadcastLineup a rdf:Property ;
    rdfs:label "inBroadcastLineup" ;
    :domainIncludes :BroadcastChannel ;
    :rangeIncludes :CableOrSatelliteService ;
    rdfs:comment "The CableOrSatelliteService offering the channel." .

:inPlaylist a rdf:Property ;
    rdfs:label "inPlaylist" ;
    :domainIncludes :MusicRecording ;
    :rangeIncludes :MusicPlaylist ;
    rdfs:comment "The playlist to which this recording belongs." .

:incentives a rdf:Property ;
    rdfs:label "incentives" ;
    :domainIncludes :JobPosting ;
    :rangeIncludes :Text ;
    :supersededBy :incentiveCompensation ;
    rdfs:comment "Description of bonus and commission compensation aspects of the job." .

:includedComposition a rdf:Property ;
    rdfs:label "includedComposition" ;
    :domainIncludes :MusicComposition ;
    :rangeIncludes :MusicComposition ;
    :contributor <https://schema.org/docs/collab/MBZ> ;
    rdfs:comment "Smaller compositions included in this work (e.g. a movement in a symphony)." .

:includedDataCatalog a rdf:Property ;
    rdfs:label "includedDataCatalog" ;
    :domainIncludes :Dataset ;
    :rangeIncludes :DataCatalog ;
    :supersededBy :includedInDataCatalog ;
    rdfs:comment "A data catalog which contains this dataset (this property was previously 'catalog', preferred name is now 'includedInDataCatalog')." .

:includesObject a rdf:Property ;
    rdfs:label "includesObject" ;
    :domainIncludes :Demand,
        :Offer ;
    :rangeIncludes :TypeAndQuantityNode ;
    rdfs:comment "This links to a node or nodes indicating the exact quantity of the products included in  an [[Offer]] or [[ProductCollection]]." .

:industry a rdf:Property ;
    rdfs:label "industry" ;
    :domainIncludes :JobPosting ;
    :rangeIncludes :DefinedTerm,
        :Text ;
    rdfs:comment "The industry associated with the job position." .

:ineligibleRegion a rdf:Property ;
    rdfs:label "ineligibleRegion" ;
    :domainIncludes :DeliveryChargeSpecification,
        :Demand,
  :MediaObject,
        :Offer ;
    :rangeIncludes :GeoShape,
        :Place,
        :Text ;
    rdfs:comment """The ISO 3166-1 (ISO 3166-1 alpha-2) or ISO 3166-2 code, the place, or the GeoShape for the geo-political region(s) for which the offer or delivery charge specification is not valid, e.g. a region where the transaction is not allowed.\\n\\nSee also [[eligibleRegion]].
      """ .

:ingredients a rdf:Property ;
    rdfs:label "ingredients" ;
    :domainIncludes :Recipe ;
    :rangeIncludes :Text ;
    :supersededBy :recipeIngredient ;
    rdfs:comment "A single ingredient used in the recipe, e.g. sugar, flour or garlic." ;
    rdfs:subPropertyOf :supply .

:installUrl a rdf:Property ;
    rdfs:label "installUrl" ;
    :domainIncludes :SoftwareApplication ;
    :rangeIncludes :URL ;
    rdfs:comment "URL at which the app may be installed, if different from the URL of the item." .

:instructor a rdf:Property ;
    rdfs:label "instructor" ;
    :domainIncludes :CourseInstance ;
    :rangeIncludes :Person ;
    rdfs:comment "A person assigned to instruct or provide instructional assistance for the [[CourseInstance]]." .

:interactionCount a rdf:Property ;
    rdfs:label "interactionCount" ;
    :supersededBy :interactionStatistic ;
    rdfs:comment "This property is deprecated, alongside the UserInteraction types on which it depended." .

:interactionService a rdf:Property ;
    rdfs:label "interactionService" ;
    :domainIncludes :InteractionCounter ;
    :rangeIncludes :SoftwareApplication,
        :WebSite ;
    rdfs:comment "The WebSite or SoftwareApplication where the interactions took place." .

:interactionType a rdf:Property ;
    rdfs:label "interactionType" ;
    :domainIncludes :InteractionCounter ;
    :rangeIncludes :Action ;
    rdfs:comment "The Action representing the type of interaction. For up votes, +1s, etc. use [[LikeAction]]. For down votes use [[DislikeAction]]. Otherwise, use the most specific Action." .

:interactivityType a rdf:Property ;
    rdfs:label "interactivityType" ;
    :domainIncludes :CreativeWork ;
    :rangeIncludes :Text ;
    rdfs:comment "The predominant mode of learning supported by the learning resource. Acceptable values are 'active', 'expositive', or 'mixed'." .

:interestRate a rdf:Property ;
    rdfs:label "interestRate" ;
    :domainIncludes :FinancialProduct ;
    :rangeIncludes :Number,
        :QuantitativeValue ;
    :contributor <https://schema.org/docs/collab/FIBO> ;
    rdfs:comment "The interest rate, charged or paid, applicable to the financial product. Note: This is different from the calculated annualPercentageRate." .

:inventoryLevel a rdf:Property ;
    rdfs:label "inventoryLevel" ;
    :domainIncludes :Demand,
        :Offer,
        :SomeProducts ;
    :rangeIncludes :QuantitativeValue ;
    rdfs:comment "The current approximate inventory level for the item or items." .

:isAccessoryOrSparePartFor a rdf:Property ;
    rdfs:label "isAccessoryOrSparePartFor" ;
    :domainIncludes :Product ;
    :rangeIncludes :Product ;
    rdfs:comment "A pointer to another product (or multiple products) for which this product is an accessory or spare part." .

:isBasedOnUrl a rdf:Property ;
    rdfs:label "isBasedOnUrl" ;
    :domainIncludes :CreativeWork ;
    :rangeIncludes :CreativeWork,
        :Product,
        :URL ;
    :supersededBy :isBasedOn ;
    rdfs:comment "A resource that was used in the creation of this resource. This term can be repeated for multiple sources. For example, http://example.com/great-multiplication-intro.html." .

:isConsumableFor a rdf:Property ;
    rdfs:label "isConsumableFor" ;
    :domainIncludes :Product ;
    :rangeIncludes :Product ;
    rdfs:comment "A pointer to another product (or multiple products) for which this product is a consumable." .

:isFamilyFriendly a rdf:Property ;
    rdfs:label "isFamilyFriendly" ;
    :domainIncludes :CreativeWork,
        :Product,
        :Offer ;
    :rangeIncludes :Boolean ;
    rdfs:comment "Indicates whether this content is family friendly." .

:isGift a rdf:Property ;
    rdfs:label "isGift" ;
    :domainIncludes :Order ;
    :rangeIncludes :Boolean ;
    rdfs:comment "Indicates whether the offer was accepted as a gift for someone other than the buyer." .

:isLiveBroadcast a rdf:Property ;
    rdfs:label "isLiveBroadcast" ;
    :domainIncludes :BroadcastEvent ;
    :rangeIncludes :Boolean ;
    rdfs:comment "True if the broadcast is of a live event." .

:isRelatedTo a rdf:Property ;
    rdfs:label "isRelatedTo" ;
    :domainIncludes :Product,
        :Service ;
    :rangeIncludes :Product,
        :Service ;
    rdfs:comment "A pointer to another, somehow related product (or multiple products)." .

:isSimilarTo a rdf:Property ;
    rdfs:label "isSimilarTo" ;
    :domainIncludes :Product,
        :Service ;
    :rangeIncludes :Product,
        :Service ;
    rdfs:comment "A pointer to another, functionally similar product (or multiple products)." .

:isVariantOf a rdf:Property ;
    rdfs:label "isVariantOf" ;
    :domainIncludes :ProductModel ;
    :rangeIncludes :ProductModel ;
    rdfs:comment "Indicates the kind of product that this is a variant of. In the case of [[ProductModel]], this is a pointer (from a ProductModel) to a base product from which this product is a variant. It is safe to infer that the variant inherits all product features from the base model, unless defined locally. This is not transitive. In the case of a [[ProductGroup]], the group description also serves as a template, representing a set of Products that vary on explicitly defined, specific dimensions only (so it defines both a set of variants, as well as which values distinguish amongst those variants). When used with [[ProductGroup]], this property can apply to any [[Product]] included in the group." .

    # NOTE in data/ext/pending/issue-1797.ttl we tentatively amend this by extending the property as follows:
    # The textual definition for isVariantOf has been minimally updated to accommodate ProductGroup; this could be
    # :isVariantOf a rdf:Property ; :domainIncludes :Product ; :rangeIncludes :ProductGroup .

:isbn a rdf:Property ;
    rdfs:label "isbn" ;
    :domainIncludes :Book ;
    :rangeIncludes :Text ;
    rdfs:comment "The ISBN of the book." ;
    rdfs:subPropertyOf :identifier ;
    owl:equivalentProperty <http://purl.org/ontology/bibo/isbn> .

:isicV4 a rdf:Property ;
    rdfs:label "isicV4" ;
    :domainIncludes :Organization,
        :Person,
        :Place ;
    :rangeIncludes :Text ;
    rdfs:comment "The International Standard of Industrial Classification of All Economic Activities (ISIC), Revision 4 code for a particular organization, business person, or place." .

:isrcCode a rdf:Property ;
    rdfs:label "isrcCode" ;
    :domainIncludes :MusicRecording ;
    :rangeIncludes :Text ;
    :contributor <https://schema.org/docs/collab/MBZ> ;
    rdfs:comment "The International Standard Recording Code for the recording." .

:issn a rdf:Property ;
    rdfs:label "issn" ;
    :domainIncludes :Blog,
        :CreativeWorkSeries,
        :Dataset,
        :WebSite ;
    :rangeIncludes :Text ;
    :contributor <https://schema.org/docs/collab/bibex> ;
    rdfs:comment "The International Standard Serial Number (ISSN) that identifies this serial publication. You can repeat this property to identify different formats of, or the linking ISSN (ISSN-L) for, this serial publication." ;
    rdfs:subPropertyOf :identifier ;
    owl:equivalentProperty <http://purl.org/ontology/bibo/issn> .

:issueNumber a rdf:Property ;
    rdfs:label "issueNumber" ;
    :domainIncludes :PublicationIssue ;
    :rangeIncludes :Integer,
        :Text ;
    :contributor <https://schema.org/docs/collab/bibex> ;
    rdfs:comment "Identifies the issue of publication; for example, \"iii\" or \"2\"." ;
    rdfs:subPropertyOf :position ;
    owl:equivalentProperty <http://purl.org/ontology/bibo/issue> .

:issuedBy a rdf:Property ;
    rdfs:label "issuedBy" ;
    :domainIncludes :Permit,
        :Ticket,
    :Certification ;
    :rangeIncludes :Organization ;
    rdfs:comment "The organization issuing the item, for example a [[Permit]], [[Ticket]], or [[Certification]]." .

:issuedThrough a rdf:Property ;
    rdfs:label "issuedThrough" ;
    :domainIncludes :Permit ;
    :rangeIncludes :Service ;
    rdfs:comment "The service through which the permit was granted." .

:iswcCode a rdf:Property ;
    rdfs:label "iswcCode" ;
    :domainIncludes :MusicComposition ;
    :rangeIncludes :Text ;
    :contributor <https://schema.org/docs/collab/MBZ> ;
    rdfs:comment "The International Standard Musical Work Code for the composition." .

:item a rdf:Property ;
    rdfs:label "item" ;
    :domainIncludes :DataFeedItem,
        :ListItem ;
    :rangeIncludes :Thing ;
    rdfs:comment "An entity represented by an entry in a list or data feed (e.g. an 'artist' in a list of 'artists')." .

:itemCondition a rdf:Property ;
    rdfs:label "itemCondition" ;
    :domainIncludes :Demand,
        :Offer,
        :Product,
        :MerchantReturnPolicy ;
    :rangeIncludes :OfferItemCondition ;
    rdfs:comment "A predefined value from OfferItemCondition specifying the condition of the product or service, or the products or services included in the offer. Also used for product return policies to specify the condition of products accepted for returns." .

:itemListElement a rdf:Property ;
    rdfs:label "itemListElement" ;
    :domainIncludes :ItemList ;
    :rangeIncludes :ListItem,
        :Text,
        :Thing ;
    rdfs:comment "For itemListElement values, you can use simple strings (e.g. \"Peter\", \"Paul\", \"Mary\"), existing entities, or use ListItem.\\n\\nText values are best if the elements in the list are plain strings. Existing entities are best for a simple, unordered list of existing things in your data. ListItem is used with ordered lists when you want to provide additional context about the element in that list or when the same item might be in different places in different lists.\\n\\nNote: The order of elements in your mark-up is not sufficient for indicating the order or elements.  Use ListItem with a 'position' property in such cases." .

:itemListOrder a rdf:Property ;
    rdfs:label "itemListOrder" ;
    :domainIncludes :ItemList ;
    :rangeIncludes :ItemListOrderType,
        :Text ;
    rdfs:comment "Type of ordering (e.g. Ascending, Descending, Unordered)." .

:itemReviewed a rdf:Property ;
    rdfs:label "itemReviewed" ;
    :domainIncludes :AggregateRating,
        :Review ;
    :rangeIncludes :Thing ;
    rdfs:comment "The item that is being reviewed/rated." .

:itemShipped a rdf:Property ;
    rdfs:label "itemShipped" ;
    :domainIncludes :ParcelDelivery ;
    :rangeIncludes :Product ;
    rdfs:comment "Item(s) being shipped." .

:jobLocation a rdf:Property ;
    rdfs:label "jobLocation" ;
    :domainIncludes :JobPosting ;
    :rangeIncludes :Place ;
    rdfs:comment "A (typically single) geographic location associated with the job position." .

:jobTitle a rdf:Property ;
    rdfs:label "jobTitle" ;
    :domainIncludes :Person ;
    :rangeIncludes :Text ;
    rdfs:comment "The job title of the person (for example, Financial Manager)." .

:keywords a rdf:Property ;
    rdfs:label "keywords" ;
    :domainIncludes :CreativeWork, :Organization, :Event, :Product, :Place ;
    :rangeIncludes :DefinedTerm,
        :Text,
        :URL ;
    rdfs:comment "Keywords or tags used to describe some item. Multiple textual entries in a keywords list are typically delimited by commas, or by repeating the property." .

:knownVehicleDamages a rdf:Property ;
    rdfs:label "knownVehicleDamages" ;
    :domainIncludes :Vehicle ;
    :rangeIncludes :Text ;
    :contributor <https://schema.org/docs/collab/Automotive_Ontology_Working_Group> ;
    rdfs:comment "A textual description of known damages, both repaired and unrepaired." .

:knows a rdf:Property ;
    rdfs:label "knows" ;
    :domainIncludes :Person ;
    :rangeIncludes :Person ;
    rdfs:comment "The most generic bi-directional social/work relation." .

:landlord a rdf:Property ;
    rdfs:label "landlord" ;
    :domainIncludes :RentAction ;
    :rangeIncludes :Organization,
        :Person ;
    rdfs:comment "A sub property of participant. The owner of the real estate property." ;
    rdfs:subPropertyOf :participant .

:language a rdf:Property ;
    rdfs:label "language" ;
    :domainIncludes :CommunicateAction,
        :WriteAction ;
    :rangeIncludes :Language ;
    :supersededBy :inLanguage ;
    rdfs:comment "A sub property of instrument. The language used on this action." ;
    rdfs:subPropertyOf :instrument .

:lastReviewed a rdf:Property ;
    rdfs:label "lastReviewed" ;
    :domainIncludes :WebPage ;
    :rangeIncludes :Date ;
    rdfs:comment "Date on which the content on this web page was last reviewed for accuracy and/or completeness." .

:latitude a rdf:Property ;
    rdfs:label "latitude" ;
    :domainIncludes :GeoCoordinates,
        :Place ;
    :rangeIncludes :Number,
        :Text ;
    rdfs:comment "The latitude of a location. For example ```37.42242``` ([WGS 84](https://en.wikipedia.org/wiki/World_Geodetic_System))." .

:learningResourceType a rdf:Property ;
    rdfs:label "learningResourceType" ;
    :domainIncludes :CreativeWork,
        :LearningResource ;
    :rangeIncludes :DefinedTerm,
        :Text ;
    rdfs:comment "The predominant type or kind characterizing the learning resource. For example, 'presentation', 'handout'." .

:legalName a rdf:Property ;
    rdfs:label "legalName" ;
    :domainIncludes :Organization ;
    :rangeIncludes :Text ;
    rdfs:comment "The official name of the organization, e.g. the registered company name." .

:leiCode a rdf:Property ;
    rdfs:label "leiCode" ;
    :domainIncludes :Organization ;
    :rangeIncludes :Text ;
    :contributor <https://schema.org/docs/collab/FIBO>,
        <https://schema.org/docs/collab/GLEIF> ;
    rdfs:comment "An organization identifier that uniquely identifies a legal entity as defined in ISO 17442." ;
    rdfs:subPropertyOf :identifier .

:lender a rdf:Property ;
    rdfs:label "lender" ;
    :domainIncludes :BorrowAction ;
    :rangeIncludes :Organization,
        :Person ;
    rdfs:comment "A sub property of participant. The person that lends the object being borrowed." ;
    rdfs:subPropertyOf :participant .

:lesser a rdf:Property ;
    rdfs:label "lesser" ;
    :domainIncludes :QualitativeValue ;
    :rangeIncludes :QualitativeValue ;
    rdfs:comment "This ordering relation for qualitative values indicates that the subject is lesser than the object." .

:lesserOrEqual a rdf:Property ;
    rdfs:label "lesserOrEqual" ;
    :domainIncludes :QualitativeValue ;
    :rangeIncludes :QualitativeValue ;
    rdfs:comment "This ordering relation for qualitative values indicates that the subject is lesser than or equal to the object." .

:license a rdf:Property ;
    rdfs:label "license" ;
    :domainIncludes :CreativeWork ;
    :rangeIncludes :CreativeWork,
        :URL ;
    rdfs:comment "A license document that applies to this content, typically indicated by URL." .

:line a rdf:Property ;
    rdfs:label "line" ;
    :domainIncludes :GeoShape ;
    :rangeIncludes :Text ;
    rdfs:comment "A line is a point-to-point path consisting of two or more points. A line is expressed as a series of two or more point objects separated by space." .

:liveBlogUpdate a rdf:Property ;
    rdfs:label "liveBlogUpdate" ;
    :domainIncludes :LiveBlogPosting ;
    :rangeIncludes :BlogPosting ;
    rdfs:comment "An update to the LiveBlog." .

:loanTerm a rdf:Property ;
    rdfs:label "loanTerm" ;
    :domainIncludes :LoanOrCredit ;
    :rangeIncludes :QuantitativeValue ;
    :contributor <https://schema.org/docs/collab/FIBO> ;
    rdfs:comment "The duration of the loan or credit agreement." ;
    rdfs:subPropertyOf :duration .

:locationCreated a rdf:Property ;
    rdfs:label "locationCreated" ;
    :domainIncludes :CreativeWork ;
    :rangeIncludes :Place ;
    rdfs:comment "The location where the CreativeWork was created, which may not be the same as the location depicted in the CreativeWork." .

:lodgingUnitDescription a rdf:Property ;
    rdfs:label "lodgingUnitDescription" ;
    :domainIncludes :LodgingReservation ;
    :rangeIncludes :Text ;
    rdfs:comment "A full description of the lodging unit." .

:lodgingUnitType a rdf:Property ;
    rdfs:label "lodgingUnitType" ;
    :domainIncludes :LodgingReservation ;
    :rangeIncludes :QualitativeValue,
        :Text ;
    rdfs:comment "Textual description of the unit type (including suite vs. room, size of bed, etc.)." .

:logo a rdf:Property ;
    rdfs:label "logo" ;
    :domainIncludes :Brand,
        :Organization,
        :Place,
        :Product,
        :Service,
        :Certification ;
    :rangeIncludes :ImageObject,
        :URL ;
    rdfs:comment "An associated logo." ;
    rdfs:subPropertyOf :image .

:longitude a rdf:Property ;
    rdfs:label "longitude" ;
    :domainIncludes :GeoCoordinates,
        :Place ;
    :rangeIncludes :Number,
        :Text ;
    rdfs:comment "The longitude of a location. For example ```-122.08585``` ([WGS 84](https://en.wikipedia.org/wiki/World_Geodetic_System))." .

:loser a rdf:Property ;
    rdfs:label "loser" ;
    :domainIncludes :WinAction ;
    :rangeIncludes :Person ;
    rdfs:comment "A sub property of participant. The loser of the action." ;
    rdfs:subPropertyOf :participant .

:lowPrice a rdf:Property ;
    rdfs:label "lowPrice" ;
    :domainIncludes :AggregateOffer ;
    :rangeIncludes :Number,
        :Text ;
    rdfs:comment "The lowest price of all offers available.\\n\\nUsage guidelines:\\n\\n* Use values from 0123456789 (Unicode 'DIGIT ZERO' (U+0030) to 'DIGIT NINE' (U+0039)) rather than superficially similar Unicode symbols.\\n* Use '.' (Unicode 'FULL STOP' (U+002E)) rather than ',' to indicate a decimal point. Avoid using these symbols as a readability separator." .

:lyricist a rdf:Property ;
    rdfs:label "lyricist" ;
    :domainIncludes :MusicComposition ;
    :rangeIncludes :Person ;
    :contributor <https://schema.org/docs/collab/MBZ> ;
    rdfs:comment "The person who wrote the words." .

:lyrics a rdf:Property ;
    rdfs:label "lyrics" ;
    :domainIncludes :MusicComposition ;
    :rangeIncludes :CreativeWork ;
    :contributor <https://schema.org/docs/collab/MBZ> ;
    rdfs:comment "The words in the song." .

:mainContentOfPage a rdf:Property ;
    rdfs:label "mainContentOfPage" ;
    :domainIncludes :WebPage ;
    :rangeIncludes :WebPageElement ;
    rdfs:comment "Indicates if this web page element is the main subject of the page." .

:manufacturer a rdf:Property ;
    rdfs:label "manufacturer" ;
    :domainIncludes :Product ;
    :rangeIncludes :Organization ;
    rdfs:comment "The manufacturer of the product." .

:map a rdf:Property ;
    rdfs:label "map" ;
    :domainIncludes :Place ;
    :rangeIncludes :URL ;
    :supersededBy :hasMap ;
    rdfs:comment "A URL to a map of the place." .

:mapType a rdf:Property ;
    rdfs:label "mapType" ;
    :domainIncludes :Map ;
    :rangeIncludes :MapCategoryType ;
    rdfs:comment "Indicates the kind of Map, from the MapCategoryType Enumeration." .

:maps a rdf:Property ;
    rdfs:label "maps" ;
    :domainIncludes :Place ;
    :rangeIncludes :URL ;
    :supersededBy :hasMap ;
    rdfs:comment "A URL to a map of the place." .

:maxPrice a rdf:Property ;
    rdfs:label "maxPrice" ;
    :domainIncludes :PriceSpecification ;
    :rangeIncludes :Number ;
    rdfs:comment "The highest price if the price is a range." .

:maxValue a rdf:Property ;
    rdfs:label "maxValue" ;
    :domainIncludes :MonetaryAmount,
        :PropertyValue,
        :PropertyValueSpecification,
        :QuantitativeValue ;
    :rangeIncludes :Number ;
    rdfs:comment "The upper value of some characteristic or property." .

:maximumAttendeeCapacity a rdf:Property ;
    rdfs:label "maximumAttendeeCapacity" ;
    :domainIncludes :Event,
        :Place ;
    :rangeIncludes :Integer ;
    rdfs:comment "The total number of individuals that may attend an event or venue." .

:mealService a rdf:Property ;
    rdfs:label "mealService" ;
    :domainIncludes :Flight ;
    :rangeIncludes :Text ;
    rdfs:comment "Description of the meals that will be provided or available for purchase." .

:median a rdf:Property ;
    rdfs:label "median" ;
    :domainIncludes :QuantitativeValueDistribution ;
    :rangeIncludes :Number ;
    :source <https://github.com/schemaorg/schemaorg/issues/1698> ;
    rdfs:comment "The median value." .

:members a rdf:Property ;
    rdfs:label "members" ;
    :domainIncludes :Organization,
        :ProgramMembership ;
    :rangeIncludes :Organization,
        :Person ;
    :supersededBy :member ;
    rdfs:comment "A member of this organization." .

:membershipNumber a rdf:Property ;
    rdfs:label "membershipNumber" ;
    :domainIncludes :ProgramMembership ;
    :rangeIncludes :Text ;
    rdfs:comment "A unique identifier for the membership." .

:memoryRequirements a rdf:Property ;
    rdfs:label "memoryRequirements" ;
    :domainIncludes :SoftwareApplication ;
    :rangeIncludes :Text,
        :URL ;
    rdfs:comment "Minimum memory requirements." .

:mentions a rdf:Property ;
    rdfs:label "mentions" ;
    :domainIncludes :CreativeWork ;
    :rangeIncludes :Thing ;
    rdfs:comment "Indicates that the CreativeWork contains a reference to, but is not necessarily about a concept." .

:menu a rdf:Property ;
    rdfs:label "menu" ;
    :domainIncludes :FoodEstablishment ;
    :rangeIncludes :Menu,
        :Text,
        :URL ;
    :supersededBy :hasMenu ;
    rdfs:comment "Either the actual menu as a structured representation, as text, or a URL of the menu." .

:menuAddOn a rdf:Property ;
    rdfs:label "menuAddOn" ;
    :domainIncludes :MenuItem ;
    :rangeIncludes :MenuItem,
        :MenuSection ;
    :source <https://github.com/schemaorg/schemaorg/issues/1541> ;
    rdfs:comment "Additional menu item(s) such as a side dish of salad or side order of fries that can be added to this menu item. Additionally it can be a menu section containing allowed add-on menu items for this menu item." .

:merchant a rdf:Property ;
    rdfs:label "merchant" ;
    :domainIncludes :Order ;
    :rangeIncludes :Organization,
        :Person ;
    :supersededBy :seller ;
    rdfs:comment "'merchant' is an out-dated term for 'seller'." .

:messageAttachment a rdf:Property ;
    rdfs:label "messageAttachment" ;
    :domainIncludes :Message ;
    :rangeIncludes :CreativeWork ;
    rdfs:comment "A CreativeWork attached to the message." .

:mileageFromOdometer a rdf:Property ;
    rdfs:label "mileageFromOdometer" ;
    :domainIncludes :Vehicle ;
    :rangeIncludes :QuantitativeValue ;
    :contributor <https://schema.org/docs/collab/Automotive_Ontology_Working_Group> ;
    rdfs:comment "The total distance travelled by the particular vehicle since its initial production, as read from its odometer.\\n\\nTypical unit code(s): KMT for kilometers, SMI for statute miles." .

:minPrice a rdf:Property ;
    rdfs:label "minPrice" ;
    :domainIncludes :PriceSpecification ;
    :rangeIncludes :Number ;
    rdfs:comment "The lowest price if the price is a range." .

:minValue a rdf:Property ;
    rdfs:label "minValue" ;
    :domainIncludes :MonetaryAmount,
        :PropertyValue,
        :PropertyValueSpecification,
        :QuantitativeValue ;
    :rangeIncludes :Number ;
    rdfs:comment "The lower value of some characteristic or property." .

:minimumPaymentDue a rdf:Property ;
    rdfs:label "minimumPaymentDue" ;
    :domainIncludes :Invoice ;
    :rangeIncludes :MonetaryAmount,
        :PriceSpecification ;
    rdfs:comment "The minimum payment required at this time." .

:model a rdf:Property ;
    rdfs:label "model" ;
    :domainIncludes :Product ;
    :rangeIncludes :ProductModel,
        :Text ;
    rdfs:comment "The model of the product. Use with the URL of a ProductModel or a textual representation of the model identifier. The URL of the ProductModel can be from an external source. It is recommended to additionally provide strong product identifiers via the gtin8/gtin13/gtin14 and mpn properties." .

:modifiedTime a rdf:Property ;
    rdfs:label "modifiedTime" ;
    :domainIncludes :Reservation ;
    :rangeIncludes :DateTime ;
    rdfs:comment "The date and time the reservation was modified." .

:mpn a rdf:Property ;
    rdfs:label "mpn" ;
    :domainIncludes :Demand,
        :Offer,
        :Product ;
    :rangeIncludes :Text ;
    rdfs:comment "The Manufacturer Part Number (MPN) of the product, or the product to which the offer refers." .

:multipleValues a rdf:Property ;
    rdfs:label "multipleValues" ;
    :domainIncludes :PropertyValueSpecification ;
    :rangeIncludes :Boolean ;
    rdfs:comment "Whether multiple values are allowed for the property.  Default is false." .

:musicArrangement a rdf:Property ;
    rdfs:label "musicArrangement" ;
    :domainIncludes :MusicComposition ;
    :rangeIncludes :MusicComposition ;
    :contributor <https://schema.org/docs/collab/MBZ> ;
    rdfs:comment "An arrangement derived from the composition." .

:musicBy a rdf:Property ;
    rdfs:label "musicBy" ;
    :domainIncludes :Clip,
        :Episode,
        :Movie,
        :MovieSeries,
        :RadioSeries,
        :TVSeries,
        :VideoGame,
        :VideoGameSeries,
        :VideoObject ;
    :rangeIncludes :MusicGroup,
        :Person ;
    rdfs:comment "The composer of the soundtrack." .

:musicCompositionForm a rdf:Property ;
    rdfs:label "musicCompositionForm" ;
    :domainIncludes :MusicComposition ;
    :rangeIncludes :Text ;
    :contributor <https://schema.org/docs/collab/MBZ> ;
    rdfs:comment "The type of composition (e.g. overture, sonata, symphony, etc.)." .

:musicGroupMember a rdf:Property ;
    rdfs:label "musicGroupMember" ;
    :domainIncludes :MusicGroup ;
    :rangeIncludes :Person ;
    :supersededBy :member ;
    rdfs:comment "A member of a music group&#x2014;for example, John, Paul, George, or Ringo." .

:musicReleaseFormat a rdf:Property ;
    rdfs:label "musicReleaseFormat" ;
    :domainIncludes :MusicRelease ;
    :rangeIncludes :MusicReleaseFormatType ;
    :contributor <https://schema.org/docs/collab/MBZ> ;
    rdfs:comment "Format of this release (the type of recording media used, i.e. compact disc, digital media, LP, etc.)." .

:musicalKey a rdf:Property ;
    rdfs:label "musicalKey" ;
    :domainIncludes :MusicComposition ;
    :rangeIncludes :Text ;
    :contributor <https://schema.org/docs/collab/MBZ> ;
    rdfs:comment "The key, mode, or scale this composition uses." .

:naics a rdf:Property ;
    rdfs:label "naics" ;
    :domainIncludes :Organization,
        :Person ;
    :rangeIncludes :Text ;
    rdfs:comment "The North American Industry Classification System (NAICS) code for a particular organization or business person." .

:name a rdf:Property ;
    rdfs:label "name" ;
    :domainIncludes :Thing ;
    :rangeIncludes :Text ;
    rdfs:comment "The name of the item." ;
    rdfs:subPropertyOf rdfs:label ;
    owl:equivalentProperty dc:title .

:namedPosition a rdf:Property ;
    rdfs:label "namedPosition" ;
    :domainIncludes :Role ;
    :rangeIncludes :Text,
        :URL ;
    :supersededBy :roleName ;
    rdfs:comment "A position played, performed or filled by a person or organization, as part of an organization. For example, an athlete in a SportsTeam might play in the position named 'Quarterback'." .

:nationality a rdf:Property ;
    rdfs:label "nationality" ;
    :domainIncludes :Person ;
    :rangeIncludes :Country ;
    rdfs:comment "Nationality of the person." .

:netWorth a rdf:Property ;
    rdfs:label "netWorth" ;
    :domainIncludes :Person ;
    :rangeIncludes :MonetaryAmount,
        :PriceSpecification ;
    rdfs:comment "The total financial value of the person as calculated by subtracting assets from liabilities." .

:nextItem a rdf:Property ;
    rdfs:label "nextItem" ;
    :domainIncludes :ListItem ;
    :rangeIncludes :ListItem ;
    rdfs:comment "A link to the ListItem that follows the current one." .

:nonEqual a rdf:Property ;
    rdfs:label "nonEqual" ;
    :domainIncludes :QualitativeValue ;
    :rangeIncludes :QualitativeValue ;
    rdfs:comment "This ordering relation for qualitative values indicates that the subject is not equal to the object." .

:numAdults a rdf:Property ;
    rdfs:label "numAdults" ;
    :domainIncludes :LodgingReservation ;
    :rangeIncludes :Integer,
        :QuantitativeValue ;
    rdfs:comment "The number of adults staying in the unit." .

:numChildren a rdf:Property ;
    rdfs:label "numChildren" ;
    :domainIncludes :LodgingReservation ;
    :rangeIncludes :Integer,
        :QuantitativeValue ;
    rdfs:comment "The number of children staying in the unit." .

:numTracks a rdf:Property ;
    rdfs:label "numTracks" ;
    :domainIncludes :MusicPlaylist ;
    :rangeIncludes :Integer ;
    rdfs:comment "The number of tracks in this album or playlist." .

:numberOfAirbags a rdf:Property ;
    rdfs:label "numberOfAirbags" ;
    :domainIncludes :Vehicle ;
    :rangeIncludes :Number,
        :Text ;
    :contributor <https://schema.org/docs/collab/Automotive_Ontology_Working_Group> ;
    rdfs:comment "The number or type of airbags in the vehicle." .

:numberOfAxles a rdf:Property ;
    rdfs:label "numberOfAxles" ;
    :domainIncludes :Vehicle ;
    :rangeIncludes :Number,
        :QuantitativeValue ;
    :contributor <https://schema.org/docs/collab/Automotive_Ontology_Working_Group> ;
    rdfs:comment "The number of axles.\\n\\nTypical unit code(s): C62." .

:numberOfBeds a rdf:Property ;
    rdfs:label "numberOfBeds" ;
    :domainIncludes :BedDetails ;
    :rangeIncludes :Number ;
    :contributor <https://schema.org/docs/collab/STI_Accommodation_Ontology> ;
    rdfs:comment "The quantity of the given bed type available in the HotelRoom, Suite, House, or Apartment." .

:numberOfDoors a rdf:Property ;
    rdfs:label "numberOfDoors" ;
    :domainIncludes :Vehicle ;
    :rangeIncludes :Number,
        :QuantitativeValue ;
    :contributor <https://schema.org/docs/collab/Automotive_Ontology_Working_Group> ;
    rdfs:comment "The number of doors.\\n\\nTypical unit code(s): C62." .

:numberOfEmployees a rdf:Property ;
    rdfs:label "numberOfEmployees" ;
    :domainIncludes :BusinessAudience,
        :Organization ;
    :rangeIncludes :QuantitativeValue ;
    rdfs:comment "The number of employees in an organization, e.g. business." .

:numberOfEpisodes a rdf:Property ;
    rdfs:label "numberOfEpisodes" ;
    :domainIncludes :CreativeWorkSeason,
        :RadioSeries,
        :TVSeries,
        :VideoGameSeries ;
    :rangeIncludes :Integer ;
    rdfs:comment "The number of episodes in this season or series." .

:numberOfForwardGears a rdf:Property ;
    rdfs:label "numberOfForwardGears" ;
    :domainIncludes :Vehicle ;
    :rangeIncludes :Number,
        :QuantitativeValue ;
    :contributor <https://schema.org/docs/collab/Automotive_Ontology_Working_Group> ;
    rdfs:comment "The total number of forward gears available for the transmission system of the vehicle.\\n\\nTypical unit code(s): C62." .

:numberOfItems a rdf:Property ;
    rdfs:label "numberOfItems" ;
    :domainIncludes :ItemList ;
    :rangeIncludes :Integer ;
    rdfs:comment "The number of items in an ItemList. Note that some descriptions might not fully describe all items in a list (e.g., multi-page pagination); in such cases, the numberOfItems would be for the entire list." .

:numberOfPages a rdf:Property ;
    rdfs:label "numberOfPages" ;
    :domainIncludes :Book ;
    :rangeIncludes :Integer ;
    rdfs:comment "The number of pages in the book." .

:numberOfPlayers a rdf:Property ;
    rdfs:label "numberOfPlayers" ;
    :domainIncludes :Game,
        :VideoGameSeries ;
    :rangeIncludes :QuantitativeValue ;
    rdfs:comment "Indicate how many people can play this game (minimum, maximum, or range)." .

:numberOfPreviousOwners a rdf:Property ;
    rdfs:label "numberOfPreviousOwners" ;
    :domainIncludes :Vehicle ;
    :rangeIncludes :Number,
        :QuantitativeValue ;
    :contributor <https://schema.org/docs/collab/Automotive_Ontology_Working_Group> ;
    rdfs:comment "The number of owners of the vehicle, including the current one.\\n\\nTypical unit code(s): C62." .

:numberOfRooms a rdf:Property ;
    rdfs:label "numberOfRooms" ;
    :domainIncludes :Accommodation,
        :Apartment,
        :House,
        :LodgingBusiness,
        :SingleFamilyResidence,
        :Suite ;
    :rangeIncludes :Number,
        :QuantitativeValue ;
    :contributor <https://schema.org/docs/collab/STI_Accommodation_Ontology> ;
    rdfs:comment """The number of rooms (excluding bathrooms and closets) of the accommodation or lodging business.
Typical unit code(s): ROM for room or C62 for no unit. The type of room can be put in the unitText property of the QuantitativeValue.""" .

:numberOfSeasons a rdf:Property ;
    rdfs:label "numberOfSeasons" ;
    :domainIncludes :RadioSeries,
        :TVSeries,
        :VideoGameSeries ;
    :rangeIncludes :Integer ;
    rdfs:comment "The number of seasons in this series." .

:numberedPosition a rdf:Property ;
    rdfs:label "numberedPosition" ;
    :domainIncludes :OrganizationRole ;
    :rangeIncludes :Number ;
    rdfs:comment "A number associated with a role in an organization, for example, the number on an athlete's jersey." .

:nutrition a rdf:Property ;
    rdfs:label "nutrition" ;
    :domainIncludes :MenuItem,
        :Recipe ;
    :rangeIncludes :NutritionInformation ;
    rdfs:comment "Nutrition information about the recipe or menu item." .

:occupancy a rdf:Property ;
    rdfs:label "occupancy" ;
    :domainIncludes :Apartment,
        :HotelRoom,
        :SingleFamilyResidence,
        :Suite, :Accommodation ;
    :rangeIncludes :QuantitativeValue ;
    :contributor <https://schema.org/docs/collab/STI_Accommodation_Ontology> ;
    rdfs:comment """The allowed total occupancy for the accommodation in persons (including infants etc). For individual accommodations, this is not necessarily the legal maximum but defines the permitted usage as per the contractual agreement (e.g. a double room used by a single person).
Typical unit code(s): C62 for person.""" .

:occupationLocation a rdf:Property ;
    rdfs:label "occupationLocation" ;
    :domainIncludes :Occupation ;
    :rangeIncludes :AdministrativeArea ;
    :source <https://github.com/schemaorg/schemaorg/issues/1698> ;
    rdfs:comment " The region/country for which this occupational description is appropriate. Note that educational requirements and qualifications can vary between jurisdictions." .

:occupationalCategory a rdf:Property ;
    rdfs:label "occupationalCategory" ;
    :domainIncludes :JobPosting,
        :Occupation ;
    :rangeIncludes :Text ;
    :source <https://github.com/schemaorg/schemaorg/issues/1698> ;
    rdfs:comment """A category describing the job, preferably using a term from a taxonomy such as [BLS O*NET-SOC](http://www.onetcenter.org/taxonomy.html), [ISCO-08](https://www.ilo.org/public/english/bureau/stat/isco/isco08/) or similar, with the property repeated for each applicable value. Ideally the taxonomy should be identified, and both the textual label and formal code for the category should be provided.\\n
Note: for historical reasons, any textual label and formal code provided as a literal may be assumed to be from O*NET-SOC.""" .

:offerCount a rdf:Property ;
    rdfs:label "offerCount" ;
    :domainIncludes :AggregateOffer ;
    :rangeIncludes :Integer ;
    rdfs:comment "The number of offers for the product." .

:openingHours a rdf:Property ;
    rdfs:label "openingHours" ;
    :domainIncludes :CivicStructure,
        :LocalBusiness ;
    :rangeIncludes :Text ;
    rdfs:comment "The general opening hours for a business. Opening hours can be specified as a weekly time range, starting with days, then times per day. Multiple days can be listed with commas ',' separating each day. Day or time ranges are specified using a hyphen '-'.\\n\\n* Days are specified using the following two-letter combinations: ```Mo```, ```Tu```, ```We```, ```Th```, ```Fr```, ```Sa```, ```Su```.\\n* Times are specified using 24:00 format. For example, 3pm is specified as ```15:00```, 10am as ```10:00```. \\n* Here is an example: <code>&lt;time itemprop=\"openingHours\" datetime=&quot;Tu,Th 16:00-20:00&quot;&gt;Tuesdays and Thursdays 4-8pm&lt;/time&gt;</code>.\\n* If a business is open 7 days a week, then it can be specified as <code>&lt;time itemprop=&quot;openingHours&quot; datetime=&quot;Mo-Su&quot;&gt;Monday through Sunday, all day&lt;/time&gt;</code>." .

:openingHoursSpecification a rdf:Property ;
    rdfs:label "openingHoursSpecification" ;
    :domainIncludes :Place ;
    :rangeIncludes :OpeningHoursSpecification ;
    rdfs:comment "The opening hours of a certain place." .

:opens a rdf:Property ;
    rdfs:label "opens" ;
    :domainIncludes :OpeningHoursSpecification ;
    :rangeIncludes :Time ;
    rdfs:comment "The opening hour of the place or service on the given day(s) of the week." .

:operatingSystem a rdf:Property ;
    rdfs:label "operatingSystem" ;
    :domainIncludes :SoftwareApplication ;
    :rangeIncludes :Text ;
    rdfs:comment "Operating systems supported (Windows 7, OS X 10.6, Android 1.6)." .

:opponent a rdf:Property ;
    rdfs:label "opponent" ;
    :domainIncludes :ExerciseAction ;
    :rangeIncludes :Person ;
    rdfs:comment "A sub property of participant. The opponent on this action." ;
    rdfs:subPropertyOf :participant .

:option a rdf:Property ;
    rdfs:label "option" ;
    :domainIncludes :ChooseAction ;
    :rangeIncludes :Text,
        :Thing ;
    :supersededBy :actionOption ;
    rdfs:comment "A sub property of object. The options subject to this action." ;
    rdfs:subPropertyOf :object .

:orderDate a rdf:Property ;
    rdfs:label "orderDate" ;
    :domainIncludes :Order ;
    :rangeIncludes :Date,
        :DateTime ;
    rdfs:comment "Date order was placed." .

:orderDelivery a rdf:Property ;
    rdfs:label "orderDelivery" ;
    :domainIncludes :Order,
        :OrderItem ;
    :rangeIncludes :ParcelDelivery ;
    rdfs:comment "The delivery of the parcel related to this order or order item." .

:orderItemNumber a rdf:Property ;
    rdfs:label "orderItemNumber" ;
    :domainIncludes :OrderItem ;
    :rangeIncludes :Text ;
    rdfs:comment "The identifier of the order item." .

:orderItemStatus a rdf:Property ;
    rdfs:label "orderItemStatus" ;
    :domainIncludes :OrderItem ;
    :rangeIncludes :OrderStatus ;
    rdfs:comment "The current status of the order item." .

:orderNumber a rdf:Property ;
    rdfs:label "orderNumber" ;
    :domainIncludes :Order ;
    :rangeIncludes :Text ;
    rdfs:comment "The identifier of the transaction." ;
    rdfs:subPropertyOf :identifier .

:orderQuantity a rdf:Property ;
    rdfs:label "orderQuantity" ;
    :domainIncludes :OrderItem ;
    :rangeIncludes :Number ;
    rdfs:comment "The number of the item ordered. If the property is not set, assume the quantity is one." .

:orderStatus a rdf:Property ;
    rdfs:label "orderStatus" ;
    :domainIncludes :Order ;
    :rangeIncludes :OrderStatus ;
    rdfs:comment "The current status of the order." .

:orderedItem a rdf:Property ;
    rdfs:label "orderedItem" ;
    :domainIncludes :Order,
        :OrderItem ;
    :rangeIncludes :OrderItem,
        :Product,
        :Service ;
    rdfs:comment "The item ordered." .

:organizer a rdf:Property ;
    rdfs:label "organizer" ;
    :domainIncludes :Event ;
    :rangeIncludes :Organization,
        :Person ;
    rdfs:comment "An organizer of an Event." .

:originAddress a rdf:Property ;
    rdfs:label "originAddress" ;
    :domainIncludes :ParcelDelivery ;
    :rangeIncludes :PostalAddress ;
    rdfs:comment "Shipper's address." .

:ownedFrom a rdf:Property ;
    rdfs:label "ownedFrom" ;
    :domainIncludes :OwnershipInfo ;
    :rangeIncludes :DateTime ;
    rdfs:comment "The date and time of obtaining the product." .

:ownedThrough a rdf:Property ;
    rdfs:label "ownedThrough" ;
    :domainIncludes :OwnershipInfo ;
    :rangeIncludes :DateTime ;
    rdfs:comment "The date and time of giving up ownership on the product." .

:owns a rdf:Property ;
    rdfs:label "owns" ;
    :domainIncludes :Organization,
        :Person ;
    :rangeIncludes :OwnershipInfo,
        :Product ;
    rdfs:comment "Products owned by the organization or person." .

:pageEnd a rdf:Property ;
    rdfs:label "pageEnd" ;
    :domainIncludes :Article,
        :PublicationIssue,
        :PublicationVolume ;
    :rangeIncludes :Integer,
        :Text ;
    :contributor <https://schema.org/docs/collab/bibex> ;
    rdfs:comment "The page on which the work ends; for example \"138\" or \"xvi\"." ;
    owl:equivalentProperty <http://purl.org/ontology/bibo/pageEnd> .

:pageStart a rdf:Property ;
    rdfs:label "pageStart" ;
    :domainIncludes :Article,
        :PublicationIssue,
        :PublicationVolume ;
    :rangeIncludes :Integer,
        :Text ;
    :contributor <https://schema.org/docs/collab/bibex> ;
    rdfs:comment "The page on which the work starts; for example \"135\" or \"xiii\"." ;
    owl:equivalentProperty <http://purl.org/ontology/bibo/pageStart> .

:pagination a rdf:Property ;
    rdfs:label "pagination" ;
    :domainIncludes :Article,
        :PublicationIssue,
        :PublicationVolume ;
    :rangeIncludes :Text ;
    :contributor <https://schema.org/docs/collab/bibex> ;
    rdfs:comment "Any description of pages that is not separated into pageStart and pageEnd; for example, \"1-6, 9, 55\" or \"10-12, 46-49\"." ;
    owl:equivalentProperty <http://purl.org/ontology/bibo/pages> .

:parentItem a rdf:Property ;
    rdfs:label "parentItem" ;
    :domainIncludes :Comment, :Question, :Answer ;
    :rangeIncludes :CreativeWork, :Comment ;
    rdfs:comment "The parent of a question, answer or item in general. Typically used for Q/A discussion threads e.g. a chain of comments with the first comment being an [[Article]] or other [[CreativeWork]]. See also [[comment]] which points from something to a comment about it." .

:parentService a rdf:Property ;
    rdfs:label "parentService" ;
    :domainIncludes :BroadcastService ;
    :rangeIncludes :BroadcastService ;
    rdfs:comment "A broadcast service to which the broadcast service may belong to such as regional variations of a national channel." .

:parents a rdf:Property ;
    rdfs:label "parents" ;
    :domainIncludes :Person ;
    :rangeIncludes :Person ;
    :supersededBy :parent ;
    rdfs:comment "A parents of the person." .

:partOfEpisode a rdf:Property ;
    rdfs:label "partOfEpisode" ;
    :domainIncludes :Clip ;
    :rangeIncludes :Episode ;
    rdfs:comment "The episode to which this clip belongs." ;
    rdfs:subPropertyOf :isPartOf .

:partOfInvoice a rdf:Property ;
    rdfs:label "partOfInvoice" ;
    :domainIncludes :Order ;
    :rangeIncludes :Invoice ;
    rdfs:comment "The order is being paid as part of the referenced Invoice." .

:partOfOrder a rdf:Property ;
    rdfs:label "partOfOrder" ;
    :domainIncludes :ParcelDelivery ;
    :rangeIncludes :Order ;
    rdfs:comment "The overall order the items in this delivery were included in." .

:partOfSeason a rdf:Property ;
    rdfs:label "partOfSeason" ;
    :domainIncludes :Clip,
        :Episode ;
    :rangeIncludes :CreativeWorkSeason ;
    rdfs:comment "The season to which this episode belongs." ;
    rdfs:subPropertyOf :isPartOf .

:partOfTVSeries a rdf:Property ;
    rdfs:label "partOfTVSeries" ;
    :domainIncludes :TVClip,
        :TVEpisode,
        :TVSeason ;
    :rangeIncludes :TVSeries ;
    :supersededBy :partOfSeries ;
    rdfs:comment "The TV series to which this episode or season belongs." ;
    rdfs:subPropertyOf :isPartOf .

:partySize a rdf:Property ;
    rdfs:label "partySize" ;
    :domainIncludes :FoodEstablishmentReservation,
        :TaxiReservation ;
    :rangeIncludes :Integer,
        :QuantitativeValue ;
    rdfs:comment "Number of people the reservation should accommodate." .

:passengerPriorityStatus a rdf:Property ;
    rdfs:label "passengerPriorityStatus" ;
    :domainIncludes :FlightReservation ;
    :rangeIncludes :QualitativeValue,
        :Text ;
    rdfs:comment "The priority status assigned to a passenger for security or boarding (e.g. FastTrack or Priority)." .

:passengerSequenceNumber a rdf:Property ;
    rdfs:label "passengerSequenceNumber" ;
    :domainIncludes :FlightReservation ;
    :rangeIncludes :Text ;
    rdfs:comment "The passenger's sequence number as assigned by the airline." .

:paymentAccepted a rdf:Property ;
    rdfs:label "paymentAccepted" ;
    :domainIncludes :LocalBusiness ;
    :rangeIncludes :Text ;
    rdfs:comment "Cash, Credit Card, Cryptocurrency, Local Exchange Tradings System, etc." .

:paymentDue a rdf:Property ;
    rdfs:label "paymentDue" ;
    :domainIncludes :Invoice,
        :Order ;
    :rangeIncludes :DateTime ;
    :supersededBy :paymentDueDate ;
    rdfs:comment "The date that payment is due." .

:paymentMethod a rdf:Property ;
    rdfs:label "paymentMethod" ;
    :domainIncludes :Invoice,
        :Order ;
    :rangeIncludes :PaymentMethod ;
    rdfs:comment "The name of the credit card or other method of payment for the order." .

:paymentMethodId a rdf:Property ;
    rdfs:label "paymentMethodId" ;
    :domainIncludes :Invoice,
        :Order ;
    :rangeIncludes :Text ;
    rdfs:comment "An identifier for the method of payment used (e.g. the last 4 digits of the credit card)." .

:paymentStatus a rdf:Property ;
    rdfs:label "paymentStatus" ;
    :domainIncludes :Invoice ;
    :rangeIncludes :PaymentStatusType,
        :Text ;
    rdfs:comment "The status of payment; whether the invoice has been paid or not." .

:paymentUrl a rdf:Property ;
    rdfs:label "paymentUrl" ;
    :domainIncludes :Order ;
    :rangeIncludes :URL ;
    rdfs:comment "The URL for sending a payment." .

:percentile10 a rdf:Property ;
    rdfs:label "percentile10" ;
    :domainIncludes :QuantitativeValueDistribution ;
    :rangeIncludes :Number ;
    :source <https://github.com/schemaorg/schemaorg/issues/1698> ;
    rdfs:comment "The 10th percentile value." .

:percentile25 a rdf:Property ;
    rdfs:label "percentile25" ;
    :domainIncludes :QuantitativeValueDistribution ;
    :rangeIncludes :Number ;
    :source <https://github.com/schemaorg/schemaorg/issues/1698> ;
    rdfs:comment "The 25th percentile value." .

:percentile75 a rdf:Property ;
    rdfs:label "percentile75" ;
    :domainIncludes :QuantitativeValueDistribution ;
    :rangeIncludes :Number ;
    :source <https://github.com/schemaorg/schemaorg/issues/1698> ;
    rdfs:comment "The 75th percentile value." .

:percentile90 a rdf:Property ;
    rdfs:label "percentile90" ;
    :domainIncludes :QuantitativeValueDistribution ;
    :rangeIncludes :Number ;
    :source <https://github.com/schemaorg/schemaorg/issues/1698> ;
    rdfs:comment "The 90th percentile value." .

:performerIn a rdf:Property ;
    rdfs:label "performerIn" ;
    :domainIncludes :Person ;
    :rangeIncludes :Event ;
    rdfs:comment "Event that this person is a performer or participant in." .

:performers a rdf:Property ;
    rdfs:label "performers" ;
    :domainIncludes :Event ;
    :rangeIncludes :Organization,
        :Person ;
    :supersededBy :performer ;
    rdfs:comment "The main performer or performers of the event&#x2014;for example, a presenter, musician, or actor." .

:permissionType a rdf:Property ;
    rdfs:label "permissionType" ;
    :domainIncludes :DigitalDocumentPermission ;
    :rangeIncludes :DigitalDocumentPermissionType ;
    rdfs:comment "The type of permission granted the person, organization, or audience." .

:permissions a rdf:Property ;
    rdfs:label "permissions" ;
    :domainIncludes :SoftwareApplication ;
    :rangeIncludes :Text ;
    rdfs:comment "Permission(s) required to run the app (for example, a mobile app may require full internet access or may run only on wifi)." .

:permitAudience a rdf:Property ;
    rdfs:label "permitAudience" ;
    :domainIncludes :Permit ;
    :rangeIncludes :Audience ;
    rdfs:comment "The target audience for this permit." .

:permittedUsage a rdf:Property ;
    rdfs:label "permittedUsage" ;
    :domainIncludes :Accommodation ;
    :rangeIncludes :Text ;
    :contributor <https://schema.org/docs/collab/STI_Accommodation_Ontology> ;
    rdfs:comment "Indications regarding the permitted usage of the accommodation." .

:petsAllowed a rdf:Property ;
    rdfs:label "petsAllowed" ;
    :domainIncludes :Accommodation,
        :LodgingBusiness ;
    :rangeIncludes :Boolean,
        :Text ;
    :contributor <https://schema.org/docs/collab/STI_Accommodation_Ontology> ;
    rdfs:comment "Indicates whether pets are allowed to enter the accommodation or lodging business. More detailed information can be put in a text value." .

:photos a rdf:Property ;
    rdfs:label "photos" ;
    :domainIncludes :Place ;
    :rangeIncludes :ImageObject,
        :Photograph ;
    :supersededBy :photo ;
    rdfs:comment "Photographs of this place." .

:pickupLocation a rdf:Property ;
    rdfs:label "pickupLocation" ;
    :domainIncludes :RentalCarReservation,
        :TaxiReservation ;
    :rangeIncludes :Place ;
    rdfs:comment "Where a taxi will pick up a passenger or a rental car can be picked up." .

:pickupTime a rdf:Property ;
    rdfs:label "pickupTime" ;
    :domainIncludes :RentalCarReservation,
        :TaxiReservation ;
    :rangeIncludes :DateTime ;
    rdfs:comment "When a taxi will pick up a passenger or a rental car can be picked up." .

:playMode a rdf:Property ;
    rdfs:label "playMode" ;
    :domainIncludes :VideoGame,
        :VideoGameSeries ;
    :rangeIncludes :GamePlayMode ;
    rdfs:comment "Indicates whether this game is multi-player, co-op or single-player.  The game can be marked as multi-player, co-op and single-player at the same time." .

:playerType a rdf:Property ;
    rdfs:label "playerType" ;
    :domainIncludes :MediaObject ;
    :rangeIncludes :Text ;
    rdfs:comment "Player type required&#x2014;for example, Flash or Silverlight." .

:playersOnline a rdf:Property ;
    rdfs:label "playersOnline" ;
    :domainIncludes :GameServer ;
    :rangeIncludes :Integer ;
    rdfs:comment "Number of players on the server." .

:polygon a rdf:Property ;
    rdfs:label "polygon" ;
    :domainIncludes :GeoShape ;
    :rangeIncludes :Text ;
    rdfs:comment "A polygon is the area enclosed by a point-to-point path for which the starting and ending points are the same. A polygon is expressed as a series of four or more space delimited points where the first and final points are identical." .

:postOfficeBoxNumber a rdf:Property ;
    rdfs:label "postOfficeBoxNumber" ;
    :domainIncludes :PostalAddress ;
    :rangeIncludes :Text ;
    rdfs:comment "The post office box number for PO box addresses." .

:postalCode a rdf:Property ;
    rdfs:label "postalCode" ;
    :domainIncludes :GeoCoordinates,
        :GeoShape,
        :PostalAddress ;
    :rangeIncludes :Text ;
    rdfs:comment "The postal code. For example, 94043." .

:potentialAction a rdf:Property ;
    rdfs:label "potentialAction" ;
    :domainIncludes :Thing ;
    :rangeIncludes :Action ;
    rdfs:comment "Indicates a potential Action, which describes an idealized action in which this thing would play an 'object' role." .

:predecessorOf a rdf:Property ;
    rdfs:label "predecessorOf" ;
    :domainIncludes :ProductModel ;
    :rangeIncludes :ProductModel ;
    rdfs:comment "A pointer from a previous, often discontinued variant of the product to its newer variant." .

:prepTime a rdf:Property ;
    rdfs:label "prepTime" ;
    :domainIncludes :HowTo,
        :HowToDirection ;
    :rangeIncludes :Duration ;
    rdfs:comment "The length of time it takes to prepare the items to be used in instructions or a direction, in [ISO 8601 duration format](http://en.wikipedia.org/wiki/ISO_8601)." .

:previousItem a rdf:Property ;
    rdfs:label "previousItem" ;
    :domainIncludes :ListItem ;
    :rangeIncludes :ListItem ;
    rdfs:comment "A link to the ListItem that precedes the current one." .

:previousStartDate a rdf:Property ;
    rdfs:label "previousStartDate" ;
    :domainIncludes :Event ;
    :rangeIncludes :Date ;
    rdfs:comment "Used in conjunction with eventStatus for rescheduled or cancelled events. This property contains the previously scheduled start date. For rescheduled events, the startDate property should be used for the newly scheduled start date. In the (rare) case of an event that has been postponed and rescheduled multiple times, this field may be repeated." .

:price a rdf:Property ;
    rdfs:label "price" ;
    :domainIncludes :DonateAction,
        :Offer,
        :PriceSpecification,
        :TradeAction ;
    :rangeIncludes :Number,
        :Text ;
    rdfs:comment """The offer price of a product, or of a price component when attached to PriceSpecification and its subtypes.\\n\\nUsage guidelines:\\n\\n* Use the [[priceCurrency]] property (with standard formats: [ISO 4217 currency format](http://en.wikipedia.org/wiki/ISO_4217), e.g. "USD"; [Ticker symbol](https://en.wikipedia.org/wiki/List_of_cryptocurrencies) for cryptocurrencies, e.g. "BTC"; well known names for [Local Exchange Trading Systems](https://en.wikipedia.org/wiki/Local_exchange_trading_system) (LETS) and other currency types, e.g. "Ithaca HOUR") instead of including [ambiguous symbols](http://en.wikipedia.org/wiki/Dollar_sign#Currencies_that_use_the_dollar_or_peso_sign) such as '$' in the value.\\n* Use '.' (Unicode 'FULL STOP' (U+002E)) rather than ',' to indicate a decimal point. Avoid using these symbols as a readability separator.\\n* Note that both [RDFa](http://www.w3.org/TR/xhtml-rdfa-primer/#using-the-content-attribute) and Microdata syntax allow the use of a "content=" attribute for publishing simple machine-readable values alongside more human-friendly formatting.\\n* Use values from 0123456789 (Unicode 'DIGIT ZERO' (U+0030) to 'DIGIT NINE' (U+0039)) rather than superficially similar Unicode symbols.
      """ .

:priceComponent a rdf:Property ;
    rdfs:label "priceComponent" ;
    :domainIncludes :CompoundPriceSpecification ;
    :rangeIncludes :UnitPriceSpecification ;
    :contributor <https://schema.org/docs/collab/GoodRelationsTerms> ;
    rdfs:comment "This property links to all [[UnitPriceSpecification]] nodes that apply in parallel for the [[CompoundPriceSpecification]] node." .

:priceCurrency a rdf:Property ;
    rdfs:label "priceCurrency" ;
    :domainIncludes  :DonateAction,
        :Offer,
        :PriceSpecification,
        :Reservation,
        :Ticket,
        :TradeAction ;
    :rangeIncludes :Text ;
    rdfs:comment "The currency of the price, or a price component when attached to [[PriceSpecification]] and its subtypes.\\n\\nUse standard formats: [ISO 4217 currency format](http://en.wikipedia.org/wiki/ISO_4217), e.g. \"USD\"; [Ticker symbol](https://en.wikipedia.org/wiki/List_of_cryptocurrencies) for cryptocurrencies, e.g. \"BTC\"; well known names for [Local Exchange Trading Systems](https://en.wikipedia.org/wiki/Local_exchange_trading_system) (LETS) and other currency types, e.g. \"Ithaca HOUR\"." .

:priceRange a rdf:Property ;
    rdfs:label "priceRange" ;
    :domainIncludes :LocalBusiness ;
    :rangeIncludes :Text ;
    rdfs:comment "The price range of the business, for example ```$$$```." .

:priceSpecification a rdf:Property ;
    rdfs:label "priceSpecification" ;
    :domainIncludes :Demand,
        :DonateAction,
        :Offer,
        :TradeAction ;
    :rangeIncludes :PriceSpecification ;
    rdfs:comment "One or more detailed price specifications, indicating the unit price and delivery or payment charges." .

:priceType a rdf:Property ;
    rdfs:label "priceType" ;
    :domainIncludes :UnitPriceSpecification ;
    :rangeIncludes :Text ;
    rdfs:comment "Defines the type of a price specified for an offered product, for example a list price, a (temporary) sale price or a manufacturer suggested retail price. If multiple prices are specified for an offer the [[priceType]] property can be used to identify the type of each such specified price. The value of priceType can be specified as a value from enumeration PriceTypeEnumeration or as a free form text string for price types that are not already predefined in PriceTypeEnumeration." .

:priceValidUntil a rdf:Property ;
    rdfs:label "priceValidUntil" ;
    :domainIncludes :Offer ;
    :rangeIncludes :Date ;
    rdfs:comment "The date after which the price is no longer available." .

:primaryImageOfPage a rdf:Property ;
    rdfs:label "primaryImageOfPage" ;
    :domainIncludes :WebPage ;
    :rangeIncludes :ImageObject ;
    rdfs:comment "Indicates the main image on the page." .

:printColumn a rdf:Property ;
    rdfs:label "printColumn" ;
    :domainIncludes :NewsArticle ;
    :rangeIncludes :Text ;
    rdfs:comment "The number of the column in which the NewsArticle appears in the print edition." .

:printEdition a rdf:Property ;
    rdfs:label "printEdition" ;
    :domainIncludes :NewsArticle ;
    :rangeIncludes :Text ;
    rdfs:comment "The edition of the print product in which the NewsArticle appears." .

:printPage a rdf:Property ;
    rdfs:label "printPage" ;
    :domainIncludes :NewsArticle ;
    :rangeIncludes :Text ;
    rdfs:comment "If this NewsArticle appears in print, this field indicates the name of the page on which the article is found. Please note that this field is intended for the exact page name (e.g. A5, B18)." .

:printSection a rdf:Property ;
    rdfs:label "printSection" ;
    :domainIncludes :NewsArticle ;
    :rangeIncludes :Text ;
    rdfs:comment "If this NewsArticle appears in print, this field indicates the print section in which the article appeared." .

:processingTime a rdf:Property ;
    rdfs:label "processingTime" ;
    :domainIncludes :ServiceChannel ;
    :rangeIncludes :Duration ;
    rdfs:comment "Estimated processing time for the service using this channel." .

:processorRequirements a rdf:Property ;
    rdfs:label "processorRequirements" ;
    :domainIncludes :SoftwareApplication ;
    :rangeIncludes :Text ;
    rdfs:comment "Processor architecture required to run the application (e.g. IA64)." .

:producer a rdf:Property ;
    rdfs:label "producer" ;
    :domainIncludes :CreativeWork ;
    :rangeIncludes :Organization,
        :Person ;
    rdfs:comment "The person or organization who produced the work (e.g. music album, movie, TV/radio series etc.)." .

:produces a rdf:Property ;
    rdfs:label "produces" ;
    :domainIncludes :Service ;
    :rangeIncludes :Thing ;
    :supersededBy :serviceOutput ;
    rdfs:comment "The tangible thing generated by the service, e.g. a passport, permit, etc." .

:productID a rdf:Property ;
    rdfs:label "productID" ;
    :domainIncludes :Product ;
    :rangeIncludes :Text ;
    rdfs:comment "The product identifier, such as ISBN. For example: ``` meta itemprop=\"productID\" content=\"isbn:123-456-789\" ```." ;
    rdfs:subPropertyOf :identifier .

:productSupported a rdf:Property ;
    rdfs:label "productSupported" ;
    :domainIncludes :ContactPoint ;
    :rangeIncludes :Product,
        :Text ;
    rdfs:comment "The product or service this support contact point is related to (such as product support for a particular product line). This can be a specific product or product line (e.g. \"iPhone\") or a general category of products or services (e.g. \"smartphones\")." .

:productionCompany a rdf:Property ;
    rdfs:label "productionCompany" ;
    :domainIncludes :CreativeWorkSeason,
        :Episode,
        :MediaObject,
        :Movie,
        :MovieSeries,
        :RadioSeries,
        :TVSeries,
        :VideoGameSeries ;
    :rangeIncludes :Organization ;
    rdfs:comment "The production company or studio responsible for the item, e.g. series, video game, episode etc." .

:productionDate a rdf:Property ;
    rdfs:label "productionDate" ;
    :domainIncludes :Product,
        :Vehicle ;
    :rangeIncludes :Date ;
    :contributor <https://schema.org/docs/collab/Automotive_Ontology_Working_Group> ;
    rdfs:comment "The date of production of the item, e.g. vehicle." .

:proficiencyLevel a rdf:Property ;
    rdfs:label "proficiencyLevel" ;
    :domainIncludes :TechArticle ;
    :rangeIncludes :Text ;
    rdfs:comment "Proficiency needed for this content; expected values: 'Beginner', 'Expert'." .

:programMembershipUsed a rdf:Property ;
    rdfs:label "programMembershipUsed" ;
    :domainIncludes :Reservation ;
    :rangeIncludes :ProgramMembership ;
    rdfs:comment "Any membership in a frequent flyer, hotel loyalty program, etc. being applied to the reservation." .

:programName a rdf:Property ;
    rdfs:label "programName" ;
    :domainIncludes :ProgramMembership ;
    :rangeIncludes :Text ;
    rdfs:comment "The program providing the membership. It is preferable to use [:program](https://schema.org/program) instead." .

:programmingLanguage a rdf:Property ;
    rdfs:label "programmingLanguage" ;
    :domainIncludes :SoftwareSourceCode ;
    :rangeIncludes :ComputerLanguage,
        :Text ;
    rdfs:comment "The computer programming language." .

:programmingModel a rdf:Property ;
    rdfs:label "programmingModel" ;
    :domainIncludes :APIReference ;
    :rangeIncludes :Text ;
    rdfs:comment "Indicates whether API is managed or unmanaged." .

:propertyID a rdf:Property ;
    rdfs:label "propertyID" ;
    :domainIncludes :PropertyValue ;
    :rangeIncludes :Text,
        :URL ;
    rdfs:comment """A commonly used identifier for the characteristic represented by the property, e.g. a manufacturer or a standard code for a property. propertyID can be
(1) a prefixed string, mainly meant to be used with standards for product properties; (2) a site-specific, non-prefixed string (e.g. the primary key of the property or the vendor-specific ID of the property), or (3)
a URL indicating the type of the property, either pointing to an external vocabulary, or a Web resource that describes the property (e.g. a glossary entry).
Standards bodies should promote a standard prefix for the identifiers of properties from their standards.""" .

:proteinContent a rdf:Property ;
    rdfs:label "proteinContent" ;
    :domainIncludes :NutritionInformation ;
    :rangeIncludes :Mass ;
    rdfs:comment "The number of grams of protein." .

:providerMobility a rdf:Property ;
    rdfs:label "providerMobility" ;
    :domainIncludes :Service ;
    :rangeIncludes :Text ;
    rdfs:comment "Indicates the mobility of a provided service (e.g. 'static', 'dynamic')." .

:providesService a rdf:Property ;
    rdfs:label "providesService" ;
    :domainIncludes :ServiceChannel ;
    :rangeIncludes :Service ;
    rdfs:comment "The service provided by this channel." .

:publicAccess a rdf:Property ;
    rdfs:label "publicAccess" ;
    :domainIncludes :Place ;
    :rangeIncludes :Boolean ;
    rdfs:comment "A flag to signal that the [[Place]] is open to public visitors.  If this property is omitted there is no assumed default boolean value." .

:publication a rdf:Property ;
    rdfs:label "publication" ;
    :domainIncludes :CreativeWork ;
    :rangeIncludes :PublicationEvent ;
    rdfs:comment "A publication event associated with the item." .

:publishedOn a rdf:Property ;
    rdfs:label "publishedOn" ;
    :domainIncludes :PublicationEvent ;
    :rangeIncludes :BroadcastService ;
    rdfs:comment "A broadcast service associated with the publication event." .

:publisher a rdf:Property ;
    rdfs:label "publisher" ;
    :domainIncludes :CreativeWork ;
    :rangeIncludes :Organization,
        :Person ;
    rdfs:comment "The publisher of the creative work." .

:publishingPrinciples a rdf:Property ;
    rdfs:label "publishingPrinciples" ;
    :domainIncludes :CreativeWork,
        :Organization,
        :Person ;
    :rangeIncludes :CreativeWork,
        :URL ;
    rdfs:comment """The publishingPrinciples property indicates (typically via [[URL]]) a document describing the editorial principles of an [[Organization]] (or individual, e.g. a [[Person]] writing a blog) that relate to their activities as a publisher, e.g. ethics or diversity policies. When applied to a [[CreativeWork]] (e.g. [[NewsArticle]]) the principles are those of the party primarily responsible for the creation of the [[CreativeWork]].

While such policies are most typically expressed in natural language, sometimes related information (e.g. indicating a [[funder]]) can be expressed using schema.org terminology.
""" .

:purchaseDate a rdf:Property ;
    rdfs:label "purchaseDate" ;
    :domainIncludes :Product,
        :Vehicle ;
    :rangeIncludes :Date ;
    :contributor <https://schema.org/docs/collab/Automotive_Ontology_Working_Group> ;
    rdfs:comment "The date the item, e.g. vehicle, was purchased by the current owner." .

:qualifications a rdf:Property ;
    rdfs:label "qualifications" ;
    :domainIncludes :JobPosting,
        :Occupation ;
    :rangeIncludes :Text ;
    :source <https://github.com/schemaorg/schemaorg/issues/1698> ;
    rdfs:comment "Specific qualifications required for this role or Occupation." .

:query a rdf:Property ;
    rdfs:label "query" ;
    :domainIncludes :SearchAction ;
    :rangeIncludes :Text ;
    rdfs:comment "A sub property of instrument. The query used on this action." ;
    rdfs:subPropertyOf :instrument .

:quest a rdf:Property ;
    rdfs:label "quest" ;
    :domainIncludes :Game,
        :VideoGameSeries ;
    :rangeIncludes :Thing ;
    rdfs:comment "The task that a player-controlled character, or group of characters may complete in order to gain a reward." .

:question a rdf:Property ;
    rdfs:label "question" ;
    :domainIncludes :AskAction ;
    :rangeIncludes :Question ;
    rdfs:comment "A sub property of object. A question." ;
    rdfs:subPropertyOf :object .

:ratingCount a rdf:Property ;
    rdfs:label "ratingCount" ;
    :domainIncludes :AggregateRating ;
    :rangeIncludes :Integer ;
    rdfs:comment "The count of total number of ratings." .

:ratingValue a rdf:Property ;
    rdfs:label "ratingValue" ;
    :domainIncludes :Rating ;
    :rangeIncludes :Number,
        :Text ;
    rdfs:comment "The rating for the content.\\n\\nUsage guidelines:\\n\\n* Use values from 0123456789 (Unicode 'DIGIT ZERO' (U+0030) to 'DIGIT NINE' (U+0039)) rather than superficially similar Unicode symbols.\\n* Use '.' (Unicode 'FULL STOP' (U+002E)) rather than ',' to indicate a decimal point. Avoid using these symbols as a readability separator." .

:readonlyValue a rdf:Property ;
    rdfs:label "readonlyValue" ;
    :domainIncludes :PropertyValueSpecification ;
    :rangeIncludes :Boolean ;
    rdfs:comment "Whether or not a property is mutable.  Default is false. Specifying this for a property that also has a value makes it act similar to a \"hidden\" input in an HTML form." .

:realEstateAgent a rdf:Property ;
    rdfs:label "realEstateAgent" ;
    :domainIncludes :RentAction ;
    :rangeIncludes :RealEstateAgent ;
    rdfs:comment "A sub property of participant. The real estate agent involved in the action." ;
    rdfs:subPropertyOf :participant .

:recipe a rdf:Property ;
    rdfs:label "recipe" ;
    :domainIncludes :CookAction ;
    :rangeIncludes :Recipe ;
    rdfs:comment "A sub property of instrument. The recipe/instructions used to perform the action." ;
    rdfs:subPropertyOf :instrument .

:recipeCategory a rdf:Property ;
    rdfs:label "recipeCategory" ;
    :domainIncludes :Recipe ;
    :rangeIncludes :Text ;
    rdfs:comment "The category of the recipe—for example, appetizer, entree, etc." .

:recipeCuisine a rdf:Property ;
    rdfs:label "recipeCuisine" ;
    :domainIncludes :Recipe ;
    :rangeIncludes :Text ;
    rdfs:comment "The cuisine of the recipe (for example, French or Ethiopian)." .

:recipeInstructions a rdf:Property ;
    rdfs:label "recipeInstructions" ;
    :domainIncludes :Recipe ;
    :rangeIncludes :CreativeWork,
        :ItemList,
        :Text ;
    rdfs:comment "A step in making the recipe, in the form of a single item (document, video, etc.) or an ordered list with HowToStep and/or HowToSection items." ;
    rdfs:subPropertyOf :step .

:recipeYield a rdf:Property ;
    rdfs:label "recipeYield" ;
    :domainIncludes :Recipe ;
    :rangeIncludes :QuantitativeValue,
        :Text ;
    rdfs:comment "The quantity produced by the recipe (for example, number of people served, number of servings, etc)." ;
    rdfs:subPropertyOf :yield .

:recordLabel a rdf:Property ;
    rdfs:label "recordLabel" ;
    :domainIncludes :MusicRelease ;
    :rangeIncludes :Organization ;
    :contributor <https://schema.org/docs/collab/MBZ> ;
    rdfs:comment "The label that issued the release." ;
    owl:equivalentProperty <http://purl.org/ontology/mo/label> .

:referenceQuantity a rdf:Property ;
    rdfs:label "referenceQuantity" ;
    :domainIncludes :UnitPriceSpecification ;
    :rangeIncludes :QuantitativeValue ;
    :contributor <https://schema.org/docs/collab/GoodRelationsTerms> ;
    rdfs:comment "The reference quantity for which a certain price applies, e.g. 1 EUR per 4 kWh of electricity. This property is a replacement for unitOfMeasurement for the advanced cases where the price does not relate to a standard unit." .

:referencesOrder a rdf:Property ;
    rdfs:label "referencesOrder" ;
    :domainIncludes :Invoice ;
    :rangeIncludes :Order ;
    rdfs:comment "The Order(s) related to this Invoice. One or more Orders may be combined into a single Invoice." .

:regionsAllowed a rdf:Property ;
    rdfs:label "regionsAllowed" ;
    :domainIncludes :MediaObject ;
    :rangeIncludes :Place ;
    rdfs:comment "The regions where the media is allowed. If not specified, then it's assumed to be allowed everywhere. Specify the countries in [ISO 3166 format](http://en.wikipedia.org/wiki/ISO_3166)." .

:relatedLink a rdf:Property ;
    rdfs:label "relatedLink" ;
    :domainIncludes :WebPage ;
    :rangeIncludes :URL ;
    rdfs:comment "A link related to this web page, for example to other related web pages." .

:relatedTo a rdf:Property ;
    rdfs:label "relatedTo" ;
    :domainIncludes :Person ;
    :rangeIncludes :Person ;
    rdfs:comment "The most generic familial relation." .

:releaseDate a rdf:Property ;
    rdfs:label "releaseDate" ;
    :domainIncludes :Product ;
    :rangeIncludes :Date ;
    rdfs:comment "The release date of a product or product model. This can be used to distinguish the exact variant of a product." .

:releaseNotes a rdf:Property ;
    rdfs:label "releaseNotes" ;
    :domainIncludes :SoftwareApplication ;
    :rangeIncludes :Text,
        :URL ;
    rdfs:comment "Description of what changed in this version." .

:releasedEvent a rdf:Property ;
    rdfs:label "releasedEvent" ;
    :domainIncludes :CreativeWork ;
    :rangeIncludes :PublicationEvent ;
    rdfs:comment "The place and time the release was issued, expressed as a PublicationEvent." .

:relevantOccupation a rdf:Property ;
    rdfs:label "relevantOccupation" ;
    :domainIncludes :JobPosting ;
    :rangeIncludes :Occupation ;
    :source <https://github.com/schemaorg/schemaorg/issues/1698> ;
    rdfs:comment "The Occupation for the JobPosting." .

:remainingAttendeeCapacity a rdf:Property ;
    rdfs:label "remainingAttendeeCapacity" ;
    :domainIncludes :Event ;
    :rangeIncludes :Integer ;
    rdfs:comment "The number of attendee places for an event that remain unallocated." .

:replacee a rdf:Property ;
    rdfs:label "replacee" ;
    :domainIncludes :ReplaceAction ;
    :rangeIncludes :Thing ;
    rdfs:comment "A sub property of object. The object that is being replaced." ;
    rdfs:subPropertyOf :object .

:replacer a rdf:Property ;
    rdfs:label "replacer" ;
    :domainIncludes :ReplaceAction ;
    :rangeIncludes :Thing ;
    rdfs:comment "A sub property of object. The object that replaces." ;
    rdfs:subPropertyOf :object .

:replyToUrl a rdf:Property ;
    rdfs:label "replyToUrl" ;
    :domainIncludes :UserComments ;
    :rangeIncludes :URL ;
    rdfs:comment "The URL at which a reply may be posted to the specified UserComment." .

:reportNumber a rdf:Property ;
    rdfs:label "reportNumber" ;
    :domainIncludes :Report ;
    :rangeIncludes :Text ;
    rdfs:comment "The number or other unique designator assigned to a Report by the publishing organization." .

:representativeOfPage a rdf:Property ;
    rdfs:label "representativeOfPage" ;
    :domainIncludes :ImageObject ;
    :rangeIncludes :Boolean ;
    rdfs:comment "Indicates whether this image is representative of the content of the page." .

:requiredCollateral a rdf:Property ;
    rdfs:label "requiredCollateral" ;
    :domainIncludes :LoanOrCredit ;
    :rangeIncludes :Text,
        :Thing ;
    :contributor <https://schema.org/docs/collab/FIBO> ;
    rdfs:comment "Assets required to secure loan or credit repayments. It may take form of third party pledge, goods, financial instruments (cash, securities, etc.)" .

:requiredGender a rdf:Property ;
    rdfs:label "requiredGender" ;
    :domainIncludes :PeopleAudience ;
    :rangeIncludes :Text ;
    rdfs:comment "Audiences defined by a person's gender." .

:requiredMaxAge a rdf:Property ;
    rdfs:label "requiredMaxAge" ;
    :domainIncludes :PeopleAudience ;
    :rangeIncludes :Integer ;
    rdfs:comment "Audiences defined by a person's maximum age." .

:requiredMinAge a rdf:Property ;
    rdfs:label "requiredMinAge" ;
    :domainIncludes :PeopleAudience ;
    :rangeIncludes :Integer ;
    rdfs:comment "Audiences defined by a person's minimum age." .

:requiredQuantity a rdf:Property ;
    rdfs:label "requiredQuantity" ;
    :domainIncludes :HowToItem ;
    :rangeIncludes :Number,
        :QuantitativeValue,
        :Text ;
    rdfs:comment "The required quantity of the item(s)." .

:requirements a rdf:Property ;
    rdfs:label "requirements" ;
    :domainIncludes :SoftwareApplication ;
    :rangeIncludes :Text,
        :URL ;
    :supersededBy :softwareRequirements ;
    rdfs:comment "Component dependency requirements for application. This includes runtime environments and shared libraries that are not included in the application distribution package, but required to run the application (examples: DirectX, Java or .NET runtime)." .

:requiresSubscription a rdf:Property ;
    rdfs:label "requiresSubscription" ;
    :domainIncludes :ActionAccessSpecification,
        :MediaObject ;
    :rangeIncludes :Boolean,
        :MediaSubscription ;
    :source <https://github.com/schemaorg/schemaorg/issues/1741> ;
    rdfs:comment "Indicates if use of the media require a subscription  (either paid or free). Allowed values are ```true``` or ```false``` (note that an earlier version had 'yes', 'no')." .

:reservationFor a rdf:Property ;
    rdfs:label "reservationFor" ;
    :domainIncludes :Reservation ;
    :rangeIncludes :Thing ;
    rdfs:comment "The thing -- flight, event, restaurant, etc. being reserved." .

:reservationId a rdf:Property ;
    rdfs:label "reservationId" ;
    :domainIncludes :Reservation ;
    :rangeIncludes :Text ;
    rdfs:comment "A unique identifier for the reservation." .

:reservationStatus a rdf:Property ;
    rdfs:label "reservationStatus" ;
    :domainIncludes :Reservation ;
    :rangeIncludes :ReservationStatusType ;
    rdfs:comment "The current status of the reservation." .

:reservedTicket a rdf:Property ;
    rdfs:label "reservedTicket" ;
    :domainIncludes :Reservation ;
    :rangeIncludes :Ticket ;
    rdfs:comment "A ticket associated with the reservation." .

:responsibilities a rdf:Property ;
    rdfs:label "responsibilities" ;
    :domainIncludes :JobPosting,
        :Occupation ;
    :rangeIncludes :Text ;
    :source <https://github.com/schemaorg/schemaorg/issues/1698> ;
    rdfs:comment "Responsibilities associated with this role or Occupation." .

:resultComment a rdf:Property ;
    rdfs:label "resultComment" ;
    :domainIncludes :CommentAction,
        :ReplyAction ;
    :rangeIncludes :Comment ;
    rdfs:comment "A sub property of result. The Comment created or sent as a result of this action." ;
    rdfs:subPropertyOf :result .

:resultReview a rdf:Property ;
    rdfs:label "resultReview" ;
    :domainIncludes :ReviewAction ;
    :rangeIncludes :Review ;
    rdfs:comment "A sub property of result. The review that resulted in the performing of the action." ;
    rdfs:subPropertyOf :result .

:reviewAspect a rdf:Property ;
    rdfs:label "reviewAspect" ;
    :domainIncludes :Rating,
        :Review ;
    :rangeIncludes :Text ;
    :source <https://github.com/schemaorg/schemaorg/issues/1689> ;
    rdfs:comment "This Review or Rating is relevant to this part or facet of the itemReviewed." .

:reviewBody a rdf:Property ;
    rdfs:label "reviewBody" ;
    :domainIncludes :Review ;
    :rangeIncludes :Text ;
    rdfs:comment "The actual body of the review." .

:reviewCount a rdf:Property ;
    rdfs:label "reviewCount" ;
    :domainIncludes :AggregateRating ;
    :rangeIncludes :Integer ;
    rdfs:comment "The count of total number of reviews." .

:reviewRating a rdf:Property ;
    rdfs:label "reviewRating" ;
    :domainIncludes :Review ;
    :rangeIncludes :Rating ;
    rdfs:comment "The rating given in this review. Note that reviews can themselves be rated. The ```reviewRating``` applies to rating given by the review. The [[aggregateRating]] property applies to the review itself, as a creative work." .

:reviewedBy a rdf:Property ;
    rdfs:label "reviewedBy" ;
    :domainIncludes :WebPage ;
    :rangeIncludes :Organization,
        :Person ;
    rdfs:comment "People or organizations that have reviewed the content on this web page for accuracy and/or completeness." .

:reviews a rdf:Property ;
    rdfs:label "reviews" ;
    :domainIncludes :CreativeWork,
        :Offer,
        :Organization,
        :Place,
        :Product ;
    :rangeIncludes :Review ;
    :supersededBy :review ;
    rdfs:comment "Review of the item." .

:rsvpResponse a rdf:Property ;
    rdfs:label "rsvpResponse" ;
    :domainIncludes :RsvpAction ;
    :rangeIncludes :RsvpResponseType ;
    rdfs:comment "The response (yes, no, maybe) to the RSVP." .

:runtime a rdf:Property ;
    rdfs:label "runtime" ;
    :domainIncludes :SoftwareSourceCode ;
    :rangeIncludes :Text ;
    :supersededBy :runtimePlatform ;
    rdfs:comment "Runtime platform or script interpreter dependencies (example: Java v1, Python 2.3, .NET Framework 3.0)." .

:salaryCurrency a rdf:Property ;
    rdfs:label "salaryCurrency" ;
    :domainIncludes :EmployeeRole,
        :JobPosting ;
    :rangeIncludes :Text ;
    rdfs:comment "The currency (coded using [ISO 4217](http://en.wikipedia.org/wiki/ISO_4217)) used for the main salary information in this job posting or for this employee." .

:sameAs a rdf:Property ;
    rdfs:label "sameAs" ;
    :domainIncludes :Thing ;
    :rangeIncludes :URL ;
    rdfs:comment "URL of a reference Web page that unambiguously indicates the item's identity. E.g. the URL of the item's Wikipedia page, Wikidata entry, or official website." .

:sampleType a rdf:Property ;
    rdfs:label "sampleType" ;
    :domainIncludes :SoftwareSourceCode ;
    :rangeIncludes :Text ;
    :supersededBy :codeSampleType ;
    rdfs:comment "What type of code sample: full (compile ready) solution, code snippet, inline code, scripts, template." .

:saturatedFatContent a rdf:Property ;
    rdfs:label "saturatedFatContent" ;
    :domainIncludes :NutritionInformation ;
    :rangeIncludes :Mass ;
    rdfs:comment "The number of grams of saturated fat." .

:scheduledPaymentDate a rdf:Property ;
    rdfs:label "scheduledPaymentDate" ;
    :domainIncludes :Invoice ;
    :rangeIncludes :Date ;
    rdfs:comment "The date the invoice is scheduled to be paid." .

:scheduledTime a rdf:Property ;
    rdfs:label "scheduledTime" ;
    :domainIncludes :PlanAction ;
    :rangeIncludes :DateTime ,
                    :Date ;
    rdfs:comment "The time the object is scheduled to." .

:schemaVersion a rdf:Property ;
    rdfs:label "schemaVersion" ;
    :domainIncludes :CreativeWork ;
    :rangeIncludes :Text, :URL ;
    rdfs:comment """Indicates (by URL or string) a particular version of a schema used in some CreativeWork. This property was created primarily to
    indicate the use of a specific schema.org release, e.g. ```10.0``` as a simple string, or more explicitly via URL, ```https://schema.org/docs/releases.html#v10.0```. There may be situations in which other schemas might usefully be referenced this way, e.g. ```http://dublincore.org/specifications/dublin-core/dces/1999-07-02/``` but this has not been carefully explored in the community.""" .

:screenCount a rdf:Property ;
    rdfs:label "screenCount" ;
    :domainIncludes :MovieTheater ;
    :rangeIncludes :Number ;
    rdfs:comment "The number of screens in the movie theater." .

:screenshot a rdf:Property ;
    rdfs:label "screenshot" ;
    :domainIncludes :SoftwareApplication ;
    :rangeIncludes :ImageObject,
        :URL ;
    rdfs:comment "A link to a screenshot image of the app." .

:seasonNumber a rdf:Property ;
    rdfs:label "seasonNumber" ;
    :domainIncludes :CreativeWorkSeason ;
    :rangeIncludes :Integer,
        :Text ;
    rdfs:comment "Position of the season within an ordered group of seasons." ;
    rdfs:subPropertyOf :position .

:seasons a rdf:Property ;
    rdfs:label "seasons" ;
    :domainIncludes :RadioSeries,
        :TVSeries,
        :VideoGameSeries ;
    :rangeIncludes :CreativeWorkSeason ;
    :supersededBy :season ;
    rdfs:comment "A season in a media series." .

:seatNumber a rdf:Property ;
    rdfs:label "seatNumber" ;
    :domainIncludes :Seat ;
    :rangeIncludes :Text ;
    rdfs:comment "The location of the reserved seat (e.g., 27)." .

:seatRow a rdf:Property ;
    rdfs:label "seatRow" ;
    :domainIncludes :Seat ;
    :rangeIncludes :Text ;
    rdfs:comment "The row location of the reserved seat (e.g., B)." .

:seatSection a rdf:Property ;
    rdfs:label "seatSection" ;
    :domainIncludes :Seat ;
    :rangeIncludes :Text ;
    rdfs:comment "The section location of the reserved seat (e.g. Orchestra)." .

:seatingType a rdf:Property ;
    rdfs:label "seatingType" ;
    :domainIncludes :Seat ;
    :rangeIncludes :QualitativeValue,
        :Text ;
    rdfs:comment "The type/class of the seat." .

:securityScreening a rdf:Property ;
    rdfs:label "securityScreening" ;
    :domainIncludes :FlightReservation ;
    :rangeIncludes :Text ;
    rdfs:comment "The type of security screening the passenger is subject to." .

:seeks a rdf:Property ;
    rdfs:label "seeks" ;
    :domainIncludes :Organization,
        :Person ;
    :rangeIncludes :Demand ;
    rdfs:comment "A pointer to products or services sought by the organization or person (demand)." .

:sender a rdf:Property ;
    rdfs:label "sender" ;
    :domainIncludes :Message,
        :ReceiveAction ;
    :rangeIncludes :Audience,
        :Organization,
        :Person ;
    rdfs:comment "A sub property of participant. The participant who is at the sending end of the action." ;
    rdfs:subPropertyOf :participant .

:serverStatus a rdf:Property ;
    rdfs:label "serverStatus" ;
    :domainIncludes :GameServer ;
    :rangeIncludes :GameServerStatus ;
    rdfs:comment "Status of a game server." .

:servesCuisine a rdf:Property ;
    rdfs:label "servesCuisine" ;
    :domainIncludes :FoodEstablishment ;
    :rangeIncludes :Text ;
    rdfs:comment "The cuisine of the restaurant." .

:serviceAudience a rdf:Property ;
    rdfs:label "serviceAudience" ;
    :domainIncludes :Service ;
    :rangeIncludes :Audience ;
    :supersededBy :audience ;
    rdfs:comment "The audience eligible for this service." .

:serviceLocation a rdf:Property ;
    rdfs:label "serviceLocation" ;
    :domainIncludes :ServiceChannel ;
    :rangeIncludes :Place ;
    rdfs:comment "The location (e.g. civic structure, local business, etc.) where a person can go to access the service." .

:serviceOperator a rdf:Property ;
    rdfs:label "serviceOperator" ;
    :domainIncludes :GovernmentService ;
    :rangeIncludes :Organization ;
    rdfs:comment "The operating organization, if different from the provider.  This enables the representation of services that are provided by an organization, but operated by another organization like a subcontractor." .

:servicePhone a rdf:Property ;
    rdfs:label "servicePhone" ;
    :domainIncludes :ServiceChannel ;
    :rangeIncludes :ContactPoint ;
    rdfs:comment "The phone number to use to access the service." .

:servicePostalAddress a rdf:Property ;
    rdfs:label "servicePostalAddress" ;
    :domainIncludes :ServiceChannel ;
    :rangeIncludes :PostalAddress ;
    rdfs:comment "The address for accessing the service by mail." .

:serviceSmsNumber a rdf:Property ;
    rdfs:label "serviceSmsNumber" ;
    :domainIncludes :ServiceChannel ;
    :rangeIncludes :ContactPoint ;
    rdfs:comment "The number to access the service by text message." .

:serviceType a rdf:Property ;
    rdfs:label "serviceType" ;
    :domainIncludes :Service ;
    :rangeIncludes :Text ;
    rdfs:comment "The type of service being offered, e.g. veterans' benefits, emergency relief, etc." .

:serviceUrl a rdf:Property ;
    rdfs:label "serviceUrl" ;
    :domainIncludes :ServiceChannel ;
    :rangeIncludes :URL ;
    rdfs:comment "The website to access the service." .

:servingSize a rdf:Property ;
    rdfs:label "servingSize" ;
    :domainIncludes :NutritionInformation ;
    :rangeIncludes :Text ;
    rdfs:comment "The serving size, in terms of the number of volume or mass." .

:sharedContent a rdf:Property ;
    rdfs:label "sharedContent" ;
    :domainIncludes :SocialMediaPosting, :Comment ;
    :rangeIncludes :CreativeWork ;
    rdfs:comment "A CreativeWork such as an image, video, or audio clip shared as part of this posting." .

:siblings a rdf:Property ;
    rdfs:label "siblings" ;
    :domainIncludes :Person ;
    :rangeIncludes :Person ;
    :supersededBy :sibling ;
    rdfs:comment "A sibling of the person." .

:significantLinks a rdf:Property ;
    rdfs:label "significantLinks" ;
    :domainIncludes :WebPage ;
    :rangeIncludes :URL ;
    :supersededBy :significantLink ;
    rdfs:comment "The most significant URLs on the page. Typically, these are the non-navigation links that are clicked on the most." .

:skills a rdf:Property ;
    rdfs:label "skills" ;
    :domainIncludes :JobPosting,
        :Occupation ;
    :rangeIncludes :DefinedTerm,
        :Text ;
    :source <https://github.com/schemaorg/schemaorg/issues/1698>,
        <https://github.com/schemaorg/schemaorg/issues/2322> ;
    rdfs:comment "A statement of knowledge, skill, ability, task or any other assertion expressing a competency that is desired or required to fulfill this role or to work in this occupation." .

:sku a rdf:Property ;
    rdfs:label "sku" ;
    :domainIncludes :Demand,
        :Offer,
        :Product ;
    :rangeIncludes :Text ;
    rdfs:comment "The Stock Keeping Unit (SKU), i.e. a merchant-specific identifier for a product or service, or the product to which the offer refers." ;
    rdfs:subPropertyOf :identifier .

:slogan a rdf:Property ;
    rdfs:label "slogan" ;
    :domainIncludes :Brand,
        :Organization,
        :Place,
        :Product,
        :Service ;
    :rangeIncludes :Text ;
    rdfs:comment "A slogan or motto associated with the item." .

:smokingAllowed a rdf:Property ;
    rdfs:label "smokingAllowed" ;
    :domainIncludes :Place ;
    :rangeIncludes :Boolean ;
    :contributor <https://schema.org/docs/collab/STI_Accommodation_Ontology> ;
    rdfs:comment "Indicates whether it is allowed to smoke in the place, e.g. in the restaurant, hotel or hotel room." .

:sodiumContent a rdf:Property ;
    rdfs:label "sodiumContent" ;
    :domainIncludes :NutritionInformation ;
    :rangeIncludes :Mass ;
    rdfs:comment "The number of milligrams of sodium." .

:softwareAddOn a rdf:Property ;
    rdfs:label "softwareAddOn" ;
    :domainIncludes :SoftwareApplication ;
    :rangeIncludes :SoftwareApplication ;
    rdfs:comment "Additional content for a software application." .

:softwareHelp a rdf:Property ;
    rdfs:label "softwareHelp" ;
    :domainIncludes :SoftwareApplication ;
    :rangeIncludes :CreativeWork ;
    rdfs:comment "Software application help." .

:softwareVersion a rdf:Property ;
    rdfs:label "softwareVersion" ;
    :domainIncludes :SoftwareApplication ;
    :rangeIncludes :Text ;
    rdfs:comment "Version of the software instance." .

:sourceOrganization a rdf:Property ;
    rdfs:label "sourceOrganization" ;
    :domainIncludes :CreativeWork ;
    :rangeIncludes :Organization ;
    rdfs:comment "The Organization on whose behalf the creator was working." .

:spatial a rdf:Property ;
    rdfs:label "spatial" ;
    :domainIncludes :CreativeWork ;
    :rangeIncludes :Place ;
    rdfs:comment """The "spatial" property can be used in cases when more specific properties
(e.g. [[locationCreated]], [[spatialCoverage]], [[contentLocation]]) are not known to be appropriate.""" ;
    owl:equivalentProperty dc:spatial .

:spatialCoverage a rdf:Property ;
    rdfs:label "spatialCoverage" ;
    :domainIncludes :CreativeWork ;
    :rangeIncludes :Place ;
    rdfs:comment """The spatialCoverage of a CreativeWork indicates the place(s) which are the focus of the content. It is a subproperty of
      contentLocation intended primarily for more technical and detailed materials. For example with a Dataset, it indicates
      areas that the dataset describes: a dataset of New York weather would have spatialCoverage which was the place: the state of New York.""" ;
    rdfs:subPropertyOf :contentLocation ;
    owl:equivalentProperty dc:spatial .

:speakable a rdf:Property ;
    rdfs:label "speakable" ;
    :domainIncludes :Article,
        :WebPage ;
    :rangeIncludes :SpeakableSpecification,
        :URL ;
    :source <https://github.com/schemaorg/schemaorg/issues/1389> ;
    rdfs:comment """Indicates sections of a Web page that are particularly 'speakable' in the sense of being highlighted as being especially appropriate for text-to-speech conversion. Other sections of a page may also be usefully spoken in particular circumstances; the 'speakable' property serves to indicate the parts most likely to be generally useful for speech.

The *speakable* property can be repeated an arbitrary number of times, with three kinds of possible 'content-locator' values:

1.) *id-value* URL references - uses *id-value* of an element in the page being annotated. The simplest use of *speakable* has (potentially relative) URL values, referencing identified sections of the document concerned.

2.) CSS Selectors - addresses content in the annotated page, e.g. via class attribute. Use the [[cssSelector]] property.

3.)  XPaths - addresses content via XPaths (assuming an XML view of the content). Use the [[xpath]] property.


For more sophisticated markup of speakable sections beyond simple ID references, either CSS selectors or XPath expressions to pick out document section(s) as speakable. For this
we define a supporting type, [[SpeakableSpecification]]  which is defined to be a possible value of the *speakable* property.
         """ .

:specialCommitments a rdf:Property ;
    rdfs:label "specialCommitments" ;
    :domainIncludes :JobPosting ;
    :rangeIncludes :Text ;
    rdfs:comment "Any special commitments associated with this job posting. Valid entries include VeteranCommit, MilitarySpouseCommit, etc." .

:specialOpeningHoursSpecification a rdf:Property ;
    rdfs:label "specialOpeningHoursSpecification" ;
    :domainIncludes :Place ;
    :rangeIncludes :OpeningHoursSpecification ;
    rdfs:comment """The special opening hours of a certain place.\\n\\nUse this to explicitly override general opening hours brought in scope by [[openingHoursSpecification]] or [[openingHours]].
      """ .

:specialty a rdf:Property ;
    rdfs:label "specialty" ;
    :domainIncludes :WebPage ;
    :rangeIncludes :Specialty ;
    rdfs:comment "One of the domain specialities to which this web page's content applies." .

:sport a rdf:Property ;
    rdfs:label "sport" ;
    :domainIncludes :SportsOrganization ;
    :rangeIncludes :Text,
        :URL ;
    rdfs:comment "A type of sport (e.g. Baseball)." .

:sportsActivityLocation a rdf:Property ;
    rdfs:label "sportsActivityLocation" ;
    :domainIncludes :ExerciseAction ;
    :rangeIncludes :SportsActivityLocation ;
    rdfs:comment "A sub property of location. The sports activity location where this action occurred." ;
    rdfs:subPropertyOf :location .

:sportsEvent a rdf:Property ;
    rdfs:label "sportsEvent" ;
    :domainIncludes :ExerciseAction ;
    :rangeIncludes :SportsEvent ;
    rdfs:comment "A sub property of location. The sports event where this action occurred." ;
    rdfs:subPropertyOf :location .

:sportsTeam a rdf:Property ;
    rdfs:label "sportsTeam" ;
    :domainIncludes :ExerciseAction ;
    :rangeIncludes :SportsTeam ;
    rdfs:comment "A sub property of participant. The sports team that participated on this action." ;
    rdfs:subPropertyOf :participant .

:spouse a rdf:Property ;
    rdfs:label "spouse" ;
    :domainIncludes :Person ;
    :rangeIncludes :Person ;
    rdfs:comment "The person's spouse." .

:starRating a rdf:Property ;
    rdfs:label "starRating" ;
    :domainIncludes :FoodEstablishment,
        :LodgingBusiness ;
    :rangeIncludes :Rating ;
    :contributor <https://schema.org/docs/collab/STI_Accommodation_Ontology> ;
    rdfs:comment "An official rating for a lodging business or food establishment, e.g. from national associations or standards bodies. Use the author property to indicate the rating organization, e.g. as an Organization with name such as (e.g. HOTREC, DEHOGA, WHR, or Hotelstars)." .

:startDate a rdf:Property ;
    rdfs:label "startDate" ;
    :domainIncludes :CreativeWorkSeason,
        :CreativeWorkSeries,
        :DatedMoneySpecification,
        :Event,
        :Role,
        :MerchantReturnPolicySeasonalOverride ;
    :rangeIncludes :Date,
        :DateTime ;
    rdfs:comment "The start date and time of the item (in [ISO 8601 date format](http://en.wikipedia.org/wiki/ISO_8601))." .

:startTime a rdf:Property ;
    rdfs:label "startTime" ;
    :domainIncludes :Action,
        :FoodEstablishmentReservation,
        :MediaObject, :InteractionCounter ;
    :rangeIncludes :DateTime,
        :Time ;
    rdfs:comment "The startTime of something. For a reserved event or service (e.g. FoodEstablishmentReservation), the time that it is expected to start. For actions that span a period of time, when the action was performed. E.g. John wrote a book from *January* to December. For media, including audio and video, it's the time offset of the start of a clip within a larger file.\\n\\nNote that Event uses startDate/endDate instead of startTime/endTime, even when describing dates with times. This situation may be clarified in future revisions." .

:steeringPosition a rdf:Property ;
    rdfs:label "steeringPosition" ;
    :domainIncludes :Vehicle ;
    :rangeIncludes :SteeringPositionValue ;
    :contributor <https://schema.org/docs/collab/Automotive_Ontology_Working_Group> ;
    rdfs:comment "The position of the steering wheel or similar device (mostly for cars)." .

:stepValue a rdf:Property ;
    rdfs:label "stepValue" ;
    :domainIncludes :PropertyValueSpecification ;
    :rangeIncludes :Number ;
    rdfs:comment "The stepValue attribute indicates the granularity that is expected (and required) of the value in a PropertyValueSpecification." .

:steps a rdf:Property ;
    rdfs:label "steps" ;
    :domainIncludes :HowTo,
        :HowToSection ;
    :rangeIncludes :CreativeWork,
        :ItemList,
        :Text ;
    :supersededBy :step ;
    rdfs:comment "A single step item (as HowToStep, text, document, video, etc.) or a HowToSection (originally misnamed 'steps'; 'step' is preferred)." .

:storageRequirements a rdf:Property ;
    rdfs:label "storageRequirements" ;
    :domainIncludes :SoftwareApplication ;
    :rangeIncludes :Text,
        :URL ;
    rdfs:comment "Storage requirements (free space required)." .

:streetAddress a rdf:Property ;
    rdfs:label "streetAddress" ;
    :domainIncludes :PostalAddress ;
    :rangeIncludes :Text ;
    rdfs:comment "The street address. For example, 1600 Amphitheatre Pkwy." .

:subEvents a rdf:Property ;
    rdfs:label "subEvents" ;
    :domainIncludes :Event ;
    :rangeIncludes :Event ;
    :supersededBy :subEvent ;
    rdfs:comment "Events that are a part of this event. For example, a conference event includes many presentations, each subEvents of the conference." .

:subReservation a rdf:Property ;
    rdfs:label "subReservation" ;
    :domainIncludes :ReservationPackage ;
    :rangeIncludes :Reservation ;
    rdfs:comment "The individual reservations included in the package. Typically a repeated property." .

:subtitleLanguage a rdf:Property ;
    rdfs:label "subtitleLanguage" ;
    :domainIncludes :Movie,
        :ScreeningEvent,
        :TVEpisode ;
    :rangeIncludes :Language,
        :Text ;
    rdfs:comment "Languages in which subtitles/captions are available, in [IETF BCP 47 standard format](http://tools.ietf.org/html/bcp47)." .

:successorOf a rdf:Property ;
    rdfs:label "successorOf" ;
    :domainIncludes :ProductModel ;
    :rangeIncludes :ProductModel ;
    rdfs:comment "A pointer from a newer variant of a product  to its previous, often discontinued predecessor." .

:sugarContent a rdf:Property ;
    rdfs:label "sugarContent" ;
    :domainIncludes :NutritionInformation ;
    :rangeIncludes :Mass ;
    rdfs:comment "The number of grams of sugar." .

:suggestedGender a rdf:Property ;
    rdfs:label "suggestedGender" ;
    :domainIncludes :PeopleAudience ;
    :rangeIncludes :Text,
        :GenderType ;
    rdfs:comment "The suggested gender of the intended person or audience, for example \"male\", \"female\", or \"unisex\"." .

:suggestedMaxAge a rdf:Property ;
    rdfs:label "suggestedMaxAge" ;
    :domainIncludes :PeopleAudience ;
    :rangeIncludes :Number ;
    rdfs:comment "Maximum recommended age in years for the audience or user." .

:suggestedMinAge a rdf:Property ;
    rdfs:label "suggestedMinAge" ;
    :domainIncludes :PeopleAudience ;
    :rangeIncludes :Number ;
    rdfs:comment "Minimum recommended age in years for the audience or user." .

:suitableForDiet a rdf:Property ;
    rdfs:label "suitableForDiet" ;
    :domainIncludes :MenuItem,
        :Recipe ;
    :rangeIncludes :RestrictedDiet ;
    rdfs:comment "Indicates a dietary restriction or guideline for which this recipe or menu item is suitable, e.g. diabetic, halal etc." .

:supportingData a rdf:Property ;
    rdfs:label "supportingData" ;
    :domainIncludes :SoftwareApplication ;
    :rangeIncludes :DataFeed ;
    rdfs:comment "Supporting data for a SoftwareApplication." .

:surface a rdf:Property ;
    rdfs:label "surface" ;
    :domainIncludes :VisualArtwork ;
    :rangeIncludes :Text,
        :URL ;
    :supersededBy :artworkSurface ;
    rdfs:comment "A material used as a surface in some artwork, e.g. Canvas, Paper, Wood, Board, etc." ;
    rdfs:subPropertyOf :material .

:target a rdf:Property ;
    rdfs:label "target" ;
    :domainIncludes :Action ;
    :rangeIncludes :EntryPoint,
        :URL ;
    rdfs:comment "Indicates a target EntryPoint, or url, for an Action." .

:targetDescription a rdf:Property ;
    rdfs:label "targetDescription" ;
    :domainIncludes :AlignmentObject ;
    :rangeIncludes :Text ;
    rdfs:comment "The description of a node in an established educational framework." .

:targetName a rdf:Property ;
    rdfs:label "targetName" ;
    :domainIncludes :AlignmentObject ;
    :rangeIncludes :Text ;
    rdfs:comment "The name of a node in an established educational framework." .

:targetPlatform a rdf:Property ;
    rdfs:label "targetPlatform" ;
    :domainIncludes :APIReference ;
    :rangeIncludes :Text ;
    rdfs:comment "Type of app development: phone, Metro style, desktop, XBox, etc." .

:targetProduct a rdf:Property ;
    rdfs:label "targetProduct" ;
    :domainIncludes :SoftwareSourceCode ;
    :rangeIncludes :SoftwareApplication ;
    rdfs:comment "Target Operating System / Product to which the code applies.  If applies to several versions, just the product name can be used." .

:targetUrl a rdf:Property ;
    rdfs:label "targetUrl" ;
    :domainIncludes :AlignmentObject ;
    :rangeIncludes :URL ;
    rdfs:comment "The URL of a node in an established educational framework." .

:taxID a rdf:Property ;
    rdfs:label "taxID" ;
    :domainIncludes :Organization,
        :Person ;
    :rangeIncludes :Text ;
    rdfs:comment "The Tax / Fiscal ID of the organization or person, e.g. the TIN in the US or the CIF/NIF in Spain." ;
    rdfs:subPropertyOf :identifier .

:telephone a rdf:Property ;
    rdfs:label "telephone" ;
    :domainIncludes :ContactPoint,
        :Organization,
        :Person,
        :Place ;
    :rangeIncludes :Text ;
    rdfs:comment "The telephone number." .

:temporal a rdf:Property ;
    rdfs:label "temporal" ;
    :domainIncludes :CreativeWork ;
    :rangeIncludes :DateTime,
        :Text ;
    rdfs:comment """The "temporal" property can be used in cases where more specific properties
(e.g. [[temporalCoverage]], [[dateCreated]], [[dateModified]], [[datePublished]]) are not known to be appropriate.""" .

:text a rdf:Property ;
    rdfs:label "text" ;
    :domainIncludes :CreativeWork ;
    :rangeIncludes :Text ;
    rdfs:comment "The textual content of this CreativeWork." .

:thumbnail a rdf:Property ;
    rdfs:label "thumbnail" ;
    :domainIncludes :CreativeWork ;
    :rangeIncludes :ImageObject ;
    rdfs:comment "Thumbnail image for an image or video." .

:thumbnailUrl a rdf:Property ;
    rdfs:label "thumbnailUrl" ;
    :domainIncludes :CreativeWork ;
    :rangeIncludes :URL ;
    rdfs:comment "A thumbnail image relevant to the Thing." .

:tickerSymbol a rdf:Property ;
    rdfs:label "tickerSymbol" ;
    :domainIncludes :Corporation ;
    :rangeIncludes :Text ;
    rdfs:comment "The exchange traded instrument associated with a Corporation object. The tickerSymbol is expressed as an exchange and an instrument name separated by a space character. For the exchange component of the tickerSymbol attribute, we recommend using the controlled vocabulary of Market Identifier Codes (MIC) specified in ISO 15022." .

:ticketNumber a rdf:Property ;
    rdfs:label "ticketNumber" ;
    :domainIncludes :Ticket ;
    :rangeIncludes :Text ;
    rdfs:comment "The unique identifier for the ticket." .

:ticketToken a rdf:Property ;
    rdfs:label "ticketToken" ;
    :domainIncludes :Ticket ;
    :rangeIncludes :Text,
        :URL ;
    rdfs:comment "Reference to an asset (e.g., Barcode, QR code image or PDF) usable for entrance." .

:ticketedSeat a rdf:Property ;
    rdfs:label "ticketedSeat" ;
    :domainIncludes :Ticket ;
    :rangeIncludes :Seat ;
    rdfs:comment "The seat associated with the ticket." .

:timeRequired a rdf:Property ;
    rdfs:label "timeRequired" ;
    :domainIncludes :CreativeWork ;
    :rangeIncludes :Duration ;
    rdfs:comment "Approximate or typical time it usually takes to work with or through the content of this work for the typical or target audience." .

:title a rdf:Property ;
    rdfs:label "title" ;
    :domainIncludes :JobPosting ;
    :rangeIncludes :Text ;
    rdfs:comment "The title of the job." .

:toLocation a rdf:Property ;
    rdfs:label "toLocation" ;
    :domainIncludes :ExerciseAction,
        :InsertAction,
        :MoveAction,
        :TransferAction ;
    :rangeIncludes :Place ;
    rdfs:comment "A sub property of location. The final location of the object or the agent after the action." ;
    rdfs:subPropertyOf :location .

:toRecipient a rdf:Property ;
    rdfs:label "toRecipient" ;
    :domainIncludes :Message ;
    :rangeIncludes :Audience,
        :ContactPoint,
        :Organization,
        :Person ;
    rdfs:comment "A sub property of recipient. The recipient who was directly sent the message." ;
    rdfs:subPropertyOf :recipient .

:tool a rdf:Property ;
    rdfs:label "tool" ;
    :domainIncludes :HowTo,
        :HowToDirection ;
    :rangeIncludes :HowToTool,
        :Text ;
    rdfs:comment "A sub property of instrument. An object used (but not consumed) when performing instructions or a direction." ;
    rdfs:subPropertyOf :instrument .

:totalPaymentDue a rdf:Property ;
    rdfs:label "totalPaymentDue" ;
    :domainIncludes :Invoice ;
    :rangeIncludes :MonetaryAmount,
        :PriceSpecification ;
    rdfs:comment "The total amount due." .

:totalPrice a rdf:Property ;
    rdfs:label "totalPrice" ;
    :domainIncludes :Reservation,
        :Ticket ;
    :rangeIncludes :Number,
        :PriceSpecification,
        :Text ;
    rdfs:comment "The total price for the reservation or ticket, including applicable taxes, shipping, etc.\\n\\nUsage guidelines:\\n\\n* Use values from 0123456789 (Unicode 'DIGIT ZERO' (U+0030) to 'DIGIT NINE' (U+0039)) rather than superficially similar Unicode symbols.\\n* Use '.' (Unicode 'FULL STOP' (U+002E)) rather than ',' to indicate a decimal point. Avoid using these symbols as a readability separator." .

:totalTime a rdf:Property ;
    rdfs:label "totalTime" ;
    :domainIncludes :HowTo,
        :HowToDirection ;
    :rangeIncludes :Duration ;
    rdfs:comment "The total time required to perform instructions or a direction (including time to prepare the supplies), in [ISO 8601 duration format](http://en.wikipedia.org/wiki/ISO_8601)." .

:touristType a rdf:Property ;
    rdfs:label "touristType" ;
    :domainIncludes :TouristAttraction ;
    :rangeIncludes :Audience,
        :Text ;
    :contributor <https://schema.org/docs/collab/IIT-CNR.it>,
        <https://schema.org/docs/collab/Tourism> ;
    rdfs:comment "Attraction suitable for type(s) of tourist. E.g. children, visitors from a particular country, etc. " .

:trackingNumber a rdf:Property ;
    rdfs:label "trackingNumber" ;
    :domainIncludes :ParcelDelivery ;
    :rangeIncludes :Text ;
    rdfs:comment "Shipper tracking number." .

:trackingUrl a rdf:Property ;
    rdfs:label "trackingUrl" ;
    :domainIncludes :ParcelDelivery ;
    :rangeIncludes :URL ;
    rdfs:comment "Tracking url for the parcel delivery." .

:tracks a rdf:Property ;
    rdfs:label "tracks" ;
    :domainIncludes :MusicGroup,
        :MusicPlaylist ;
    :rangeIncludes :MusicRecording ;
    :supersededBy :track ;
    rdfs:comment "A music recording (track)&#x2014;usually a single song." .

:trailer a rdf:Property ;
    rdfs:label "trailer" ;
    :domainIncludes :CreativeWorkSeason,
        :Episode,
        :Movie,
        :MovieSeries,
        :RadioSeries,
        :TVSeries,
        :VideoGame,
        :VideoGameSeries ;
    :rangeIncludes :VideoObject ;
    rdfs:comment "The trailer of a movie or TV/radio series, season, episode, etc." .

:trainName a rdf:Property ;
    rdfs:label "trainName" ;
    :domainIncludes :TrainTrip ;
    :rangeIncludes :Text ;
    rdfs:comment "The name of the train (e.g. The Orient Express)." .

:trainNumber a rdf:Property ;
    rdfs:label "trainNumber" ;
    :domainIncludes :TrainTrip ;
    :rangeIncludes :Text ;
    rdfs:comment "The unique identifier for the train." .

:transFatContent a rdf:Property ;
    rdfs:label "transFatContent" ;
    :domainIncludes :NutritionInformation ;
    :rangeIncludes :Mass ;
    rdfs:comment "The number of grams of trans fat." .

:transcript a rdf:Property ;
    rdfs:label "transcript" ;
    :domainIncludes :AudioObject,
        :VideoObject ;
    :rangeIncludes :Text ;
    rdfs:comment "If this MediaObject is an AudioObject or VideoObject, the transcript of that object." .

:translator a rdf:Property ;
    rdfs:label "translator" ;
    :domainIncludes :CreativeWork,
        :Event ;
    :rangeIncludes :Organization,
        :Person ;
    rdfs:comment "Organization or person who adapts a creative work to different languages, regional differences and technical requirements of a target market, or that translates during some event." .

:tripOrigin a rdf:Property ;
    rdfs:label "tripOrigin" ;
    :domainIncludes :Trip ;
    :rangeIncludes :Place ;
    rdfs:comment "The location of origin of the trip, prior to any destination(s)." .

:typeOfBed a rdf:Property ;
    rdfs:label "typeOfBed" ;
    :domainIncludes :BedDetails ;
    :rangeIncludes :BedType,
        :Text ;
    :contributor <https://schema.org/docs/collab/STI_Accommodation_Ontology> ;
    rdfs:comment "The type of bed to which the BedDetail refers, i.e. the type of bed available in the quantity indicated by quantity." .

:typeOfGood a rdf:Property ;
    rdfs:label "typeOfGood" ;
    :domainIncludes :OwnershipInfo,
        :TypeAndQuantityNode ;
    :rangeIncludes :Product,
        :Service ;
    rdfs:comment "The product that this structured value is referring to." .

:typicalAgeRange a rdf:Property ;
    rdfs:label "typicalAgeRange" ;
    :domainIncludes :CreativeWork,
        :Event ;
    :rangeIncludes :Text ;
    rdfs:comment "The typical expected age range, e.g. '7-9', '11-'." .

:underName a rdf:Property ;
    rdfs:label "underName" ;
    :domainIncludes :Reservation,
        :Ticket ;
    :rangeIncludes :Organization,
        :Person ;
    rdfs:comment "The person or organization the reservation or ticket is for." .

:unitCode a rdf:Property ;
    rdfs:label "unitCode" ;
    :domainIncludes :PropertyValue,
        :QuantitativeValue,
        :TypeAndQuantityNode,
        :UnitPriceSpecification ;
    :rangeIncludes :Text,
        :URL ;
    rdfs:comment "The unit of measurement given using the UN/CEFACT Common Code (3 characters) or a URL. Other codes than the UN/CEFACT Common Code may be used with a prefix followed by a colon." .

:unitText a rdf:Property ;
    rdfs:label "unitText" ;
    :domainIncludes :PropertyValue,
        :QuantitativeValue,
        :TypeAndQuantityNode,
        :UnitPriceSpecification ;
    :rangeIncludes :Text ;
    rdfs:comment """A string or text indicating the unit of measurement. Useful if you cannot provide a standard unit code for
<a href='unitCode'>unitCode</a>.""" .

:unsaturatedFatContent a rdf:Property ;
    rdfs:label "unsaturatedFatContent" ;
    :domainIncludes :NutritionInformation ;
    :rangeIncludes :Mass ;
    rdfs:comment "The number of grams of unsaturated fat." .

:uploadDate a rdf:Property ;
    rdfs:label "uploadDate" ;
    :domainIncludes :MediaObject ;
    :rangeIncludes :Date, :DateTime ;
    rdfs:comment "Date (including time if available) when this media object was uploaded to this site." .

:upvoteCount a rdf:Property ;
    rdfs:label "upvoteCount" ;
    :domainIncludes :Comment ;
    :rangeIncludes :Integer ;
    rdfs:comment "The number of upvotes this question, answer or comment has received from the community." .

:url a rdf:Property ;
    rdfs:label "url" ;
    :domainIncludes :Thing ;
    :rangeIncludes :URL ;
    rdfs:comment "URL of the item." .

:urlTemplate a rdf:Property ;
    rdfs:label "urlTemplate" ;
    :domainIncludes :EntryPoint ;
    :rangeIncludes :Text ;
    rdfs:comment "An url template (RFC6570) that will be used to construct the target of the execution of the action." .

:userInteractionCount a rdf:Property ;
    rdfs:label "userInteractionCount" ;
    :domainIncludes :InteractionCounter ;
    :rangeIncludes :Integer ;
    rdfs:comment "The number of interactions for the CreativeWork using the WebSite or SoftwareApplication." .

:validFor a rdf:Property ;
    rdfs:label "validFor" ;
    :domainIncludes :Permit ;
    :rangeIncludes :Duration ;
    rdfs:comment "The duration of validity of a permit or similar thing." .

:validFrom a rdf:Property ;
    rdfs:label "validFrom" ;
    :domainIncludes :Demand,
        :LocationFeatureSpecification,
        :MonetaryAmount,
        :Offer,
        :OpeningHoursSpecification,
        :Permit,
        :PriceSpecification,
    :Certification ;
    :rangeIncludes :Date,
        :DateTime ;
    rdfs:comment "The date when the item becomes valid." .

:validIn a rdf:Property ;
    rdfs:label "validIn" ;
    :domainIncludes :Permit,
     :Certification;
    :rangeIncludes :AdministrativeArea ;
    rdfs:comment "The geographic area where the item is valid. Applies for example to a [[Permit]], a [[Certification]], or an [[EducationalOccupationalCredential]]. " .

:validThrough a rdf:Property ;
    rdfs:label "validThrough" ;
    :domainIncludes :Demand,
        :JobPosting,
        :LocationFeatureSpecification,
        :MonetaryAmount,
        :Offer,
        :OpeningHoursSpecification,
        :PriceSpecification ;
    :rangeIncludes :Date,
        :DateTime ;
    rdfs:comment "The date after when the item is not valid. For example the end of an offer, salary period, or a period of opening hours." .

:validUntil a rdf:Property ;
    rdfs:label "validUntil" ;
    :domainIncludes :Permit ;
    :rangeIncludes :Date ;
    rdfs:comment "The date when the item is no longer valid." .

:value a rdf:Property ;
    rdfs:label "value" ;
    :domainIncludes :MonetaryAmount,
        :PropertyValue,
        :QuantitativeValue ;
    :rangeIncludes :Boolean,
        :Number,
        :StructuredValue,
        :Text ;
    rdfs:comment "The value of a [[QuantitativeValue]] (including [[Observation]]) or property value node.\\n\\n* For [[QuantitativeValue]] and [[MonetaryAmount]], the recommended type for values is 'Number'.\\n* For [[PropertyValue]], it can be 'Text', 'Number', 'Boolean', or 'StructuredValue'.\\n* Use values from 0123456789 (Unicode 'DIGIT ZERO' (U+0030) to 'DIGIT NINE' (U+0039)) rather than superficially similar Unicode symbols.\\n* Use '.' (Unicode 'FULL STOP' (U+002E)) rather than ',' to indicate a decimal point. Avoid using these symbols as a readability separator." .

:valueAddedTaxIncluded a rdf:Property ;
    rdfs:label "valueAddedTaxIncluded" ;
    :domainIncludes :PriceSpecification ;
    :rangeIncludes :Boolean ;
    rdfs:comment "Specifies whether the applicable value-added tax (VAT) is included in the price specification or not." .

:valueMaxLength a rdf:Property ;
    rdfs:label "valueMaxLength" ;
    :domainIncludes :PropertyValueSpecification ;
    :rangeIncludes :Number ;
    rdfs:comment "Specifies the allowed range for number of characters in a literal value." .

:valueMinLength a rdf:Property ;
    rdfs:label "valueMinLength" ;
    :domainIncludes :PropertyValueSpecification ;
    :rangeIncludes :Number ;
    rdfs:comment "Specifies the minimum allowed range for number of characters in a literal value." .

:valueName a rdf:Property ;
    rdfs:label "valueName" ;
    :domainIncludes :PropertyValueSpecification ;
    :rangeIncludes :Text ;
    rdfs:comment "Indicates the name of the PropertyValueSpecification to be used in URL templates and form encoding in a manner analogous to HTML's input@name." .

:valuePattern a rdf:Property ;
    rdfs:label "valuePattern" ;
    :domainIncludes :PropertyValueSpecification ;
    :rangeIncludes :Text ;
    rdfs:comment "Specifies a regular expression for testing literal values according to the HTML spec." .

:valueReference a rdf:Property ;
    rdfs:label "valueReference" ;
    :domainIncludes :PropertyValue,
        :QualitativeValue,
        :QuantitativeValue ;
    :rangeIncludes :Enumeration,
        :PropertyValue,
        :QualitativeValue,
        :QuantitativeValue,
        :StructuredValue ;
    rdfs:comment "A secondary value that provides additional information on the original value, e.g. a reference temperature or a type of measurement." .

:valueRequired a rdf:Property ;
    rdfs:label "valueRequired" ;
    :domainIncludes :PropertyValueSpecification ;
    :rangeIncludes :Boolean ;
    rdfs:comment "Whether the property must be filled in to complete the action.  Default is false." .

:vatID a rdf:Property ;
    rdfs:label "vatID" ;
    :domainIncludes :Organization,
        :Person ;
    :rangeIncludes :Text ;
    rdfs:comment "The Value-added Tax ID of the organization or person." .

:vehicleConfiguration a rdf:Property ;
    rdfs:label "vehicleConfiguration" ;
    :domainIncludes :Vehicle ;
    :rangeIncludes :Text ;
    :contributor <https://schema.org/docs/collab/Automotive_Ontology_Working_Group> ;
    rdfs:comment "A short text indicating the configuration of the vehicle, e.g. '5dr hatchback ST 2.5 MT 225 hp' or 'limited edition'." .

:vehicleEngine a rdf:Property ;
    rdfs:label "vehicleEngine" ;
    :domainIncludes :Vehicle ;
    :rangeIncludes :EngineSpecification ;
    :contributor <https://schema.org/docs/collab/Automotive_Ontology_Working_Group> ;
    rdfs:comment "Information about the engine or engines of the vehicle." .

:vehicleIdentificationNumber a rdf:Property ;
    rdfs:label "vehicleIdentificationNumber" ;
    :domainIncludes :Vehicle ;
    :rangeIncludes :Text ;
    :contributor <https://schema.org/docs/collab/Automotive_Ontology_Working_Group> ;
    rdfs:comment "The Vehicle Identification Number (VIN) is a unique serial number used by the automotive industry to identify individual motor vehicles." ;
    rdfs:subPropertyOf :serialNumber .

:vehicleInteriorColor a rdf:Property ;
    rdfs:label "vehicleInteriorColor" ;
    :domainIncludes :Vehicle ;
    :rangeIncludes :Text ;
    :contributor <https://schema.org/docs/collab/Automotive_Ontology_Working_Group> ;
    rdfs:comment "The color or color combination of the interior of the vehicle." .

:vehicleInteriorType a rdf:Property ;
    rdfs:label "vehicleInteriorType" ;
    :domainIncludes :Vehicle ;
    :rangeIncludes :Text ;
    :contributor <https://schema.org/docs/collab/Automotive_Ontology_Working_Group> ;
    rdfs:comment "The type or material of the interior of the vehicle (e.g. synthetic fabric, leather, wood, etc.). While most interior types are characterized by the material used, an interior type can also be based on vehicle usage or target audience." .

:vehicleModelDate a rdf:Property ;
    rdfs:label "vehicleModelDate" ;
    :domainIncludes :Vehicle ;
    :rangeIncludes :Date ;
    :contributor <https://schema.org/docs/collab/Automotive_Ontology_Working_Group> ;
    rdfs:comment "The release date of a vehicle model (often used to differentiate versions of the same make and model)." .

:vehicleSeatingCapacity a rdf:Property ;
    rdfs:label "vehicleSeatingCapacity" ;
    :domainIncludes :Vehicle ;
    :rangeIncludes :Number,
        :QuantitativeValue ;
    :contributor <https://schema.org/docs/collab/Automotive_Ontology_Working_Group> ;
    rdfs:comment "The number of passengers that can be seated in the vehicle, both in terms of the physical space available, and in terms of limitations set by law.\\n\\nTypical unit code(s): C62 for persons." .

:vehicleSpecialUsage a rdf:Property ;
    rdfs:label "vehicleSpecialUsage" ;
    :domainIncludes :Vehicle ;
    :rangeIncludes :Text ;
    rdfs:comment "Indicates whether the vehicle has been used for special purposes, like commercial rental, driving school, or as a taxi. The legislation in many countries requires this information to be revealed when offering a car for sale." .

:vehicleTransmission a rdf:Property ;
    rdfs:label "vehicleTransmission" ;
    :domainIncludes :Vehicle ;
    :rangeIncludes :QualitativeValue,
        :Text,
        :URL ;
    :contributor <https://schema.org/docs/collab/Automotive_Ontology_Working_Group> ;
    rdfs:comment "The type of component used for transmitting the power from a rotating power source to the wheels or other relevant component(s) (\"gearbox\" for cars)." .

:vendor a rdf:Property ;
    rdfs:label "vendor" ;
    :domainIncludes :BuyAction ;
    :rangeIncludes :Organization,
        :Person ;
    :supersededBy :seller ;
    rdfs:comment "'vendor' is an earlier term for 'seller'." ;
    rdfs:subPropertyOf :participant .

:version a rdf:Property ;
    rdfs:label "version" ;
    :domainIncludes :CreativeWork ;
    :rangeIncludes :Number,
        :Text ;
    rdfs:comment "The version of the CreativeWork embodied by a specified resource." .

:video a rdf:Property ;
    rdfs:label "video" ;
    :domainIncludes :CreativeWork ;
    :rangeIncludes :Clip,
        :VideoObject ;
    rdfs:comment "An embedded video object." .

:videoFormat a rdf:Property ;
    rdfs:label "videoFormat" ;
    :domainIncludes :BroadcastEvent,
        :BroadcastService,
        :ScreeningEvent ;
    :rangeIncludes :Text ;
    rdfs:comment "The type of screening or video broadcast used (e.g. IMAX, 3D, SD, HD, etc.)." .

:videoFrameSize a rdf:Property ;
    rdfs:label "videoFrameSize" ;
    :domainIncludes :VideoObject ;
    :rangeIncludes :Text ;
    rdfs:comment "The frame size of the video." .

:videoQuality a rdf:Property ;
    rdfs:label "videoQuality" ;
    :domainIncludes :VideoObject ;
    :rangeIncludes :Text ;
    rdfs:comment "The quality of the video." .

:volumeNumber a rdf:Property ;
    rdfs:label "volumeNumber" ;
    :domainIncludes :PublicationVolume ;
    :rangeIncludes :Integer,
        :Text ;
    :contributor <https://schema.org/docs/collab/bibex> ;
    rdfs:comment "Identifies the volume of publication or multi-part work; for example, \"iii\" or \"2\"." ;
    rdfs:subPropertyOf :position ;
    owl:equivalentProperty <http://purl.org/ontology/bibo/volume> .

:warrantyPromise a rdf:Property ;
    rdfs:label "warrantyPromise" ;
    :domainIncludes :BuyAction,
        :SellAction ;
    :rangeIncludes :WarrantyPromise ;
    :supersededBy :warranty ;
    rdfs:comment "The warranty promise(s) included in the offer." .

:warrantyScope a rdf:Property ;
    rdfs:label "warrantyScope" ;
    :domainIncludes :WarrantyPromise ;
    :rangeIncludes :WarrantyScope ;
    rdfs:comment "The scope of the warranty promise." .

:webCheckinTime a rdf:Property ;
    rdfs:label "webCheckinTime" ;
    :domainIncludes :Flight ;
    :rangeIncludes :DateTime ;
    rdfs:comment "The time when a passenger can check into the flight online." .

:weight a rdf:Property ;
    rdfs:label "weight" ;
    :domainIncludes :Person,
        :Product, :OfferShippingDetails ;
    :rangeIncludes :QuantitativeValue ;
    rdfs:comment "The weight of the product or person." .

:width a rdf:Property ;
    rdfs:label "width" ;
    :domainIncludes :MediaObject,
        :Product,
        :VisualArtwork, :OfferShippingDetails ;
    :rangeIncludes :Distance,
        :QuantitativeValue ;
    rdfs:comment "The width of the item." .

:winner a rdf:Property ;
    rdfs:label "winner" ;
    :domainIncludes :LoseAction ;
    :rangeIncludes :Person ;
    rdfs:comment "A sub property of participant. The winner of the action." ;
    rdfs:subPropertyOf :participant .

:wordCount a rdf:Property ;
    rdfs:label "wordCount" ;
    :domainIncludes :Article ;
    :rangeIncludes :Integer ;
    rdfs:comment "The number of words in the text of the Article." .

:workHours a rdf:Property ;
    rdfs:label "workHours" ;
    :domainIncludes :JobPosting ;
    :rangeIncludes :Text ;
    rdfs:comment "The typical working hours for this job (e.g. 1st shift, night shift, 8am-5pm)." .

:workLocation a rdf:Property ;
    rdfs:label "workLocation" ;
    :domainIncludes :Person ;
    :rangeIncludes :ContactPoint,
        :Place ;
    rdfs:comment "A contact location for a person's place of work." ;
    rdfs:subPropertyOf :location .

:workPerformed a rdf:Property ;
    rdfs:label "workPerformed" ;
    :domainIncludes :Event ;
    :rangeIncludes :CreativeWork ;
    rdfs:comment "A work performed in some event, for example a play performed in a TheaterEvent." ;
    rdfs:subPropertyOf :workFeatured .

:workPresented a rdf:Property ;
    rdfs:label "workPresented" ;
    :domainIncludes :ScreeningEvent ;
    :rangeIncludes :Movie ;
    rdfs:comment "The movie presented during this event." ;
    rdfs:subPropertyOf :workFeatured .

:worksFor a rdf:Property ;
    rdfs:label "worksFor" ;
    :domainIncludes :Person ;
    :rangeIncludes :Organization ;
    rdfs:comment "Organizations that the person works for." .

:worstRating a rdf:Property ;
    rdfs:label "worstRating" ;
    :domainIncludes :Rating ;
    :rangeIncludes :Number,
        :Text ;
    rdfs:comment "The lowest value allowed in this rating system." .

:xpath a rdf:Property ;
    rdfs:label "xpath" ;
    :domainIncludes :SpeakableSpecification,
        :WebPageElement ;
    :rangeIncludes :XPathType ;
    :source <https://github.com/schemaorg/schemaorg/issues/1389> ;
    rdfs:comment "An XPath, e.g. of a [[SpeakableSpecification]] or [[WebPageElement]]. In the latter case, multiple matches within a page can constitute a single conceptual \"Web page element\"." .

:yearlyRevenue a rdf:Property ;
    rdfs:label "yearlyRevenue" ;
    :domainIncludes :BusinessAudience ;
    :rangeIncludes :QuantitativeValue ;
    rdfs:comment "The size of the business in annual revenue." .

:yearsInOperation a rdf:Property ;
    rdfs:label "yearsInOperation" ;
    :domainIncludes :BusinessAudience ;
    :rangeIncludes :QuantitativeValue ;
    rdfs:comment "The age of the business." .

:actionApplication a rdf:Property ;
    rdfs:label "actionApplication" ;
    :domainIncludes :EntryPoint ;
    :rangeIncludes :SoftwareApplication ;
    rdfs:comment "An application that can complete the request." .

:actionOption a rdf:Property ;
    rdfs:label "actionOption" ;
    :domainIncludes :ChooseAction ;
    :rangeIncludes :Text,
        :Thing ;
    rdfs:comment "A sub property of object. The options subject to this action." ;
    rdfs:subPropertyOf :object .

:actor a rdf:Property ;
    rdfs:label "actor" ;
    :domainIncludes :Clip,
        :CreativeWorkSeason,
        :Episode,
        :Event,
        :Movie,
        :MovieSeries,
        :PodcastSeries,
        :RadioSeries,
        :TVSeries,
        :VideoGame,
        :VideoGameSeries,
        :VideoObject ;
    :rangeIncludes :Person ;
    rdfs:comment "An actor, e.g. in TV, radio, movie, video games etc., or in an event. Actors can be associated with individual items or with a series, episode, clip." .

:album a rdf:Property ;
    rdfs:label "album" ;
    :domainIncludes :MusicGroup ;
    :rangeIncludes :MusicAlbum ;
    rdfs:comment "A music album." .

:albumRelease a rdf:Property ;
    rdfs:label "albumRelease" ;
    :domainIncludes :MusicAlbum ;
    :inverseOf :releaseOf ;
    :rangeIncludes :MusicRelease ;
    rdfs:comment "A release of this album." .

:alumni a rdf:Property ;
    rdfs:label "alumni" ;
    :domainIncludes :EducationalOrganization,
        :Organization ;
    :inverseOf :alumniOf ;
    :rangeIncludes :Person ;
    rdfs:comment "Alumni of an organization." .

:alumniOf a rdf:Property ;
    rdfs:label "alumniOf" ;
    :domainIncludes :Person ;
    :inverseOf :alumni ;
    :rangeIncludes :EducationalOrganization,
        :Organization ;
    rdfs:comment "An organization that the person is an alumni of." .

:artworkSurface a rdf:Property ;
    rdfs:label "artworkSurface" ;
    :domainIncludes :VisualArtwork ;
    :rangeIncludes :Text,
        :URL ;
    rdfs:comment "The supporting materials for the artwork, e.g. Canvas, Paper, Wood, Board, etc." .

:attendee a rdf:Property ;
    rdfs:label "attendee" ;
    :domainIncludes :Event ;
    :rangeIncludes :Organization,
        :Person ;
    rdfs:comment "A person or organization attending the event." .

:audience a rdf:Property ;
    rdfs:label "audience" ;
    :domainIncludes :CreativeWork,
        :Event,
        :LodgingBusiness,
        :PlayAction,
        :Product,
        :Service ;
    :rangeIncludes :Audience ;
    rdfs:comment "An intended audience, i.e. a group for whom something was created." .

:availableOnDevice a rdf:Property ;
    rdfs:label "availableOnDevice" ;
    :domainIncludes :SoftwareApplication ;
    :rangeIncludes :Text ;
    rdfs:comment "Device required to run the application. Used in cases where a specific make/model is required to run the application." .

:award a rdf:Property ;
    rdfs:label "award" ;
    :domainIncludes :CreativeWork,
        :Organization,
        :Person,
        :Product,
        :Service ;
    :rangeIncludes :Text ;
    rdfs:comment "An award won by or for this item." .

:blogPost a rdf:Property ;
    rdfs:label "blogPost" ;
    :domainIncludes :Blog ;
    :rangeIncludes :BlogPosting ;
    rdfs:comment "A posting that is part of this blog." .

:broker a rdf:Property ;
    rdfs:label "broker" ;
    :domainIncludes :Invoice,
        :Order,
        :Reservation,
        :Service ;
    :rangeIncludes :Organization,
        :Person ;
    rdfs:comment "An entity that arranges for an exchange between a buyer and a seller.  In most cases a broker never acquires or releases ownership of a product or service involved in an exchange.  If it is not clear whether an entity is a broker, seller, or buyer, the latter two terms are preferred." .

:codeSampleType a rdf:Property ;
    rdfs:label "codeSampleType" ;
    :domainIncludes :SoftwareSourceCode ;
    :rangeIncludes :Text ;
    rdfs:comment "What type of code sample: full (compile ready) solution, code snippet, inline code, scripts, template." .

:colleague a rdf:Property ;
    rdfs:label "colleague" ;
    :domainIncludes :Person ;
    :rangeIncludes :Person,
        :URL ;
    rdfs:comment "A colleague of the person." .

:contactPoint a rdf:Property ;
    rdfs:label "contactPoint" ;
    :domainIncludes :Organization,
        :Person ;
    :rangeIncludes :ContactPoint ;
    rdfs:comment "A contact point for a person or organization." .

:containsPlace a rdf:Property ;
    rdfs:label "containsPlace" ;
    :domainIncludes :Place ;
    :inverseOf :containedInPlace ;
    :rangeIncludes :Place ;
    rdfs:comment "The basic containment relation between a place and another that it contains." .

:containsSeason a rdf:Property ;
    rdfs:label "containsSeason" ;
    :domainIncludes :RadioSeries,
        :TVSeries,
        :VideoGameSeries ;
    :rangeIncludes :CreativeWorkSeason ;
    rdfs:comment "A season that is part of the media series." ;
    rdfs:subPropertyOf :hasPart .

:contentLocation a rdf:Property ;
    rdfs:label "contentLocation" ;
    :domainIncludes :CreativeWork ;
    :rangeIncludes :Place ;
    rdfs:comment "The location depicted or described in the content. For example, the location in a photograph or painting." .

:dataset a rdf:Property ;
    rdfs:label "dataset" ;
    :domainIncludes :DataCatalog ;
    :inverseOf :includedInDataCatalog ;
    :rangeIncludes :Dataset ;
    rdfs:comment "A dataset contained in this catalog." .

:description a rdf:Property ;
    rdfs:label "description" ;
    :domainIncludes :Thing ;
    :rangeIncludes :Text,
        :TextObject ;
    rdfs:comment "A description of the item." ;
    owl:equivalentProperty dc:description .

:director a rdf:Property ;
    rdfs:label "director" ;
    :domainIncludes :Clip,
        :CreativeWorkSeason,
        :Episode,
        :Event,
        :Movie,
        :MovieSeries,
        :RadioSeries,
        :TVSeries,
        :VideoGame,
        :VideoGameSeries,
        :VideoObject ;
    :rangeIncludes :Person ;
    rdfs:comment "A director of e.g. TV, radio, movie, video gaming etc. content, or of an event. Directors can be associated with individual items or with a series, episode, clip." .

:duration a rdf:Property ;
    rdfs:label "duration" ;
    :domainIncludes :Event,
        :MediaObject,
        :Movie,
        :MusicRecording,
        :MusicRelease,
        :QuantitativeValueDistribution,
<<<<<<< HEAD
	:Episode ;
    :rangeIncludes :Duration,
        :Text ;
=======
  :Episode ;
    :rangeIncludes :Duration ;
>>>>>>> 043eac8a
    :source <https://github.com/schemaorg/schemaorg/issues/1698> ;
    rdfs:comment "The duration of the item (movie, audio recording, event, etc.) in [ISO 8601 duration format](http://en.wikipedia.org/wiki/ISO_8601)." .

:employee a rdf:Property ;
    rdfs:label "employee" ;
    :domainIncludes :Organization ;
    :rangeIncludes :Person ;
    rdfs:comment "Someone working for this organization." .

:encodesCreativeWork a rdf:Property ;
    rdfs:label "encodesCreativeWork" ;
    :domainIncludes :MediaObject ;
    :inverseOf :encoding ;
    :rangeIncludes :CreativeWork ;
    rdfs:comment "The CreativeWork encoded by this media object." .

:encodingFormat a rdf:Property ;
    rdfs:label "encodingFormat" ;
    :domainIncludes :CreativeWork,
        :MediaObject ;
    :rangeIncludes :Text,
        :URL ;
    rdfs:comment """Media type typically expressed using a MIME format (see [IANA site](http://www.iana.org/assignments/media-types/media-types.xhtml) and [MDN reference](https://developer.mozilla.org/en-US/docs/Web/HTTP/Basics_of_HTTP/MIME_types)), e.g. application/zip for a SoftwareApplication binary, audio/mpeg for .mp3 etc.

In cases where a [[CreativeWork]] has several media type representations, [[encoding]] can be used to indicate each [[MediaObject]] alongside particular [[encodingFormat]] information.

Unregistered or niche encoding and file formats can be indicated instead via the most appropriate URL, e.g. defining Web page or a Wikipedia/Wikidata entry.""" .

:episode a rdf:Property ;
    rdfs:label "episode" ;
    :domainIncludes :CreativeWorkSeason,
        :RadioSeries,
        :TVSeries,
        :VideoGameSeries ;
    :rangeIncludes :Episode ;
    rdfs:comment "An episode of a TV, radio or game media within a series or season." ;
    rdfs:subPropertyOf :hasPart .

:event a rdf:Property ;
    rdfs:label "event" ;
    :domainIncludes :InformAction,
        :InviteAction,
        :JoinAction,
        :LeaveAction,
        :Organization,
        :Place,
        :PlayAction ;
    :rangeIncludes :Event ;
    rdfs:comment "Upcoming or past event associated with this place, organization, or action." .

:exampleOfWork a rdf:Property ;
    rdfs:label "exampleOfWork" ;
    :domainIncludes :CreativeWork ;
    :inverseOf :workExample ;
    :rangeIncludes :CreativeWork ;
    :contributor <https://schema.org/docs/collab/bibex> ;
    rdfs:comment "A creative work that this work is an example/instance/realization/derivation of." .

:executableLibraryName a rdf:Property ;
    rdfs:label "executableLibraryName" ;
    :domainIncludes :APIReference ;
    :rangeIncludes :Text ;
    rdfs:comment "Library file name, e.g., mscorlib.dll, system.web.dll." .

:exerciseCourse a rdf:Property ;
    rdfs:label "exerciseCourse" ;
    :domainIncludes :ExerciseAction ;
    :rangeIncludes :Place ;
    rdfs:comment "A sub property of location. The course where this action was taken." ;
    rdfs:subPropertyOf :location .

:founder a rdf:Property ;
    rdfs:label "founder" ;
    :domainIncludes :Organization ;
    :rangeIncludes :Person, :Organization; ;
    rdfs:comment "A person or organization who founded this organization." .

:game a rdf:Property ;
    rdfs:label "game" ;
    :domainIncludes :GameServer ;
    :inverseOf :gameServer ;
    :rangeIncludes :VideoGame ;
    rdfs:comment "Video game which is played on this server." .

:gameServer a rdf:Property ;
    rdfs:label "gameServer" ;
    :domainIncludes :VideoGame ;
    :inverseOf :game ;
    :rangeIncludes :GameServer ;
    rdfs:comment "The server on which  it is possible to play the game." .

:hasBroadcastChannel a rdf:Property ;
    rdfs:label "hasBroadcastChannel" ;
    :domainIncludes :BroadcastService ;
    :inverseOf :providesBroadcastService ;
    :rangeIncludes :BroadcastChannel ;
    :source <https://github.com/schemaorg/schemaorg/issues/1004> ;
    rdfs:comment "A broadcast channel of a broadcast service." .

:hasMenu a rdf:Property ;
    rdfs:label "hasMenu" ;
    :domainIncludes :FoodEstablishment ;
    :rangeIncludes :Menu,
        :Text,
        :URL ;
    rdfs:comment "Either the actual menu as a structured representation, as text, or a URL of the menu." .

:inLanguage a rdf:Property ;
    rdfs:label "inLanguage" ;
    :domainIncludes :CommunicateAction,
        :CreativeWork,
        :Event,
        :WriteAction ;
    :rangeIncludes :Language,
        :Text ;
    rdfs:comment "The language of the content or performance or used in an action. Please use one of the language codes from the [IETF BCP 47 standard](http://tools.ietf.org/html/bcp47). See also [[availableLanguage]]." .

:incentiveCompensation a rdf:Property ;
    rdfs:label "incentiveCompensation" ;
    :domainIncludes :JobPosting ;
    :rangeIncludes :Text ;
    rdfs:comment "Description of bonus and commission compensation aspects of the job." .

:interactionStatistic a rdf:Property ;
    rdfs:label "interactionStatistic" ;
    :domainIncludes :CreativeWork ;
    :rangeIncludes :InteractionCounter ;
    rdfs:comment "The number of interactions for the CreativeWork using the WebSite or SoftwareApplication. The most specific child type of InteractionCounter should be used." .

:isAccessibleForFree a rdf:Property ;
    rdfs:label "isAccessibleForFree" ;
    :domainIncludes :CreativeWork,
        :Event,
        :Place ;
    :rangeIncludes :Boolean ;
    rdfs:comment "A flag to signal that the item, event, or place is accessible for free." .

:isBasedOn a rdf:Property ;
    rdfs:label "isBasedOn" ;
    :domainIncludes :CreativeWork ;
    :rangeIncludes :CreativeWork,
        :Product,
        :URL ;
    rdfs:comment "A resource from which this work is derived or from which it is a modification or adaptation." .

:itemOffered a rdf:Property ;
    rdfs:label "itemOffered" ;
    :domainIncludes :Demand,
        :Offer ;
    :inverseOf :offers ;
    :rangeIncludes :AggregateOffer,
        :CreativeWork,
        :Event,
        :MenuItem,
        :Product,
        :Service,
        :Trip ;
    rdfs:comment "An item being offered (or demanded). The transactional nature of the offer or demand is documented using [[businessFunction]], e.g. sell, lease etc. While several common expected types are listed explicitly in this definition, others can be used. Using a second type, such as Product or a subtype of Product, can clarify the nature of the offer." .

:jobBenefits a rdf:Property ;
    rdfs:label "jobBenefits" ;
    :domainIncludes :JobPosting ;
    :rangeIncludes :Text ;
    rdfs:comment "Description of benefits associated with the job." .

:mainEntity a rdf:Property ;
    rdfs:label "mainEntity" ;
    :domainIncludes :CreativeWork ;
    :inverseOf :mainEntityOfPage ;
    :rangeIncludes :Thing ;
    rdfs:comment "Indicates the primary entity described in some page or other CreativeWork." ;
    rdfs:subPropertyOf :about .

:mainEntityOfPage a rdf:Property ;
    rdfs:label "mainEntityOfPage" ;
    :domainIncludes :Thing ;
    :inverseOf :mainEntity ;
    :rangeIncludes :CreativeWork,
        :URL ;
    rdfs:comment "Indicates a page (or other CreativeWork) for which this thing is the main entity being described. See [background notes](/docs/datamodel.html#mainEntityBackground) for details." .

:makesOffer a rdf:Property ;
    rdfs:label "makesOffer" ;
    :domainIncludes :Organization,
        :Person ;
    :inverseOf :offeredBy ;
    :rangeIncludes :Offer ;
    rdfs:comment "A pointer to products or services offered by the organization or person." .

:offeredBy a rdf:Property ;
    rdfs:label "offeredBy" ;
    :domainIncludes :Offer ;
    :inverseOf :makesOffer ;
    :rangeIncludes :Organization,
        :Person ;
    rdfs:comment "A pointer to the organization or person making the offer." .

:offers a rdf:Property ;
    rdfs:label "offers" ;
    :domainIncludes :AggregateOffer,
        :CreativeWork,
        :Event,
        :MenuItem,
        :Product,
        :Service,
        :Trip ;
    :inverseOf :itemOffered ;
    :rangeIncludes :Demand,
        :Offer ;
    rdfs:comment """An offer to provide this item&#x2014;for example, an offer to sell a product, rent the DVD of a movie, perform a service, or give away tickets to an event. Use [[businessFunction]] to indicate the kind of transaction offered, i.e. sell, lease, etc. This property can also be used to describe a [[Demand]]. While this property is listed as expected on a number of common types, it can be used in others. In that case, using a second type, such as Product or a subtype of Product, can clarify the nature of the offer.
      """ .

:parent a rdf:Property ;
    rdfs:label "parent" ;
    :domainIncludes :Person ;
    :rangeIncludes :Person ;
    rdfs:comment "A parent of this person." .

:partOfSeries a rdf:Property ;
    rdfs:label "partOfSeries" ;
    :domainIncludes :Clip,
        :CreativeWorkSeason,
        :Episode ;
    :rangeIncludes :CreativeWorkSeries ;
    rdfs:comment "The series to which this episode or season belongs." ;
    rdfs:subPropertyOf :isPartOf .

:paymentDueDate a rdf:Property ;
    rdfs:label "paymentDueDate" ;
    :domainIncludes :Invoice,
        :Order ;
    :rangeIncludes :Date,
        :DateTime ;
    rdfs:comment "The date that payment is due." .

:performTime a rdf:Property ;
    rdfs:label "performTime" ;
    :domainIncludes :HowTo,
        :HowToDirection ;
    :rangeIncludes :Duration ;
    rdfs:comment "The length of time it takes to perform instructions or a direction (not including time to prepare the supplies), in [ISO 8601 duration format](http://en.wikipedia.org/wiki/ISO_8601)." .

:performer a rdf:Property ;
    rdfs:label "performer" ;
    :domainIncludes :Event ;
    :rangeIncludes :Organization,
        :Person ;
    rdfs:comment "A performer at the event&#x2014;for example, a presenter, musician, musical group or actor." .

:photo a rdf:Property ;
    rdfs:label "photo" ;
    :domainIncludes :Place ;
    :rangeIncludes :ImageObject,
        :Photograph ;
    rdfs:comment "A photograph of this place." ;
    rdfs:subPropertyOf :image .

:provider a rdf:Property ;
    rdfs:label "provider" ;
    :domainIncludes :CreativeWork,
        :Invoice,
        :ParcelDelivery,
        :Reservation,
        :Service,
        :Trip ;
    :rangeIncludes :Organization,
        :Person ;
    rdfs:comment "The service provider, service operator, or service performer; the goods producer. Another party (a seller) may offer those services or goods on behalf of the provider. A provider may also serve as the seller." .

:providesBroadcastService a rdf:Property ;
    rdfs:label "providesBroadcastService" ;
    :domainIncludes :BroadcastChannel ;
    :inverseOf :hasBroadcastChannel ;
    :rangeIncludes :BroadcastService ;
    rdfs:comment "The BroadcastService offered on this channel." .

:recipeIngredient a rdf:Property ;
    rdfs:label "recipeIngredient" ;
    :domainIncludes :Recipe ;
    :rangeIncludes :Text ;
    rdfs:comment "A single ingredient used in the recipe, e.g. sugar, flour or garlic." ;
    rdfs:subPropertyOf :supply .

:recordedAs a rdf:Property ;
    rdfs:label "recordedAs" ;
    :domainIncludes :MusicComposition ;
    :inverseOf :recordingOf ;
    :rangeIncludes :MusicRecording ;
    :contributor <https://schema.org/docs/collab/MBZ> ;
    rdfs:comment "An audio recording of the work." .

:recordedAt a rdf:Property ;
    rdfs:label "recordedAt" ;
    :domainIncludes :CreativeWork ;
    :inverseOf :recordedIn ;
    :rangeIncludes :Event ;
    rdfs:comment "The Event where the CreativeWork was recorded. The CreativeWork may capture all or part of the event." .

:recordedIn a rdf:Property ;
    rdfs:label "recordedIn" ;
    :domainIncludes :Event ;
    :inverseOf :recordedAt ;
    :rangeIncludes :CreativeWork ;
    rdfs:comment "The CreativeWork that captured all or part of this Event." .

:recordingOf a rdf:Property ;
    rdfs:label "recordingOf" ;
    :domainIncludes :MusicRecording ;
    :inverseOf :recordedAs ;
    :rangeIncludes :MusicComposition ;
    :contributor <https://schema.org/docs/collab/MBZ> ;
    rdfs:comment "The composition this track is a recording of." .

:releaseOf a rdf:Property ;
    rdfs:label "releaseOf" ;
    :domainIncludes :MusicRelease ;
    :inverseOf :albumRelease ;
    :rangeIncludes :MusicAlbum ;
    :contributor <https://schema.org/docs/collab/MBZ> ;
    rdfs:comment "The album this is a release of." .

:review a rdf:Property ;
    rdfs:label "review" ;
    :domainIncludes :Brand,
        :CreativeWork,
        :Event,
        :Offer,
        :Organization,
        :Place,
        :Product,
        :Service ;
    :rangeIncludes :Review ;
    rdfs:comment "A review of the item." .

:roleName a rdf:Property ;
    rdfs:label "roleName" ;
    :domainIncludes :Role ;
    :rangeIncludes :Text,
        :URL ;
    rdfs:comment "A role played, performed or filled by a person or organization. For example, the team of creators for a comic book might fill the roles named 'inker', 'penciller', and 'letterer'; or an athlete in a SportsTeam might play in the position named 'Quarterback'." .

:runtimePlatform a rdf:Property ;
    rdfs:label "runtimePlatform" ;
    :domainIncludes :SoftwareSourceCode ;
    :rangeIncludes :Text ;
    rdfs:comment "Runtime platform or script interpreter dependencies (example: Java v1, Python 2.3, .NET Framework 3.0)." .

:season a rdf:Property ;
    rdfs:label "season" ;
    :domainIncludes :RadioSeries,
        :TVSeries,
        :VideoGameSeries ;
    :rangeIncludes :CreativeWorkSeason,
        :URL ;
    :supersededBy :containsSeason ;
    rdfs:comment "A season in a media series." ;
    rdfs:subPropertyOf :hasPart .

:serialNumber a rdf:Property ;
    rdfs:label "serialNumber" ;
    :domainIncludes :Demand,
        :IndividualProduct,
        :Offer ;
    :rangeIncludes :Text ;
    rdfs:comment "The serial number or any alphanumeric identifier of a particular product. When attached to an offer, it is a shortcut for the serial number of the product included in the offer." ;
    rdfs:subPropertyOf :identifier .

:serviceArea a rdf:Property ;
    rdfs:label "serviceArea" ;
    :domainIncludes :ContactPoint,
        :Organization,
        :Service ;
    :rangeIncludes :AdministrativeArea,
        :GeoShape,
        :Place ;
    :supersededBy :areaServed ;
    rdfs:comment "The geographic area where the service is provided." .

:serviceOutput a rdf:Property ;
    rdfs:label "serviceOutput" ;
    :domainIncludes :Service ;
    :rangeIncludes :Thing ;
    rdfs:comment "The tangible thing generated by the service, e.g. a passport, permit, etc." .

:sibling a rdf:Property ;
    rdfs:label "sibling" ;
    :domainIncludes :Person ;
    :rangeIncludes :Person ;
    rdfs:comment "A sibling of the person." .

:significantLink a rdf:Property ;
    rdfs:label "significantLink" ;
    :domainIncludes :WebPage ;
    :rangeIncludes :URL ;
    rdfs:comment "One of the more significant URLs on the page. Typically, these are the non-navigation links that are clicked on the most." .

:softwareRequirements a rdf:Property ;
    rdfs:label "softwareRequirements" ;
    :domainIncludes :SoftwareApplication ;
    :rangeIncludes :Text,
        :URL ;
    rdfs:comment "Component dependency requirements for application. This includes runtime environments and shared libraries that are not included in the application distribution package, but required to run the application (examples: DirectX, Java or .NET runtime)." .

:sponsor a rdf:Property ;
    rdfs:label "sponsor" ;
    :domainIncludes :CreativeWork,
        :Event,
        :Organization,
        :Person ;
    :rangeIncludes :Organization,
        :Person ;
    rdfs:comment "A person or organization that supports a thing through a pledge, promise, or financial contribution. E.g. a sponsor of a Medical Study or a corporate sponsor of an event." .

:subOrganization a rdf:Property ;
    rdfs:label "subOrganization" ;
    :domainIncludes :Organization ;
    :inverseOf :parentOrganization ;
    :rangeIncludes :Organization ;
    rdfs:comment "A relationship between two organizations where the first includes the second, e.g., as a subsidiary. See also: the more specific 'department' property." .

:subjectOf a rdf:Property ;
    rdfs:label "subjectOf" ;
    :domainIncludes :Thing ;
    :inverseOf :about ;
    :rangeIncludes :CreativeWork,
        :Event ;
    :source <https://github.com/schemaorg/schemaorg/issues/1670> ;
    rdfs:comment "A CreativeWork or Event about this Thing." .

:suggestedAnswer a rdf:Property ;
    rdfs:label "suggestedAnswer" ;
    :domainIncludes :Question ;
    :rangeIncludes :Answer,
        :ItemList ;
    rdfs:comment "An answer (possibly one of several, possibly incorrect) to a Question, e.g. on a Question/Answer site." .

:superEvent a rdf:Property ;
    rdfs:label "superEvent" ;
    :domainIncludes :Event ;
    :inverseOf :subEvent ;
    :rangeIncludes :Event ;
    rdfs:comment "An event that this event is a part of. For example, a collection of individual music performances might each have a music festival as their superEvent." .

:targetCollection a rdf:Property ;
    rdfs:label "targetCollection" ;
    :domainIncludes :UpdateAction ;
    :rangeIncludes :Thing ;
    rdfs:comment "A sub property of object. The collection target of the action." ;
    rdfs:subPropertyOf :object .

:temporalCoverage a rdf:Property ;
    rdfs:label "temporalCoverage" ;
    :domainIncludes :CreativeWork ;
    :rangeIncludes :DateTime,
        :Text,
        :URL ;
    rdfs:comment """The temporalCoverage of a CreativeWork indicates the period that the content applies to, i.e. that it describes, either as a DateTime or as a textual string indicating a time period in [ISO 8601 time interval format](https://en.wikipedia.org/wiki/ISO_8601#Time_intervals). In
      the case of a Dataset it will typically indicate the relevant time period in a precise notation (e.g. for a 2011 census dataset, the year 2011 would be written "2011/2012"). Other forms of content, e.g. ScholarlyArticle, Book, TVSeries or TVEpisode, may indicate their temporalCoverage in broader terms - textually or via well-known URL.
      Written works such as books may sometimes have precise temporal coverage too, e.g. a work set in 1939 - 1945 can be indicated in ISO 8601 interval format format via "1939/1945".

Open-ended date ranges can be written with ".." in place of the end date. For example, "2015-11/.." indicates a range beginning in November 2015 and with no specified final date. This is tentative and might be updated in future when ISO 8601 is officially updated.""" ;
    owl:equivalentProperty dc:temporal .

:track a rdf:Property ;
    rdfs:label "track" ;
    :domainIncludes :MusicGroup,
        :MusicPlaylist ;
    :rangeIncludes :ItemList,
        :MusicRecording ;
    :contributor <https://schema.org/docs/collab/MBZ> ;
    rdfs:comment "A music recording (track)&#x2014;usually a single song. If an ItemList is given, the list should contain items of type MusicRecording." .

:warranty a rdf:Property ;
    rdfs:label "warranty" ;
    :domainIncludes :Demand,
        :Offer ;
    :rangeIncludes :WarrantyPromise ;
    rdfs:comment "The warranty promise(s) included in the offer." .

:workExample a rdf:Property ;
    rdfs:label "workExample" ;
    :domainIncludes :CreativeWork ;
    :inverseOf :exampleOfWork ;
    :rangeIncludes :CreativeWork ;
    :contributor <https://schema.org/docs/collab/bibex> ;
    rdfs:comment "Example/instance/realization/derivation of the concept of this creative work. E.g. the paperback edition, first edition, or e-book." .

:yield a rdf:Property ;
    rdfs:label "yield" ;
    :domainIncludes :HowTo ;
    :rangeIncludes :QuantitativeValue,
        :Text ;
    rdfs:comment "The quantity that results by performing instructions. For example, a paper airplane, 10 personalized candles." .

:about a rdf:Property ;
    rdfs:label "about" ;
    :domainIncludes :CommunicateAction,
        :CreativeWork,
        :Event,
    :Certification ;
    :inverseOf :subjectOf ;
    :rangeIncludes :Thing ;
    :source <https://github.com/schemaorg/schemaorg/issues/1670> ;
    rdfs:comment "The subject matter of the content." .

:competitor a rdf:Property ;
    rdfs:label "competitor" ;
    :domainIncludes :SportsEvent ;
    :rangeIncludes :Person,
        :SportsTeam ;
    rdfs:comment "A competitor in a sports event." .

:containedInPlace a rdf:Property ;
    rdfs:label "containedInPlace" ;
    :domainIncludes :Place ;
    :inverseOf :containsPlace ;
    :rangeIncludes :Place ;
    rdfs:comment "The basic containment relation between a place and one that contains it." .

:encoding a rdf:Property ;
    rdfs:label "encoding" ;
    :domainIncludes :CreativeWork ;
    :inverseOf :encodesCreativeWork ;
    :rangeIncludes :MediaObject ;
    rdfs:comment "A media object that encodes this CreativeWork. This property is a synonym for associatedMedia." .

:hasMap a rdf:Property ;
    rdfs:label "hasMap" ;
    :domainIncludes :Place ;
    :rangeIncludes :Map,
        :URL ;
    rdfs:comment "A URL to a map of the place." .

:image a rdf:Property ;
    rdfs:label "image" ;
    :domainIncludes :Thing ;
    :rangeIncludes :ImageObject,
        :URL ;
    rdfs:comment "An image of the item. This can be a [[URL]] or a fully described [[ImageObject]]." .

:material a rdf:Property ;
    rdfs:label "material" ;
    :domainIncludes :CreativeWork,
        :Product ;
    :rangeIncludes :Product,
        :Text,
        :URL ;
    rdfs:comment "A material that something is made from, e.g. leather, wool, cotton, paper." .

:memberOf a rdf:Property ;
    rdfs:label "memberOf" ;
    :domainIncludes :Organization,
        :Person ;
    :inverseOf :member ;
    :rangeIncludes :Organization,
        :ProgramMembership ;
    rdfs:comment "An Organization (or ProgramMembership) to which this Person or Organization belongs." .

:parentOrganization a rdf:Property ;
    rdfs:label "parentOrganization" ;
    :domainIncludes :Organization ;
    :inverseOf :subOrganization ;
    :rangeIncludes :Organization ;
    rdfs:comment "The larger organization that this organization is a [[subOrganization]] of, if any." .

:result a rdf:Property ;
    rdfs:label "result" ;
    :domainIncludes :Action ;
    :rangeIncludes :Thing ;
    rdfs:comment "The result produced in the action. E.g. John wrote *a book*." .

:seller a rdf:Property ;
    rdfs:label "seller" ;
    :domainIncludes :BuyAction,
        :Demand,
        :Flight,
        :Offer,
        :Order ;
    :rangeIncludes :Organization,
        :Person ;
    rdfs:comment "An entity which offers (sells / leases / lends / loans) the services / goods.  A seller may also be a provider." ;
    rdfs:subPropertyOf :participant .

:step a rdf:Property ;
    rdfs:label "step" ;
    :domainIncludes :HowTo ;
    :rangeIncludes :CreativeWork,
        :HowToSection,
        :HowToStep,
        :Text ;
    rdfs:comment "A single step item (as HowToStep, text, document, video, etc.) or a HowToSection." .

:subEvent a rdf:Property ;
    rdfs:label "subEvent" ;
    :domainIncludes :Event ;
    :inverseOf :superEvent ;
    :rangeIncludes :Event ;
    rdfs:comment "An Event that is part of this event. For example, a conference event includes many presentations, each of which is a subEvent of the conference." .

:supply a rdf:Property ;
    rdfs:label "supply" ;
    :domainIncludes :HowTo,
        :HowToDirection ;
    :rangeIncludes :HowToSupply,
        :Text ;
    rdfs:comment "A sub-property of instrument. A supply consumed when performing instructions or a direction." ;
    rdfs:subPropertyOf :instrument .

:workFeatured a rdf:Property ;
    rdfs:label "workFeatured" ;
    :domainIncludes :Event ;
    :rangeIncludes :CreativeWork ;
    rdfs:comment """A work featured in some event, e.g. exhibited in an ExhibitionEvent.
       Specific subproperties are available for workPerformed (e.g. a play), or a workPresented (a Movie at a ScreeningEvent).""" .

:areaServed a rdf:Property ;
    rdfs:label "areaServed" ;
    :domainIncludes :ContactPoint,
        :DeliveryChargeSpecification,
        :Demand,
        :Offer,
        :Organization,
        :Service ;
    :rangeIncludes :AdministrativeArea,
        :GeoShape,
        :Place,
        :Text ;
    rdfs:comment "The geographic area where a service or offered item is provided." .

:includedInDataCatalog a rdf:Property ;
    rdfs:label "includedInDataCatalog" ;
    :domainIncludes :Dataset ;
    :inverseOf :dataset ;
    :rangeIncludes :DataCatalog ;
    rdfs:comment "A data catalog which contains this dataset." .

:member a rdf:Property ;
    rdfs:label "member" ;
    :domainIncludes :Organization,
        :ProgramMembership ;
    :inverseOf :memberOf ;
    :rangeIncludes :Organization,
        :Person ;
    rdfs:comment "A member of an Organization or a ProgramMembership. Organizations can be members of organizations; ProgramMembership is typically for individuals." .

:recipient a rdf:Property ;
    rdfs:label "recipient" ;
    :domainIncludes :AuthorizeAction,
        :CommunicateAction,
        :DonateAction,
        :GiveAction,
        :Message,
        :PayAction,
        :ReturnAction,
        :SendAction,
        :TipAction ;
    :rangeIncludes :Audience,
        :ContactPoint,
        :Organization,
        :Person ;
    rdfs:comment "A sub property of participant. The participant who is at the receiving end of the action." ;
    rdfs:subPropertyOf :participant .

:hasPart a rdf:Property ;
    rdfs:label "hasPart" ;
    :domainIncludes :CreativeWork ;
    :inverseOf :isPartOf ;
    :rangeIncludes :CreativeWork ;
    :contributor <https://schema.org/docs/collab/bibex> ;
    rdfs:comment "Indicates an item or CreativeWork that is part of this item, or CreativeWork (in some sense)." .

:isPartOf a rdf:Property ;
    rdfs:label "isPartOf" ;
    :domainIncludes :CreativeWork ;
    :inverseOf :hasPart ;
    :rangeIncludes :CreativeWork,
        :URL ;
    rdfs:comment "Indicates an item or CreativeWork that this item, or CreativeWork (in some sense), is part of." .

:position a rdf:Property ;
    rdfs:label "position" ;
    :domainIncludes :CreativeWork,
        :ListItem ;
    :rangeIncludes :Integer,
        :Text ;
    rdfs:comment "The position of an item in a series or sequence of items." .

:instrument a rdf:Property ;
    rdfs:label "instrument" ;
    :domainIncludes :Action ;
    :rangeIncludes :Thing ;
    rdfs:comment "The object that helped the agent perform the action. E.g. John wrote a book with *a pen*." .

:object a rdf:Property ;
    rdfs:label "object" ;
    :domainIncludes :Action ;
    :rangeIncludes :Thing ;
    rdfs:comment "The object upon which the action is carried out, whose state is kept intact or changed. Also known as the semantic roles patient, affected or undergoer (which change their state) or theme (which doesn't). E.g. John read *a book*." .

:location a rdf:Property ;
    rdfs:label "location" ;
    :domainIncludes :Action,
        :Event,
        :Organization, :InteractionCounter ;
    :rangeIncludes :Place,
        :PostalAddress,
        :Text ;
    rdfs:comment "The location of, for example, where an event is happening, where an organization is located, or where an action takes place." .

:participant a rdf:Property ;
    rdfs:label "participant" ;
    :domainIncludes :Action ;
    :rangeIncludes :Organization,
        :Person ;
    rdfs:comment "Other co-agents that participated in the action indirectly. E.g. John wrote a book with *Steve*." .

:identifier a rdf:Property ;
    rdfs:label "identifier" ;
    :domainIncludes :Thing ;
    :rangeIncludes :PropertyValue,
        :Text,
        :URL ;
    rdfs:comment """The identifier property represents any kind of identifier for any kind of [[Thing]], such as ISBNs, GTIN codes, UUIDs etc. Schema.org provides dedicated properties for representing many of these, either as textual strings or as URL (URI) links. See [background notes](/docs/datamodel.html#identifierBg) for more details.
        """ ;
    owl:equivalentProperty dc:identifier .
<|MERGE_RESOLUTION|>--- conflicted
+++ resolved
@@ -9759,14 +9759,9 @@
         :MusicRecording,
         :MusicRelease,
         :QuantitativeValueDistribution,
-<<<<<<< HEAD
-	:Episode ;
+	      :Episode ;
     :rangeIncludes :Duration,
         :Text ;
-=======
-  :Episode ;
-    :rangeIncludes :Duration ;
->>>>>>> 043eac8a
     :source <https://github.com/schemaorg/schemaorg/issues/1698> ;
     rdfs:comment "The duration of the item (movie, audio recording, event, etc.) in [ISO 8601 duration format](http://en.wikipedia.org/wiki/ISO_8601)." .
 
