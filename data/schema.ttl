@prefix : <https://schema.org/> .
@prefix dc: <http://purl.org/dc/terms/> .
@prefix dcat: <http://www.w3.org/ns/dcat#> .
@prefix dcmitype: <http://purl.org/dc/dcmitype/> .
@prefix foaf: <http://xmlns.com/foaf/0.1/> .
@prefix owl: <http://www.w3.org/2002/07/owl#> .
@prefix rdf: <http://www.w3.org/1999/02/22-rdf-syntax-ns#> .
@prefix rdfs: <http://www.w3.org/2000/01/rdf-schema#> .
@prefix void: <http://rdfs.org/ns/void#> .

:AMRadioChannel a rdfs:Class ;
    rdfs:label "AMRadioChannel" ;
    rdfs:comment "A radio channel that uses AM." ;
    rdfs:subClassOf :RadioChannel ;
    :source <https://github.com/schemaorg/schemaorg/issues/1004> .

:APIReference a rdfs:Class ;
    rdfs:label "APIReference" ;
    rdfs:comment "Reference documentation for application programming interfaces (APIs)." ;
    rdfs:subClassOf :TechArticle .

:AboutPage a rdfs:Class ;
    rdfs:label "AboutPage" ;
    rdfs:comment "Web page type: About page." ;
    rdfs:subClassOf :WebPage .

:AcceptAction a rdfs:Class ;
    rdfs:label "AcceptAction" ;
    rdfs:comment "The act of committing to/adopting an object.\\n\\nRelated actions:\\n\\n* [[RejectAction]]: The antonym of AcceptAction." ;
    rdfs:subClassOf :AllocateAction .

:Accommodation a rdfs:Class ;
    rdfs:label "Accommodation" ;
    rdfs:comment """An accommodation is a place that can accommodate human beings, e.g. a hotel room, a camping pitch, or a meeting room. Many accommodations are for overnight stays, but this is not a mandatory requirement.
For more specific types of accommodations not defined in schema.org, one can use [[additionalType]] with external vocabularies.
<br /><br />
See also the <a href="/docs/hotels.html">dedicated document on the use of schema.org for marking up hotels and other forms of accommodations</a>.
""" ;
    rdfs:subClassOf :Place ;
    :contributor <https://schema.org/docs/collab/STI_Accommodation_Ontology> .

:AccountingService a rdfs:Class ;
    rdfs:label "AccountingService" ;
    rdfs:comment """Accountancy business.\\n\\nAs a [[LocalBusiness]] it can be described as a [[provider]] of one or more [[Service]]\\(s).
      """ ;
    rdfs:subClassOf :FinancialService .

:AchieveAction a rdfs:Class ;
    rdfs:label "AchieveAction" ;
    rdfs:comment "The act of accomplishing something via previous efforts. It is an instantaneous action rather than an ongoing process." ;
    rdfs:subClassOf :Action .

:Action a rdfs:Class ;
    rdfs:label "Action" ;
    rdfs:comment "An action performed by a direct agent and indirect participants upon a direct object. Optionally happens at a location with the help of an inanimate instrument. The execution of the action may produce a result. Specific action sub-type documentation specifies the exact expectation of each argument/role.\\n\\nSee also [blog post](http://blog.schema.org/2014/04/announcing-schemaorg-actions.html) and [Actions overview document](https://schema.org/docs/actions.html)." ;
    rdfs:subClassOf :Thing ;
    :contributor <https://schema.org/docs/collab/ActionCollabClass> .

:ActionAccessSpecification a rdfs:Class ;
    rdfs:label "ActionAccessSpecification" ;
    rdfs:comment "A set of requirements that must be fulfilled in order to perform an Action." ;
    rdfs:subClassOf :Intangible ;
    :source <https://github.com/schemaorg/schemaorg/issues/1741> .

:ActionStatusType a rdfs:Class ;
    rdfs:label "ActionStatusType" ;
    rdfs:comment "The status of an Action." ;
    rdfs:subClassOf :StatusEnumeration .

:ActivateAction a rdfs:Class ;
    rdfs:label "ActivateAction" ;
    rdfs:comment "The act of starting or activating a device or application (e.g. starting a timer or turning on a flashlight)." ;
    rdfs:subClassOf :ControlAction .

:AddAction a rdfs:Class ;
    rdfs:label "AddAction" ;
    rdfs:comment "The act of editing by adding an object to a collection." ;
    rdfs:subClassOf :UpdateAction .

:AdministrativeArea a rdfs:Class ;
    rdfs:label "AdministrativeArea" ;
    rdfs:comment "A geographical region, typically under the jurisdiction of a particular government." ;
    rdfs:subClassOf :Place .

:AdultEntertainment a rdfs:Class ;
    rdfs:label "AdultEntertainment" ;
    rdfs:comment "An adult entertainment establishment." ;
    rdfs:subClassOf :EntertainmentBusiness .

:AggregateOffer a rdfs:Class ;
    rdfs:label "AggregateOffer" ;
    rdfs:comment "When a single product is associated with multiple offers (for example, the same pair of shoes is offered by different merchants), then AggregateOffer can be used.\\n\\nNote: AggregateOffers are normally expected to associate multiple offers that all share the same defined [[businessFunction]] value, or default to http://purl.org/goodrelations/v1#Sell if businessFunction is not explicitly defined." ;
    rdfs:subClassOf :Offer .

:AggregateRating a rdfs:Class ;
    rdfs:label "AggregateRating" ;
    rdfs:comment "The average rating based on multiple ratings or reviews." ;
    rdfs:subClassOf :Rating .

:AgreeAction a rdfs:Class ;
    rdfs:label "AgreeAction" ;
    rdfs:comment "The act of expressing a consistency of opinion with the object. An agent agrees to/about an object (a proposition, topic or theme) with participants." ;
    rdfs:subClassOf :ReactAction .

:Airline a rdfs:Class ;
    rdfs:label "Airline" ;
    rdfs:comment "An organization that provides flights for passengers." ;
    rdfs:subClassOf :Organization .

:Airport a rdfs:Class ;
    rdfs:label "Airport" ;
    rdfs:comment "An airport." ;
    rdfs:subClassOf :CivicStructure .

:AlignmentObject a rdfs:Class ;
    rdfs:label "AlignmentObject" ;
    rdfs:comment """An intangible item that describes an alignment between a learning resource and a node in an educational framework.

Should not be used where the nature of the alignment can be described using a simple property, for example to express that a resource [[teaches]] or [[assesses]] a competency.""" ;
    rdfs:subClassOf :Intangible ;
    :contributor <https://schema.org/docs/collab/LRMIClass> .

:AllocateAction a rdfs:Class ;
    rdfs:label "AllocateAction" ;
    rdfs:comment "The act of organizing tasks/objects/events by associating resources to it." ;
    rdfs:subClassOf :OrganizeAction .

:AmusementPark a rdfs:Class ;
    rdfs:label "AmusementPark" ;
    rdfs:comment "An amusement park." ;
    rdfs:subClassOf :EntertainmentBusiness .

:AnimalShelter a rdfs:Class ;
    rdfs:label "AnimalShelter" ;
    rdfs:comment "Animal shelter." ;
    rdfs:subClassOf :LocalBusiness .

:Answer a rdfs:Class ;
    rdfs:label "Answer" ;
    rdfs:comment "An answer offered to a question; perhaps correct, perhaps opinionated or wrong." ;
    rdfs:subClassOf :Comment ;
    :contributor <https://schema.org/docs/collab/QAStackExchange> .

:Apartment a rdfs:Class ;
    rdfs:label "Apartment" ;
    rdfs:comment "An apartment (in American English) or flat (in British English) is a self-contained housing unit (a type of residential real estate) that occupies only part of a building (source: Wikipedia, the free encyclopedia, see <a href=\"http://en.wikipedia.org/wiki/Apartment\">http://en.wikipedia.org/wiki/Apartment</a>)." ;
    rdfs:subClassOf :Accommodation ;
    :contributor <https://schema.org/docs/collab/STI_Accommodation_Ontology> .

:ApartmentComplex a rdfs:Class ;
    rdfs:label "ApartmentComplex" ;
    rdfs:comment "Residence type: Apartment complex." ;
    rdfs:subClassOf :Residence .

:AppendAction a rdfs:Class ;
    rdfs:label "AppendAction" ;
    rdfs:comment "The act of inserting at the end if an ordered collection." ;
    rdfs:subClassOf :InsertAction .

:ApplyAction a rdfs:Class ;
    rdfs:label "ApplyAction" ;
    rdfs:comment "The act of registering to an organization/service without the guarantee to receive it.\\n\\nRelated actions:\\n\\n* [[RegisterAction]]: Unlike RegisterAction, ApplyAction has no guarantees that the application will be accepted." ;
    rdfs:subClassOf :OrganizeAction .

:Aquarium a rdfs:Class ;
    rdfs:label "Aquarium" ;
    rdfs:comment "Aquarium." ;
    rdfs:subClassOf :CivicStructure .

:ArriveAction a rdfs:Class ;
    rdfs:label "ArriveAction" ;
    rdfs:comment "The act of arriving at a place. An agent arrives at a destination from a fromLocation, optionally with participants." ;
    rdfs:subClassOf :MoveAction .

:ArtGallery a rdfs:Class ;
    rdfs:label "ArtGallery" ;
    rdfs:comment "An art gallery." ;
    rdfs:subClassOf :EntertainmentBusiness .

:Article a rdfs:Class ;
    rdfs:label "Article" ;
    rdfs:comment "An article, such as a news article or piece of investigative report. Newspapers and magazines have articles of many different types and this is intended to cover them all.\\n\\nSee also [blog post](http://blog.schema.org/2014/09/schemaorg-support-for-bibliographic_2.html)." ;
    rdfs:subClassOf :CreativeWork ;
    :contributor <https://schema.org/docs/collab/rNews> .

:AskAction a rdfs:Class ;
    rdfs:label "AskAction" ;
    rdfs:comment "The act of posing a question / favor to someone.\\n\\nRelated actions:\\n\\n* [[ReplyAction]]: Appears generally as a response to AskAction." ;
    rdfs:subClassOf :CommunicateAction .

:AssessAction a rdfs:Class ;
    rdfs:label "AssessAction" ;
    rdfs:comment "The act of forming one's opinion, reaction or sentiment." ;
    rdfs:subClassOf :Action .

:AssignAction a rdfs:Class ;
    rdfs:label "AssignAction" ;
    rdfs:comment "The act of allocating an action/event/task to some destination (someone or something)." ;
    rdfs:subClassOf :AllocateAction .

:Attorney a rdfs:Class ;
    rdfs:label "Attorney" ;
    rdfs:comment "Professional service: Attorney. \\n\\nThis type is deprecated - [[LegalService]] is more inclusive and less ambiguous." ;
    rdfs:subClassOf :LegalService .

:Audience a rdfs:Class ;
    rdfs:label "Audience" ;
    rdfs:comment "Intended audience for an item, i.e. the group for whom the item was created." ;
    rdfs:subClassOf :Intangible .

:AudioObject a rdfs:Class ;
    rdfs:label "AudioObject" ;
    rdfs:comment "An audio file." ;
    rdfs:subClassOf :MediaObject ;
    :contributor <https://schema.org/docs/collab/rNews> .

:AuthorizeAction a rdfs:Class ;
    rdfs:label "AuthorizeAction" ;
    rdfs:comment "The act of granting permission to an object." ;
    rdfs:subClassOf :AllocateAction .

:AutoBodyShop a rdfs:Class ;
    rdfs:label "AutoBodyShop" ;
    rdfs:comment "Auto body shop." ;
    rdfs:subClassOf :AutomotiveBusiness .

:AutoDealer a rdfs:Class ;
    rdfs:label "AutoDealer" ;
    rdfs:comment "An car dealership." ;
    rdfs:subClassOf :AutomotiveBusiness .

:AutoPartsStore a rdfs:Class ;
    rdfs:label "AutoPartsStore" ;
    rdfs:comment "An auto parts store." ;
    rdfs:subClassOf :AutomotiveBusiness,
        :Store .

:AutoRental a rdfs:Class ;
    rdfs:label "AutoRental" ;
    rdfs:comment "A car rental business." ;
    rdfs:subClassOf :AutomotiveBusiness .

:AutoRepair a rdfs:Class ;
    rdfs:label "AutoRepair" ;
    rdfs:comment "Car repair business." ;
    rdfs:subClassOf :AutomotiveBusiness .

:AutoWash a rdfs:Class ;
    rdfs:label "AutoWash" ;
    rdfs:comment "A car wash business." ;
    rdfs:subClassOf :AutomotiveBusiness .

:AutomatedTeller a rdfs:Class ;
    rdfs:label "AutomatedTeller" ;
    rdfs:comment "ATM/cash machine." ;
    rdfs:subClassOf :FinancialService .

:AutomotiveBusiness a rdfs:Class ;
    rdfs:label "AutomotiveBusiness" ;
    rdfs:comment "Car repair, sales, or parts." ;
    rdfs:subClassOf :LocalBusiness .

:Bakery a rdfs:Class ;
    rdfs:label "Bakery" ;
    rdfs:comment "A bakery." ;
    rdfs:subClassOf :FoodEstablishment .

:BankAccount a rdfs:Class ;
    rdfs:label "BankAccount" ;
    rdfs:comment "A product or service offered by a bank whereby one may deposit, withdraw or transfer money and in some cases be paid interest." ;
    rdfs:subClassOf :FinancialProduct ;
    :contributor <https://schema.org/docs/collab/FIBO> .

:BankOrCreditUnion a rdfs:Class ;
    rdfs:label "BankOrCreditUnion" ;
    rdfs:comment "Bank or credit union." ;
    rdfs:subClassOf :FinancialService .

:BarOrPub a rdfs:Class ;
    rdfs:label "BarOrPub" ;
    rdfs:comment "A bar or pub." ;
    rdfs:subClassOf :FoodEstablishment .

:Barcode a rdfs:Class ;
    rdfs:label "Barcode" ;
    rdfs:comment "An image of a visual machine-readable code such as a barcode or QR code." ;
    rdfs:subClassOf :ImageObject .

:Beach a rdfs:Class ;
    rdfs:label "Beach" ;
    rdfs:comment "Beach." ;
    rdfs:subClassOf :CivicStructure .

:BeautySalon a rdfs:Class ;
    rdfs:label "BeautySalon" ;
    rdfs:comment "Beauty salon." ;
    rdfs:subClassOf :HealthAndBeautyBusiness .

:BedAndBreakfast a rdfs:Class ;
    rdfs:label "BedAndBreakfast" ;
    rdfs:comment """Bed and breakfast.
<br /><br />
See also the <a href="/docs/hotels.html">dedicated document on the use of schema.org for marking up hotels and other forms of accommodations</a>.
""" ;
    rdfs:subClassOf :LodgingBusiness .

:BedDetails a rdfs:Class ;
    rdfs:label "BedDetails" ;
    rdfs:comment "An entity holding detailed information about the available bed types, e.g. the quantity of twin beds for a hotel room. For the single case of just one bed of a certain type, you can use bed directly with a text. See also [[BedType]] (under development)." ;
    rdfs:subClassOf :Intangible ;
    :contributor <https://schema.org/docs/collab/STI_Accommodation_Ontology> .

:BedType a rdfs:Class ;
    rdfs:label "BedType" ;
    rdfs:comment "A type of bed. This is used for indicating the bed or beds available in an accommodation." ;
    rdfs:subClassOf :QualitativeValue ;
    :contributor <https://schema.org/docs/collab/STI_Accommodation_Ontology> ;
    :source <https://github.com/schemaorg/schemaorg/issues/1262> .

:BefriendAction a rdfs:Class ;
    rdfs:label "BefriendAction" ;
    rdfs:comment "The act of forming a personal connection with someone (object) mutually/bidirectionally/symmetrically.\\n\\nRelated actions:\\n\\n* [[FollowAction]]: Unlike FollowAction, BefriendAction implies that the connection is reciprocal." ;
    rdfs:subClassOf :InteractAction .

:BikeStore a rdfs:Class ;
    rdfs:label "BikeStore" ;
    rdfs:comment "A bike store." ;
    rdfs:subClassOf :Store .

:Blog a rdfs:Class ;
    rdfs:label "Blog" ;
    rdfs:comment "A [blog](https://en.wikipedia.org/wiki/Blog), sometimes known as a \"weblog\". Note that the individual posts ([[BlogPosting]]s) in a [[Blog]] are often colloquially referred to by the same term." ;
    rdfs:subClassOf :CreativeWork .

:BlogPosting a rdfs:Class ;
    rdfs:label "BlogPosting" ;
    rdfs:comment "A blog post." ;
    rdfs:subClassOf :SocialMediaPosting .

:BoardingPolicyType a rdfs:Class ;
    rdfs:label "BoardingPolicyType" ;
    rdfs:comment "A type of boarding policy used by an airline." ;
    rdfs:subClassOf :Enumeration .

:BodyOfWater a rdfs:Class ;
    rdfs:label "BodyOfWater" ;
    rdfs:comment "A body of water, such as a sea, ocean, or lake." ;
    rdfs:subClassOf :Landform .

:Book a rdfs:Class ;
    rdfs:label "Book" ;
    rdfs:comment "A book." ;
    rdfs:subClassOf :CreativeWork .

:BookFormatType a rdfs:Class ;
    rdfs:label "BookFormatType" ;
    rdfs:comment "The publication format of the book." ;
    rdfs:subClassOf :Enumeration .

:BookSeries a rdfs:Class ;
    rdfs:label "BookSeries" ;
    rdfs:comment "A series of books. Included books can be indicated with the hasPart property." ;
    rdfs:subClassOf :CreativeWorkSeries .

:BookStore a rdfs:Class ;
    rdfs:label "BookStore" ;
    rdfs:comment "A bookstore." ;
    rdfs:subClassOf :Store .

:BookmarkAction a rdfs:Class ;
    rdfs:label "BookmarkAction" ;
    rdfs:comment "An agent bookmarks/flags/labels/tags/marks an object." ;
    rdfs:subClassOf :OrganizeAction .

:Boolean a rdfs:Class,
        :DataType ;
    rdfs:label "Boolean" ;
    rdfs:comment "Boolean: True or False." .

:BorrowAction a rdfs:Class ;
    rdfs:label "BorrowAction" ;
    rdfs:comment "The act of obtaining an object under an agreement to return it at a later date. Reciprocal of LendAction.\\n\\nRelated actions:\\n\\n* [[LendAction]]: Reciprocal of BorrowAction." ;
    rdfs:subClassOf :TransferAction .

:BowlingAlley a rdfs:Class ;
    rdfs:label "BowlingAlley" ;
    rdfs:comment "A bowling alley." ;
    rdfs:subClassOf :SportsActivityLocation .

:Brand a rdfs:Class ;
    rdfs:label "Brand" ;
    rdfs:comment "A brand is a name used by an organization or business person for labeling a product, product group, or similar." ;
    rdfs:subClassOf :Intangible ;
    :contributor <https://schema.org/docs/collab/GoodRelationsClass> .

:BreadcrumbList a rdfs:Class ;
    rdfs:label "BreadcrumbList" ;
    rdfs:comment """A BreadcrumbList is an ItemList consisting of a chain of linked Web pages, typically described using at least their URL and their name, and typically ending with the current page.\\n\\nThe [[position]] property is used to reconstruct the order of the items in a BreadcrumbList. The convention is that a breadcrumb list has an [[itemListOrder]] of [[ItemListOrderAscending]] (lower values listed first), and that the first items in this list correspond to the "top" or beginning of the breadcrumb trail, e.g. with a site or section homepage. The specific values of 'position' are not assigned meaning for a BreadcrumbList, but they should be integers, e.g. beginning with '1' for the first item in the list.
      """ ;
    rdfs:subClassOf :ItemList .

:Brewery a rdfs:Class ;
    rdfs:label "Brewery" ;
    rdfs:comment "Brewery." ;
    rdfs:subClassOf :FoodEstablishment .

:Bridge a rdfs:Class ;
    rdfs:label "Bridge" ;
    rdfs:comment "A bridge." ;
    rdfs:subClassOf :CivicStructure .

:BroadcastChannel a rdfs:Class ;
    rdfs:label "BroadcastChannel" ;
    rdfs:comment "A unique instance of a BroadcastService on a CableOrSatelliteService lineup." ;
    rdfs:subClassOf :Intangible .

:BroadcastEvent a rdfs:Class ;
    rdfs:label "BroadcastEvent" ;
    rdfs:comment "An over the air or online broadcast event." ;
    rdfs:subClassOf :PublicationEvent .

:BroadcastFrequencySpecification a rdfs:Class ;
    rdfs:label "BroadcastFrequencySpecification" ;
    rdfs:comment "The frequency in MHz and the modulation used for a particular BroadcastService." ;
    rdfs:subClassOf :Intangible ;
    :source <https://github.com/schemaorg/schemaorg/issues/1004> .

:BroadcastService a rdfs:Class ;
    rdfs:label "BroadcastService" ;
    rdfs:comment "A delivery service through which content is provided via broadcast over the air or online." ;
    rdfs:subClassOf :Service .

:BuddhistTemple a rdfs:Class ;
    rdfs:label "BuddhistTemple" ;
    rdfs:comment "A Buddhist temple." ;
    rdfs:subClassOf :PlaceOfWorship .

:BusReservation a rdfs:Class ;
    rdfs:label "BusReservation" ;
    rdfs:comment "A reservation for bus travel. \\n\\nNote: This type is for information about actual reservations, e.g. in confirmation emails or HTML pages with individual confirmations of reservations. For offers of tickets, use [[Offer]]." ;
    rdfs:subClassOf :Reservation .

:BusStation a rdfs:Class ;
    rdfs:label "BusStation" ;
    rdfs:comment "A bus station." ;
    rdfs:subClassOf :CivicStructure .

:BusStop a rdfs:Class ;
    rdfs:label "BusStop" ;
    rdfs:comment "A bus stop." ;
    rdfs:subClassOf :CivicStructure .

:BusTrip a rdfs:Class ;
    rdfs:label "BusTrip" ;
    rdfs:comment "A trip on a commercial bus line." ;
    rdfs:subClassOf :Trip .

:BusinessAudience a rdfs:Class ;
    rdfs:label "BusinessAudience" ;
    rdfs:comment "A set of characteristics belonging to businesses, e.g. who compose an item's target audience." ;
    rdfs:subClassOf :Audience .

:BusinessEntityType a rdfs:Class ;
    rdfs:label "BusinessEntityType" ;
    rdfs:comment """A business entity type is a conceptual entity representing the legal form, the size, the main line of business, the position in the value chain, or any combination thereof, of an organization or business person.\\n\\nCommonly used values:\\n\\n* http://purl.org/goodrelations/v1#Business\\n* http://purl.org/goodrelations/v1#Enduser\\n* http://purl.org/goodrelations/v1#PublicInstitution\\n* http://purl.org/goodrelations/v1#Reseller
    """ ;
    rdfs:subClassOf :Enumeration ;
    :contributor <https://schema.org/docs/collab/GoodRelationsClass> .

:BusinessEvent a rdfs:Class ;
    rdfs:label "BusinessEvent" ;
    rdfs:comment "Event type: Business event." ;
    rdfs:subClassOf :Event .

:BusinessFunction a rdfs:Class ;
    rdfs:label "BusinessFunction" ;
    rdfs:comment """The business function specifies the type of activity or access (i.e., the bundle of rights) offered by the organization or business person through the offer. Typical are sell, rental or lease, maintenance or repair, manufacture / produce, recycle / dispose, engineering / construction, or installation. Proprietary specifications of access rights are also instances of this class.\\n\\nCommonly used values:\\n\\n* http://purl.org/goodrelations/v1#ConstructionInstallation\\n* http://purl.org/goodrelations/v1#Dispose\\n* http://purl.org/goodrelations/v1#LeaseOut\\n* http://purl.org/goodrelations/v1#Maintain\\n* http://purl.org/goodrelations/v1#ProvideService\\n* http://purl.org/goodrelations/v1#Repair\\n* http://purl.org/goodrelations/v1#Sell\\n* http://purl.org/goodrelations/v1#Buy
        """ ;
    rdfs:subClassOf :Enumeration ;
    :contributor <https://schema.org/docs/collab/GoodRelationsClass> .

:BuyAction a rdfs:Class ;
    rdfs:label "BuyAction" ;
    rdfs:comment "The act of giving money to a seller in exchange for goods or services rendered. An agent buys an object, product, or service from a seller for a price. Reciprocal of SellAction." ;
    rdfs:subClassOf :TradeAction .

:CableOrSatelliteService a rdfs:Class ;
    rdfs:label "CableOrSatelliteService" ;
    rdfs:comment "A service which provides access to media programming like TV or radio. Access may be via cable or satellite." ;
    rdfs:subClassOf :Service .

:CafeOrCoffeeShop a rdfs:Class ;
    rdfs:label "CafeOrCoffeeShop" ;
    rdfs:comment "A cafe or coffee shop." ;
    rdfs:subClassOf :FoodEstablishment .

:Campground a rdfs:Class ;
    rdfs:label "Campground" ;
    rdfs:comment """A camping site, campsite, or [[Campground]] is a place used for overnight stay in the outdoors, typically containing individual [[CampingPitch]] locations. \\n\\n
In British English a campsite is an area, usually divided into a number of pitches, where people can camp overnight using tents or camper vans or caravans; this British English use of the word is synonymous with the American English expression campground. In American English the term campsite generally means an area where an individual, family, group, or military unit can pitch a tent or park a camper; a campground may contain many campsites (source: Wikipedia, see [https://en.wikipedia.org/wiki/Campsite](https://en.wikipedia.org/wiki/Campsite)).\\n\\n

See also the dedicated [document on the use of schema.org for marking up hotels and other forms of accommodations](/docs/hotels.html).
""" ;
    rdfs:subClassOf :CivicStructure,
        :LodgingBusiness ;
    :contributor <https://schema.org/docs/collab/STI_Accommodation_Ontology> .

:CampingPitch a rdfs:Class ;
    rdfs:label "CampingPitch" ;
    rdfs:comment """A [[CampingPitch]] is an individual place for overnight stay in the outdoors, typically being part of a larger camping site, or [[Campground]].\\n\\n
In British English a campsite, or campground, is an area, usually divided into a number of pitches, where people can camp overnight using tents or camper vans or caravans; this British English use of the word is synonymous with the American English expression campground. In American English the term campsite generally means an area where an individual, family, group, or military unit can pitch a tent or park a camper; a campground may contain many campsites.
(Source: Wikipedia, see [https://en.wikipedia.org/wiki/Campsite](https://en.wikipedia.org/wiki/Campsite).)\\n\\n
See also the dedicated [document on the use of schema.org for marking up hotels and other forms of accommodations](/docs/hotels.html).
""" ;
    rdfs:subClassOf :Accommodation ;
    :contributor <https://schema.org/docs/collab/STI_Accommodation_Ontology> .

:Canal a rdfs:Class ;
    rdfs:label "Canal" ;
    rdfs:comment "A canal, like the Panama Canal." ;
    rdfs:subClassOf :BodyOfWater .

:CancelAction a rdfs:Class ;
    rdfs:label "CancelAction" ;
    rdfs:comment "The act of asserting that a future event/action is no longer going to happen.\\n\\nRelated actions:\\n\\n* [[ConfirmAction]]: The antonym of CancelAction." ;
    rdfs:subClassOf :PlanAction .

:Car a rdfs:Class ;
    rdfs:label "Car" ;
    rdfs:comment "A car is a wheeled, self-powered motor vehicle used for transportation." ;
    rdfs:subClassOf :Vehicle ;
    :contributor <https://schema.org/docs/collab/Automotive_Ontology_Working_Group> .

:Casino a rdfs:Class ;
    rdfs:label "Casino" ;
    rdfs:comment "A casino." ;
    rdfs:subClassOf :EntertainmentBusiness .

:CatholicChurch a rdfs:Class ;
    rdfs:label "CatholicChurch" ;
    rdfs:comment "A Catholic church." ;
    rdfs:subClassOf :Church .

:Cemetery a rdfs:Class ;
    rdfs:label "Cemetery" ;
    rdfs:comment "A graveyard." ;
    rdfs:subClassOf :CivicStructure .

:CheckAction a rdfs:Class ;
    rdfs:label "CheckAction" ;
    rdfs:comment "An agent inspects, determines, investigates, inquires, or examines an object's accuracy, quality, condition, or state." ;
    rdfs:subClassOf :FindAction .

:CheckInAction a rdfs:Class ;
    rdfs:label "CheckInAction" ;
    rdfs:comment "The act of an agent communicating (service provider, social media, etc) their arrival by registering/confirming for a previously reserved service (e.g. flight check-in) or at a place (e.g. hotel), possibly resulting in a result (boarding pass, etc).\\n\\nRelated actions:\\n\\n* [[CheckOutAction]]: The antonym of CheckInAction.\\n* [[ArriveAction]]: Unlike ArriveAction, CheckInAction implies that the agent is informing/confirming the start of a previously reserved service.\\n* [[ConfirmAction]]: Unlike ConfirmAction, CheckInAction implies that the agent is informing/confirming the *start* of a previously reserved service rather than its validity/existence." ;
    rdfs:subClassOf :CommunicateAction .

:CheckOutAction a rdfs:Class ;
    rdfs:label "CheckOutAction" ;
    rdfs:comment "The act of an agent communicating (service provider, social media, etc) their departure of a previously reserved service (e.g. flight check-in) or place (e.g. hotel).\\n\\nRelated actions:\\n\\n* [[CheckInAction]]: The antonym of CheckOutAction.\\n* [[DepartAction]]: Unlike DepartAction, CheckOutAction implies that the agent is informing/confirming the end of a previously reserved service.\\n* [[CancelAction]]: Unlike CancelAction, CheckOutAction implies that the agent is informing/confirming the end of a previously reserved service." ;
    rdfs:subClassOf :CommunicateAction .

:CheckoutPage a rdfs:Class ;
    rdfs:label "CheckoutPage" ;
    rdfs:comment "Web page type: Checkout page." ;
    rdfs:subClassOf :WebPage .

:ChildCare a rdfs:Class ;
    rdfs:label "ChildCare" ;
    rdfs:comment "A Childcare center." ;
    rdfs:subClassOf :LocalBusiness .

:ChildrensEvent a rdfs:Class ;
    rdfs:label "ChildrensEvent" ;
    rdfs:comment "Event type: Children's event." ;
    rdfs:subClassOf :Event .

:ChooseAction a rdfs:Class ;
    rdfs:label "ChooseAction" ;
    rdfs:comment "The act of expressing a preference from a set of options or a large or unbounded set of choices/options." ;
    rdfs:subClassOf :AssessAction .

:Church a rdfs:Class ;
    rdfs:label "Church" ;
    rdfs:comment "A church." ;
    rdfs:subClassOf :PlaceOfWorship .

:City a rdfs:Class ;
    rdfs:label "City" ;
    rdfs:comment "A city or town." ;
    rdfs:subClassOf :AdministrativeArea .

:CityHall a rdfs:Class ;
    rdfs:label "CityHall" ;
    rdfs:comment "A city hall." ;
    rdfs:subClassOf :GovernmentBuilding .

:CivicStructure a rdfs:Class ;
    rdfs:label "CivicStructure" ;
    rdfs:comment "A public structure, such as a town hall or concert hall." ;
    rdfs:subClassOf :Place .

:ClaimReview a rdfs:Class ;
    rdfs:label "ClaimReview" ;
    rdfs:comment "A fact-checking review of claims made (or reported) in some creative work (referenced via itemReviewed)." ;
    rdfs:subClassOf :Review ;
    :source <https://github.com/schemaorg/schemaorg/issues/1061> .

:Clip a rdfs:Class ;
    rdfs:label "Clip" ;
    rdfs:comment "A short TV or radio program or a segment/part of a program." ;
    rdfs:subClassOf :CreativeWork .

:ClothingStore a rdfs:Class ;
    rdfs:label "ClothingStore" ;
    rdfs:comment "A clothing store." ;
    rdfs:subClassOf :Store .

:Code a rdfs:Class ;
    rdfs:label "Code" ;
    rdfs:comment "Computer programming source code. Example: Full (compile ready) solutions, code snippet samples, scripts, templates." ;
    rdfs:subClassOf :CreativeWork ;
    :supersededBy :SoftwareSourceCode .

:CollectionPage a rdfs:Class ;
    rdfs:label "CollectionPage" ;
    rdfs:comment "Web page type: Collection page." ;
    rdfs:subClassOf :WebPage .

:CollegeOrUniversity a rdfs:Class ;
    rdfs:label "CollegeOrUniversity" ;
    rdfs:comment "A college, university, or other third-level educational institution." ;
    rdfs:subClassOf :EducationalOrganization .

:ComedyClub a rdfs:Class ;
    rdfs:label "ComedyClub" ;
    rdfs:comment "A comedy club." ;
    rdfs:subClassOf :EntertainmentBusiness .

:ComedyEvent a rdfs:Class ;
    rdfs:label "ComedyEvent" ;
    rdfs:comment "Event type: Comedy event." ;
    rdfs:subClassOf :Event .

:Comment a rdfs:Class ;
    rdfs:label "Comment" ;
    rdfs:comment "A comment on an item - for example, a comment on a blog post. The comment's content is expressed via the [[text]] property, and its topic via [[about]], properties shared with all CreativeWorks." ;
    rdfs:subClassOf :CreativeWork .

:CommentAction a rdfs:Class ;
    rdfs:label "CommentAction" ;
    rdfs:comment "The act of generating a comment about a subject." ;
    rdfs:subClassOf :CommunicateAction .

:CommunicateAction a rdfs:Class ;
    rdfs:label "CommunicateAction" ;
    rdfs:comment "The act of conveying information to another person via a communication medium (instrument) such as speech, email, or telephone conversation." ;
    rdfs:subClassOf :InteractAction .

:CompoundPriceSpecification a rdfs:Class ;
    rdfs:label "CompoundPriceSpecification" ;
    rdfs:comment "A compound price specification is one that bundles multiple prices that all apply in combination for different dimensions of consumption. Use the name property of the attached unit price specification for indicating the dimension of a price component (e.g. \"electricity\" or \"final cleaning\")." ;
    rdfs:subClassOf :PriceSpecification ;
    :contributor <https://schema.org/docs/collab/GoodRelationsClass> .

:ComputerLanguage a rdfs:Class ;
    rdfs:label "ComputerLanguage" ;
    rdfs:comment "This type covers computer programming languages such as Scheme and Lisp, as well as other language-like computer representations. Natural languages are best represented with the [[Language]] type." ;
    rdfs:subClassOf :Intangible .

:ComputerStore a rdfs:Class ;
    rdfs:label "ComputerStore" ;
    rdfs:comment "A computer store." ;
    rdfs:subClassOf :Store .

:ConfirmAction a rdfs:Class ;
    rdfs:label "ConfirmAction" ;
    rdfs:comment "The act of notifying someone that a future event/action is going to happen as expected.\\n\\nRelated actions:\\n\\n* [[CancelAction]]: The antonym of ConfirmAction." ;
    rdfs:subClassOf :InformAction .

:ConsumeAction a rdfs:Class ;
    rdfs:label "ConsumeAction" ;
    rdfs:comment "The act of ingesting information/resources/food." ;
    rdfs:subClassOf :Action .

:ContactPage a rdfs:Class ;
    rdfs:label "ContactPage" ;
    rdfs:comment "Web page type: Contact page." ;
    rdfs:subClassOf :WebPage .

:ContactPoint a rdfs:Class ;
    rdfs:label "ContactPoint" ;
    rdfs:comment "A contact point&#x2014;for example, a Customer Complaints department." ;
    rdfs:subClassOf :StructuredValue .

:ContactPointOption a rdfs:Class ;
    rdfs:label "ContactPointOption" ;
    rdfs:comment "Enumerated options related to a ContactPoint." ;
    rdfs:subClassOf :Enumeration .

:Continent a rdfs:Class ;
    rdfs:label "Continent" ;
    rdfs:comment "One of the continents (for example, Europe or Africa)." ;
    rdfs:subClassOf :Landform .

:ControlAction a rdfs:Class ;
    rdfs:label "ControlAction" ;
    rdfs:comment "An agent controls a device or application." ;
    rdfs:subClassOf :Action .

:ConvenienceStore a rdfs:Class ;
    rdfs:label "ConvenienceStore" ;
    rdfs:comment "A convenience store." ;
    rdfs:subClassOf :Store .

:Conversation a rdfs:Class ;
    rdfs:label "Conversation" ;
    rdfs:comment "One or more messages between organizations or people on a particular topic. Individual messages can be linked to the conversation with isPartOf or hasPart properties." ;
    rdfs:subClassOf :CreativeWork .

:CookAction a rdfs:Class ;
    rdfs:label "CookAction" ;
    rdfs:comment "The act of producing/preparing food." ;
    rdfs:subClassOf :CreateAction .

:Cooperative a rdfs:Class ;
    rdfs:label "Cooperative" ;
    rdfs:comment "An organization that is a joint project of multiple organizations or persons." ;
    rdfs:subClassOf :Organization .

:Corporation a rdfs:Class ;
    rdfs:label "Corporation" ;
    rdfs:comment "Organization: A business corporation." ;
    rdfs:subClassOf :Organization ;
    :contributor <https://schema.org/docs/collab/rNews> .

:Country a rdfs:Class ;
    rdfs:label "Country" ;
    rdfs:comment "A country." ;
    rdfs:subClassOf :AdministrativeArea .

:Course a rdfs:Class ;
    rdfs:label "Course" ;
    rdfs:comment "A description of an educational course which may be offered as distinct instances which take place at different times or take place at different locations, or be offered through different media or modes of study. An educational course is a sequence of one or more educational events and/or creative works which aims to build knowledge, competence or ability of learners." ;
    rdfs:subClassOf :CreativeWork .

:CourseInstance a rdfs:Class ;
    rdfs:label "CourseInstance" ;
    rdfs:comment "An instance of a [[Course]] which is distinct from other instances because it is offered at a different time or location or through different media or modes of study or to a specific section of students." ;
    rdfs:subClassOf :Event .

:Courthouse a rdfs:Class ;
    rdfs:label "Courthouse" ;
    rdfs:comment "A courthouse." ;
    rdfs:subClassOf :GovernmentBuilding .

:CreateAction a rdfs:Class ;
    rdfs:label "CreateAction" ;
    rdfs:comment "The act of deliberately creating/producing/generating/building a result out of the agent." ;
    rdfs:subClassOf :Action .

:CreativeWork a rdfs:Class ;
    rdfs:label "CreativeWork" ;
    rdfs:comment "The most generic kind of creative work, including books, movies, photographs, software programs, etc." ;
    rdfs:subClassOf :Thing ;
    :contributor <https://schema.org/docs/collab/rNews> .

:CreativeWorkSeason a rdfs:Class ;
    rdfs:label "CreativeWorkSeason" ;
    rdfs:comment "A media season, e.g. TV, radio, video game etc." ;
    rdfs:subClassOf :CreativeWork .

:CreativeWorkSeries a rdfs:Class ;
    rdfs:label "CreativeWorkSeries" ;
    rdfs:comment """A CreativeWorkSeries in schema.org is a group of related items, typically but not necessarily of the same kind. CreativeWorkSeries are usually organized into some order, often chronological. Unlike [[ItemList]] which is a general purpose data structure for lists of things, the emphasis with CreativeWorkSeries is on published materials (written e.g. books and periodicals, or media such as TV, radio and games).\\n\\nSpecific subtypes are available for describing [[TVSeries]], [[RadioSeries]], [[MovieSeries]], [[BookSeries]], [[Periodical]] and [[VideoGameSeries]]. In each case, the [[hasPart]] / [[isPartOf]] properties can be used to relate the CreativeWorkSeries to its parts. The general CreativeWorkSeries type serves largely just to organize these more specific and practical subtypes.\\n\\nIt is common for properties applicable to an item from the series to be usefully applied to the containing group. Schema.org attempts to anticipate some of these cases, but publishers should be free to apply properties of the series parts to the series as a whole wherever they seem appropriate.
    """ ;
    rdfs:subClassOf :CreativeWork,
        :Series .

:CreditCard a rdfs:Class ;
    rdfs:label "CreditCard" ;
    rdfs:comment """A card payment method of a particular brand or name.  Used to mark up a particular payment method and/or the financial product/service that supplies the card account.\\n\\nCommonly used values:\\n\\n* http://purl.org/goodrelations/v1#AmericanExpress\\n* http://purl.org/goodrelations/v1#DinersClub\\n* http://purl.org/goodrelations/v1#Discover\\n* http://purl.org/goodrelations/v1#JCB\\n* http://purl.org/goodrelations/v1#MasterCard\\n* http://purl.org/goodrelations/v1#VISA
       """ ;
    rdfs:subClassOf :LoanOrCredit,
        :PaymentCard ;
    :contributor <https://schema.org/docs/collab/FIBO>,
        <https://schema.org/docs/collab/GoodRelationsClass> .

:Crematorium a rdfs:Class ;
    rdfs:label "Crematorium" ;
    rdfs:comment "A crematorium." ;
    rdfs:subClassOf :CivicStructure .

:CurrencyConversionService a rdfs:Class ;
    rdfs:label "CurrencyConversionService" ;
    rdfs:comment "A service to convert funds from one currency to another currency." ;
    rdfs:subClassOf :FinancialProduct ;
    :contributor <https://schema.org/docs/collab/FIBO> .

:DanceEvent a rdfs:Class ;
    rdfs:label "DanceEvent" ;
    rdfs:comment "Event type: A social dance." ;
    rdfs:subClassOf :Event .

:DanceGroup a rdfs:Class ;
    rdfs:label "DanceGroup" ;
    rdfs:comment "A dance group&#x2014;for example, the Alvin Ailey Dance Theater or Riverdance." ;
    rdfs:subClassOf :PerformingGroup .

:DataCatalog a rdfs:Class ;
    rdfs:label "DataCatalog" ;
    rdfs:comment "A collection of datasets." ;
    rdfs:subClassOf :CreativeWork ;
    owl:equivalentClass dcat:Catalog ;
    :contributor <https://schema.org/docs/collab/DatasetClass> .

:DataDownload a rdfs:Class ;
    rdfs:label "DataDownload" ;
    rdfs:comment "All or part of a [[Dataset]] in downloadable form. " ;
    rdfs:subClassOf :MediaObject ;
    owl:equivalentClass dcat:Distribution ;
    :contributor <https://schema.org/docs/collab/DatasetClass> .

:DataFeed a rdfs:Class ;
    rdfs:label "DataFeed" ;
    rdfs:comment "A single feed providing structured information about one or more entities or topics." ;
    rdfs:subClassOf :Dataset .

:DataFeedItem a rdfs:Class ;
    rdfs:label "DataFeedItem" ;
    rdfs:comment "A single item within a larger data feed." ;
    rdfs:subClassOf :Intangible .

:DataType a rdfs:Class ;
    rdfs:label "DataType" ;
    rdfs:comment "The basic data types such as Integers, Strings, etc." ;
    rdfs:subClassOf rdfs:Class .

:Dataset a rdfs:Class ;
    rdfs:label "Dataset" ;
    rdfs:comment "A body of structured information describing some topic(s) of interest." ;
    rdfs:subClassOf :CreativeWork ;
    owl:equivalentClass dcmitype:Dataset,
        void:Dataset,
        dcat:Dataset ;
    :contributor <https://schema.org/docs/collab/DatasetClass> .

:Date a rdfs:Class,
        :DataType ;
    rdfs:label "Date" ;
    rdfs:comment "A date value in [ISO 8601 date format](http://en.wikipedia.org/wiki/ISO_8601)." .

:DateTime a rdfs:Class,
        :DataType ;
    rdfs:label "DateTime" ;
    rdfs:comment "A combination of date and time of day in the form [-]CCYY-MM-DDThh:mm:ss[Z|(+|-)hh:mm] (see Chapter 5.4 of ISO 8601)." .

:DatedMoneySpecification a rdfs:Class ;
    rdfs:label "DatedMoneySpecification" ;
    rdfs:comment "A DatedMoneySpecification represents monetary values with optional start and end dates. For example, this could represent an employee's salary over a specific period of time. __Note:__ This type has been superseded by [[MonetaryAmount]], use of that type is recommended." ;
    rdfs:subClassOf :StructuredValue ;
    :supersededBy :MonetaryAmount .

:DayOfWeek a rdfs:Class ;
    rdfs:label "DayOfWeek" ;
    rdfs:comment """The day of the week, e.g. used to specify to which day the opening hours of an OpeningHoursSpecification refer.

Originally, URLs from [GoodRelations](http://purl.org/goodrelations/v1) were used (for [[Monday]], [[Tuesday]], [[Wednesday]], [[Thursday]], [[Friday]], [[Saturday]], [[Sunday]] plus a special entry for [[PublicHolidays]]); these have now been integrated directly into schema.org.
      """ ;
    rdfs:subClassOf :Enumeration ;
    :contributor <https://schema.org/docs/collab/GoodRelationsClass> .

:DaySpa a rdfs:Class ;
    rdfs:label "DaySpa" ;
    rdfs:comment "A day spa." ;
    rdfs:subClassOf :HealthAndBeautyBusiness .

:DeactivateAction a rdfs:Class ;
    rdfs:label "DeactivateAction" ;
    rdfs:comment "The act of stopping or deactivating a device or application (e.g. stopping a timer or turning off a flashlight)." ;
    rdfs:subClassOf :ControlAction .

:DefenceEstablishment a rdfs:Class ;
    rdfs:label "DefenceEstablishment" ;
    rdfs:comment "A defence establishment, such as an army or navy base." ;
    rdfs:subClassOf :GovernmentBuilding .

:DefinedRegion a rdfs:Class ;
    rdfs:label "DefinedRegion" ;
    rdfs:comment """A DefinedRegion is a geographic area defined by potentially arbitrary (rather than political, administrative or natural geographical) criteria. Properties are provided for defining a region by reference to sets of postal codes.

Examples: a delivery destination when shopping. Region where regional pricing is configured.

Requirement 1:
Country: US
States: "NY", "CA"

Requirement 2:
Country: US
PostalCode Set: { [94000-94585], [97000, 97999], [13000, 13599]}
{ [12345, 12345], [78945, 78945], }
Region = state, canton, prefecture, autonomous community...
""" ;
    rdfs:subClassOf :StructuredValue ;
    :source <https://github.com/schemaorg/schemaorg/issues/2506> .

:DeleteAction a rdfs:Class ;
    rdfs:label "DeleteAction" ;
    rdfs:comment "The act of editing a recipient by removing one of its objects." ;
    rdfs:subClassOf :UpdateAction .

:DeliveryChargeSpecification a rdfs:Class ;
    rdfs:label "DeliveryChargeSpecification" ;
    rdfs:comment "The price for the delivery of an offer using a particular delivery method." ;
    rdfs:subClassOf :PriceSpecification ;
    :contributor <https://schema.org/docs/collab/GoodRelationsClass> .

:DeliveryEvent a rdfs:Class ;
    rdfs:label "DeliveryEvent" ;
    rdfs:comment "An event involving the delivery of an item." ;
    rdfs:subClassOf :Event .

:DeliveryMethod a rdfs:Class ;
    rdfs:label "DeliveryMethod" ;
    rdfs:comment """A delivery method is a standardized procedure for transferring the product or service to the destination of fulfillment chosen by the customer. Delivery methods are characterized by the means of transportation used, and by the organization or group that is the contracting party for the sending organization or person.\\n\\nCommonly used values:\\n\\n* http://purl.org/goodrelations/v1#DeliveryModeDirectDownload\\n* http://purl.org/goodrelations/v1#DeliveryModeFreight\\n* http://purl.org/goodrelations/v1#DeliveryModeMail\\n* http://purl.org/goodrelations/v1#DeliveryModeOwnFleet\\n* http://purl.org/goodrelations/v1#DeliveryModePickUp\\n* http://purl.org/goodrelations/v1#DHL\\n* http://purl.org/goodrelations/v1#FederalExpress\\n* http://purl.org/goodrelations/v1#UPS
        """ ;
    rdfs:subClassOf :Enumeration ;
    :contributor <https://schema.org/docs/collab/GoodRelationsClass> .

:DeliveryTimeSettings a rdfs:Class ;
    rdfs:label "DeliveryTimeSettings" ;
    rdfs:comment "A DeliveryTimeSettings represents re-usable pieces of shipping information, relating to timing. It is designed for publication on an URL that may be referenced via the [[shippingSettingsLink]] property of an [[OfferShippingDetails]]. Several occurrences can be published, distinguished (and identified/referenced) by their different values for [[transitTimeLabel]]." ;
    rdfs:subClassOf :StructuredValue ;
    :source <https://github.com/schemaorg/schemaorg/issues/2506> .

:Demand a rdfs:Class ;
    rdfs:label "Demand" ;
    rdfs:comment "A demand entity represents the public, not necessarily binding, not necessarily exclusive, announcement by an organization or person to seek a certain type of goods or services. For describing demand using this type, the very same properties used for Offer apply." ;
    rdfs:subClassOf :Intangible ;
    :contributor <https://schema.org/docs/collab/GoodRelationsClass> .

:Dentist a rdfs:Class ;
    rdfs:label "Dentist" ;
    rdfs:comment "A dentist." ;
    rdfs:subClassOf :LocalBusiness,
        :MedicalOrganization .

:DepartAction a rdfs:Class ;
    rdfs:label "DepartAction" ;
    rdfs:comment "The act of  departing from a place. An agent departs from a fromLocation for a destination, optionally with participants." ;
    rdfs:subClassOf :MoveAction .

:DepartmentStore a rdfs:Class ;
    rdfs:label "DepartmentStore" ;
    rdfs:comment "A department store." ;
    rdfs:subClassOf :Store .

:DepositAccount a rdfs:Class ;
    rdfs:label "DepositAccount" ;
    rdfs:comment "A type of Bank Account with a main purpose of depositing funds to gain interest or other benefits." ;
    rdfs:subClassOf :BankAccount,
        :InvestmentOrDeposit ;
    :contributor <https://schema.org/docs/collab/FIBO> .

:DigitalDocument a rdfs:Class ;
    rdfs:label "DigitalDocument" ;
    rdfs:comment "An electronic file or document." ;
    rdfs:subClassOf :CreativeWork .

:DigitalDocumentPermission a rdfs:Class ;
    rdfs:label "DigitalDocumentPermission" ;
    rdfs:comment "A permission for a particular person or group to access a particular file." ;
    rdfs:subClassOf :Intangible .

:DigitalDocumentPermissionType a rdfs:Class ;
    rdfs:label "DigitalDocumentPermissionType" ;
    rdfs:comment "A type of permission which can be granted for accessing a digital document." ;
    rdfs:subClassOf :Enumeration .

:DisagreeAction a rdfs:Class ;
    rdfs:label "DisagreeAction" ;
    rdfs:comment "The act of expressing a difference of opinion with the object. An agent disagrees to/about an object (a proposition, topic or theme) with participants." ;
    rdfs:subClassOf :ReactAction .

:DiscoverAction a rdfs:Class ;
    rdfs:label "DiscoverAction" ;
    rdfs:comment "The act of discovering/finding an object." ;
    rdfs:subClassOf :FindAction .

:DiscussionForumPosting a rdfs:Class ;
    rdfs:label "DiscussionForumPosting" ;
    rdfs:comment "A posting to a discussion forum." ;
    rdfs:subClassOf :SocialMediaPosting .

:DislikeAction a rdfs:Class ;
    rdfs:label "DislikeAction" ;
    rdfs:comment "The act of expressing a negative sentiment about the object. An agent dislikes an object (a proposition, topic or theme) with participants." ;
    rdfs:subClassOf :ReactAction .

:Distance a rdfs:Class ;
    rdfs:label "Distance" ;
    rdfs:comment "Properties that take Distances as values are of the form '&lt;Number&gt; &lt;Length unit of measure&gt;'. E.g., '7 ft'." ;
    rdfs:subClassOf :Quantity .

:Distillery a rdfs:Class ;
    rdfs:label "Distillery" ;
    rdfs:comment "A distillery." ;
    rdfs:subClassOf :FoodEstablishment ;
    :source <https://github.com/schemaorg/schemaorg/issues/743> .

:DonateAction a rdfs:Class ;
    rdfs:label "DonateAction" ;
    rdfs:comment "The act of providing goods, services, or money without compensation, often for philanthropic reasons." ;
    rdfs:subClassOf :TransferAction .

:DownloadAction a rdfs:Class ;
    rdfs:label "DownloadAction" ;
    rdfs:comment "The act of downloading an object." ;
    rdfs:subClassOf :TransferAction .

:DrawAction a rdfs:Class ;
    rdfs:label "DrawAction" ;
    rdfs:comment "The act of producing a visual/graphical representation of an object, typically with a pen/pencil and paper as instruments." ;
    rdfs:subClassOf :CreateAction .

:DrinkAction a rdfs:Class ;
    rdfs:label "DrinkAction" ;
    rdfs:comment "The act of swallowing liquids." ;
    rdfs:subClassOf :ConsumeAction .

:DriveWheelConfigurationValue a rdfs:Class ;
    rdfs:label "DriveWheelConfigurationValue" ;
    rdfs:comment "A value indicating which roadwheels will receive torque." ;
    rdfs:subClassOf :QualitativeValue ;
    :contributor <https://schema.org/docs/collab/Automotive_Ontology_Working_Group> .

:DryCleaningOrLaundry a rdfs:Class ;
    rdfs:label "DryCleaningOrLaundry" ;
    rdfs:comment "A dry-cleaning business." ;
    rdfs:subClassOf :LocalBusiness .

:Duration a rdfs:Class ;
    rdfs:label "Duration" ;
    rdfs:comment "Quantity: Duration (use [ISO 8601 duration format](http://en.wikipedia.org/wiki/ISO_8601))." ;
    rdfs:subClassOf :Quantity .

:EatAction a rdfs:Class ;
    rdfs:label "EatAction" ;
    rdfs:comment "The act of swallowing solid objects." ;
    rdfs:subClassOf :ConsumeAction .

:EducationEvent a rdfs:Class ;
    rdfs:label "EducationEvent" ;
    rdfs:comment "Event type: Education event." ;
    rdfs:subClassOf :Event .

:EducationalAudience a rdfs:Class ;
    rdfs:label "EducationalAudience" ;
    rdfs:comment "An EducationalAudience." ;
    rdfs:subClassOf :Audience ;
    :contributor <https://schema.org/docs/collab/LRMIClass> .

:EducationalOrganization a rdfs:Class ;
    rdfs:label "EducationalOrganization" ;
    rdfs:comment "An educational organization." ;
    rdfs:subClassOf :CivicStructure,
        :Organization .

:Electrician a rdfs:Class ;
    rdfs:label "Electrician" ;
    rdfs:comment "An electrician." ;
    rdfs:subClassOf :HomeAndConstructionBusiness .

:ElectronicsStore a rdfs:Class ;
    rdfs:label "ElectronicsStore" ;
    rdfs:comment "An electronics store." ;
    rdfs:subClassOf :Store .

:ElementarySchool a rdfs:Class ;
    rdfs:label "ElementarySchool" ;
    rdfs:comment "An elementary school." ;
    rdfs:subClassOf :EducationalOrganization .

:EmailMessage a rdfs:Class ;
    rdfs:label "EmailMessage" ;
    rdfs:comment "An email message." ;
    rdfs:subClassOf :Message .

:Embassy a rdfs:Class ;
    rdfs:label "Embassy" ;
    rdfs:comment "An embassy." ;
    rdfs:subClassOf :GovernmentBuilding .

:EmergencyService a rdfs:Class ;
    rdfs:label "EmergencyService" ;
    rdfs:comment "An emergency service, such as a fire station or ER." ;
    rdfs:subClassOf :LocalBusiness .

:EmployeeRole a rdfs:Class ;
    rdfs:label "EmployeeRole" ;
    rdfs:comment "A subclass of OrganizationRole used to describe employee relationships." ;
    rdfs:subClassOf :OrganizationRole .

:EmployerAggregateRating a rdfs:Class ;
    rdfs:label "EmployerAggregateRating" ;
    rdfs:comment "An aggregate rating of an Organization related to its role as an employer." ;
    rdfs:subClassOf :AggregateRating ;
    :source <https://github.com/schemaorg/schemaorg/issues/1689> .

:EmploymentAgency a rdfs:Class ;
    rdfs:label "EmploymentAgency" ;
    rdfs:comment "An employment agency." ;
    rdfs:subClassOf :LocalBusiness .

:EndorseAction a rdfs:Class ;
    rdfs:label "EndorseAction" ;
    rdfs:comment "An agent approves/certifies/likes/supports/sanctions an object." ;
    rdfs:subClassOf :ReactAction .

:EndorsementRating a rdfs:Class ;
    rdfs:label "EndorsementRating" ;
    rdfs:comment """An EndorsementRating is a rating that expresses some level of endorsement, for example inclusion in a "critic's pick" blog, a
"Like" or "+1" on a social network. It can be considered the [[result]] of an [[EndorseAction]] in which the [[object]] of the action is rated positively by
some [[agent]]. As is common elsewhere in schema.org, it is sometimes more useful to describe the results of such an action without explicitly describing the [[Action]].

An [[EndorsementRating]] may be part of a numeric scale or organized system, but this is not required: having an explicit type for indicating a positive,
endorsement rating is particularly useful in the absence of numeric scales as it helps consumers understand that the rating is broadly positive.
""" ;
    rdfs:subClassOf :Rating ;
    :source <https://github.com/schemaorg/schemaorg/issues/1293> .

:Energy a rdfs:Class ;
    rdfs:label "Energy" ;
    rdfs:comment "Properties that take Energy as values are of the form '&lt;Number&gt; &lt;Energy unit of measure&gt;'." ;
    rdfs:subClassOf :Quantity .

:EngineSpecification a rdfs:Class ;
    rdfs:label "EngineSpecification" ;
    rdfs:comment "Information about the engine of the vehicle. A vehicle can have multiple engines represented by multiple engine specification entities." ;
    rdfs:subClassOf :StructuredValue ;
    :contributor <https://schema.org/docs/collab/Automotive_Ontology_Working_Group> .

:EntertainmentBusiness a rdfs:Class ;
    rdfs:label "EntertainmentBusiness" ;
    rdfs:comment "A business providing entertainment." ;
    rdfs:subClassOf :LocalBusiness .

:EntryPoint a rdfs:Class ;
    rdfs:label "EntryPoint" ;
    rdfs:comment "An entry point, within some Web-based protocol." ;
    rdfs:subClassOf :Intangible ;
    :contributor <https://schema.org/docs/collab/ActionCollabClass> .

:Enumeration a rdfs:Class ;
    rdfs:label "Enumeration" ;
    rdfs:comment "Lists or enumerations—for example, a list of cuisines or music genres, etc." ;
    rdfs:subClassOf :Intangible .

:Episode a rdfs:Class ;
    rdfs:label "Episode" ;
    rdfs:comment "A media episode (e.g. TV, radio, video game) which can be part of a series or season." ;
    rdfs:subClassOf :CreativeWork .

:Event a rdfs:Class ;
    rdfs:label "Event" ;
    rdfs:comment "An event happening at a certain time and location, such as a concert, lecture, or festival. Ticketing information may be added via the [[offers]] property. Repeated events may be structured as separate Event objects." ;
    rdfs:subClassOf :Thing ;
    owl:equivalentClass dcmitype:Event .

:EventReservation a rdfs:Class ;
    rdfs:label "EventReservation" ;
    rdfs:comment "A reservation for an event like a concert, sporting event, or lecture.\\n\\nNote: This type is for information about actual reservations, e.g. in confirmation emails or HTML pages with individual confirmations of reservations. For offers of tickets, use [[Offer]]." ;
    rdfs:subClassOf :Reservation .

:EventStatusType a rdfs:Class ;
    rdfs:label "EventStatusType" ;
    rdfs:comment "EventStatusType is an enumeration type whose instances represent several states that an Event may be in." ;
    rdfs:subClassOf :StatusEnumeration .

:EventVenue a rdfs:Class ;
    rdfs:label "EventVenue" ;
    rdfs:comment "An event venue." ;
    rdfs:subClassOf :CivicStructure .

:ExerciseAction a rdfs:Class ;
    rdfs:label "ExerciseAction" ;
    rdfs:comment "The act of participating in exertive activity for the purposes of improving health and fitness." ;
    rdfs:subClassOf :PlayAction .

:ExerciseGym a rdfs:Class ;
    rdfs:label "ExerciseGym" ;
    rdfs:comment "A gym." ;
    rdfs:subClassOf :SportsActivityLocation .

:ExhibitionEvent a rdfs:Class ;
    rdfs:label "ExhibitionEvent" ;
    rdfs:comment "Event type: Exhibition event, e.g. at a museum, library, archive, tradeshow, ..." ;
    rdfs:subClassOf :Event .

:FAQPage a rdfs:Class ;
    rdfs:label "FAQPage" ;
    rdfs:comment "A [[FAQPage]] is a [[WebPage]] presenting one or more \"[Frequently asked questions](https://en.wikipedia.org/wiki/FAQ)\" (see also [[QAPage]])." ;
    rdfs:subClassOf :WebPage ;
    :source <https://github.com/schemaorg/schemaorg/issues/1723> .

:FMRadioChannel a rdfs:Class ;
    rdfs:label "FMRadioChannel" ;
    rdfs:comment "A radio channel that uses FM." ;
    rdfs:subClassOf :RadioChannel ;
    :source <https://github.com/schemaorg/schemaorg/issues/1004> .

:FastFoodRestaurant a rdfs:Class ;
    rdfs:label "FastFoodRestaurant" ;
    rdfs:comment "A fast-food restaurant." ;
    rdfs:subClassOf :FoodEstablishment .

:Festival a rdfs:Class ;
    rdfs:label "Festival" ;
    rdfs:comment "Event type: Festival." ;
    rdfs:subClassOf :Event .

:FilmAction a rdfs:Class ;
    rdfs:label "FilmAction" ;
    rdfs:comment "The act of capturing sound and moving images on film, video, or digitally." ;
    rdfs:subClassOf :CreateAction .

:FinancialProduct a rdfs:Class ;
    rdfs:label "FinancialProduct" ;
    rdfs:comment "A product provided to consumers and businesses by financial institutions such as banks, insurance companies, brokerage firms, consumer finance companies, and investment companies which comprise the financial services industry." ;
    rdfs:subClassOf :Service ;
    :contributor <https://schema.org/docs/collab/FIBO> .

:FinancialService a rdfs:Class ;
    rdfs:label "FinancialService" ;
    rdfs:comment "Financial services business." ;
    rdfs:subClassOf :LocalBusiness .

:FindAction a rdfs:Class ;
    rdfs:label "FindAction" ;
    rdfs:comment "The act of finding an object.\\n\\nRelated actions:\\n\\n* [[SearchAction]]: FindAction is generally lead by a SearchAction, but not necessarily." ;
    rdfs:subClassOf :Action .

:FireStation a rdfs:Class ;
    rdfs:label "FireStation" ;
    rdfs:comment "A fire station. With firemen." ;
    rdfs:subClassOf :CivicStructure,
        :EmergencyService .

:Flight a rdfs:Class ;
    rdfs:label "Flight" ;
    rdfs:comment "An airline flight." ;
    rdfs:subClassOf :Trip .

:FlightReservation a rdfs:Class ;
    rdfs:label "FlightReservation" ;
    rdfs:comment "A reservation for air travel.\\n\\nNote: This type is for information about actual reservations, e.g. in confirmation emails or HTML pages with individual confirmations of reservations. For offers of tickets, use [[Offer]]." ;
    rdfs:subClassOf :Reservation .

:Float a rdfs:Class ;
    rdfs:label "Float" ;
    rdfs:comment "Data type: Floating number." ;
    rdfs:subClassOf :Number .

:Florist a rdfs:Class ;
    rdfs:label "Florist" ;
    rdfs:comment "A florist." ;
    rdfs:subClassOf :Store .

:FollowAction a rdfs:Class ;
    rdfs:label "FollowAction" ;
    rdfs:comment "The act of forming a personal connection with someone/something (object) unidirectionally/asymmetrically to get updates polled from.\\n\\nRelated actions:\\n\\n* [[BefriendAction]]: Unlike BefriendAction, FollowAction implies that the connection is *not* necessarily reciprocal.\\n* [[SubscribeAction]]: Unlike SubscribeAction, FollowAction implies that the follower acts as an active agent constantly/actively polling for updates.\\n* [[RegisterAction]]: Unlike RegisterAction, FollowAction implies that the agent is interested in continuing receiving updates from the object.\\n* [[JoinAction]]: Unlike JoinAction, FollowAction implies that the agent is interested in getting updates from the object.\\n* [[TrackAction]]: Unlike TrackAction, FollowAction refers to the polling of updates of all aspects of animate objects rather than the location of inanimate objects (e.g. you track a package, but you don't follow it)." ;
    rdfs:subClassOf :InteractAction .

:FoodEstablishment a rdfs:Class ;
    rdfs:label "FoodEstablishment" ;
    rdfs:comment "A food-related business." ;
    rdfs:subClassOf :LocalBusiness .

:FoodEstablishmentReservation a rdfs:Class ;
    rdfs:label "FoodEstablishmentReservation" ;
    rdfs:comment "A reservation to dine at a food-related business.\\n\\nNote: This type is for information about actual reservations, e.g. in confirmation emails or HTML pages with individual confirmations of reservations." ;
    rdfs:subClassOf :Reservation .

:FoodEvent a rdfs:Class ;
    rdfs:label "FoodEvent" ;
    rdfs:comment "Event type: Food event." ;
    rdfs:subClassOf :Event .

:FoodService a rdfs:Class ;
    rdfs:label "FoodService" ;
    rdfs:comment "A food service, like breakfast, lunch, or dinner." ;
    rdfs:subClassOf :Service ;
    :contributor <https://schema.org/docs/collab/STI_Accommodation_Ontology> .

:FurnitureStore a rdfs:Class ;
    rdfs:label "FurnitureStore" ;
    rdfs:comment "A furniture store." ;
    rdfs:subClassOf :Store .

:Game a rdfs:Class ;
    rdfs:label "Game" ;
    rdfs:comment "The Game type represents things which are games. These are typically rule-governed recreational activities, e.g. role-playing games in which players assume the role of characters in a fictional setting." ;
    rdfs:subClassOf :CreativeWork .

:GamePlayMode a rdfs:Class ;
    rdfs:label "GamePlayMode" ;
    rdfs:comment "Indicates whether this game is multi-player, co-op or single-player." ;
    rdfs:subClassOf :Enumeration .

:GameServer a rdfs:Class ;
    rdfs:label "GameServer" ;
    rdfs:comment "Server that provides game interaction in a multiplayer game." ;
    rdfs:subClassOf :Intangible .

:GameServerStatus a rdfs:Class ;
    rdfs:label "GameServerStatus" ;
    rdfs:comment "Status of a game server." ;
    rdfs:subClassOf :StatusEnumeration .

:GardenStore a rdfs:Class ;
    rdfs:label "GardenStore" ;
    rdfs:comment "A garden store." ;
    rdfs:subClassOf :Store .

:GasStation a rdfs:Class ;
    rdfs:label "GasStation" ;
    rdfs:comment "A gas station." ;
    rdfs:subClassOf :AutomotiveBusiness .

:GatedResidenceCommunity a rdfs:Class ;
    rdfs:label "GatedResidenceCommunity" ;
    rdfs:comment "Residence type: Gated community." ;
    rdfs:subClassOf :Residence .

:GenderType a rdfs:Class ;
    rdfs:label "GenderType" ;
    rdfs:comment "An enumeration of genders." ;
    rdfs:subClassOf :Enumeration .

:GeneralContractor a rdfs:Class ;
    rdfs:label "GeneralContractor" ;
    rdfs:comment "A general contractor." ;
    rdfs:subClassOf :HomeAndConstructionBusiness .

:GeoCircle a rdfs:Class ;
    rdfs:label "GeoCircle" ;
    rdfs:comment """A GeoCircle is a GeoShape representing a circular geographic area. As it is a GeoShape
          it provides the simple textual property 'circle', but also allows the combination of postalCode alongside geoRadius.
          The center of the circle can be indicated via the 'geoMidpoint' property, or more approximately using 'address', 'postalCode'.
       """ ;
    rdfs:subClassOf :GeoShape .

:GeoCoordinates a rdfs:Class ;
    rdfs:label "GeoCoordinates" ;
    rdfs:comment "The geographic coordinates of a place or event." ;
    rdfs:subClassOf :StructuredValue .

:GeoShape a rdfs:Class ;
    rdfs:label "GeoShape" ;
    rdfs:comment "The geographic shape of a place. A GeoShape can be described using several properties whose values are based on latitude/longitude pairs. Either whitespace or commas can be used to separate latitude and longitude; whitespace should be used when writing a list of several such points." ;
    rdfs:subClassOf :StructuredValue ;
    :contributor <https://schema.org/docs/collab/rNews> .

:GiveAction a rdfs:Class ;
    rdfs:label "GiveAction" ;
    rdfs:comment "The act of transferring ownership of an object to a destination. Reciprocal of TakeAction.\\n\\nRelated actions:\\n\\n* [[TakeAction]]: Reciprocal of GiveAction.\\n* [[SendAction]]: Unlike SendAction, GiveAction implies that ownership is being transferred (e.g. I may send my laptop to you, but that doesn't mean I'm giving it to you)." ;
    rdfs:subClassOf :TransferAction .

:GolfCourse a rdfs:Class ;
    rdfs:label "GolfCourse" ;
    rdfs:comment "A golf course." ;
    rdfs:subClassOf :SportsActivityLocation .

:GovernmentBuilding a rdfs:Class ;
    rdfs:label "GovernmentBuilding" ;
    rdfs:comment "A government building." ;
    rdfs:subClassOf :CivicStructure .

:GovernmentOffice a rdfs:Class ;
    rdfs:label "GovernmentOffice" ;
    rdfs:comment "A government office&#x2014;for example, an IRS or DMV office." ;
    rdfs:subClassOf :LocalBusiness .

:GovernmentOrganization a rdfs:Class ;
    rdfs:label "GovernmentOrganization" ;
    rdfs:comment "A governmental organization or agency." ;
    rdfs:subClassOf :Organization .

:GovernmentPermit a rdfs:Class ;
    rdfs:label "GovernmentPermit" ;
    rdfs:comment "A permit issued by a government agency." ;
    rdfs:subClassOf :Permit .

:GovernmentService a rdfs:Class ;
    rdfs:label "GovernmentService" ;
    rdfs:comment "A service provided by a government organization, e.g. food stamps, veterans benefits, etc." ;
    rdfs:subClassOf :Service .

:GroceryStore a rdfs:Class ;
    rdfs:label "GroceryStore" ;
    rdfs:comment "A grocery store." ;
    rdfs:subClassOf :Store .

:HVACBusiness a rdfs:Class ;
    rdfs:label "HVACBusiness" ;
    rdfs:comment "A business that provides Heating, Ventilation and Air Conditioning services." ;
    rdfs:subClassOf :HomeAndConstructionBusiness .

:HairSalon a rdfs:Class ;
    rdfs:label "HairSalon" ;
    rdfs:comment "A hair salon." ;
    rdfs:subClassOf :HealthAndBeautyBusiness .

:HardwareStore a rdfs:Class ;
    rdfs:label "HardwareStore" ;
    rdfs:comment "A hardware store." ;
    rdfs:subClassOf :Store .

:HealthAndBeautyBusiness a rdfs:Class ;
    rdfs:label "HealthAndBeautyBusiness" ;
    rdfs:comment "Health and beauty." ;
    rdfs:subClassOf :LocalBusiness .

:HealthClub a rdfs:Class ;
    rdfs:label "HealthClub" ;
    rdfs:comment "A health club." ;
    rdfs:subClassOf :HealthAndBeautyBusiness,
        :SportsActivityLocation .

:HighSchool a rdfs:Class ;
    rdfs:label "HighSchool" ;
    rdfs:comment "A high school." ;
    rdfs:subClassOf :EducationalOrganization .

:HinduTemple a rdfs:Class ;
    rdfs:label "HinduTemple" ;
    rdfs:comment "A Hindu temple." ;
    rdfs:subClassOf :PlaceOfWorship .

:HobbyShop a rdfs:Class ;
    rdfs:label "HobbyShop" ;
    rdfs:comment "A store that sells materials useful or necessary for various hobbies." ;
    rdfs:subClassOf :Store .

:HomeAndConstructionBusiness a rdfs:Class ;
    rdfs:label "HomeAndConstructionBusiness" ;
    rdfs:comment "A construction business.\\n\\nA HomeAndConstructionBusiness is a [[LocalBusiness]] that provides services around homes and buildings.\\n\\nAs a [[LocalBusiness]] it can be described as a [[provider]] of one or more [[Service]]\\(s)." ;
    rdfs:subClassOf :LocalBusiness .

:HomeGoodsStore a rdfs:Class ;
    rdfs:label "HomeGoodsStore" ;
    rdfs:comment "A home goods store." ;
    rdfs:subClassOf :Store .

:Hospital a rdfs:Class ;
    rdfs:label "Hospital" ;
    rdfs:comment "A hospital." ;
    rdfs:subClassOf :CivicStructure,
        :EmergencyService,
        :MedicalOrganization .

:Hostel a rdfs:Class ;
    rdfs:label "Hostel" ;
    rdfs:comment """A hostel - cheap accommodation, often in shared dormitories.
<br /><br />
See also the <a href="/docs/hotels.html">dedicated document on the use of schema.org for marking up hotels and other forms of accommodations</a>.
""" ;
    rdfs:subClassOf :LodgingBusiness .

:Hotel a rdfs:Class ;
    rdfs:label "Hotel" ;
    rdfs:comment """A hotel is an establishment that provides lodging paid on a short-term basis (source: Wikipedia, the free encyclopedia, see http://en.wikipedia.org/wiki/Hotel).
<br /><br />
See also the <a href="/docs/hotels.html">dedicated document on the use of schema.org for marking up hotels and other forms of accommodations</a>.
""" ;
    rdfs:subClassOf :LodgingBusiness ;
    :contributor <https://schema.org/docs/collab/STI_Accommodation_Ontology> .

:HotelRoom a rdfs:Class ;
    rdfs:label "HotelRoom" ;
    rdfs:comment """A hotel room is a single room in a hotel.
<br /><br />
See also the <a href="/docs/hotels.html">dedicated document on the use of schema.org for marking up hotels and other forms of accommodations</a>.
""" ;
    rdfs:subClassOf :Room ;
    :contributor <https://schema.org/docs/collab/STI_Accommodation_Ontology> .

:House a rdfs:Class ;
    rdfs:label "House" ;
    rdfs:comment "A house is a building or structure that has the ability to be occupied for habitation by humans or other creatures (source: Wikipedia, the free encyclopedia, see <a href=\"http://en.wikipedia.org/wiki/House\">http://en.wikipedia.org/wiki/House</a>)." ;
    rdfs:subClassOf :Accommodation ;
    :contributor <https://schema.org/docs/collab/STI_Accommodation_Ontology> .

:HousePainter a rdfs:Class ;
    rdfs:label "HousePainter" ;
    rdfs:comment "A house painting service." ;
    rdfs:subClassOf :HomeAndConstructionBusiness .

:HowTo a rdfs:Class ;
    rdfs:label "HowTo" ;
    rdfs:comment "Instructions that explain how to achieve a result by performing a sequence of steps." ;
    rdfs:subClassOf :CreativeWork .

:HowToDirection a rdfs:Class ;
    rdfs:label "HowToDirection" ;
    rdfs:comment "A direction indicating a single action to do in the instructions for how to achieve a result." ;
    rdfs:subClassOf :CreativeWork,
        :ListItem .

:HowToItem a rdfs:Class ;
    rdfs:label "HowToItem" ;
    rdfs:comment "An item used as either a tool or supply when performing the instructions for how to achieve a result." ;
    rdfs:subClassOf :ListItem .

:HowToSection a rdfs:Class ;
    rdfs:label "HowToSection" ;
    rdfs:comment "A sub-grouping of steps in the instructions for how to achieve a result (e.g. steps for making a pie crust within a pie recipe)." ;
    rdfs:subClassOf :CreativeWork,
        :ItemList,
        :ListItem .

:HowToStep a rdfs:Class ;
    rdfs:label "HowToStep" ;
    rdfs:comment "A step in the instructions for how to achieve a result. It is an ordered list with HowToDirection and/or HowToTip items." ;
    rdfs:subClassOf :CreativeWork,
        :ItemList,
        :ListItem .

:HowToSupply a rdfs:Class ;
    rdfs:label "HowToSupply" ;
    rdfs:comment "A supply consumed when performing the instructions for how to achieve a result." ;
    rdfs:subClassOf :HowToItem .

:HowToTip a rdfs:Class ;
    rdfs:label "HowToTip" ;
    rdfs:comment "An explanation in the instructions for how to achieve a result. It provides supplementary information about a technique, supply, author's preference, etc. It can explain what could be done, or what should not be done, but doesn't specify what should be done (see HowToDirection)." ;
    rdfs:subClassOf :CreativeWork,
        :ListItem .

:HowToTool a rdfs:Class ;
    rdfs:label "HowToTool" ;
    rdfs:comment "A tool used (but not consumed) when performing instructions for how to achieve a result." ;
    rdfs:subClassOf :HowToItem .

:IceCreamShop a rdfs:Class ;
    rdfs:label "IceCreamShop" ;
    rdfs:comment "An ice cream shop." ;
    rdfs:subClassOf :FoodEstablishment .

:IgnoreAction a rdfs:Class ;
    rdfs:label "IgnoreAction" ;
    rdfs:comment "The act of intentionally disregarding the object. An agent ignores an object." ;
    rdfs:subClassOf :AssessAction .

:ImageGallery a rdfs:Class ;
    rdfs:label "ImageGallery" ;
    rdfs:comment "Web page type: Image gallery page." ;
    rdfs:subClassOf :MediaGallery .

:ImageObject a rdfs:Class ;
    rdfs:label "ImageObject" ;
    rdfs:comment "An image file." ;
    rdfs:subClassOf :MediaObject ;
    owl:equivalentClass dcmitype:Image .

:IndividualProduct a rdfs:Class ;
    rdfs:label "IndividualProduct" ;
    rdfs:comment "A single, identifiable product instance (e.g. a laptop with a particular serial number)." ;
    rdfs:subClassOf :Product ;
    :contributor <https://schema.org/docs/collab/GoodRelationsClass> .

:InformAction a rdfs:Class ;
    rdfs:label "InformAction" ;
    rdfs:comment "The act of notifying someone of information pertinent to them, with no expectation of a response." ;
    rdfs:subClassOf :CommunicateAction .

:InsertAction a rdfs:Class ;
    rdfs:label "InsertAction" ;
    rdfs:comment "The act of adding at a specific location in an ordered collection." ;
    rdfs:subClassOf :AddAction .

:InstallAction a rdfs:Class ;
    rdfs:label "InstallAction" ;
    rdfs:comment "The act of installing an application." ;
    rdfs:subClassOf :ConsumeAction .

:InsuranceAgency a rdfs:Class ;
    rdfs:label "InsuranceAgency" ;
    rdfs:comment "An Insurance agency." ;
    rdfs:subClassOf :FinancialService .

:Intangible a rdfs:Class ;
    rdfs:label "Intangible" ;
    rdfs:comment "A utility class that serves as the umbrella for a number of 'intangible' things such as quantities, structured values, etc." ;
    rdfs:subClassOf :Thing .

:Integer a rdfs:Class ;
    rdfs:label "Integer" ;
    rdfs:comment "Data type: Integer." ;
    rdfs:subClassOf :Number .

:InteractAction a rdfs:Class ;
    rdfs:label "InteractAction" ;
    rdfs:comment "The act of interacting with another person or organization." ;
    rdfs:subClassOf :Action .

:InteractionCounter a rdfs:Class ;
    rdfs:label "InteractionCounter" ;
    rdfs:comment "A summary of how users have interacted with this CreativeWork. In most cases, authors will use a subtype to specify the specific type of interaction." ;
    rdfs:subClassOf :StructuredValue .

:InternetCafe a rdfs:Class ;
    rdfs:label "InternetCafe" ;
    rdfs:comment "An internet cafe." ;
    rdfs:subClassOf :LocalBusiness .

:InvestmentOrDeposit a rdfs:Class ;
    rdfs:label "InvestmentOrDeposit" ;
    rdfs:comment "A type of financial product that typically requires the client to transfer funds to a financial service in return for potential beneficial financial return." ;
    rdfs:subClassOf :FinancialProduct ;
    :contributor <https://schema.org/docs/collab/FIBO> .

:InviteAction a rdfs:Class ;
    rdfs:label "InviteAction" ;
    rdfs:comment "The act of asking someone to attend an event. Reciprocal of RsvpAction." ;
    rdfs:subClassOf :CommunicateAction .

:Invoice a rdfs:Class ;
    rdfs:label "Invoice" ;
    rdfs:comment "A statement of the money due for goods or services; a bill." ;
    rdfs:subClassOf :Intangible .

:ItemAvailability a rdfs:Class ;
    rdfs:label "ItemAvailability" ;
    rdfs:comment "A list of possible product availability options." ;
    rdfs:subClassOf :Enumeration .

:ItemList a rdfs:Class ;
    rdfs:label "ItemList" ;
    rdfs:comment "A list of items of any sort&#x2014;for example, Top 10 Movies About Weathermen, or Top 100 Party Songs. Not to be confused with HTML lists, which are often used only for formatting." ;
    rdfs:subClassOf :Intangible .

:ItemListOrderType a rdfs:Class ;
    rdfs:label "ItemListOrderType" ;
    rdfs:comment "Enumerated for values for itemListOrder for indicating how an ordered ItemList is organized." ;
    rdfs:subClassOf :Enumeration .

:ItemPage a rdfs:Class ;
    rdfs:label "ItemPage" ;
    rdfs:comment "A page devoted to a single item, such as a particular product or hotel." ;
    rdfs:subClassOf :WebPage .

:JewelryStore a rdfs:Class ;
    rdfs:label "JewelryStore" ;
    rdfs:comment "A jewelry store." ;
    rdfs:subClassOf :Store .

:JobPosting a rdfs:Class ;
    rdfs:label "JobPosting" ;
    rdfs:comment "A listing that describes a job opening in a certain organization." ;
    rdfs:subClassOf :Intangible .

:JoinAction a rdfs:Class ;
    rdfs:label "JoinAction" ;
    rdfs:comment "An agent joins an event/group with participants/friends at a location.\\n\\nRelated actions:\\n\\n* [[RegisterAction]]: Unlike RegisterAction, JoinAction refers to joining a group/team of people.\\n* [[SubscribeAction]]: Unlike SubscribeAction, JoinAction does not imply that you'll be receiving updates.\\n* [[FollowAction]]: Unlike FollowAction, JoinAction does not imply that you'll be polling for updates." ;
    rdfs:subClassOf :InteractAction .

:LakeBodyOfWater a rdfs:Class ;
    rdfs:label "LakeBodyOfWater" ;
    rdfs:comment "A lake (for example, Lake Pontrachain)." ;
    rdfs:subClassOf :BodyOfWater .

:Landform a rdfs:Class ;
    rdfs:label "Landform" ;
    rdfs:comment "A landform or physical feature.  Landform elements include mountains, plains, lakes, rivers, seascape and oceanic waterbody interface features such as bays, peninsulas, seas and so forth, including sub-aqueous terrain features such as submersed mountain ranges, volcanoes, and the great ocean basins." ;
    rdfs:subClassOf :Place .

:LandmarksOrHistoricalBuildings a rdfs:Class ;
    rdfs:label "LandmarksOrHistoricalBuildings" ;
    rdfs:comment "An historical landmark or building." ;
    rdfs:subClassOf :Place .

:Language a rdfs:Class ;
    rdfs:label "Language" ;
    rdfs:comment "Natural languages such as Spanish, Tamil, Hindi, English, etc. Formal language code tags expressed in [BCP 47](https://en.wikipedia.org/wiki/IETF_language_tag) can be used via the [[alternateName]] property. The Language type previously also covered programming languages such as Scheme and Lisp, which are now best represented using [[ComputerLanguage]]." ;
    rdfs:subClassOf :Intangible .

:LeaveAction a rdfs:Class ;
    rdfs:label "LeaveAction" ;
    rdfs:comment "An agent leaves an event / group with participants/friends at a location.\\n\\nRelated actions:\\n\\n* [[JoinAction]]: The antonym of LeaveAction.\\n* [[UnRegisterAction]]: Unlike UnRegisterAction, LeaveAction implies leaving a group/team of people rather than a service." ;
    rdfs:subClassOf :InteractAction .

:LegalService a rdfs:Class ;
    rdfs:label "LegalService" ;
    rdfs:comment "A LegalService is a business that provides legally-oriented services, advice and representation, e.g. law firms.\\n\\nAs a [[LocalBusiness]] it can be described as a [[provider]] of one or more [[Service]]\\(s)." ;
    rdfs:subClassOf :LocalBusiness .

:LegislativeBuilding a rdfs:Class ;
    rdfs:label "LegislativeBuilding" ;
    rdfs:comment "A legislative building&#x2014;for example, the state capitol." ;
    rdfs:subClassOf :GovernmentBuilding .

:LendAction a rdfs:Class ;
    rdfs:label "LendAction" ;
    rdfs:comment "The act of providing an object under an agreement that it will be returned at a later date. Reciprocal of BorrowAction.\\n\\nRelated actions:\\n\\n* [[BorrowAction]]: Reciprocal of LendAction." ;
    rdfs:subClassOf :TransferAction .

:Library a rdfs:Class ;
    rdfs:label "Library" ;
    rdfs:comment "A library." ;
    rdfs:subClassOf :LocalBusiness .

:LikeAction a rdfs:Class ;
    rdfs:label "LikeAction" ;
    rdfs:comment "The act of expressing a positive sentiment about the object. An agent likes an object (a proposition, topic or theme) with participants." ;
    rdfs:subClassOf :ReactAction .

:LiquorStore a rdfs:Class ;
    rdfs:label "LiquorStore" ;
    rdfs:comment "A shop that sells alcoholic drinks such as wine, beer, whisky and other spirits." ;
    rdfs:subClassOf :Store .

:ListItem a rdfs:Class ;
    rdfs:label "ListItem" ;
    rdfs:comment "An list item, e.g. a step in a checklist or how-to description." ;
    rdfs:subClassOf :Intangible .

:ListenAction a rdfs:Class ;
    rdfs:label "ListenAction" ;
    rdfs:comment "The act of consuming audio content." ;
    rdfs:subClassOf :ConsumeAction .

:LiteraryEvent a rdfs:Class ;
    rdfs:label "LiteraryEvent" ;
    rdfs:comment "Event type: Literary event." ;
    rdfs:subClassOf :Event .

:LiveBlogPosting a rdfs:Class ;
    rdfs:label "LiveBlogPosting" ;
    rdfs:comment "A [[LiveBlogPosting]] is a [[BlogPosting]] intended to provide a rolling textual coverage of an ongoing event through continuous updates." ;
    rdfs:subClassOf :BlogPosting .

:LoanOrCredit a rdfs:Class ;
    rdfs:label "LoanOrCredit" ;
    rdfs:comment "A financial product for the loaning of an amount of money, or line of credit, under agreed terms and charges." ;
    rdfs:subClassOf :FinancialProduct ;
    :contributor <https://schema.org/docs/collab/FIBO> .

:LocalBusiness a rdfs:Class ;
    rdfs:label "LocalBusiness" ;
    rdfs:comment "A particular physical business or branch of an organization. Examples of LocalBusiness include a restaurant, a particular branch of a restaurant chain, a branch of a bank, a medical practice, a club, a bowling alley, etc." ;
    rdfs:subClassOf :Organization,
        :Place .

:LocationFeatureSpecification a rdfs:Class ;
    rdfs:label "LocationFeatureSpecification" ;
    rdfs:comment "Specifies a location feature by providing a structured value representing a feature of an accommodation as a property-value pair of varying degrees of formality." ;
    rdfs:subClassOf :PropertyValue ;
    :contributor <https://schema.org/docs/collab/STI_Accommodation_Ontology> .

:Locksmith a rdfs:Class ;
    rdfs:label "Locksmith" ;
    rdfs:comment "A locksmith." ;
    rdfs:subClassOf :HomeAndConstructionBusiness .

:LodgingBusiness a rdfs:Class ;
    rdfs:label "LodgingBusiness" ;
    rdfs:comment "A lodging business, such as a motel, hotel, or inn." ;
    rdfs:subClassOf :LocalBusiness .

:LodgingReservation a rdfs:Class ;
    rdfs:label "LodgingReservation" ;
    rdfs:comment "A reservation for lodging at a hotel, motel, inn, etc.\\n\\nNote: This type is for information about actual reservations, e.g. in confirmation emails or HTML pages with individual confirmations of reservations." ;
    rdfs:subClassOf :Reservation .

:LoseAction a rdfs:Class ;
    rdfs:label "LoseAction" ;
    rdfs:comment "The act of being defeated in a competitive activity." ;
    rdfs:subClassOf :AchieveAction .

:Map a rdfs:Class ;
    rdfs:label "Map" ;
    rdfs:comment "A map." ;
    rdfs:subClassOf :CreativeWork .

:MapCategoryType a rdfs:Class ;
    rdfs:label "MapCategoryType" ;
    rdfs:comment "An enumeration of several kinds of Map." ;
    rdfs:subClassOf :Enumeration .

:MarryAction a rdfs:Class ;
    rdfs:label "MarryAction" ;
    rdfs:comment "The act of marrying a person." ;
    rdfs:subClassOf :InteractAction .

:Mass a rdfs:Class ;
    rdfs:label "Mass" ;
    rdfs:comment "Properties that take Mass as values are of the form '&lt;Number&gt; &lt;Mass unit of measure&gt;'. E.g., '7 kg'." ;
    rdfs:subClassOf :Quantity .

:MediaGallery a rdfs:Class ;
    rdfs:label "MediaGallery" ;
    rdfs:comment "Web page type: Media gallery page. A mixed-media page that can contain media such as images, videos, and other multimedia." ;
    rdfs:subClassOf :CollectionPage .

:MediaObject a rdfs:Class ;
    rdfs:label "MediaObject" ;
    rdfs:comment "A media object, such as an image, video, audio, or text object embedded in a web page or a downloadable dataset i.e. DataDownload. Note that a creative work may have many media objects associated with it on the same web page. For example, a page about a single song (MusicRecording) may have a music video (VideoObject), and a high and low bandwidth audio stream (2 AudioObject's)." ;
    rdfs:subClassOf :CreativeWork .

:MediaSubscription a rdfs:Class ;
    rdfs:label "MediaSubscription" ;
    rdfs:comment "A subscription which allows a user to access media including audio, video, books, etc." ;
    rdfs:subClassOf :Intangible ;
    :source <https://github.com/schemaorg/schemaorg/issues/1741> .

:MedicalOrganization a rdfs:Class ;
    rdfs:label "MedicalOrganization" ;
    rdfs:comment "A medical organization (physical or not), such as hospital, institution or clinic." ;
    rdfs:subClassOf :Organization .

:MeetingRoom a rdfs:Class ;
    rdfs:label "MeetingRoom" ;
    rdfs:comment """A meeting room, conference room, or conference hall is a room provided for singular events such as business conferences and meetings (source: Wikipedia, the free encyclopedia, see <a href="http://en.wikipedia.org/wiki/Conference_hall">http://en.wikipedia.org/wiki/Conference_hall</a>).
<br /><br />
See also the <a href="/docs/hotels.html">dedicated document on the use of schema.org for marking up hotels and other forms of accommodations</a>.
""" ;
    rdfs:subClassOf :Room ;
    :contributor <https://schema.org/docs/collab/STI_Accommodation_Ontology> .

:MensClothingStore a rdfs:Class ;
    rdfs:label "MensClothingStore" ;
    rdfs:comment "A men's clothing store." ;
    rdfs:subClassOf :Store .

:Menu a rdfs:Class ;
    rdfs:label "Menu" ;
    rdfs:comment "A structured representation of food or drink items available from a FoodEstablishment." ;
    rdfs:subClassOf :CreativeWork .

:MenuItem a rdfs:Class ;
    rdfs:label "MenuItem" ;
    rdfs:comment "A food or drink item listed in a menu or menu section." ;
    rdfs:subClassOf :Intangible .

:MenuSection a rdfs:Class ;
    rdfs:label "MenuSection" ;
    rdfs:comment "A sub-grouping of food or drink items in a menu. E.g. courses (such as 'Dinner', 'Breakfast', etc.), specific type of dishes (such as 'Meat', 'Vegan', 'Drinks', etc.), or some other classification made by the menu provider." ;
    rdfs:subClassOf :CreativeWork .

:Message a rdfs:Class ;
    rdfs:label "Message" ;
    rdfs:comment "A single message from a sender to one or more organizations or people." ;
    rdfs:subClassOf :CreativeWork .

:MiddleSchool a rdfs:Class ;
    rdfs:label "MiddleSchool" ;
    rdfs:comment "A middle school (typically for children aged around 11-14, although this varies somewhat)." ;
    rdfs:subClassOf :EducationalOrganization .

:MobileApplication a rdfs:Class ;
    rdfs:label "MobileApplication" ;
    rdfs:comment "A software application designed specifically to work well on a mobile device such as a telephone." ;
    rdfs:subClassOf :SoftwareApplication .

:MobilePhoneStore a rdfs:Class ;
    rdfs:label "MobilePhoneStore" ;
    rdfs:comment "A store that sells mobile phones and related accessories." ;
    rdfs:subClassOf :Store .

:MonetaryAmount a rdfs:Class ;
    rdfs:label "MonetaryAmount" ;
    rdfs:comment "A monetary value or range. This type can be used to describe an amount of money such as $50 USD, or a range as in describing a bank account being suitable for a balance between £1,000 and £1,000,000 GBP, or the value of a salary, etc. It is recommended to use [[PriceSpecification]] Types to describe the price of an Offer, Invoice, etc." ;
    rdfs:subClassOf :StructuredValue ;
    :contributor <https://schema.org/docs/collab/FIBO> .

:MonetaryAmountDistribution a rdfs:Class ;
    rdfs:label "MonetaryAmountDistribution" ;
    rdfs:comment "A statistical distribution of monetary amounts." ;
    rdfs:subClassOf :QuantitativeValueDistribution ;
    :source <https://github.com/schemaorg/schemaorg/issues/1698> .

:Mosque a rdfs:Class ;
    rdfs:label "Mosque" ;
    rdfs:comment "A mosque." ;
    rdfs:subClassOf :PlaceOfWorship .

:Motel a rdfs:Class ;
    rdfs:label "Motel" ;
    rdfs:comment """A motel.
<br /><br />
See also the <a href="/docs/hotels.html">dedicated document on the use of schema.org for marking up hotels and other forms of accommodations</a>.
""" ;
    rdfs:subClassOf :LodgingBusiness .

:MotorcycleDealer a rdfs:Class ;
    rdfs:label "MotorcycleDealer" ;
    rdfs:comment "A motorcycle dealer." ;
    rdfs:subClassOf :AutomotiveBusiness .

:MotorcycleRepair a rdfs:Class ;
    rdfs:label "MotorcycleRepair" ;
    rdfs:comment "A motorcycle repair shop." ;
    rdfs:subClassOf :AutomotiveBusiness .

:Mountain a rdfs:Class ;
    rdfs:label "Mountain" ;
    rdfs:comment "A mountain, like Mount Whitney or Mount Everest." ;
    rdfs:subClassOf :Landform .

:MoveAction a rdfs:Class ;
    rdfs:label "MoveAction" ;
    rdfs:comment "The act of an agent relocating to a place.\\n\\nRelated actions:\\n\\n* [[TransferAction]]: Unlike TransferAction, the subject of the move is a living Person or Organization rather than an inanimate object." ;
    rdfs:subClassOf :Action .

:Movie a rdfs:Class ;
    rdfs:label "Movie" ;
    rdfs:comment "A movie." ;
    rdfs:subClassOf :CreativeWork .

:MovieClip a rdfs:Class ;
    rdfs:label "MovieClip" ;
    rdfs:comment "A short segment/part of a movie." ;
    rdfs:subClassOf :Clip .

:MovieRentalStore a rdfs:Class ;
    rdfs:label "MovieRentalStore" ;
    rdfs:comment "A movie rental store." ;
    rdfs:subClassOf :Store .

:MovieSeries a rdfs:Class ;
    rdfs:label "MovieSeries" ;
    rdfs:comment "A series of movies. Included movies can be indicated with the hasPart property." ;
    rdfs:subClassOf :CreativeWorkSeries .

:MovieTheater a rdfs:Class ;
    rdfs:label "MovieTheater" ;
    rdfs:comment "A movie theater." ;
    rdfs:subClassOf :CivicStructure,
        :EntertainmentBusiness .

:MovingCompany a rdfs:Class ;
    rdfs:label "MovingCompany" ;
    rdfs:comment "A moving company." ;
    rdfs:subClassOf :HomeAndConstructionBusiness .

:Museum a rdfs:Class ;
    rdfs:label "Museum" ;
    rdfs:comment "A museum." ;
    rdfs:subClassOf :CivicStructure .

:MusicAlbum a rdfs:Class ;
    rdfs:label "MusicAlbum" ;
    rdfs:comment "A collection of music tracks." ;
    rdfs:subClassOf :MusicPlaylist .

:MusicAlbumProductionType a rdfs:Class ;
    rdfs:label "MusicAlbumProductionType" ;
    rdfs:comment "Classification of the album by its type of content: soundtrack, live album, studio album, etc." ;
    rdfs:subClassOf :Enumeration ;
    :contributor <https://schema.org/docs/collab/MBZ> .

:MusicAlbumReleaseType a rdfs:Class ;
    rdfs:label "MusicAlbumReleaseType" ;
    rdfs:comment "The kind of release which this album is: single, EP or album." ;
    rdfs:subClassOf :Enumeration ;
    :contributor <https://schema.org/docs/collab/MBZ> .

:MusicComposition a rdfs:Class ;
    rdfs:label "MusicComposition" ;
    rdfs:comment "A musical composition." ;
    rdfs:subClassOf :CreativeWork ;
    :contributor <https://schema.org/docs/collab/MBZ> .

:MusicEvent a rdfs:Class ;
    rdfs:label "MusicEvent" ;
    rdfs:comment "Event type: Music event." ;
    rdfs:subClassOf :Event .

:MusicGroup a rdfs:Class ;
    rdfs:label "MusicGroup" ;
    rdfs:comment "A musical group, such as a band, an orchestra, or a choir. Can also be a solo musician." ;
    rdfs:subClassOf :PerformingGroup .

:MusicPlaylist a rdfs:Class ;
    rdfs:label "MusicPlaylist" ;
    rdfs:comment "A collection of music tracks in playlist form." ;
    rdfs:subClassOf :CreativeWork .

:MusicRecording a rdfs:Class ;
    rdfs:label "MusicRecording" ;
    rdfs:comment "A music recording (track), usually a single song." ;
    rdfs:subClassOf :CreativeWork .

:MusicRelease a rdfs:Class ;
    rdfs:label "MusicRelease" ;
    rdfs:comment "A MusicRelease is a specific release of a music album." ;
    rdfs:subClassOf :MusicPlaylist ;
    :contributor <https://schema.org/docs/collab/MBZ> .

:MusicReleaseFormatType a rdfs:Class ;
    rdfs:label "MusicReleaseFormatType" ;
    rdfs:comment "Format of this release (the type of recording media used, i.e. compact disc, digital media, LP, etc.)." ;
    rdfs:subClassOf :Enumeration ;
    :contributor <https://schema.org/docs/collab/MBZ> .

:MusicStore a rdfs:Class ;
    rdfs:label "MusicStore" ;
    rdfs:comment "A music store." ;
    rdfs:subClassOf :Store .

:MusicVenue a rdfs:Class ;
    rdfs:label "MusicVenue" ;
    rdfs:comment "A music venue." ;
    rdfs:subClassOf :CivicStructure .

:MusicVideoObject a rdfs:Class ;
    rdfs:label "MusicVideoObject" ;
    rdfs:comment "A music video file." ;
    rdfs:subClassOf :MediaObject .

:NGO a rdfs:Class ;
    rdfs:label "NGO" ;
    rdfs:comment "Organization: Non-governmental Organization." ;
    rdfs:subClassOf :Organization .

:NailSalon a rdfs:Class ;
    rdfs:label "NailSalon" ;
    rdfs:comment "A nail salon." ;
    rdfs:subClassOf :HealthAndBeautyBusiness .

:NewsArticle a rdfs:Class ;
    rdfs:label "NewsArticle" ;
    rdfs:comment """A NewsArticle is an article whose content reports news, or provides background context and supporting materials for understanding the news.

A more detailed overview of [schema.org News markup](/docs/news.html) is also available.
""" ;
    rdfs:subClassOf :Article ;
    :contributor <https://schema.org/docs/collab/TP>,
        <https://schema.org/docs/collab/rNews> .

:NightClub a rdfs:Class ;
    rdfs:label "NightClub" ;
    rdfs:comment "A nightclub or discotheque." ;
    rdfs:subClassOf :EntertainmentBusiness .

:Notary a rdfs:Class ;
    rdfs:label "Notary" ;
    rdfs:comment "A notary." ;
    rdfs:subClassOf :LegalService .

:NoteDigitalDocument a rdfs:Class ;
    rdfs:label "NoteDigitalDocument" ;
    rdfs:comment "A file containing a note, primarily for the author." ;
    rdfs:subClassOf :DigitalDocument .

:Number a rdfs:Class,
        :DataType ;
    rdfs:label "Number" ;
    rdfs:comment "Data type: Number.\\n\\nUsage guidelines:\\n\\n* Use values from 0123456789 (Unicode 'DIGIT ZERO' (U+0030) to 'DIGIT NINE' (U+0039)) rather than superficially similar Unicode symbols.\\n* Use '.' (Unicode 'FULL STOP' (U+002E)) rather than ',' to indicate a decimal point. Avoid using these symbols as a readability separator." .

:NutritionInformation a rdfs:Class ;
    rdfs:label "NutritionInformation" ;
    rdfs:comment "Nutritional information about the recipe." ;
    rdfs:subClassOf :StructuredValue .

:Occupation a rdfs:Class ;
    rdfs:label "Occupation" ;
    rdfs:comment "A profession, may involve prolonged training and/or a formal qualification." ;
    rdfs:subClassOf :Intangible ;
    :source <https://github.com/schemaorg/schemaorg/issues/1698> .

:OceanBodyOfWater a rdfs:Class ;
    rdfs:label "OceanBodyOfWater" ;
    rdfs:comment "An ocean (for example, the Pacific)." ;
    rdfs:subClassOf :BodyOfWater .

:Offer a rdfs:Class ;
    rdfs:label "Offer" ;
    rdfs:comment "An offer to transfer some rights to an item or to provide a service — for example, an offer to sell tickets to an event, to rent the DVD of a movie, to stream a TV show over the internet, to repair a motorcycle, or to loan a book.\\n\\nNote: As the [[businessFunction]] property, which identifies the form of offer (e.g. sell, lease, repair, dispose), defaults to http://purl.org/goodrelations/v1#Sell; an Offer without a defined businessFunction value can be assumed to be an offer to sell.\\n\\nFor [GTIN](http://www.gs1.org/barcodes/technical/idkeys/gtin)-related fields, see [Check Digit calculator](http://www.gs1.org/barcodes/support/check_digit_calculator) and [validation guide](http://www.gs1us.org/resources/standards/gtin-validation-guide) from [GS1](http://www.gs1.org/)." ;
    rdfs:subClassOf :Intangible ;
    :contributor <https://schema.org/docs/collab/GoodRelationsTerms> .

:OfferCatalog a rdfs:Class ;
    rdfs:label "OfferCatalog" ;
    rdfs:comment "An OfferCatalog is an ItemList that contains related Offers and/or further OfferCatalogs that are offeredBy the same provider." ;
    rdfs:subClassOf :ItemList .

:OfferItemCondition a rdfs:Class ;
    rdfs:label "OfferItemCondition" ;
    rdfs:comment "A list of possible conditions for the item." ;
    rdfs:subClassOf :Enumeration .

:OfferShippingDetails a rdfs:Class ;
    rdfs:label "OfferShippingDetails" ;
    rdfs:comment """OfferShippingDetails represents information about shipping destinations.

Multiple of these entities can be used to represent different shipping rates for different destinations:

One entity for Alaska/Hawaii. A different one for continental US. A different one for all France.

Multiple of these entities can be used to represent different shipping costs and delivery times.

Two entities that are identical but differ in rate and time:

E.g. Cheaper and slower: $5 in 5-7 days
or Fast and expensive: $15 in 1-2 days.""" ;
    rdfs:subClassOf :StructuredValue ;
    :source <https://github.com/schemaorg/schemaorg/issues/2506> .

:OfficeEquipmentStore a rdfs:Class ;
    rdfs:label "OfficeEquipmentStore" ;
    rdfs:comment "An office equipment store." ;
    rdfs:subClassOf :Store .

:OnDemandEvent a rdfs:Class ;
    rdfs:label "OnDemandEvent" ;
    rdfs:comment "A publication event, e.g. catch-up TV or radio podcast, during which a program is available on-demand." ;
    rdfs:subClassOf :PublicationEvent .

:OpeningHoursSpecification a rdfs:Class ;
    rdfs:label "OpeningHoursSpecification" ;
    rdfs:comment """A structured value providing information about the opening hours of a place or a certain service inside a place.\\n\\n
The place is __open__ if the [[opens]] property is specified, and __closed__ otherwise.\\n\\nIf the value for the [[closes]] property is less than the value for the [[opens]] property then the hour range is assumed to span over the next day.
      """ ;
    rdfs:subClassOf :StructuredValue ;
    :contributor <https://schema.org/docs/collab/GoodRelationsClass> .

:Order a rdfs:Class ;
    rdfs:label "Order" ;
    rdfs:comment "An order is a confirmation of a transaction (a receipt), which can contain multiple line items, each represented by an Offer that has been accepted by the customer." ;
    rdfs:subClassOf :Intangible .

:OrderAction a rdfs:Class ;
    rdfs:label "OrderAction" ;
    rdfs:comment "An agent orders an object/product/service to be delivered/sent." ;
    rdfs:subClassOf :TradeAction .

:OrderItem a rdfs:Class ;
    rdfs:label "OrderItem" ;
    rdfs:comment "An order item is a line of an order. It includes the quantity and shipping details of a bought offer." ;
    rdfs:subClassOf :Intangible .

:OrderStatus a rdfs:Class ;
    rdfs:label "OrderStatus" ;
    rdfs:comment "Enumerated status values for Order." ;
    rdfs:subClassOf :StatusEnumeration .

:Organization a rdfs:Class ;
    rdfs:label "Organization" ;
    rdfs:comment "An organization such as a school, NGO, corporation, club, etc." ;
    rdfs:subClassOf :Thing .

:OrganizationRole a rdfs:Class ;
    rdfs:label "OrganizationRole" ;
    rdfs:comment "A subclass of Role used to describe roles within organizations." ;
    rdfs:subClassOf :Role .

:OrganizeAction a rdfs:Class ;
    rdfs:label "OrganizeAction" ;
    rdfs:comment "The act of manipulating/administering/supervising/controlling one or more objects." ;
    rdfs:subClassOf :Action .

:OutletStore a rdfs:Class ;
    rdfs:label "OutletStore" ;
    rdfs:comment "An outlet store." ;
    rdfs:subClassOf :Store .

:OwnershipInfo a rdfs:Class ;
    rdfs:label "OwnershipInfo" ;
    rdfs:comment "A structured value providing information about when a certain organization or person owned a certain product." ;
    rdfs:subClassOf :StructuredValue ;
    :contributor <https://schema.org/docs/collab/GoodRelationsClass> .

:PaintAction a rdfs:Class ;
    rdfs:label "PaintAction" ;
    rdfs:comment "The act of producing a painting, typically with paint and canvas as instruments." ;
    rdfs:subClassOf :CreateAction .

:Painting a rdfs:Class ;
    rdfs:label "Painting" ;
    rdfs:comment "A painting." ;
    rdfs:subClassOf :CreativeWork .

:ParcelDelivery a rdfs:Class ;
    rdfs:label "ParcelDelivery" ;
    rdfs:comment "The delivery of a parcel either via the postal service or a commercial service." ;
    rdfs:subClassOf :Intangible .

:ParentAudience a rdfs:Class ;
    rdfs:label "ParentAudience" ;
    rdfs:comment "A set of characteristics describing parents, who can be interested in viewing some content." ;
    rdfs:subClassOf :PeopleAudience .

:Park a rdfs:Class ;
    rdfs:label "Park" ;
    rdfs:comment "A park." ;
    rdfs:subClassOf :CivicStructure .

:ParkingFacility a rdfs:Class ;
    rdfs:label "ParkingFacility" ;
    rdfs:comment "A parking lot or other parking facility." ;
    rdfs:subClassOf :CivicStructure .

:PawnShop a rdfs:Class ;
    rdfs:label "PawnShop" ;
    rdfs:comment "A shop that will buy, or lend money against the security of, personal possessions." ;
    rdfs:subClassOf :Store .

:PayAction a rdfs:Class ;
    rdfs:label "PayAction" ;
    rdfs:comment "An agent pays a price to a participant." ;
    rdfs:subClassOf :TradeAction .

:PaymentCard a rdfs:Class ;
    rdfs:label "PaymentCard" ;
    rdfs:comment "A payment method using a credit, debit, store or other card to associate the payment with an account." ;
    rdfs:subClassOf :FinancialProduct,
        :PaymentMethod ;
    :contributor <https://schema.org/docs/collab/FIBO> .

:PaymentChargeSpecification a rdfs:Class ;
    rdfs:label "PaymentChargeSpecification" ;
    rdfs:comment "The costs of settling the payment using a particular payment method." ;
    rdfs:subClassOf :PriceSpecification ;
    :contributor <https://schema.org/docs/collab/GoodRelationsClass> .

:PaymentMethod a rdfs:Class ;
    rdfs:label "PaymentMethod" ;
    rdfs:comment """A payment method is a standardized procedure for transferring the monetary amount for a purchase. Payment methods are characterized by the legal and technical structures used, and by the organization or group carrying out the transaction. The following legacy values should be accepted:
    \\n\\n* http://purl.org/goodrelations/v1#ByBankTransferInAdvance\\n* http://purl.org/goodrelations/v1#ByInvoice\\n* http://purl.org/goodrelations/v1#Cash\\n* http://purl.org/goodrelations/v1#CheckInAdvance\\n* http://purl.org/goodrelations/v1#COD\\n* http://purl.org/goodrelations/v1#DirectDebit\\n* http://purl.org/goodrelations/v1#GoogleCheckout\\n* http://purl.org/goodrelations/v1#PayPal\\n* http://purl.org/goodrelations/v1#PaySwarm\\n\\nStructured values are recommended for newer payment methods.""" ;
    rdfs:subClassOf :Intangible ;
    :contributor <https://schema.org/docs/collab/GoodRelationsClass> ;
    :source <https://github.com/schemaorg/schemaorg/issues/3537> .

:PaymentService a rdfs:Class ;
    rdfs:label "PaymentService" ;
    rdfs:comment "A Service to transfer funds from a person or organization to a beneficiary person or organization." ;
    rdfs:subClassOf :FinancialProduct,
        :PaymentMethod ;
    :contributor <https://schema.org/docs/collab/FIBO> .

:PaymentStatusType a rdfs:Class ;
    rdfs:label "PaymentStatusType" ;
    rdfs:comment "A specific payment status. For example, PaymentDue, PaymentComplete, etc." ;
    rdfs:subClassOf :StatusEnumeration .

:PeopleAudience a rdfs:Class ;
    rdfs:label "PeopleAudience" ;
    rdfs:comment "A set of characteristics belonging to people, e.g. who compose an item's target audience." ;
    rdfs:subClassOf :Audience .

:PerformAction a rdfs:Class ;
    rdfs:label "PerformAction" ;
    rdfs:comment "The act of participating in performance arts." ;
    rdfs:subClassOf :PlayAction .

:PerformanceRole a rdfs:Class ;
    rdfs:label "PerformanceRole" ;
    rdfs:comment "A PerformanceRole is a Role that some entity places with regard to a theatrical performance, e.g. in a Movie, TVSeries etc." ;
    rdfs:subClassOf :Role .

:PerformingArtsTheater a rdfs:Class ;
    rdfs:label "PerformingArtsTheater" ;
    rdfs:comment "A theater or other performing art center." ;
    rdfs:subClassOf :CivicStructure .

:PerformingGroup a rdfs:Class ;
    rdfs:label "PerformingGroup" ;
    rdfs:comment "A performance group, such as a band, an orchestra, or a circus." ;
    rdfs:subClassOf :Organization .

:Periodical a rdfs:Class ;
    rdfs:label "Periodical" ;
    rdfs:comment "A publication in any medium issued in successive parts bearing numerical or chronological designations and intended to continue indefinitely, such as a magazine, scholarly journal, or newspaper.\\n\\nSee also [blog post](http://blog.schema.org/2014/09/schemaorg-support-for-bibliographic_2.html)." ;
    rdfs:subClassOf :CreativeWorkSeries ;
    owl:equivalentClass <http://purl.org/ontology/bibo/Periodical> ;
    :contributor <https://schema.org/docs/collab/bibex> .

:Permit a rdfs:Class ;
    rdfs:label "Permit" ;
    rdfs:comment "A permit issued by an organization, e.g. a parking pass." ;
    rdfs:subClassOf :Intangible .

:Person a rdfs:Class ;
    rdfs:label "Person" ;
    rdfs:comment "A person (alive, dead, undead, or fictional)." ;
    rdfs:subClassOf :Thing ;
    owl:equivalentClass foaf:Person ;
    :contributor <https://schema.org/docs/collab/rNews> .

:PetStore a rdfs:Class ;
    rdfs:label "PetStore" ;
    rdfs:comment "A pet store." ;
    rdfs:subClassOf :Store .

:Pharmacy a rdfs:Class ;
    rdfs:label "Pharmacy" ;
    rdfs:comment "A pharmacy or drugstore." ;
    rdfs:subClassOf :MedicalOrganization .

:Photograph a rdfs:Class ;
    rdfs:label "Photograph" ;
    rdfs:comment "A photograph." ;
    rdfs:subClassOf :CreativeWork .

:PhotographAction a rdfs:Class ;
    rdfs:label "PhotographAction" ;
    rdfs:comment "The act of capturing still images of objects using a camera." ;
    rdfs:subClassOf :CreateAction .

:Physician a rdfs:Class ;
    rdfs:label "Physician" ;
    rdfs:comment "An individual physician or a physician's office considered as a [[MedicalOrganization]]." ;
    rdfs:subClassOf :MedicalBusiness,
        :MedicalOrganization .

:Place a rdfs:Class ;
    rdfs:label "Place" ;
    rdfs:comment "Entities that have a somewhat fixed, physical extension." ;
    rdfs:subClassOf :Thing .

:PlaceOfWorship a rdfs:Class ;
    rdfs:label "PlaceOfWorship" ;
    rdfs:comment "Place of worship, such as a church, synagogue, or mosque." ;
    rdfs:subClassOf :CivicStructure .

:PlanAction a rdfs:Class ;
    rdfs:label "PlanAction" ;
    rdfs:comment "The act of planning the execution of an event/task/action/reservation/plan to a future date." ;
    rdfs:subClassOf :OrganizeAction .

:PlayAction a rdfs:Class ;
    rdfs:label "PlayAction" ;
    rdfs:comment "The act of playing/exercising/training/performing for enjoyment, leisure, recreation, competition or exercise.\\n\\nRelated actions:\\n\\n* [[ListenAction]]: Unlike ListenAction (which is under ConsumeAction), PlayAction refers to performing for an audience or at an event, rather than consuming music.\\n* [[WatchAction]]: Unlike WatchAction (which is under ConsumeAction), PlayAction refers to showing/displaying for an audience or at an event, rather than consuming visual content." ;
    rdfs:subClassOf :Action .

:Playground a rdfs:Class ;
    rdfs:label "Playground" ;
    rdfs:comment "A playground." ;
    rdfs:subClassOf :CivicStructure .

:Plumber a rdfs:Class ;
    rdfs:label "Plumber" ;
    rdfs:comment "A plumbing service." ;
    rdfs:subClassOf :HomeAndConstructionBusiness .

:PoliceStation a rdfs:Class ;
    rdfs:label "PoliceStation" ;
    rdfs:comment "A police station." ;
    rdfs:subClassOf :CivicStructure,
        :EmergencyService .

:PoliticalParty a rdfs:Class ;
    rdfs:label "PoliticalParty" ;
    rdfs:comment "Organization: Political Party." ;
    rdfs:subClassOf :Organization ;
    :source <https://github.com/schemaorg/schemaorg/issues/3282> .

:Pond a rdfs:Class ;
    rdfs:label "Pond" ;
    rdfs:comment "A pond." ;
    rdfs:subClassOf :BodyOfWater .

:PostOffice a rdfs:Class ;
    rdfs:label "PostOffice" ;
    rdfs:comment "A post office." ;
    rdfs:subClassOf :GovernmentOffice .

:PostalAddress a rdfs:Class ;
    rdfs:label "PostalAddress" ;
    rdfs:comment "The mailing address." ;
    rdfs:subClassOf :ContactPoint .

:PostalCodeRangeSpecification a rdfs:Class ;
    rdfs:label "PostalCodeRangeSpecification" ;
    rdfs:comment "Indicates a range of postal codes, usually defined as the set of valid codes between [[postalCodeBegin]] and [[postalCodeEnd]], inclusively." ;
    rdfs:subClassOf :StructuredValue ;
    :source <https://github.com/schemaorg/schemaorg/issues/2506> .

:PreOrderAction a rdfs:Class ;
    rdfs:label "PreOrderAction" ;
    rdfs:comment "An agent orders a (not yet released) object/product/service to be delivered/sent." ;
    rdfs:subClassOf :TradeAction ;
    :source <https://github.com/schemaorg/schemaorg/issues/1125> .

:PrependAction a rdfs:Class ;
    rdfs:label "PrependAction" ;
    rdfs:comment "The act of inserting at the beginning if an ordered collection." ;
    rdfs:subClassOf :InsertAction .

:Preschool a rdfs:Class ;
    rdfs:label "Preschool" ;
    rdfs:comment "A preschool." ;
    rdfs:subClassOf :EducationalOrganization .

:PresentationDigitalDocument a rdfs:Class ;
    rdfs:label "PresentationDigitalDocument" ;
    rdfs:comment "A file containing slides or used for a presentation." ;
    rdfs:subClassOf :DigitalDocument .

:PriceSpecification a rdfs:Class ;
    rdfs:label "PriceSpecification" ;
    rdfs:comment "A structured value representing a price or price range. Typically, only the subclasses of this type are used for markup. It is recommended to use [[MonetaryAmount]] to describe independent amounts of money such as a salary, credit card limits, etc." ;
    rdfs:subClassOf :StructuredValue ;
    :contributor <https://schema.org/docs/collab/GoodRelationsClass> .

:Product a rdfs:Class ;
    rdfs:label "Product" ;
    rdfs:comment "Any offered product or service. For example: a pair of shoes; a concert ticket; the rental of a car; a haircut; or an episode of a TV show streamed online." ;
    rdfs:subClassOf :Thing ;
    :contributor <https://schema.org/docs/collab/GoodRelationsTerms> .

:ProductModel a rdfs:Class ;
    rdfs:label "ProductModel" ;
    rdfs:comment "A datasheet or vendor specification of a product (in the sense of a prototypical description)." ;
    rdfs:subClassOf :Product ;
    :contributor <https://schema.org/docs/collab/GoodRelationsClass> .

:ProfessionalService a rdfs:Class ;
    rdfs:label "ProfessionalService" ;
    rdfs:comment """Original definition: "provider of professional services."\\n\\nThe general [[ProfessionalService]] type for local businesses was deprecated due to confusion with [[Service]]. For reference, the types that it included were: [[Dentist]],
        [[AccountingService]], [[Attorney]], [[Notary]], as well as types for several kinds of [[HomeAndConstructionBusiness]]: [[Electrician]], [[GeneralContractor]],
        [[HousePainter]], [[Locksmith]], [[Plumber]], [[RoofingContractor]]. [[LegalService]] was introduced as a more inclusive supertype of [[Attorney]].""" ;
    rdfs:subClassOf :LocalBusiness .

:ProfilePage a rdfs:Class ;
    rdfs:label "ProfilePage" ;
    rdfs:comment "Web page type: Profile page." ;
    rdfs:subClassOf :WebPage .

:ProgramMembership a rdfs:Class ;
    rdfs:label "ProgramMembership" ;
    rdfs:comment "Used to describe membership in a loyalty programs (e.g. \"StarAliance\"), traveler clubs (e.g. \"AAA\"), purchase clubs (\"Safeway Club\"), etc." ;
    rdfs:subClassOf :Intangible .

:PropertyValue a rdfs:Class ;
    rdfs:label "PropertyValue" ;
    rdfs:comment """A property-value pair, e.g. representing a feature of a product or place. Use the 'name' property for the name of the property. If there is an additional human-readable version of the value, put that into the 'description' property.\\n\\n Always use specific schema.org properties when a) they exist and b) you can populate them. Using PropertyValue as a substitute will typically not trigger the same effect as using the original, specific property.
    """ ;
    rdfs:subClassOf :StructuredValue ;
    :contributor <https://schema.org/docs/collab/GoodRelationsClass> .

:PropertyValueSpecification a rdfs:Class ;
    rdfs:label "PropertyValueSpecification" ;
    rdfs:comment "A Property value specification." ;
    rdfs:subClassOf :Intangible ;
    :contributor <https://schema.org/docs/collab/ActionCollabClass> .

:PublicSwimmingPool a rdfs:Class ;
    rdfs:label "PublicSwimmingPool" ;
    rdfs:comment "A public swimming pool." ;
    rdfs:subClassOf :SportsActivityLocation .

:PublicationEvent a rdfs:Class ;
    rdfs:label "PublicationEvent" ;
    rdfs:comment "A PublicationEvent corresponds indifferently to the event of publication for a CreativeWork of any type, e.g. a broadcast event, an on-demand event, a book/journal publication via a variety of delivery media." ;
    rdfs:subClassOf :Event .

:PublicationIssue a rdfs:Class ;
    rdfs:label "PublicationIssue" ;
    rdfs:comment "A part of a successively published publication such as a periodical or publication volume, often numbered, usually containing a grouping of works such as articles.\\n\\nSee also [blog post](https://blog-schema.org/2014/09/02/schema-org-support-for-bibliographic-relationships-and-periodicals/)." ;
    rdfs:subClassOf :CreativeWork ;
    owl:equivalentClass <http://purl.org/ontology/bibo/Issue> ;
    :contributor <https://schema.org/docs/collab/bibex> .

:PublicationVolume a rdfs:Class ;
    rdfs:label "PublicationVolume" ;
    rdfs:comment "A part of a successively published publication such as a periodical or multi-volume work, often numbered. It may represent a time span, such as a year.\\n\\nSee also [blog post](https://blog-schema.org/2014/09/02/schema-org-support-for-bibliographic-relationships-and-periodicals/)." ;
    rdfs:subClassOf :CreativeWork ;
    :contributor <https://schema.org/docs/collab/bibex> .

:QAPage a rdfs:Class ;
    rdfs:label "QAPage" ;
    rdfs:comment "A QAPage is a WebPage focussed on a specific Question and its Answer(s), e.g. in a question answering site or documenting Frequently Asked Questions (FAQs)." ;
    rdfs:subClassOf :WebPage .

:QualitativeValue a rdfs:Class ;
    rdfs:label "QualitativeValue" ;
    rdfs:comment "A predefined value for a product characteristic, e.g. the power cord plug type 'US' or the garment sizes 'S', 'M', 'L', and 'XL'." ;
    rdfs:subClassOf :Enumeration ;
    :contributor <https://schema.org/docs/collab/GoodRelationsClass> .

:QuantitativeValue a rdfs:Class ;
    rdfs:label "QuantitativeValue" ;
    rdfs:comment " A point value or interval for product characteristics and other purposes." ;
    rdfs:subClassOf :StructuredValue ;
    :contributor <https://schema.org/docs/collab/GoodRelationsClass> .

:QuantitativeValueDistribution a rdfs:Class ;
    rdfs:label "QuantitativeValueDistribution" ;
    rdfs:comment "A statistical distribution of values." ;
    rdfs:subClassOf :StructuredValue ;
    :source <https://github.com/schemaorg/schemaorg/issues/1698> .

:Quantity a rdfs:Class ;
    rdfs:label "Quantity" ;
    rdfs:comment "Quantities such as distance, time, mass, weight, etc. Particular instances of say Mass are entities like '3 kg' or '4 milligrams'." ;
    rdfs:subClassOf :Intangible .

:Question a rdfs:Class ;
    rdfs:label "Question" ;
    rdfs:comment "A specific question - e.g. from a user seeking answers online, or collected in a Frequently Asked Questions (FAQ) document." ;
    rdfs:subClassOf :Comment ;
    :contributor <https://schema.org/docs/collab/QAStackExchange> .

:QuoteAction a rdfs:Class ;
    rdfs:label "QuoteAction" ;
    rdfs:comment "An agent quotes/estimates/appraises an object/product/service with a price at a location/store." ;
    rdfs:subClassOf :TradeAction .

:RVPark a rdfs:Class ;
    rdfs:label "RVPark" ;
    rdfs:comment "A place offering space for \"Recreational Vehicles\", Caravans, mobile homes and the like." ;
    rdfs:subClassOf :CivicStructure .

:RadioChannel a rdfs:Class ;
    rdfs:label "RadioChannel" ;
    rdfs:comment "A unique instance of a radio BroadcastService on a CableOrSatelliteService lineup." ;
    rdfs:subClassOf :BroadcastChannel .

:RadioClip a rdfs:Class ;
    rdfs:label "RadioClip" ;
    rdfs:comment "A short radio program or a segment/part of a radio program." ;
    rdfs:subClassOf :Clip .

:RadioEpisode a rdfs:Class ;
    rdfs:label "RadioEpisode" ;
    rdfs:comment "A radio episode which can be part of a series or season." ;
    rdfs:subClassOf :Episode .

:RadioSeason a rdfs:Class ;
    rdfs:label "RadioSeason" ;
    rdfs:comment "Season dedicated to radio broadcast and associated online delivery." ;
    rdfs:subClassOf :CreativeWorkSeason .

:RadioSeries a rdfs:Class ;
    rdfs:label "RadioSeries" ;
    rdfs:comment "CreativeWorkSeries dedicated to radio broadcast and associated online delivery." ;
    rdfs:subClassOf :CreativeWorkSeries .

:RadioStation a rdfs:Class ;
    rdfs:label "RadioStation" ;
    rdfs:comment "A radio station." ;
    rdfs:subClassOf :LocalBusiness .

:Rating a rdfs:Class ;
    rdfs:label "Rating" ;
    rdfs:comment "A rating is an evaluation on a numeric scale, such as 1 to 5 stars." ;
    rdfs:subClassOf :Intangible .

:ReactAction a rdfs:Class ;
    rdfs:label "ReactAction" ;
    rdfs:comment "The act of responding instinctively and emotionally to an object, expressing a sentiment." ;
    rdfs:subClassOf :AssessAction .

:ReadAction a rdfs:Class ;
    rdfs:label "ReadAction" ;
    rdfs:comment "The act of consuming written content." ;
    rdfs:subClassOf :ConsumeAction .

:RealEstateAgent a rdfs:Class ;
    rdfs:label "RealEstateAgent" ;
    rdfs:comment "A real-estate agent." ;
    rdfs:subClassOf :LocalBusiness .

:ReceiveAction a rdfs:Class ;
    rdfs:label "ReceiveAction" ;
    rdfs:comment "The act of physically/electronically taking delivery of an object that has been transferred from an origin to a destination. Reciprocal of SendAction.\\n\\nRelated actions:\\n\\n* [[SendAction]]: The reciprocal of ReceiveAction.\\n* [[TakeAction]]: Unlike TakeAction, ReceiveAction does not imply that the ownership has been transferred (e.g. I can receive a package, but it does not mean the package is now mine)." ;
    rdfs:subClassOf :TransferAction .

:Recipe a rdfs:Class ;
    rdfs:label "Recipe" ;
    rdfs:comment "A recipe. For dietary restrictions covered by the recipe, a few common restrictions are enumerated via [[suitableForDiet]]. The [[keywords]] property can also be used to add more detail." ;
    rdfs:subClassOf :HowTo .

:RecyclingCenter a rdfs:Class ;
    rdfs:label "RecyclingCenter" ;
    rdfs:comment "A recycling center." ;
    rdfs:subClassOf :LocalBusiness .

:RegisterAction a rdfs:Class ;
    rdfs:label "RegisterAction" ;
    rdfs:comment "The act of registering to be a user of a service, product or web page.\\n\\nRelated actions:\\n\\n* [[JoinAction]]: Unlike JoinAction, RegisterAction implies you are registering to be a user of a service, *not* a group/team of people.\\n* [[FollowAction]]: Unlike FollowAction, RegisterAction doesn't imply that the agent is expecting to poll for updates from the object.\\n* [[SubscribeAction]]: Unlike SubscribeAction, RegisterAction doesn't imply that the agent is expecting updates from the object." ;
    rdfs:subClassOf :InteractAction .

:RejectAction a rdfs:Class ;
    rdfs:label "RejectAction" ;
    rdfs:comment "The act of rejecting to/adopting an object.\\n\\nRelated actions:\\n\\n* [[AcceptAction]]: The antonym of RejectAction." ;
    rdfs:subClassOf :AllocateAction .

:RentAction a rdfs:Class ;
    rdfs:label "RentAction" ;
    rdfs:comment "The act of giving money in return for temporary use, but not ownership, of an object such as a vehicle or property. For example, an agent rents a property from a landlord in exchange for a periodic payment." ;
    rdfs:subClassOf :TradeAction .

:RentalCarReservation a rdfs:Class ;
    rdfs:label "RentalCarReservation" ;
    rdfs:comment "A reservation for a rental car.\\n\\nNote: This type is for information about actual reservations, e.g. in confirmation emails or HTML pages with individual confirmations of reservations." ;
    rdfs:subClassOf :Reservation .

:ReplaceAction a rdfs:Class ;
    rdfs:label "ReplaceAction" ;
    rdfs:comment "The act of editing a recipient by replacing an old object with a new object." ;
    rdfs:subClassOf :UpdateAction .

:ReplyAction a rdfs:Class ;
    rdfs:label "ReplyAction" ;
    rdfs:comment "The act of responding to a question/message asked/sent by the object. Related to [[AskAction]].\\n\\nRelated actions:\\n\\n* [[AskAction]]: Appears generally as an origin of a ReplyAction." ;
    rdfs:subClassOf :CommunicateAction .

:Report a rdfs:Class ;
    rdfs:label "Report" ;
    rdfs:comment "A Report generated by governmental or non-governmental organization." ;
    rdfs:subClassOf :Article .

:Researcher a rdfs:Class ;
    rdfs:label "Researcher" ;
    rdfs:comment "Researchers." ;
    rdfs:subClassOf :Audience .

:Reservation a rdfs:Class ;
    rdfs:label "Reservation" ;
    rdfs:comment "Describes a reservation for travel, dining or an event. Some reservations require tickets. \\n\\nNote: This type is for information about actual reservations, e.g. in confirmation emails or HTML pages with individual confirmations of reservations. For offers of tickets, restaurant reservations, flights, or rental cars, use [[Offer]]." ;
    rdfs:subClassOf :Intangible .

:ReservationPackage a rdfs:Class ;
    rdfs:label "ReservationPackage" ;
    rdfs:comment "A group of multiple reservations with common values for all sub-reservations." ;
    rdfs:subClassOf :Reservation .

:ReservationStatusType a rdfs:Class ;
    rdfs:label "ReservationStatusType" ;
    rdfs:comment "Enumerated status values for Reservation." ;
    rdfs:subClassOf :StatusEnumeration .

:ReserveAction a rdfs:Class ;
    rdfs:label "ReserveAction" ;
    rdfs:comment "Reserving a concrete object.\\n\\nRelated actions:\\n\\n* [[ScheduleAction]]: Unlike ScheduleAction, ReserveAction reserves concrete objects (e.g. a table, a hotel) towards a time slot / spatial allocation." ;
    rdfs:subClassOf :PlanAction .

:Reservoir a rdfs:Class ;
    rdfs:label "Reservoir" ;
    rdfs:comment "A reservoir of water, typically an artificially created lake, like the Lake Kariba reservoir." ;
    rdfs:subClassOf :BodyOfWater .

:Residence a rdfs:Class ;
    rdfs:label "Residence" ;
    rdfs:comment "The place where a person lives." ;
    rdfs:subClassOf :Place .

:Resort a rdfs:Class ;
    rdfs:label "Resort" ;
    rdfs:comment """A resort is a place used for relaxation or recreation, attracting visitors for holidays or vacations. Resorts are places, towns or sometimes commercial establishments operated by a single company (source: Wikipedia, the free encyclopedia, see <a href="http://en.wikipedia.org/wiki/Resort">http://en.wikipedia.org/wiki/Resort</a>).
<br /><br />
See also the <a href="/docs/hotels.html">dedicated document on the use of schema.org for marking up hotels and other forms of accommodations</a>.
    """ ;
    rdfs:subClassOf :LodgingBusiness ;
    :contributor <https://schema.org/docs/collab/STI_Accommodation_Ontology> .

:Restaurant a rdfs:Class ;
    rdfs:label "Restaurant" ;
    rdfs:comment "A restaurant." ;
    rdfs:subClassOf :FoodEstablishment .

:RestrictedDiet a rdfs:Class ;
    rdfs:label "RestrictedDiet" ;
    rdfs:comment "A diet restricted to certain foods or preparations for cultural, religious, health or lifestyle reasons. " ;
    rdfs:subClassOf :Enumeration .

:ResumeAction a rdfs:Class ;
    rdfs:label "ResumeAction" ;
    rdfs:comment "The act of resuming a device or application which was formerly paused (e.g. resume music playback or resume a timer)." ;
    rdfs:subClassOf :ControlAction .

:ReturnAction a rdfs:Class ;
    rdfs:label "ReturnAction" ;
    rdfs:comment "The act of returning to the origin that which was previously received (concrete objects) or taken (ownership)." ;
    rdfs:subClassOf :TransferAction .

:Review a rdfs:Class ;
    rdfs:label "Review" ;
    rdfs:comment "A review of an item - for example, of a restaurant, movie, or store." ;
    rdfs:subClassOf :CreativeWork .

:ReviewAction a rdfs:Class ;
    rdfs:label "ReviewAction" ;
    rdfs:comment "The act of producing a balanced opinion about the object for an audience. An agent reviews an object with participants resulting in a review." ;
    rdfs:subClassOf :AssessAction .

:RiverBodyOfWater a rdfs:Class ;
    rdfs:label "RiverBodyOfWater" ;
    rdfs:comment "A river (for example, the broad majestic Shannon)." ;
    rdfs:subClassOf :BodyOfWater .

:Role a rdfs:Class ;
    rdfs:label "Role" ;
    rdfs:comment "Represents additional information about a relationship or property. For example a Role can be used to say that a 'member' role linking some SportsTeam to a player occurred during a particular time period. Or that a Person's 'actor' role in a Movie was for some particular characterName. Such properties can be attached to a Role entity, which is then associated with the main entities using ordinary properties like 'member' or 'actor'.\\n\\nSee also [blog post](http://blog.schema.org/2014/06/introducing-role.html)." ;
    rdfs:subClassOf :Intangible .

:RoofingContractor a rdfs:Class ;
    rdfs:label "RoofingContractor" ;
    rdfs:comment "A roofing contractor." ;
    rdfs:subClassOf :HomeAndConstructionBusiness .

:Room a rdfs:Class ;
    rdfs:label "Room" ;
    rdfs:comment """A room is a distinguishable space within a structure, usually separated from other spaces by interior walls (source: Wikipedia, the free encyclopedia, see <a href="http://en.wikipedia.org/wiki/Room">http://en.wikipedia.org/wiki/Room</a>).
<br /><br />
See also the <a href="/docs/hotels.html">dedicated document on the use of schema.org for marking up hotels and other forms of accommodations</a>.
""" ;
    rdfs:subClassOf :Accommodation ;
    :contributor <https://schema.org/docs/collab/STI_Accommodation_Ontology> .

:RsvpAction a rdfs:Class ;
    rdfs:label "RsvpAction" ;
    rdfs:comment "The act of notifying an event organizer as to whether you expect to attend the event." ;
    rdfs:subClassOf :InformAction .

:RsvpResponseType a rdfs:Class ;
    rdfs:label "RsvpResponseType" ;
    rdfs:comment "RsvpResponseType is an enumeration type whose instances represent responding to an RSVP request." ;
    rdfs:subClassOf :Enumeration .

:SaleEvent a rdfs:Class ;
    rdfs:label "SaleEvent" ;
    rdfs:comment "Event type: Sales event." ;
    rdfs:subClassOf :Event .

:ScheduleAction a rdfs:Class ;
    rdfs:label "ScheduleAction" ;
    rdfs:comment "Scheduling future actions, events, or tasks.\\n\\nRelated actions:\\n\\n* [[ReserveAction]]: Unlike ReserveAction, ScheduleAction allocates future actions (e.g. an event, a task, etc) towards a time slot / spatial allocation." ;
    rdfs:subClassOf :PlanAction .

:ScholarlyArticle a rdfs:Class ;
    rdfs:label "ScholarlyArticle" ;
    rdfs:comment "A scholarly article." ;
    rdfs:subClassOf :Article .

:School a rdfs:Class ;
    rdfs:label "School" ;
    rdfs:comment "A school." ;
    rdfs:subClassOf :EducationalOrganization .

:ScreeningEvent a rdfs:Class ;
    rdfs:label "ScreeningEvent" ;
    rdfs:comment "A screening of a movie or other video." ;
    rdfs:subClassOf :Event .

:Sculpture a rdfs:Class ;
    rdfs:label "Sculpture" ;
    rdfs:comment "A piece of sculpture." ;
    rdfs:subClassOf :CreativeWork .

:SeaBodyOfWater a rdfs:Class ;
    rdfs:label "SeaBodyOfWater" ;
    rdfs:comment "A sea (for example, the Caspian sea)." ;
    rdfs:subClassOf :BodyOfWater .

:SearchAction a rdfs:Class ;
    rdfs:label "SearchAction" ;
    rdfs:comment "The act of searching for an object.\\n\\nRelated actions:\\n\\n* [[FindAction]]: SearchAction generally leads to a FindAction, but not necessarily." ;
    rdfs:subClassOf :Action .

:SearchResultsPage a rdfs:Class ;
    rdfs:label "SearchResultsPage" ;
    rdfs:comment "Web page type: Search results page." ;
    rdfs:subClassOf :WebPage .

:Season a rdfs:Class ;
    rdfs:label "Season" ;
    rdfs:comment "A media season, e.g. TV, radio, video game etc." ;
    rdfs:subClassOf :CreativeWork ;
    :supersededBy :CreativeWorkSeason .

:Seat a rdfs:Class ;
    rdfs:label "Seat" ;
    rdfs:comment "Used to describe a seat, such as a reserved seat in an event reservation." ;
    rdfs:subClassOf :Intangible .

:SelfStorage a rdfs:Class ;
    rdfs:label "SelfStorage" ;
    rdfs:comment "A self-storage facility." ;
    rdfs:subClassOf :LocalBusiness .

:SellAction a rdfs:Class ;
    rdfs:label "SellAction" ;
    rdfs:comment "The act of taking money from a buyer in exchange for goods or services rendered. An agent sells an object, product, or service to a buyer for a price. Reciprocal of BuyAction." ;
    rdfs:subClassOf :TradeAction .

:SendAction a rdfs:Class ;
    rdfs:label "SendAction" ;
    rdfs:comment "The act of physically/electronically dispatching an object for transfer from an origin to a destination. Related actions:\\n\\n* [[ReceiveAction]]: The reciprocal of SendAction.\\n* [[GiveAction]]: Unlike GiveAction, SendAction does not imply the transfer of ownership (e.g. I can send you my laptop, but I'm not necessarily giving it to you)." ;
    rdfs:subClassOf :TransferAction .

:Series a rdfs:Class ;
    rdfs:label "Series" ;
    rdfs:comment "A Series in schema.org is a group of related items, typically but not necessarily of the same kind. See also [[CreativeWorkSeries]], [[EventSeries]]." ;
    rdfs:subClassOf :Intangible .

:Service a rdfs:Class ;
    rdfs:label "Service" ;
    rdfs:comment "A service provided by an organization, e.g. delivery service, print services, etc." ;
    rdfs:subClassOf :Intangible .

:ServiceChannel a rdfs:Class ;
    rdfs:label "ServiceChannel" ;
    rdfs:comment "A means for accessing a service, e.g. a government office location, web site, or phone number." ;
    rdfs:subClassOf :Intangible .

:ShareAction a rdfs:Class ;
    rdfs:label "ShareAction" ;
    rdfs:comment "The act of distributing content to people for their amusement or edification." ;
    rdfs:subClassOf :CommunicateAction .

:ShippingDeliveryTime a rdfs:Class ;
    rdfs:label "ShippingDeliveryTime" ;
    rdfs:comment "ShippingDeliveryTime provides various pieces of information about delivery times for shipping." ;
    rdfs:subClassOf :StructuredValue ;
    :source <https://github.com/schemaorg/schemaorg/issues/2506> .

:ShippingRateSettings a rdfs:Class ;
    rdfs:label "ShippingRateSettings" ;
    rdfs:comment "A ShippingRateSettings represents re-usable pieces of shipping information. It is designed for publication on an URL that may be referenced via the [[shippingSettingsLink]] property of an [[OfferShippingDetails]]. Several occurrences can be published, distinguished and matched (i.e. identified/referenced) by their different values for [[shippingLabel]]." ;
    rdfs:subClassOf :StructuredValue ;
    :source <https://github.com/schemaorg/schemaorg/issues/2506> .

:ShoeStore a rdfs:Class ;
    rdfs:label "ShoeStore" ;
    rdfs:comment "A shoe store." ;
    rdfs:subClassOf :Store .

:ShoppingCenter a rdfs:Class ;
    rdfs:label "ShoppingCenter" ;
    rdfs:comment "A shopping center or mall." ;
    rdfs:subClassOf :LocalBusiness .

:SingleFamilyResidence a rdfs:Class ;
    rdfs:label "SingleFamilyResidence" ;
    rdfs:comment "Residence type: Single-family home." ;
    rdfs:subClassOf :House .

:SiteNavigationElement a rdfs:Class ;
    rdfs:label "SiteNavigationElement" ;
    rdfs:comment "A navigation element of the page." ;
    rdfs:subClassOf :WebPageElement .

:SkiResort a rdfs:Class ;
    rdfs:label "SkiResort" ;
    rdfs:comment "A ski resort." ;
    rdfs:subClassOf :Resort,
        :SportsActivityLocation .

:SocialEvent a rdfs:Class ;
    rdfs:label "SocialEvent" ;
    rdfs:comment "Event type: Social event." ;
    rdfs:subClassOf :Event .

:SocialMediaPosting a rdfs:Class ;
    rdfs:label "SocialMediaPosting" ;
    rdfs:comment "A post to a social media platform, including blog posts, tweets, Facebook posts, etc." ;
    rdfs:subClassOf :Article .

:SoftwareApplication a rdfs:Class ;
    rdfs:label "SoftwareApplication" ;
    rdfs:comment "A software application." ;
    rdfs:subClassOf :CreativeWork .

:SoftwareSourceCode a rdfs:Class ;
    rdfs:label "SoftwareSourceCode" ;
    rdfs:comment "Computer programming source code. Example: Full (compile ready) solutions, code snippet samples, scripts, templates." ;
    rdfs:subClassOf :CreativeWork .

:SomeProducts a rdfs:Class ;
    rdfs:label "SomeProducts" ;
    rdfs:comment "A placeholder for multiple similar products of the same kind." ;
    rdfs:subClassOf :Product ;
    :contributor <https://schema.org/docs/collab/GoodRelationsClass> .

:SpeakableSpecification a rdfs:Class ;
    rdfs:label "SpeakableSpecification" ;
    rdfs:comment "A SpeakableSpecification indicates (typically via [[xpath]] or [[cssSelector]]) sections of a document that are highlighted as particularly [[speakable]]. Instances of this type are expected to be used primarily as values of the [[speakable]] property." ;
    rdfs:subClassOf :Intangible ;
    :source <https://github.com/schemaorg/schemaorg/issues/1389> .

:Specialty a rdfs:Class ;
    rdfs:label "Specialty" ;
    rdfs:comment "Any branch of a field in which people typically develop specific expertise, usually after significant study, time, and effort." ;
    rdfs:subClassOf :Enumeration .

:SportingGoodsStore a rdfs:Class ;
    rdfs:label "SportingGoodsStore" ;
    rdfs:comment "A sporting goods store." ;
    rdfs:subClassOf :Store .

:SportsActivityLocation a rdfs:Class ;
    rdfs:label "SportsActivityLocation" ;
    rdfs:comment "A sports location, such as a playing field." ;
    rdfs:subClassOf :LocalBusiness .

:SportsClub a rdfs:Class ;
    rdfs:label "SportsClub" ;
    rdfs:comment "A sports club." ;
    rdfs:subClassOf :SportsActivityLocation .

:SportsEvent a rdfs:Class ;
    rdfs:label "SportsEvent" ;
    rdfs:comment "Event type: Sports event." ;
    rdfs:subClassOf :Event .

:SportsOrganization a rdfs:Class ;
    rdfs:label "SportsOrganization" ;
    rdfs:comment "Represents the collection of all sports organizations, including sports teams, governing bodies, and sports associations." ;
    rdfs:subClassOf :Organization .

:SportsTeam a rdfs:Class ;
    rdfs:label "SportsTeam" ;
    rdfs:comment "Organization: Sports team." ;
    rdfs:subClassOf :SportsOrganization .

:SpreadsheetDigitalDocument a rdfs:Class ;
    rdfs:label "SpreadsheetDigitalDocument" ;
    rdfs:comment "A spreadsheet file." ;
    rdfs:subClassOf :DigitalDocument .

:StadiumOrArena a rdfs:Class ;
    rdfs:label "StadiumOrArena" ;
    rdfs:comment "A stadium." ;
    rdfs:subClassOf :CivicStructure,
        :SportsActivityLocation .

:State a rdfs:Class ;
    rdfs:label "State" ;
    rdfs:comment "A state or province of a country." ;
    rdfs:subClassOf :AdministrativeArea .

:StatusEnumeration a rdfs:Class ;
    rdfs:label "StatusEnumeration" ;
    rdfs:comment "Lists or enumerations dealing with status types." ;
    rdfs:subClassOf :Enumeration ;
    :source <https://github.com/schemaorg/schemaorg/issues/2604> .

:SteeringPositionValue a rdfs:Class ;
    rdfs:label "SteeringPositionValue" ;
    rdfs:comment "A value indicating a steering position." ;
    rdfs:subClassOf :QualitativeValue ;
    :contributor <https://schema.org/docs/collab/Automotive_Ontology_Working_Group> .

:Store a rdfs:Class ;
    rdfs:label "Store" ;
    rdfs:comment "A retail good store." ;
    rdfs:subClassOf :LocalBusiness .

:StructuredValue a rdfs:Class ;
    rdfs:label "StructuredValue" ;
    rdfs:comment "Structured values are used when the value of a property has a more complex structure than simply being a textual value or a reference to another thing." ;
    rdfs:subClassOf :Intangible .

:SubscribeAction a rdfs:Class ;
    rdfs:label "SubscribeAction" ;
    rdfs:comment "The act of forming a personal connection with someone/something (object) unidirectionally/asymmetrically to get updates pushed to.\\n\\nRelated actions:\\n\\n* [[FollowAction]]: Unlike FollowAction, SubscribeAction implies that the subscriber acts as a passive agent being constantly/actively pushed for updates.\\n* [[RegisterAction]]: Unlike RegisterAction, SubscribeAction implies that the agent is interested in continuing receiving updates from the object.\\n* [[JoinAction]]: Unlike JoinAction, SubscribeAction implies that the agent is interested in continuing receiving updates from the object." ;
    rdfs:subClassOf :InteractAction .

:SubwayStation a rdfs:Class ;
    rdfs:label "SubwayStation" ;
    rdfs:comment "A subway station." ;
    rdfs:subClassOf :CivicStructure .

:Suite a rdfs:Class ;
    rdfs:label "Suite" ;
    rdfs:comment """A suite in a hotel or other public accommodation, denotes a class of luxury accommodations, the key feature of which is multiple rooms (source: Wikipedia, the free encyclopedia, see <a href="http://en.wikipedia.org/wiki/Suite_(hotel)">http://en.wikipedia.org/wiki/Suite_(hotel)</a>).
<br /><br />
See also the <a href="/docs/hotels.html">dedicated document on the use of schema.org for marking up hotels and other forms of accommodations</a>.
""" ;
    rdfs:subClassOf :Accommodation ;
    :contributor <https://schema.org/docs/collab/STI_Accommodation_Ontology> .

:SuspendAction a rdfs:Class ;
    rdfs:label "SuspendAction" ;
    rdfs:comment "The act of momentarily pausing a device or application (e.g. pause music playback or pause a timer)." ;
    rdfs:subClassOf :ControlAction .

:Synagogue a rdfs:Class ;
    rdfs:label "Synagogue" ;
    rdfs:comment "A synagogue." ;
    rdfs:subClassOf :PlaceOfWorship .

:TVClip a rdfs:Class ;
    rdfs:label "TVClip" ;
    rdfs:comment "A short TV program or a segment/part of a TV program." ;
    rdfs:subClassOf :Clip .

:TVEpisode a rdfs:Class ;
    rdfs:label "TVEpisode" ;
    rdfs:comment "A TV episode which can be part of a series or season." ;
    rdfs:subClassOf :Episode .

:TVSeason a rdfs:Class ;
    rdfs:label "TVSeason" ;
    rdfs:comment "Season dedicated to TV broadcast and associated online delivery." ;
    rdfs:subClassOf :CreativeWork,
        :CreativeWorkSeason .

:TVSeries a rdfs:Class ;
    rdfs:label "TVSeries" ;
    rdfs:comment "CreativeWorkSeries dedicated to TV broadcast and associated online delivery." ;
    rdfs:subClassOf :CreativeWork,
        :CreativeWorkSeries .

:Table a rdfs:Class ;
    rdfs:label "Table" ;
    rdfs:comment "A table on a Web page." ;
    rdfs:subClassOf :WebPageElement .

:TakeAction a rdfs:Class ;
    rdfs:label "TakeAction" ;
    rdfs:comment "The act of gaining ownership of an object from an origin. Reciprocal of GiveAction.\\n\\nRelated actions:\\n\\n* [[GiveAction]]: The reciprocal of TakeAction.\\n* [[ReceiveAction]]: Unlike ReceiveAction, TakeAction implies that ownership has been transferred." ;
    rdfs:subClassOf :TransferAction .

:TattooParlor a rdfs:Class ;
    rdfs:label "TattooParlor" ;
    rdfs:comment "A tattoo parlor." ;
    rdfs:subClassOf :HealthAndBeautyBusiness .

:Taxi a rdfs:Class ;
    rdfs:label "Taxi" ;
    rdfs:comment "A taxi." ;
    rdfs:subClassOf :Service ;
    :supersededBy :TaxiService .

:TaxiReservation a rdfs:Class ;
    rdfs:label "TaxiReservation" ;
    rdfs:comment "A reservation for a taxi.\\n\\nNote: This type is for information about actual reservations, e.g. in confirmation emails or HTML pages with individual confirmations of reservations. For offers of tickets, use [[Offer]]." ;
    rdfs:subClassOf :Reservation .

:TaxiService a rdfs:Class ;
    rdfs:label "TaxiService" ;
    rdfs:comment "A service for a vehicle for hire with a driver for local travel. Fares are usually calculated based on distance traveled." ;
    rdfs:subClassOf :Service .

:TaxiStand a rdfs:Class ;
    rdfs:label "TaxiStand" ;
    rdfs:comment "A taxi stand." ;
    rdfs:subClassOf :CivicStructure .

:TechArticle a rdfs:Class ;
    rdfs:label "TechArticle" ;
    rdfs:comment "A technical article - Example: How-to (task) topics, step-by-step, procedural troubleshooting, specifications, etc." ;
    rdfs:subClassOf :Article .

:TelevisionChannel a rdfs:Class ;
    rdfs:label "TelevisionChannel" ;
    rdfs:comment "A unique instance of a television BroadcastService on a CableOrSatelliteService lineup." ;
    rdfs:subClassOf :BroadcastChannel .

:TelevisionStation a rdfs:Class ;
    rdfs:label "TelevisionStation" ;
    rdfs:comment "A television station." ;
    rdfs:subClassOf :LocalBusiness .

:TennisComplex a rdfs:Class ;
    rdfs:label "TennisComplex" ;
    rdfs:comment "A tennis complex." ;
    rdfs:subClassOf :SportsActivityLocation .

:Text a rdfs:Class,
        :DataType ;
    rdfs:label "Text" ;
    rdfs:comment "Data type: Text." .

:TextDigitalDocument a rdfs:Class ;
    rdfs:label "TextDigitalDocument" ;
    rdfs:comment "A file composed primarily of text." ;
    rdfs:subClassOf :DigitalDocument .

:TextObject a rdfs:Class ;
    rdfs:label "TextObject" ;
    rdfs:comment "A text file. The text can be unformatted or contain markup, html, etc." ;
    rdfs:subClassOf :MediaObject ;
    owl:equivalentClass dcmitype:Text .

:TheaterEvent a rdfs:Class ;
    rdfs:label "TheaterEvent" ;
    rdfs:comment "Event type: Theater performance." ;
    rdfs:subClassOf :Event .

:TheaterGroup a rdfs:Class ;
    rdfs:label "TheaterGroup" ;
    rdfs:comment "A theater group or company, for example, the Royal Shakespeare Company or Druid Theatre." ;
    rdfs:subClassOf :PerformingGroup .

:Thing a rdfs:Class ;
    rdfs:label "Thing" ;
    rdfs:comment "The most generic type of item." .

:Ticket a rdfs:Class ;
    rdfs:label "Ticket" ;
    rdfs:comment "Used to describe a ticket to an event, a flight, a bus ride, etc." ;
    rdfs:subClassOf :Intangible .

:TieAction a rdfs:Class ;
    rdfs:label "TieAction" ;
    rdfs:comment "The act of reaching a draw in a competitive activity." ;
    rdfs:subClassOf :AchieveAction .

:Time a rdfs:Class,
        :DataType ;
    rdfs:label "Time" ;
    rdfs:comment "A point in time recurring on multiple days in the form hh:mm:ss[Z|(+|-)hh:mm] (see [XML schema for details](http://www.w3.org/TR/xmlschema-2/#time))." .

:TipAction a rdfs:Class ;
    rdfs:label "TipAction" ;
    rdfs:comment "The act of giving money voluntarily to a beneficiary in recognition of services rendered." ;
    rdfs:subClassOf :TradeAction .

:TireShop a rdfs:Class ;
    rdfs:label "TireShop" ;
    rdfs:comment "A tire shop." ;
    rdfs:subClassOf :Store .

:TouristAttraction a rdfs:Class ;
    rdfs:label "TouristAttraction" ;
    rdfs:comment "A tourist attraction.  In principle any Thing can be a [[TouristAttraction]], from a [[Mountain]] and [[LandmarksOrHistoricalBuildings]] to a [[LocalBusiness]].  This Type can be used on its own to describe a general [[TouristAttraction]], or be used as an [[additionalType]] to add tourist attraction properties to any other type.  (See examples below)" ;
    rdfs:subClassOf :Place ;
    :contributor <https://schema.org/docs/collab/IIT-CNR.it>,
        <https://schema.org/docs/collab/Tourism> .

:TouristInformationCenter a rdfs:Class ;
    rdfs:label "TouristInformationCenter" ;
    rdfs:comment "A tourist information center." ;
    rdfs:subClassOf :LocalBusiness .

:ToyStore a rdfs:Class ;
    rdfs:label "ToyStore" ;
    rdfs:comment "A toy store." ;
    rdfs:subClassOf :Store .

:TrackAction a rdfs:Class ;
    rdfs:label "TrackAction" ;
    rdfs:comment "An agent tracks an object for updates.\\n\\nRelated actions:\\n\\n* [[FollowAction]]: Unlike FollowAction, TrackAction refers to the interest on the location of innanimates objects.\\n* [[SubscribeAction]]: Unlike SubscribeAction, TrackAction refers to  the interest on the location of innanimate objects." ;
    rdfs:subClassOf :FindAction .

:TradeAction a rdfs:Class ;
    rdfs:label "TradeAction" ;
    rdfs:comment "The act of participating in an exchange of goods and services for monetary compensation. An agent trades an object, product or service with a participant in exchange for a one time or periodic payment." ;
    rdfs:subClassOf :Action .

:TrainReservation a rdfs:Class ;
    rdfs:label "TrainReservation" ;
    rdfs:comment "A reservation for train travel.\\n\\nNote: This type is for information about actual reservations, e.g. in confirmation emails or HTML pages with individual confirmations of reservations. For offers of tickets, use [[Offer]]." ;
    rdfs:subClassOf :Reservation .

:TrainStation a rdfs:Class ;
    rdfs:label "TrainStation" ;
    rdfs:comment "A train station." ;
    rdfs:subClassOf :CivicStructure .

:TrainTrip a rdfs:Class ;
    rdfs:label "TrainTrip" ;
    rdfs:comment "A trip on a commercial train line." ;
    rdfs:subClassOf :Trip .

:TransferAction a rdfs:Class ;
    rdfs:label "TransferAction" ;
    rdfs:comment "The act of transferring/moving (abstract or concrete) animate or inanimate objects from one place to another." ;
    rdfs:subClassOf :Action .

:TravelAction a rdfs:Class ;
    rdfs:label "TravelAction" ;
    rdfs:comment "The act of traveling from a fromLocation to a destination by a specified mode of transport, optionally with participants." ;
    rdfs:subClassOf :MoveAction .

:TravelAgency a rdfs:Class ;
    rdfs:label "TravelAgency" ;
    rdfs:comment "A travel agency." ;
    rdfs:subClassOf :LocalBusiness .

:Trip a rdfs:Class ;
    rdfs:label "Trip" ;
    rdfs:comment "A trip or journey. An itinerary of visits to one or more places." ;
    rdfs:subClassOf :Intangible ;
    :contributor <https://schema.org/docs/collab/Tourism> .

:TypeAndQuantityNode a rdfs:Class ;
    rdfs:label "TypeAndQuantityNode" ;
    rdfs:comment "A structured value indicating the quantity, unit of measurement, and business function of goods included in a bundle offer." ;
    rdfs:subClassOf :StructuredValue ;
    :contributor <https://schema.org/docs/collab/GoodRelationsClass> .

:URL a rdfs:Class ;
    rdfs:label "URL" ;
    rdfs:comment "Data type: URL." ;
    rdfs:subClassOf :Text .

:UnRegisterAction a rdfs:Class ;
    rdfs:label "UnRegisterAction" ;
    rdfs:comment "The act of un-registering from a service.\\n\\nRelated actions:\\n\\n* [[RegisterAction]]: antonym of UnRegisterAction.\\n* [[LeaveAction]]: Unlike LeaveAction, UnRegisterAction implies that you are unregistering from a service you were previously registered, rather than leaving a team/group of people." ;
    rdfs:subClassOf :InteractAction .

:UnitPriceSpecification a rdfs:Class ;
    rdfs:label "UnitPriceSpecification" ;
    rdfs:comment "The price asked for a given offer by the respective organization or person." ;
    rdfs:subClassOf :PriceSpecification ;
    :contributor <https://schema.org/docs/collab/GoodRelationsClass> .

:UpdateAction a rdfs:Class ;
    rdfs:label "UpdateAction" ;
    rdfs:comment "The act of managing by changing/editing the state of the object." ;
    rdfs:subClassOf :Action .

:UseAction a rdfs:Class ;
    rdfs:label "UseAction" ;
    rdfs:comment "The act of applying an object to its intended purpose." ;
    rdfs:subClassOf :ConsumeAction .

:UserBlocks a rdfs:Class ;
    rdfs:label "UserBlocks" ;
    rdfs:comment "UserInteraction and its subtypes is an old way of talking about users interacting with pages. It is generally better to use [[Action]]-based vocabulary, alongside types such as [[Comment]]." ;
    rdfs:subClassOf :UserInteraction ;
    :supersededBy :InteractionCounter .

:UserCheckins a rdfs:Class ;
    rdfs:label "UserCheckins" ;
    rdfs:comment "UserInteraction and its subtypes is an old way of talking about users interacting with pages. It is generally better to use [[Action]]-based vocabulary, alongside types such as [[Comment]]." ;
    rdfs:subClassOf :UserInteraction ;
    :supersededBy :InteractionCounter .

:UserComments a rdfs:Class ;
    rdfs:label "UserComments" ;
    rdfs:comment "UserInteraction and its subtypes is an old way of talking about users interacting with pages. It is generally better to use [[Action]]-based vocabulary, alongside types such as [[Comment]]." ;
    rdfs:subClassOf :UserInteraction ;
    :contributor <https://schema.org/docs/collab/rNews> ;
    :supersededBy :InteractionCounter .

:UserDownloads a rdfs:Class ;
    rdfs:label "UserDownloads" ;
    rdfs:comment "UserInteraction and its subtypes is an old way of talking about users interacting with pages. It is generally better to use [[Action]]-based vocabulary, alongside types such as [[Comment]]." ;
    rdfs:subClassOf :UserInteraction ;
    :supersededBy :InteractionCounter .

:UserInteraction a rdfs:Class ;
    rdfs:label "UserInteraction" ;
    rdfs:comment "UserInteraction and its subtypes is an old way of talking about users interacting with pages. It is generally better to use [[Action]]-based vocabulary, alongside types such as [[Comment]]." ;
    rdfs:subClassOf :Event ;
    :supersededBy :InteractionCounter .

:UserLikes a rdfs:Class ;
    rdfs:label "UserLikes" ;
    rdfs:comment "UserInteraction and its subtypes is an old way of talking about users interacting with pages. It is generally better to use [[Action]]-based vocabulary, alongside types such as [[Comment]]." ;
    rdfs:subClassOf :UserInteraction ;
    :supersededBy :InteractionCounter .

:UserPageVisits a rdfs:Class ;
    rdfs:label "UserPageVisits" ;
    rdfs:comment "UserInteraction and its subtypes is an old way of talking about users interacting with pages. It is generally better to use [[Action]]-based vocabulary, alongside types such as [[Comment]]." ;
    rdfs:subClassOf :UserInteraction ;
    :supersededBy :InteractionCounter .

:UserPlays a rdfs:Class ;
    rdfs:label "UserPlays" ;
    rdfs:comment "UserInteraction and its subtypes is an old way of talking about users interacting with pages. It is generally better to use [[Action]]-based vocabulary, alongside types such as [[Comment]]." ;
    rdfs:subClassOf :UserInteraction ;
    :supersededBy :InteractionCounter .

:UserPlusOnes a rdfs:Class ;
    rdfs:label "UserPlusOnes" ;
    rdfs:comment "UserInteraction and its subtypes is an old way of talking about users interacting with pages. It is generally better to use [[Action]]-based vocabulary, alongside types such as [[Comment]]." ;
    rdfs:subClassOf :UserInteraction ;
    :supersededBy :InteractionCounter .

:UserTweets a rdfs:Class ;
    rdfs:label "UserTweets" ;
    rdfs:comment "UserInteraction and its subtypes is an old way of talking about users interacting with pages. It is generally better to use [[Action]]-based vocabulary, alongside types such as [[Comment]]." ;
    rdfs:subClassOf :UserInteraction ;
    :supersededBy :InteractionCounter .

:VacationRental a rdfs:Class ;
    rdfs:label "VacationRental" ;
    rdfs:comment "A kind of lodging business that focuses on renting single properties for limited time." ;
    rdfs:subClassOf :LodgingBusiness .

:Vehicle a rdfs:Class ;
    rdfs:label "Vehicle" ;
    rdfs:comment "A vehicle is a device that is designed or used to transport people or cargo over land, water, air, or through space." ;
    rdfs:subClassOf :Product .

:VideoGallery a rdfs:Class ;
    rdfs:label "VideoGallery" ;
    rdfs:comment "Web page type: Video gallery page." ;
    rdfs:subClassOf :MediaGallery .

:VideoGame a rdfs:Class ;
    rdfs:label "VideoGame" ;
    rdfs:comment "A video game is an electronic game that involves human interaction with a user interface to generate visual feedback on a video device." ;
    rdfs:subClassOf :Game,
        :SoftwareApplication .

:VideoGameClip a rdfs:Class ;
    rdfs:label "VideoGameClip" ;
    rdfs:comment "A short segment/part of a video game." ;
    rdfs:subClassOf :Clip .

:VideoGameSeries a rdfs:Class ;
    rdfs:label "VideoGameSeries" ;
    rdfs:comment "A video game series." ;
    rdfs:subClassOf :CreativeWorkSeries .

:VideoObject a rdfs:Class ;
    rdfs:label "VideoObject" ;
    rdfs:comment "A video file." ;
    rdfs:subClassOf :MediaObject ;
    :contributor <https://schema.org/docs/collab/rNews> .

:ViewAction a rdfs:Class ;
    rdfs:label "ViewAction" ;
    rdfs:comment "The act of consuming static visual content." ;
    rdfs:subClassOf :ConsumeAction .

:VisualArtsEvent a rdfs:Class ;
    rdfs:label "VisualArtsEvent" ;
    rdfs:comment "Event type: Visual arts event." ;
    rdfs:subClassOf :Event .

:VisualArtwork a rdfs:Class ;
    rdfs:label "VisualArtwork" ;
    rdfs:comment "A work of art that is primarily visual in character." ;
    rdfs:subClassOf :CreativeWork .

:Volcano a rdfs:Class ;
    rdfs:label "Volcano" ;
    rdfs:comment "A volcano, like Fujisan." ;
    rdfs:subClassOf :Landform .

:VoteAction a rdfs:Class ;
    rdfs:label "VoteAction" ;
    rdfs:comment "The act of expressing a preference from a fixed/finite/structured set of choices/options." ;
    rdfs:subClassOf :ChooseAction .

:WPAdBlock a rdfs:Class ;
    rdfs:label "WPAdBlock" ;
    rdfs:comment "An advertising section of the page." ;
    rdfs:subClassOf :WebPageElement .

:WPFooter a rdfs:Class ;
    rdfs:label "WPFooter" ;
    rdfs:comment "The footer section of the page." ;
    rdfs:subClassOf :WebPageElement .

:WPHeader a rdfs:Class ;
    rdfs:label "WPHeader" ;
    rdfs:comment "The header section of the page." ;
    rdfs:subClassOf :WebPageElement .

:WPSideBar a rdfs:Class ;
    rdfs:label "WPSideBar" ;
    rdfs:comment "A sidebar section of the page." ;
    rdfs:subClassOf :WebPageElement .

:WantAction a rdfs:Class ;
    rdfs:label "WantAction" ;
    rdfs:comment "The act of expressing a desire about the object. An agent wants an object." ;
    rdfs:subClassOf :ReactAction .

:WarrantyPromise a rdfs:Class ;
    rdfs:label "WarrantyPromise" ;
    rdfs:comment "A structured value representing the duration and scope of services that will be provided to a customer free of charge in case of a defect or malfunction of a product." ;
    rdfs:subClassOf :StructuredValue ;
    :contributor <https://schema.org/docs/collab/GoodRelationsClass> .

:WarrantyScope a rdfs:Class ;
    rdfs:label "WarrantyScope" ;
    rdfs:comment """A range of services that will be provided to a customer free of charge in case of a defect or malfunction of a product.\\n\\nCommonly used values:\\n\\n* http://purl.org/goodrelations/v1#Labor-BringIn\\n* http://purl.org/goodrelations/v1#PartsAndLabor-BringIn\\n* http://purl.org/goodrelations/v1#PartsAndLabor-PickUp
      """ ;
    rdfs:subClassOf :Enumeration ;
    :contributor <https://schema.org/docs/collab/GoodRelationsClass> .

:WatchAction a rdfs:Class ;
    rdfs:label "WatchAction" ;
    rdfs:comment "The act of consuming dynamic/moving visual content." ;
    rdfs:subClassOf :ConsumeAction .

:Waterfall a rdfs:Class ;
    rdfs:label "Waterfall" ;
    rdfs:comment "A waterfall, like Niagara." ;
    rdfs:subClassOf :BodyOfWater .

:WearAction a rdfs:Class ;
    rdfs:label "WearAction" ;
    rdfs:comment "The act of dressing oneself in clothing." ;
    rdfs:subClassOf :UseAction .

:WebApplication a rdfs:Class ;
    rdfs:label "WebApplication" ;
    rdfs:comment "Web applications." ;
    rdfs:subClassOf :SoftwareApplication .

:WebPage a rdfs:Class ;
    rdfs:label "WebPage" ;
    rdfs:comment "A web page. Every web page is implicitly assumed to be declared to be of type WebPage, so the various properties about that webpage, such as <code>breadcrumb</code> may be used. We recommend explicit declaration if these properties are specified, but if they are found outside of an itemscope, they will be assumed to be about the page." ;
    rdfs:subClassOf :CreativeWork .

:WebPageElement a rdfs:Class ;
    rdfs:label "WebPageElement" ;
    rdfs:comment "A web page element, like a table or an image." ;
    rdfs:subClassOf :CreativeWork .

:WebSite a rdfs:Class ;
    rdfs:label "WebSite" ;
    rdfs:comment "A WebSite is a set of related web pages and other items typically served from a single web domain and accessible via URLs." ;
    rdfs:subClassOf :CreativeWork .

:WholesaleStore a rdfs:Class ;
    rdfs:label "WholesaleStore" ;
    rdfs:comment "A wholesale store." ;
    rdfs:subClassOf :Store .

:WinAction a rdfs:Class ;
    rdfs:label "WinAction" ;
    rdfs:comment "The act of achieving victory in a competitive activity." ;
    rdfs:subClassOf :AchieveAction .

:Winery a rdfs:Class ;
    rdfs:label "Winery" ;
    rdfs:comment "A winery." ;
    rdfs:subClassOf :FoodEstablishment .

:WorkersUnion a rdfs:Class ;
    rdfs:label "WorkersUnion" ;
    rdfs:comment "A Workers Union (also known as a Labor Union, Labour Union, or Trade Union) is an organization that promotes the interests of its worker members by collectively bargaining with management, organizing, and political lobbying." ;
    rdfs:subClassOf :Organization ;
    :source <https://github.com/schemaorg/schemaorg/issues/243> .

:WriteAction a rdfs:Class ;
    rdfs:label "WriteAction" ;
    rdfs:comment "The act of authoring written creative content." ;
    rdfs:subClassOf :CreateAction .

:Zoo a rdfs:Class ;
    rdfs:label "Zoo" ;
    rdfs:comment "A zoo." ;
    rdfs:subClassOf :CivicStructure .

:ActiveActionStatus a :ActionStatusType ;
    rdfs:label "ActiveActionStatus" ;
    rdfs:comment "An in-progress action (e.g., while watching the movie, or driving to a location)." .

:AlbumRelease a :MusicAlbumReleaseType ;
    rdfs:label "AlbumRelease" ;
    rdfs:comment "AlbumRelease." ;
    :contributor <https://schema.org/docs/collab/MBZ> .

:AllWheelDriveConfiguration a :DriveWheelConfigurationValue ;
    rdfs:label "AllWheelDriveConfiguration" ;
    rdfs:comment "All-wheel Drive is a transmission layout where the engine drives all four wheels." ;
    :contributor <https://schema.org/docs/collab/Automotive_Ontology_Working_Group> .

:AudiobookFormat a :BookFormatType ;
    rdfs:label "AudiobookFormat" ;
    rdfs:comment "Book format: Audiobook. This is an enumerated value for use with the bookFormat property. There is also a type 'Audiobook' in the bib extension which includes Audiobook specific properties." .

:BackOrder a :ItemAvailability ;
    rdfs:label "BackOrder" ;
    rdfs:comment "Indicates that the item is available on back order." .

:BroadcastRelease a :MusicAlbumReleaseType ;
    rdfs:label "BroadcastRelease" ;
    rdfs:comment "BroadcastRelease." ;
    :contributor <https://schema.org/docs/collab/MBZ> .

:CDFormat a :MusicReleaseFormatType ;
    rdfs:label "CDFormat" ;
    rdfs:comment "CDFormat." ;
    :contributor <https://schema.org/docs/collab/MBZ> .

:CassetteFormat a :MusicReleaseFormatType ;
    rdfs:label "CassetteFormat" ;
    rdfs:comment "CassetteFormat." ;
    :contributor <https://schema.org/docs/collab/MBZ> .

:CoOp a :GamePlayMode ;
    rdfs:label "CoOp" ;
    rdfs:comment "Play mode: CoOp. Co-operative games, where you play on the same team with friends." .

:CommentPermission a :DigitalDocumentPermissionType ;
    rdfs:label "CommentPermission" ;
    rdfs:comment "Permission to add comments to the document." .

:CompilationAlbum a :MusicAlbumProductionType ;
    rdfs:label "CompilationAlbum" ;
    rdfs:comment "CompilationAlbum." ;
    :contributor <https://schema.org/docs/collab/MBZ> .

:CompletedActionStatus a :ActionStatusType ;
    rdfs:label "CompletedActionStatus" ;
    rdfs:comment "An action that has already taken place." .

:DJMixAlbum a :MusicAlbumProductionType ;
    rdfs:label "DJMixAlbum" ;
    rdfs:comment "DJMixAlbum." ;
    :contributor <https://schema.org/docs/collab/MBZ> .

:DVDFormat a :MusicReleaseFormatType ;
    rdfs:label "DVDFormat" ;
    rdfs:comment "DVDFormat." ;
    :contributor <https://schema.org/docs/collab/MBZ> .

:DamagedCondition a :OfferItemCondition ;
    rdfs:label "DamagedCondition" ;
    rdfs:comment "Indicates that the item is damaged." .

:DemoAlbum a :MusicAlbumProductionType ;
    rdfs:label "DemoAlbum" ;
    rdfs:comment "DemoAlbum." ;
    :contributor <https://schema.org/docs/collab/MBZ> .

:DiabeticDiet a :RestrictedDiet ;
    rdfs:label "DiabeticDiet" ;
    rdfs:comment "A diet appropriate for people with diabetes." .

:DigitalAudioTapeFormat a :MusicReleaseFormatType ;
    rdfs:label "DigitalAudioTapeFormat" ;
    rdfs:comment "DigitalAudioTapeFormat." ;
    :contributor <https://schema.org/docs/collab/MBZ> .

:DigitalFormat a :MusicReleaseFormatType ;
    rdfs:label "DigitalFormat" ;
    rdfs:comment "DigitalFormat." ;
    :contributor <https://schema.org/docs/collab/MBZ> .

:Discontinued a :ItemAvailability ;
    rdfs:label "Discontinued" ;
    rdfs:comment "Indicates that the item has been discontinued." .

:EBook a :BookFormatType ;
    rdfs:label "EBook" ;
    rdfs:comment "Book format: Ebook." .

:EPRelease a :MusicAlbumReleaseType ;
    rdfs:label "EPRelease" ;
    rdfs:comment "EPRelease." ;
    :contributor <https://schema.org/docs/collab/MBZ> .

:EventCancelled a :EventStatusType ;
    rdfs:label "EventCancelled" ;
    rdfs:comment "The event has been cancelled. If the event has multiple startDate values, all are assumed to be cancelled. Either startDate or previousStartDate may be used to specify the event's cancelled date(s)." .

:EventMovedOnline a :EventStatusType ;
    rdfs:label "EventMovedOnline" ;
    rdfs:comment "Indicates that the event was changed to allow online participation. See [[eventAttendanceMode]] for specifics of whether it is now fully or partially online." .

:EventPostponed a :EventStatusType ;
    rdfs:label "EventPostponed" ;
    rdfs:comment "The event has been postponed and no new date has been set. The event's previousStartDate should be set." .

:EventRescheduled a :EventStatusType ;
    rdfs:label "EventRescheduled" ;
    rdfs:comment "The event has been rescheduled. The event's previousStartDate should be set to the old date and the startDate should be set to the event's new date. (If the event has been rescheduled multiple times, the previousStartDate property may be repeated.)" .

:EventScheduled a :EventStatusType ;
    rdfs:label "EventScheduled" ;
    rdfs:comment "The event is taking place or has taken place on the startDate as scheduled. Use of this value is optional, as it is assumed by default." .

:FailedActionStatus a :ActionStatusType ;
    rdfs:label "FailedActionStatus" ;
    rdfs:comment "An action that failed to complete. The action's error property and the HTTP return code contain more information about the failure." .

:False a :Boolean ;
    rdfs:label "False" ;
    rdfs:comment "The boolean value false." .

:Female a :GenderType ;
    rdfs:label "Female" ;
    rdfs:comment "The female gender." .

:FourWheelDriveConfiguration a :DriveWheelConfigurationValue ;
    rdfs:label "FourWheelDriveConfiguration" ;
    rdfs:comment "Four-wheel drive is a transmission layout where the engine primarily drives two wheels with a part-time four-wheel drive capability." ;
    :contributor <https://schema.org/docs/collab/Automotive_Ontology_Working_Group> .

:Friday a :DayOfWeek ;
    rdfs:label "Friday" ;
    rdfs:comment "The day of the week between Thursday and Saturday." ;
    :sameAs <http://www.wikidata.org/entity/Q130> .

:FrontWheelDriveConfiguration a :DriveWheelConfigurationValue ;
    rdfs:label "FrontWheelDriveConfiguration" ;
    rdfs:comment "Front-wheel drive is a transmission layout where the engine drives the front wheels." ;
    :contributor <https://schema.org/docs/collab/Automotive_Ontology_Working_Group> .

:GlutenFreeDiet a :RestrictedDiet ;
    rdfs:label "GlutenFreeDiet" ;
    rdfs:comment "A diet exclusive of gluten." .

:GroupBoardingPolicy a :BoardingPolicyType ;
    rdfs:label "GroupBoardingPolicy" ;
    rdfs:comment "The airline boards by groups based on check-in time, priority, etc." .

:HalalDiet a :RestrictedDiet ;
    rdfs:label "HalalDiet" ;
    rdfs:comment "A diet conforming to Islamic dietary practices." .

:Hardcover a :BookFormatType ;
    rdfs:label "Hardcover" ;
    rdfs:comment "Book format: Hardcover." .

:HearingImpairedSupported a :ContactPointOption ;
    rdfs:label "HearingImpairedSupported" ;
    rdfs:comment "Uses devices to support users with hearing impairments." .

:HinduDiet a :RestrictedDiet ;
    rdfs:label "HinduDiet" ;
    rdfs:comment "A diet conforming to Hindu dietary practices, in particular, beef-free." .

:InStock a :ItemAvailability ;
    rdfs:label "InStock" ;
    rdfs:comment "Indicates that the item is in stock." .

:InStoreOnly a :ItemAvailability ;
    rdfs:label "InStoreOnly" ;
    rdfs:comment "Indicates that the item is available only at physical locations." .

:ItemListOrderAscending a :ItemListOrderType ;
    rdfs:label "ItemListOrderAscending" ;
    rdfs:comment "An ItemList ordered with lower values listed first." .

:ItemListOrderDescending a :ItemListOrderType ;
    rdfs:label "ItemListOrderDescending" ;
    rdfs:comment "An ItemList ordered with higher values listed first." .

:ItemListUnordered a :ItemListOrderType ;
    rdfs:label "ItemListUnordered" ;
    rdfs:comment "An ItemList ordered with no explicit order." .

:KosherDiet a :RestrictedDiet ;
    rdfs:label "KosherDiet" ;
    rdfs:comment "A diet conforming to Jewish dietary practices." .

:LaserDiscFormat a :MusicReleaseFormatType ;
    rdfs:label "LaserDiscFormat" ;
    rdfs:comment "LaserDiscFormat." ;
    :contributor <https://schema.org/docs/collab/MBZ> .

:LeftHandDriving a :SteeringPositionValue ;
    rdfs:label "LeftHandDriving" ;
    rdfs:comment "The steering position is on the left side of the vehicle (viewed from the main direction of driving)." ;
    :contributor <https://schema.org/docs/collab/Automotive_Ontology_Working_Group> .

:LimitedAvailability a :ItemAvailability ;
    rdfs:label "LimitedAvailability" ;
    rdfs:comment "Indicates that the item has limited availability." .

:LiveAlbum a :MusicAlbumProductionType ;
    rdfs:label "LiveAlbum" ;
    rdfs:comment "LiveAlbum." ;
    :contributor <https://schema.org/docs/collab/MBZ> .

:LockerDelivery a :DeliveryMethod ;
    rdfs:label "LockerDelivery" ;
    rdfs:comment "A DeliveryMethod in which an item is made available via locker." .

:LowCalorieDiet a :RestrictedDiet ;
    rdfs:label "LowCalorieDiet" ;
    rdfs:comment "A diet focused on reduced calorie intake." .

:LowFatDiet a :RestrictedDiet ;
    rdfs:label "LowFatDiet" ;
    rdfs:comment "A diet focused on reduced fat and cholesterol intake." .

:LowLactoseDiet a :RestrictedDiet ;
    rdfs:label "LowLactoseDiet" ;
    rdfs:comment "A diet appropriate for people with lactose intolerance." .

:LowSaltDiet a :RestrictedDiet ;
    rdfs:label "LowSaltDiet" ;
    rdfs:comment "A diet focused on reduced sodium intake." .

:MadeToOrder a :ItemAvailability ;
    rdfs:label "MadeToOrder" ;
    rdfs:comment "Indicates that the item is made to order (custom made)." .

:Male a :GenderType ;
    rdfs:label "Male" ;
    rdfs:comment "The male gender." .

:MixtapeAlbum a :MusicAlbumProductionType ;
    rdfs:label "MixtapeAlbum" ;
    rdfs:comment "MixtapeAlbum." ;
    :contributor <https://schema.org/docs/collab/MBZ> .

:Monday a :DayOfWeek ;
    rdfs:label "Monday" ;
    rdfs:comment "The day of the week between Sunday and Tuesday." ;
    :sameAs <http://www.wikidata.org/entity/Q105> .

:MultiPlayer a :GamePlayMode ;
    rdfs:label "MultiPlayer" ;
    rdfs:comment "Play mode: MultiPlayer. Requiring or allowing multiple human players to play simultaneously." .

:NewCondition a :OfferItemCondition ;
    rdfs:label "NewCondition" ;
    rdfs:comment "Indicates that the item is new." .

:OfflinePermanently a :GameServerStatus ;
    rdfs:label "OfflinePermanently" ;
    rdfs:comment "Game server status: OfflinePermanently. Server is offline and not available." .

:OfflineTemporarily a :GameServerStatus ;
    rdfs:label "OfflineTemporarily" ;
    rdfs:comment "Game server status: OfflineTemporarily. Server is offline now but it can be online soon." .

:OnSitePickup a :DeliveryMethod ;
    rdfs:label "OnSitePickup" ;
    rdfs:comment "A DeliveryMethod in which an item is collected on site, e.g. in a store or at a box office." .

:Online a :GameServerStatus ;
    rdfs:label "Online" ;
    rdfs:comment "Game server status: Online. Server is available." .

:OnlineFull a :GameServerStatus ;
    rdfs:label "OnlineFull" ;
    rdfs:comment "Game server status: OnlineFull. Server is online but unavailable. The maximum number of players has reached." .

:OnlineOnly a :ItemAvailability ;
    rdfs:label "OnlineOnly" ;
    rdfs:comment "Indicates that the item is available only online." .

:OrderCancelled a :OrderStatus ;
    rdfs:label "OrderCancelled" ;
    rdfs:comment "OrderStatus representing cancellation of an order." .

:OrderDelivered a :OrderStatus ;
    rdfs:label "OrderDelivered" ;
    rdfs:comment "OrderStatus representing successful delivery of an order." .

:OrderInTransit a :OrderStatus ;
    rdfs:label "OrderInTransit" ;
    rdfs:comment "OrderStatus representing that an order is in transit." .

:OrderPaymentDue a :OrderStatus ;
    rdfs:label "OrderPaymentDue" ;
    rdfs:comment "OrderStatus representing that payment is due on an order." .

:OrderPickupAvailable a :OrderStatus ;
    rdfs:label "OrderPickupAvailable" ;
    rdfs:comment "OrderStatus representing availability of an order for pickup." .

:OrderProblem a :OrderStatus ;
    rdfs:label "OrderProblem" ;
    rdfs:comment "OrderStatus representing that there is a problem with the order." .

:OrderProcessing a :OrderStatus ;
    rdfs:label "OrderProcessing" ;
    rdfs:comment "OrderStatus representing that an order is being processed." .

:OrderReturned a :OrderStatus ;
    rdfs:label "OrderReturned" ;
    rdfs:comment "OrderStatus representing that an order has been returned." .

:OutOfStock a :ItemAvailability ;
    rdfs:label "OutOfStock" ;
    rdfs:comment "Indicates that the item is out of stock." .

:Paperback a :BookFormatType ;
    rdfs:label "Paperback" ;
    rdfs:comment "Book format: Paperback." .

:ParcelService a :DeliveryMethod ;
    rdfs:label "ParcelService" ;
    rdfs:comment """A private parcel service as the delivery mode available for a certain offer.\\n\\nCommonly used values:\\n\\n* http://purl.org/goodrelations/v1#DHL\\n* http://purl.org/goodrelations/v1#FederalExpress\\n* http://purl.org/goodrelations/v1#UPS
      """ ;
    :contributor <https://schema.org/docs/collab/GoodRelationsClass> .

:ParkingMap a :MapCategoryType ;
    rdfs:label "ParkingMap" ;
    rdfs:comment "A parking map." .

:PaymentAutomaticallyApplied a :PaymentStatusType ;
    rdfs:label "PaymentAutomaticallyApplied" ;
    rdfs:comment "An automatic payment system is in place and will be used." .

:PaymentComplete a :PaymentStatusType ;
    rdfs:label "PaymentComplete" ;
    rdfs:comment "The payment has been received and processed." .

:PaymentDeclined a :PaymentStatusType ;
    rdfs:label "PaymentDeclined" ;
    rdfs:comment "The payee received the payment, but it was declined for some reason." .

:PaymentDue a :PaymentStatusType ;
    rdfs:label "PaymentDue" ;
    rdfs:comment "The payment is due, but still within an acceptable time to be received." .

:PaymentPastDue a :PaymentStatusType ;
    rdfs:label "PaymentPastDue" ;
    rdfs:comment "The payment is due and considered late." .

:PotentialActionStatus a :ActionStatusType ;
    rdfs:label "PotentialActionStatus" ;
    rdfs:comment "A description of an action that is supported." .

:PreOrder a :ItemAvailability ;
    rdfs:label "PreOrder" ;
    rdfs:comment "Indicates that the item is available for pre-order." .

:PreSale a :ItemAvailability ;
    rdfs:label "PreSale" ;
    rdfs:comment "Indicates that the item is available for ordering and delivery before general availability." .

:PublicHolidays a :DayOfWeek ;
    rdfs:label "PublicHolidays" ;
    rdfs:comment "This stands for any day that is a public holiday; it is a placeholder for all official public holidays in some particular location. While not technically a \"day of the week\", it can be used with [[OpeningHoursSpecification]]. In the context of an opening hours specification it can be used to indicate opening hours on public holidays, overriding general opening hours for the day of the week on which a public holiday occurs." ;
    :contributor <https://schema.org/docs/collab/GoodRelationsClass> .

:ReadPermission a :DigitalDocumentPermissionType ;
    rdfs:label "ReadPermission" ;
    rdfs:comment "Permission to read or view the document." .

:RearWheelDriveConfiguration a :DriveWheelConfigurationValue ;
    rdfs:label "RearWheelDriveConfiguration" ;
    rdfs:comment "Real-wheel drive is a transmission layout where the engine drives the rear wheels." ;
    :contributor <https://schema.org/docs/collab/Automotive_Ontology_Working_Group> .

:RefurbishedCondition a :OfferItemCondition ;
    rdfs:label "RefurbishedCondition" ;
    rdfs:comment "Indicates that the item is refurbished." .

:RemixAlbum a :MusicAlbumProductionType ;
    rdfs:label "RemixAlbum" ;
    rdfs:comment "RemixAlbum." ;
    :contributor <https://schema.org/docs/collab/MBZ> .

:ReservationCancelled a :ReservationStatusType ;
    rdfs:label "ReservationCancelled" ;
    rdfs:comment "The status for a previously confirmed reservation that is now cancelled." .

:ReservationConfirmed a :ReservationStatusType ;
    rdfs:label "ReservationConfirmed" ;
    rdfs:comment "The status of a confirmed reservation." .

:ReservationHold a :ReservationStatusType ;
    rdfs:label "ReservationHold" ;
    rdfs:comment "The status of a reservation on hold pending an update like credit card number or flight changes." .

:ReservationPending a :ReservationStatusType ;
    rdfs:label "ReservationPending" ;
    rdfs:comment "The status of a reservation when a request has been sent, but not confirmed." .

:Reserved a :ItemAvailability ;
    rdfs:label "Reserved" ;
    rdfs:comment "Indicates that the item is reserved and therefore not available." .

:RightHandDriving a :SteeringPositionValue ;
    rdfs:label "RightHandDriving" ;
    rdfs:comment "The steering position is on the right side of the vehicle (viewed from the main direction of driving)." ;
    :contributor <https://schema.org/docs/collab/Automotive_Ontology_Working_Group> .

:RsvpResponseMaybe a :RsvpResponseType ;
    rdfs:label "RsvpResponseMaybe" ;
    rdfs:comment "The invitee may or may not attend." .

:RsvpResponseNo a :RsvpResponseType ;
    rdfs:label "RsvpResponseNo" ;
    rdfs:comment "The invitee will not attend." .

:RsvpResponseYes a :RsvpResponseType ;
    rdfs:label "RsvpResponseYes" ;
    rdfs:comment "The invitee will attend." .

:Saturday a :DayOfWeek ;
    rdfs:label "Saturday" ;
    rdfs:comment "The day of the week between Friday and Sunday." ;
    :sameAs <http://www.wikidata.org/entity/Q131> .

:SeatingMap a :MapCategoryType ;
    rdfs:label "SeatingMap" ;
    rdfs:comment "A seating map." .

:SinglePlayer a :GamePlayMode ;
    rdfs:label "SinglePlayer" ;
    rdfs:comment "Play mode: SinglePlayer. Which is played by a lone player." .

:SingleRelease a :MusicAlbumReleaseType ;
    rdfs:label "SingleRelease" ;
    rdfs:comment "SingleRelease." ;
    :contributor <https://schema.org/docs/collab/MBZ> .

:SoldOut a :ItemAvailability ;
    rdfs:label "SoldOut" ;
    rdfs:comment "Indicates that the item has sold out." .

:SoundtrackAlbum a :MusicAlbumProductionType ;
    rdfs:label "SoundtrackAlbum" ;
    rdfs:comment "SoundtrackAlbum." ;
    :contributor <https://schema.org/docs/collab/MBZ> .

:SpokenWordAlbum a :MusicAlbumProductionType ;
    rdfs:label "SpokenWordAlbum" ;
    rdfs:comment "SpokenWordAlbum." ;
    :contributor <https://schema.org/docs/collab/MBZ> .

:StudioAlbum a :MusicAlbumProductionType ;
    rdfs:label "StudioAlbum" ;
    rdfs:comment "StudioAlbum." ;
    :contributor <https://schema.org/docs/collab/MBZ> .

:Sunday a :DayOfWeek ;
    rdfs:label "Sunday" ;
    rdfs:comment "The day of the week between Saturday and Monday." ;
    :sameAs <http://www.wikidata.org/entity/Q132> .

:Thursday a :DayOfWeek ;
    rdfs:label "Thursday" ;
    rdfs:comment "The day of the week between Wednesday and Friday." ;
    :sameAs <http://www.wikidata.org/entity/Q129> .

:TollFree a :ContactPointOption ;
    rdfs:label "TollFree" ;
    rdfs:comment "The associated telephone number is toll free." .

:TransitMap a :MapCategoryType ;
    rdfs:label "TransitMap" ;
    rdfs:comment "A transit map." .

:True a :Boolean ;
    rdfs:label "True" ;
    rdfs:comment "The boolean value true." .

:Tuesday a :DayOfWeek ;
    rdfs:label "Tuesday" ;
    rdfs:comment "The day of the week between Monday and Wednesday." ;
    :sameAs <http://www.wikidata.org/entity/Q127> .

:UsedCondition a :OfferItemCondition ;
    rdfs:label "UsedCondition" ;
    rdfs:comment "Indicates that the item is used." .

:VeganDiet a :RestrictedDiet ;
    rdfs:label "VeganDiet" ;
    rdfs:comment "A diet exclusive of all animal products." .

:VegetarianDiet a :RestrictedDiet ;
    rdfs:label "VegetarianDiet" ;
    rdfs:comment "A diet exclusive of animal meat." .

:VenueMap a :MapCategoryType ;
    rdfs:label "VenueMap" ;
    rdfs:comment "A venue map (e.g. for malls, auditoriums, museums, etc.)." .

:VinylFormat a :MusicReleaseFormatType ;
    rdfs:label "VinylFormat" ;
    rdfs:comment "VinylFormat." ;
    :contributor <https://schema.org/docs/collab/MBZ> .

:Wednesday a :DayOfWeek ;
    rdfs:label "Wednesday" ;
    rdfs:comment "The day of the week between Tuesday and Thursday." ;
    :sameAs <http://www.wikidata.org/entity/Q128> .

:WritePermission a :DigitalDocumentPermissionType ;
    rdfs:label "WritePermission" ;
    rdfs:comment "Permission to write or edit the document." .

:ZoneBoardingPolicy a :BoardingPolicyType ;
    rdfs:label "ZoneBoardingPolicy" ;
    rdfs:comment "The airline boards by zones of the plane." .

:acceptedAnswer a rdf:Property ;
    rdfs:label "acceptedAnswer" ;
    rdfs:comment "The answer(s) that has been accepted as best, typically on a Question/Answer site. Sites vary in their selection mechanisms, e.g. drawing on community opinion and/or the view of the Question author." ;
    rdfs:subPropertyOf :suggestedAnswer ;
    :domainIncludes :Question ;
    :rangeIncludes :Answer,
        :ItemList .

:acceptedOffer a rdf:Property ;
    rdfs:label "acceptedOffer" ;
    rdfs:comment "The offer(s) -- e.g., product, quantity and price combinations -- included in the order." ;
    :domainIncludes :Order ;
    :rangeIncludes :Offer .

:acceptedPaymentMethod a rdf:Property ;
    rdfs:label "acceptedPaymentMethod" ;
    rdfs:comment "The payment method(s) that are accepted in general by an organization, or for some specific demand or offer." ;
    :domainIncludes :Demand,
        :Offer,
        :Organization ;
    :rangeIncludes :LoanOrCredit,
        :PaymentMethod,
        :Text ;
    :source <https://github.com/schemaorg/schemaorg/issues/3537> .

:acceptsReservations a rdf:Property ;
    rdfs:label "acceptsReservations" ;
    rdfs:comment "Indicates whether a FoodEstablishment accepts reservations. Values can be Boolean, an URL at which reservations can be made or (for backwards compatibility) the strings ```Yes``` or ```No```." ;
    :domainIncludes :FoodEstablishment ;
    :rangeIncludes :Boolean,
        :Text,
        :URL .

:accessCode a rdf:Property ;
    rdfs:label "accessCode" ;
    rdfs:comment "Password, PIN, or access code needed for delivery (e.g. from a locker)." ;
    :domainIncludes :DeliveryEvent ;
    :rangeIncludes :Text .

:accessMode a rdf:Property ;
    rdfs:label "accessMode" ;
    rdfs:comment "The human sensory perceptual system or cognitive faculty through which a person may process or perceive information. Values should be drawn from the [approved vocabulary](https://www.w3.org/2021/a11y-discov-vocab/latest/#accessMode-vocabulary)." ;
    :domainIncludes :CreativeWork ;
    :rangeIncludes :Text ;
    :source <https://github.com/schemaorg/schemaorg/issues/1100> .

:accessModeSufficient a rdf:Property ;
    rdfs:label "accessModeSufficient" ;
    rdfs:comment "A list of single or combined accessModes that are sufficient to understand all the intellectual content of a resource. Values should be drawn from the [approved vocabulary](https://www.w3.org/2021/a11y-discov-vocab/latest/#accessModeSufficient-vocabulary)." ;
    :domainIncludes :CreativeWork ;
    :rangeIncludes :ItemList ;
    :source <https://github.com/schemaorg/schemaorg/issues/1100> .

:accessibilityAPI a rdf:Property ;
    rdfs:label "accessibilityAPI" ;
    rdfs:comment "Indicates that the resource is compatible with the referenced accessibility API. Values should be drawn from the [approved vocabulary](https://www.w3.org/2021/a11y-discov-vocab/latest/#accessibilityAPI-vocabulary)." ;
    :domainIncludes :CreativeWork ;
    :rangeIncludes :Text .

:accessibilityControl a rdf:Property ;
    rdfs:label "accessibilityControl" ;
    rdfs:comment "Identifies input methods that are sufficient to fully control the described resource. Values should be drawn from the [approved vocabulary](https://www.w3.org/2021/a11y-discov-vocab/latest/#accessibilityControl-vocabulary)." ;
    :domainIncludes :CreativeWork ;
    :rangeIncludes :Text .

:accessibilityFeature a rdf:Property ;
    rdfs:label "accessibilityFeature" ;
    rdfs:comment "Content features of the resource, such as accessible media, alternatives and supported enhancements for accessibility. Values should be drawn from the [approved vocabulary](https://www.w3.org/2021/a11y-discov-vocab/latest/#accessibilityFeature-vocabulary)." ;
    :domainIncludes :CreativeWork ;
    :rangeIncludes :Text .

:accessibilityHazard a rdf:Property ;
    rdfs:label "accessibilityHazard" ;
    rdfs:comment "A characteristic of the described resource that is physiologically dangerous to some users. Related to WCAG 2.0 guideline 2.3. Values should be drawn from the [approved vocabulary](https://www.w3.org/2021/a11y-discov-vocab/latest/#accessibilityHazard-vocabulary)." ;
    :domainIncludes :CreativeWork ;
    :rangeIncludes :Text .

:accessibilitySummary a rdf:Property ;
    rdfs:label "accessibilitySummary" ;
    rdfs:comment "A human-readable summary of specific accessibility features or deficiencies, consistent with the other accessibility metadata but expressing subtleties such as \"short descriptions are present but long descriptions will be needed for non-visual users\" or \"short descriptions are present and no long descriptions are needed\"." ;
    :domainIncludes :CreativeWork ;
    :rangeIncludes :Text ;
    :source <https://github.com/schemaorg/schemaorg/issues/1100> .

:accountId a rdf:Property ;
    rdfs:label "accountId" ;
    rdfs:comment "The identifier for the account the payment will be applied to." ;
    rdfs:subPropertyOf :identifier ;
    :domainIncludes :Invoice ;
    :rangeIncludes :Text .

:accountablePerson a rdf:Property ;
    rdfs:label "accountablePerson" ;
    rdfs:comment "Specifies the Person that is legally accountable for the CreativeWork." ;
    :domainIncludes :CreativeWork ;
    :rangeIncludes :Person .

:acquiredFrom a rdf:Property ;
    rdfs:label "acquiredFrom" ;
    rdfs:comment "The organization or person from which the product was acquired." ;
    :domainIncludes :OwnershipInfo ;
    :rangeIncludes :Organization,
        :Person .

:actionAccessibilityRequirement a rdf:Property ;
    rdfs:label "actionAccessibilityRequirement" ;
    rdfs:comment "A set of requirements that must be fulfilled in order to perform an Action. If more than one value is specified, fulfilling one set of requirements will allow the Action to be performed." ;
    :domainIncludes :ConsumeAction ;
    :rangeIncludes :ActionAccessSpecification ;
    :source <https://github.com/schemaorg/schemaorg/issues/1741> .

:actionPlatform a rdf:Property ;
    rdfs:label "actionPlatform" ;
    rdfs:comment "The high level platform(s) where the Action can be performed for the given URL. To specify a specific application or operating system instance, use actionApplication." ;
    :domainIncludes :EntryPoint ;
    :rangeIncludes :DigitalPlatformEnumeration,
        :Text,
        :URL .

:actionProcess a rdf:Property ;
    rdfs:label "actionProcess" ;
    rdfs:comment "Description of the process by which the action was performed." ;
    :domainIncludes :Action ;
    :rangeIncludes :HowTo .

:actionStatus a rdf:Property ;
    rdfs:label "actionStatus" ;
    rdfs:comment "Indicates the current disposition of the Action." ;
    :domainIncludes :Action ;
    :rangeIncludes :ActionStatusType .

:actors a rdf:Property ;
    rdfs:label "actors" ;
    rdfs:comment "An actor, e.g. in TV, radio, movie, video games etc. Actors can be associated with individual items or with a series, episode, clip." ;
    :domainIncludes :Clip,
        :Episode,
        :Movie,
        :MovieSeries,
        :RadioSeries,
        :TVSeries,
        :VideoGame,
        :VideoGameSeries,
        :VideoObject ;
    :rangeIncludes :Person ;
    :supersededBy :actor .

:addOn a rdf:Property ;
    rdfs:label "addOn" ;
    rdfs:comment "An additional offer that can only be obtained in combination with the first base offer (e.g. supplements and extensions that are available for a surcharge)." ;
    :domainIncludes :Offer ;
    :rangeIncludes :Offer .

:additionalName a rdf:Property ;
    rdfs:label "additionalName" ;
    rdfs:comment "An additional name for a Person, can be used for a middle name." ;
    rdfs:subPropertyOf :alternateName ;
    :domainIncludes :Person ;
    :rangeIncludes :Text .

:additionalNumberOfGuests a rdf:Property ;
    rdfs:label "additionalNumberOfGuests" ;
    rdfs:comment "If responding yes, the number of guests who will attend in addition to the invitee." ;
    :domainIncludes :RsvpAction ;
    :rangeIncludes :Number .

:additionalProperty a rdf:Property ;
    rdfs:label "additionalProperty" ;
    rdfs:comment """A property-value pair representing an additional characteristic of the entity, e.g. a product feature or another characteristic for which there is no matching property in schema.org.\\n\\nNote: Publishers should be aware that applications designed to use specific schema.org properties (e.g. https://schema.org/width, https://schema.org/color, https://schema.org/gtin13, ...) will typically expect such data to be provided using those properties, rather than using the generic property/value mechanism.
""" ;
    :domainIncludes :MerchantReturnPolicy,
        :Offer,
        :Place,
        :Product,
        :QualitativeValue,
        :QuantitativeValue ;
    :rangeIncludes :PropertyValue .

:additionalType a rdf:Property ;
    rdfs:label "additionalType" ;
    rdfs:comment """An additional type for the item, typically used for adding more specific types from external vocabularies in microdata syntax. This is a relationship between something and a class that the thing is in. Typically the value is a URI-identified RDF class, and in this case corresponds to the
    use of rdf:type in RDF. Text values can be used sparingly, for cases where useful information can be added without their being an appropriate schema to reference. In the case of text values, the class label should follow the schema.org <a href="https://schema.org/docs/styleguide.html">style guide</a>.""" ;
    rdfs:subPropertyOf rdf:type ;
    :domainIncludes :Thing ;
    :rangeIncludes :Text,
        :URL .

:address a rdf:Property ;
    rdfs:label "address" ;
    rdfs:comment "Physical address of the item." ;
    :domainIncludes :GeoCoordinates,
        :GeoShape,
        :Organization,
        :Person,
        :Place ;
    :rangeIncludes :PostalAddress,
        :Text .

:addressCountry a rdf:Property ;
    rdfs:label "addressCountry" ;
    rdfs:comment """The country. Recommended to be in 2-letter [ISO 3166-1 alpha-2](http://en.wikipedia.org/wiki/ISO_3166-1) format, for example "US". For backward compatibility, a 3-letter [ISO 3166-1 alpha-3](https://en.wikipedia.org/wiki/ISO_3166-1_alpha-3) country code such as "SGP" or a full country name such as "Singapore" can also be used.""" ;
    :domainIncludes :DefinedRegion,
        :GeoCoordinates,
        :GeoShape,
        :PostalAddress ;
    :rangeIncludes :Country,
        :Text ;
    :source <https://github.com/schemaorg/schemaorg/issues/2506> .

:addressLocality a rdf:Property ;
    rdfs:label "addressLocality" ;
    rdfs:comment "The locality in which the street address is, and which is in the region. For example, Mountain View." ;
    :domainIncludes :PostalAddress ;
    :rangeIncludes :Text .

:addressRegion a rdf:Property ;
    rdfs:label "addressRegion" ;
    rdfs:comment "The region in which the locality is, and which is in the country. For example, California or another appropriate first-level [Administrative division](https://en.wikipedia.org/wiki/List_of_administrative_divisions_by_country)." ;
    :domainIncludes :DefinedRegion,
        :PostalAddress ;
    :rangeIncludes :Text ;
    :source <https://github.com/schemaorg/schemaorg/issues/2506> .

:advanceBookingRequirement a rdf:Property ;
    rdfs:label "advanceBookingRequirement" ;
    rdfs:comment "The amount of time that is required between accepting the offer and the actual usage of the resource or service." ;
    :domainIncludes :Demand,
        :Offer ;
    :rangeIncludes :QuantitativeValue .

:affiliation a rdf:Property ;
    rdfs:label "affiliation" ;
    rdfs:comment "An organization that this person is affiliated with. For example, a school/university, a club, or a team." ;
    rdfs:subPropertyOf :memberOf ;
    :domainIncludes :Person ;
    :rangeIncludes :Organization .

:afterMedia a rdf:Property ;
    rdfs:label "afterMedia" ;
    rdfs:comment "A media object representing the circumstances after performing this direction." ;
    :domainIncludes :HowToDirection ;
    :rangeIncludes :MediaObject,
        :URL .

:agent a rdf:Property ;
    rdfs:label "agent" ;
    rdfs:comment "The direct performer or driver of the action (animate or inanimate). E.g. *John* wrote a book." ;
    :domainIncludes :Action ;
    :rangeIncludes :Organization,
        :Person .

:aggregateRating a rdf:Property ;
    rdfs:label "aggregateRating" ;
    rdfs:comment "The overall rating, based on a collection of reviews or ratings, of the item." ;
    :domainIncludes :Brand,
        :CreativeWork,
        :Event,
        :Offer,
        :Organization,
        :Place,
        :Product,
        :Service ;
    :rangeIncludes :AggregateRating .

:aircraft a rdf:Property ;
    rdfs:label "aircraft" ;
    rdfs:comment "The kind of aircraft (e.g., \"Boeing 747\")." ;
    :domainIncludes :Flight ;
    :rangeIncludes :Text,
        :Vehicle .

:albumProductionType a rdf:Property ;
    rdfs:label "albumProductionType" ;
    rdfs:comment "Classification of the album by its type of content: soundtrack, live album, studio album, etc." ;
    :contributor <https://schema.org/docs/collab/MBZ> ;
    :domainIncludes :MusicAlbum ;
    :rangeIncludes :MusicAlbumProductionType .

:albumReleaseType a rdf:Property ;
    rdfs:label "albumReleaseType" ;
    rdfs:comment "The kind of release which this album is: single, EP or album." ;
    :contributor <https://schema.org/docs/collab/MBZ> ;
    :domainIncludes :MusicAlbum ;
    :rangeIncludes :MusicAlbumReleaseType .

:albums a rdf:Property ;
    rdfs:label "albums" ;
    rdfs:comment "A collection of music albums." ;
    :domainIncludes :MusicGroup ;
    :rangeIncludes :MusicAlbum ;
    :supersededBy :album .

:alignmentType a rdf:Property ;
    rdfs:label "alignmentType" ;
    rdfs:comment "A category of alignment between the learning resource and the framework node. Recommended values include: 'requires', 'textComplexity', 'readingLevel', and 'educationalSubject'." ;
    :domainIncludes :AlignmentObject ;
    :rangeIncludes :Text .

:alternativeHeadline a rdf:Property ;
    rdfs:label "alternativeHeadline" ;
    rdfs:comment "A secondary title of the CreativeWork." ;
    :domainIncludes :CreativeWork ;
    :rangeIncludes :Text .

:amenityFeature a rdf:Property ;
    rdfs:label "amenityFeature" ;
    rdfs:comment "An amenity feature (e.g. a characteristic or service) of the Accommodation. This generic property does not make a statement about whether the feature is included in an offer for the main accommodation or available at extra costs." ;
    :contributor <https://schema.org/docs/collab/STI_Accommodation_Ontology> ;
    :domainIncludes :Accommodation,
        :LodgingBusiness,
        :Place ;
    :rangeIncludes :LocationFeatureSpecification .

:amount a rdf:Property ;
    rdfs:label "amount" ;
    rdfs:comment "The amount of money." ;
    :domainIncludes :DatedMoneySpecification,
        :InvestmentOrDeposit,
        :LoanOrCredit ;
    :rangeIncludes :MonetaryAmount,
        :Number ;
    :source <https://github.com/schemaorg/schemaorg/issues/1698> .

:amountOfThisGood a rdf:Property ;
    rdfs:label "amountOfThisGood" ;
    rdfs:comment "The quantity of the goods included in the offer." ;
    :domainIncludes :TypeAndQuantityNode ;
    :rangeIncludes :Number .

:annualPercentageRate a rdf:Property ;
    rdfs:label "annualPercentageRate" ;
    rdfs:comment "The annual rate that is charged for borrowing (or made by investing), expressed as a single percentage number that represents the actual yearly cost of funds over the term of a loan. This includes any fees or additional costs associated with the transaction." ;
    :contributor <https://schema.org/docs/collab/FIBO> ;
    :domainIncludes :FinancialProduct ;
    :rangeIncludes :Number,
        :QuantitativeValue .

:answerCount a rdf:Property ;
    rdfs:label "answerCount" ;
    rdfs:comment "The number of answers this question has received." ;
    :domainIncludes :Question ;
    :rangeIncludes :Integer .

:application a rdf:Property ;
    rdfs:label "application" ;
    rdfs:comment "An application that can complete the request." ;
    :domainIncludes :EntryPoint ;
    :rangeIncludes :SoftwareApplication ;
    :supersededBy :actionApplication .

:applicationCategory a rdf:Property ;
    rdfs:label "applicationCategory" ;
    rdfs:comment "Type of software application, e.g. 'Game, Multimedia'." ;
    :domainIncludes :SoftwareApplication ;
    :rangeIncludes :Text,
        :URL .

:applicationSubCategory a rdf:Property ;
    rdfs:label "applicationSubCategory" ;
    rdfs:comment "Subcategory of the application, e.g. 'Arcade Game'." ;
    :domainIncludes :SoftwareApplication ;
    :rangeIncludes :Text,
        :URL .

:applicationSuite a rdf:Property ;
    rdfs:label "applicationSuite" ;
    rdfs:comment "The name of the application suite to which the application belongs (e.g. Excel belongs to Office)." ;
    :domainIncludes :SoftwareApplication ;
    :rangeIncludes :Text .

:appliesToDeliveryMethod a rdf:Property ;
    rdfs:label "appliesToDeliveryMethod" ;
    rdfs:comment "The delivery method(s) to which the delivery charge or payment charge specification applies." ;
    :domainIncludes :DeliveryChargeSpecification,
        :PaymentChargeSpecification ;
    :rangeIncludes :DeliveryMethod .

:appliesToPaymentMethod a rdf:Property ;
    rdfs:label "appliesToPaymentMethod" ;
    rdfs:comment "The payment method(s) to which the payment charge specification applies." ;
    :domainIncludes :PaymentChargeSpecification ;
    :rangeIncludes :PaymentMethod .

:area a rdf:Property ;
    rdfs:label "area" ;
    rdfs:comment "The area within which users can expect to reach the broadcast service." ;
    :domainIncludes :BroadcastService ;
    :rangeIncludes :Place ;
    :supersededBy :serviceArea .

:arrivalAirport a rdf:Property ;
    rdfs:label "arrivalAirport" ;
    rdfs:comment "The airport where the flight terminates." ;
    :domainIncludes :Flight ;
    :rangeIncludes :Airport .

:arrivalBusStop a rdf:Property ;
    rdfs:label "arrivalBusStop" ;
    rdfs:comment "The stop or station from which the bus arrives." ;
    :domainIncludes :BusTrip ;
    :rangeIncludes :BusStation,
        :BusStop .

:arrivalGate a rdf:Property ;
    rdfs:label "arrivalGate" ;
    rdfs:comment "Identifier of the flight's arrival gate." ;
    :domainIncludes :Flight ;
    :rangeIncludes :Text .

:arrivalPlatform a rdf:Property ;
    rdfs:label "arrivalPlatform" ;
    rdfs:comment "The platform where the train arrives." ;
    :domainIncludes :TrainTrip ;
    :rangeIncludes :Text .

:arrivalStation a rdf:Property ;
    rdfs:label "arrivalStation" ;
    rdfs:comment "The station where the train trip ends." ;
    :domainIncludes :TrainTrip ;
    :rangeIncludes :TrainStation .

:arrivalTerminal a rdf:Property ;
    rdfs:label "arrivalTerminal" ;
    rdfs:comment "Identifier of the flight's arrival terminal." ;
    :domainIncludes :Flight ;
    :rangeIncludes :Text .

:arrivalTime a rdf:Property ;
    rdfs:label "arrivalTime" ;
    rdfs:comment "The expected arrival time." ;
    :domainIncludes :Trip ;
    :rangeIncludes :DateTime,
        :Time .

:artEdition a rdf:Property ;
    rdfs:label "artEdition" ;
    rdfs:comment "The number of copies when multiple copies of a piece of artwork are produced - e.g. for a limited edition of 20 prints, 'artEdition' refers to the total number of copies (in this example \"20\")." ;
    :domainIncludes :VisualArtwork ;
    :rangeIncludes :Integer,
        :Text .

:artMedium a rdf:Property ;
    rdfs:label "artMedium" ;
    rdfs:comment "The material used. (E.g. Oil, Watercolour, Acrylic, Linoprint, Marble, Cyanotype, Digital, Lithograph, DryPoint, Intaglio, Pastel, Woodcut, Pencil, Mixed Media, etc.)" ;
    rdfs:subPropertyOf :material ;
    :domainIncludes :VisualArtwork ;
    :rangeIncludes :Text,
        :URL .

:artform a rdf:Property ;
    rdfs:label "artform" ;
    rdfs:comment "e.g. Painting, Drawing, Sculpture, Print, Photograph, Assemblage, Collage, etc." ;
    :domainIncludes :VisualArtwork ;
    :rangeIncludes :Text,
        :URL .

:articleBody a rdf:Property ;
    rdfs:label "articleBody" ;
    rdfs:comment "The actual body of the article." ;
    :domainIncludes :Article ;
    :rangeIncludes :Text .

:articleSection a rdf:Property ;
    rdfs:label "articleSection" ;
    rdfs:comment "Articles may belong to one or more 'sections' in a magazine or newspaper, such as Sports, Lifestyle, etc." ;
    :domainIncludes :Article ;
    :rangeIncludes :Text .

:assembly a rdf:Property ;
    rdfs:label "assembly" ;
    rdfs:comment "Library file name, e.g., mscorlib.dll, system.web.dll." ;
    :domainIncludes :APIReference ;
    :rangeIncludes :Text ;
    :supersededBy :executableLibraryName .

:assemblyVersion a rdf:Property ;
    rdfs:label "assemblyVersion" ;
    rdfs:comment "Associated product/technology version. E.g., .NET Framework 4.5." ;
    :domainIncludes :APIReference ;
    :rangeIncludes :Text .

:associatedArticle a rdf:Property ;
    rdfs:label "associatedArticle" ;
    rdfs:comment "A NewsArticle associated with the Media Object." ;
    :domainIncludes :MediaObject ;
    :rangeIncludes :NewsArticle .

:associatedMedia a rdf:Property ;
    rdfs:label "associatedMedia" ;
    rdfs:comment "A media object that encodes this CreativeWork. This property is a synonym for encoding." ;
    :domainIncludes :CreativeWork ;
    :rangeIncludes :MediaObject .

:athlete a rdf:Property ;
    rdfs:label "athlete" ;
    rdfs:comment "A person that acts as performing member of a sports team; a player as opposed to a coach." ;
    :domainIncludes :SportsTeam ;
    :rangeIncludes :Person .

:attendees a rdf:Property ;
    rdfs:label "attendees" ;
    rdfs:comment "A person attending the event." ;
    :domainIncludes :Event ;
    :rangeIncludes :Organization,
        :Person ;
    :supersededBy :attendee .

:audienceType a rdf:Property ;
    rdfs:label "audienceType" ;
    rdfs:comment "The target group associated with a given audience (e.g. veterans, car owners, musicians, etc.)." ;
    :domainIncludes :Audience ;
    :rangeIncludes :Text .

:audio a rdf:Property ;
    rdfs:label "audio" ;
    rdfs:comment "An embedded audio object." ;
    :domainIncludes :CreativeWork ;
    :rangeIncludes :AudioObject,
        :Clip .

:authenticator a rdf:Property ;
    rdfs:label "authenticator" ;
    rdfs:comment "The Organization responsible for authenticating the user's subscription. For example, many media apps require a cable/satellite provider to authenticate your subscription before playing media." ;
    :domainIncludes :MediaSubscription ;
    :rangeIncludes :Organization ;
    :source <https://github.com/schemaorg/schemaorg/issues/1741> .

:author a rdf:Property ;
    rdfs:label "author" ;
    rdfs:comment "The author of this content or rating. Please note that author is special in that HTML 5 provides a special mechanism for indicating authorship via the rel tag. That is equivalent to this and may be used interchangeably." ;
    :domainIncludes :CreativeWork,
        :Rating ;
    :rangeIncludes :Organization,
        :Person .

:availability a rdf:Property ;
    rdfs:label "availability" ;
    rdfs:comment "The availability of this item&#x2014;for example In stock, Out of stock, Pre-order, etc." ;
    :domainIncludes :Demand,
        :Offer ;
    :rangeIncludes :ItemAvailability .

:availabilityEnds a rdf:Property ;
    rdfs:label "availabilityEnds" ;
    rdfs:comment "The end of the availability of the product or service included in the offer." ;
    :domainIncludes :ActionAccessSpecification,
        :Demand,
        :Offer ;
    :rangeIncludes :Date,
        :DateTime,
        :Time ;
    :source <https://github.com/schemaorg/schemaorg/issues/1741> .

:availabilityStarts a rdf:Property ;
    rdfs:label "availabilityStarts" ;
    rdfs:comment "The beginning of the availability of the product or service included in the offer." ;
    :domainIncludes :ActionAccessSpecification,
        :Demand,
        :Offer ;
    :rangeIncludes :Date,
        :DateTime,
        :Time ;
    :source <https://github.com/schemaorg/schemaorg/issues/1741> .

:availableAtOrFrom a rdf:Property ;
    rdfs:label "availableAtOrFrom" ;
    rdfs:comment "The place(s) from which the offer can be obtained (e.g. store locations)." ;
    rdfs:subPropertyOf :areaServed ;
    :domainIncludes :Demand,
        :Offer ;
    :rangeIncludes :Place .

:availableChannel a rdf:Property ;
    rdfs:label "availableChannel" ;
    rdfs:comment "A means of accessing the service (e.g. a phone bank, a web site, a location, etc.)." ;
    :domainIncludes :Service ;
    :rangeIncludes :ServiceChannel .

:availableDeliveryMethod a rdf:Property ;
    rdfs:label "availableDeliveryMethod" ;
    rdfs:comment "The delivery method(s) available for this offer." ;
    :domainIncludes :Demand,
        :Offer ;
    :rangeIncludes :DeliveryMethod .

:availableFrom a rdf:Property ;
    rdfs:label "availableFrom" ;
    rdfs:comment "When the item is available for pickup from the store, locker, etc." ;
    :domainIncludes :DeliveryEvent ;
    :rangeIncludes :DateTime .

:availableLanguage a rdf:Property ;
    rdfs:label "availableLanguage" ;
    rdfs:comment "A language someone may use with or at the item, service or place. Please use one of the language codes from the [IETF BCP 47 standard](http://tools.ietf.org/html/bcp47). See also [[inLanguage]]." ;
    :domainIncludes :ContactPoint,
        :LodgingBusiness,
        :ServiceChannel,
        :TouristAttraction ;
    :rangeIncludes :Language,
        :Text .

:availableThrough a rdf:Property ;
    rdfs:label "availableThrough" ;
    rdfs:comment "After this date, the item will no longer be available for pickup." ;
    :domainIncludes :DeliveryEvent ;
    :rangeIncludes :DateTime .

:awards a rdf:Property ;
    rdfs:label "awards" ;
    rdfs:comment "Awards won by or for this item." ;
    :domainIncludes :CreativeWork,
        :Organization,
        :Person,
        :Product ;
    :rangeIncludes :Text ;
    :supersededBy :award .

:awayTeam a rdf:Property ;
    rdfs:label "awayTeam" ;
    rdfs:comment "The away team in a sports event." ;
    rdfs:subPropertyOf :competitor ;
    :domainIncludes :SportsEvent ;
    :rangeIncludes :Person,
        :SportsTeam .

:baseSalary a rdf:Property ;
    rdfs:label "baseSalary" ;
    rdfs:comment "The base salary of the job or of an employee in an EmployeeRole." ;
    :domainIncludes :EmployeeRole,
        :JobPosting ;
    :rangeIncludes :MonetaryAmount,
        :Number,
        :PriceSpecification .

:bccRecipient a rdf:Property ;
    rdfs:label "bccRecipient" ;
    rdfs:comment "A sub property of recipient. The recipient blind copied on a message." ;
    rdfs:subPropertyOf :recipient ;
    :domainIncludes :Message ;
    :rangeIncludes :ContactPoint,
        :Organization,
        :Person .

:bed a rdf:Property ;
    rdfs:label "bed" ;
    rdfs:comment """The type of bed or beds included in the accommodation. For the single case of just one bed of a certain type, you use bed directly with a text.
      If you want to indicate the quantity of a certain kind of bed, use an instance of BedDetails. For more detailed information, use the amenityFeature property.""" ;
    :contributor <https://schema.org/docs/collab/STI_Accommodation_Ontology> ;
    :domainIncludes :Accommodation,
        :HotelRoom,
        :Suite ;
    :rangeIncludes :BedDetails,
        :BedType,
        :Text .

:beforeMedia a rdf:Property ;
    rdfs:label "beforeMedia" ;
    rdfs:comment "A media object representing the circumstances before performing this direction." ;
    :domainIncludes :HowToDirection ;
    :rangeIncludes :MediaObject,
        :URL .

:benefits a rdf:Property ;
    rdfs:label "benefits" ;
    rdfs:comment "Description of benefits associated with the job." ;
    :domainIncludes :JobPosting ;
    :rangeIncludes :Text ;
    :supersededBy :jobBenefits .

:bestRating a rdf:Property ;
    rdfs:label "bestRating" ;
    rdfs:comment "The highest value allowed in this rating system." ;
    :domainIncludes :Rating ;
    :rangeIncludes :Number,
        :Text .

:billingAddress a rdf:Property ;
    rdfs:label "billingAddress" ;
    rdfs:comment "The billing address for the order." ;
    :domainIncludes :Order ;
    :rangeIncludes :PostalAddress .

:billingIncrement a rdf:Property ;
    rdfs:label "billingIncrement" ;
    rdfs:comment "This property specifies the minimal quantity and rounding increment that will be the basis for the billing. The unit of measurement is specified by the unitCode property." ;
    :domainIncludes :UnitPriceSpecification ;
    :rangeIncludes :Number .

:billingPeriod a rdf:Property ;
    rdfs:label "billingPeriod" ;
    rdfs:comment "The time interval used to compute the invoice." ;
    :domainIncludes :Invoice ;
    :rangeIncludes :Duration .

:birthDate a rdf:Property ;
    rdfs:label "birthDate" ;
    rdfs:comment "Date of birth." ;
    :domainIncludes :Person ;
    :rangeIncludes :Date .

:birthPlace a rdf:Property ;
    rdfs:label "birthPlace" ;
    rdfs:comment "The place where the person was born." ;
    :domainIncludes :Person ;
    :rangeIncludes :Place .

:bitrate a rdf:Property ;
    rdfs:label "bitrate" ;
    rdfs:comment "The bitrate of the media object." ;
    :domainIncludes :MediaObject ;
    :rangeIncludes :Text .

:blogPosts a rdf:Property ;
    rdfs:label "blogPosts" ;
    rdfs:comment "Indicates a post that is part of a [[Blog]]. Note that historically, what we term a \"Blog\" was once known as a \"weblog\", and that what we term a \"BlogPosting\" is now often colloquially referred to as a \"blog\"." ;
    :domainIncludes :Blog ;
    :rangeIncludes :BlogPosting ;
    :supersededBy :blogPost .

:boardingGroup a rdf:Property ;
    rdfs:label "boardingGroup" ;
    rdfs:comment "The airline-specific indicator of boarding order / preference." ;
    :domainIncludes :FlightReservation ;
    :rangeIncludes :Text .

:boardingPolicy a rdf:Property ;
    rdfs:label "boardingPolicy" ;
    rdfs:comment "The type of boarding policy used by the airline (e.g. zone-based or group-based)." ;
    :domainIncludes :Airline,
        :Flight ;
    :rangeIncludes :BoardingPolicyType .

:bookEdition a rdf:Property ;
    rdfs:label "bookEdition" ;
    rdfs:comment "The edition of the book." ;
    :domainIncludes :Book ;
    :rangeIncludes :Text .

:bookFormat a rdf:Property ;
    rdfs:label "bookFormat" ;
    rdfs:comment "The format of the book." ;
    :domainIncludes :Book ;
    :rangeIncludes :BookFormatType .

:bookingAgent a rdf:Property ;
    rdfs:label "bookingAgent" ;
    rdfs:comment "'bookingAgent' is an out-dated term indicating a 'broker' that serves as a booking agent." ;
    :domainIncludes :Reservation ;
    :rangeIncludes :Organization,
        :Person ;
    :supersededBy :broker .

:bookingTime a rdf:Property ;
    rdfs:label "bookingTime" ;
    rdfs:comment "The date and time the reservation was booked." ;
    :domainIncludes :Reservation ;
    :rangeIncludes :DateTime .

:borrower a rdf:Property ;
    rdfs:label "borrower" ;
    rdfs:comment "A sub property of participant. The person that borrows the object being lent." ;
    rdfs:subPropertyOf :participant ;
    :domainIncludes :LendAction ;
    :rangeIncludes :Person .

:box a rdf:Property ;
    rdfs:label "box" ;
    rdfs:comment "A box is the area enclosed by the rectangle formed by two points. The first point is the lower corner, the second point is the upper corner. A box is expressed as two points separated by a space character." ;
    :domainIncludes :GeoShape ;
    :rangeIncludes :Text .

:branchCode a rdf:Property ;
    rdfs:label "branchCode" ;
    rdfs:comment """A short textual code (also called "store code") that uniquely identifies a place of business. The code is typically assigned by the parentOrganization and used in structured URLs.\\n\\nFor example, in the URL http://www.starbucks.co.uk/store-locator/etc/detail/3047 the code "3047" is a branchCode for a particular branch.
      """ ;
    :domainIncludes :Place ;
    :rangeIncludes :Text .

:branchOf a rdf:Property ;
    rdfs:label "branchOf" ;
    rdfs:comment "The larger organization that this local business is a branch of, if any. Not to be confused with (anatomical) [[branch]]." ;
    :domainIncludes :LocalBusiness ;
    :rangeIncludes :Organization ;
    :supersededBy :parentOrganization .

:brand a rdf:Property ;
    rdfs:label "brand" ;
    rdfs:comment "The brand(s) associated with a product or service, or the brand(s) maintained by an organization or business person." ;
    :domainIncludes :Organization,
        :Person,
        :Product,
        :Service ;
    :rangeIncludes :Brand,
        :Organization .

:breadcrumb a rdf:Property ;
    rdfs:label "breadcrumb" ;
    rdfs:comment "A set of links that can help a user understand and navigate a website hierarchy." ;
    :domainIncludes :WebPage ;
    :rangeIncludes :BreadcrumbList,
        :Text .

:broadcastAffiliateOf a rdf:Property ;
    rdfs:label "broadcastAffiliateOf" ;
    rdfs:comment "The media network(s) whose content is broadcast on this station." ;
    :domainIncludes :BroadcastService ;
    :rangeIncludes :Organization .

:broadcastChannelId a rdf:Property ;
    rdfs:label "broadcastChannelId" ;
    rdfs:comment "The unique address by which the BroadcastService can be identified in a provider lineup. In US, this is typically a number." ;
    :domainIncludes :BroadcastChannel ;
    :rangeIncludes :Text .

:broadcastDisplayName a rdf:Property ;
    rdfs:label "broadcastDisplayName" ;
    rdfs:comment "The name displayed in the channel guide. For many US affiliates, it is the network name." ;
    :domainIncludes :BroadcastService ;
    :rangeIncludes :Text .

:broadcastFrequency a rdf:Property ;
    rdfs:label "broadcastFrequency" ;
    rdfs:comment "The frequency used for over-the-air broadcasts. Numeric values or simple ranges, e.g. 87-99. In addition a shortcut idiom is supported for frequencies of AM and FM radio channels, e.g. \"87 FM\"." ;
    :domainIncludes :BroadcastChannel,
        :BroadcastService ;
    :rangeIncludes :BroadcastFrequencySpecification,
        :Text ;
    :source <https://github.com/schemaorg/schemaorg/issues/1004> .

:broadcastFrequencyValue a rdf:Property ;
    rdfs:label "broadcastFrequencyValue" ;
    rdfs:comment "The frequency in MHz for a particular broadcast." ;
    :domainIncludes :BroadcastFrequencySpecification ;
    :rangeIncludes :Number,
        :QuantitativeValue ;
    :source <https://github.com/schemaorg/schemaorg/issues/1004> .

:broadcastOfEvent a rdf:Property ;
    rdfs:label "broadcastOfEvent" ;
    rdfs:comment "The event being broadcast such as a sporting event or awards ceremony." ;
    :domainIncludes :BroadcastEvent ;
    :rangeIncludes :Event .

:broadcastServiceTier a rdf:Property ;
    rdfs:label "broadcastServiceTier" ;
    rdfs:comment "The type of service required to have access to the channel (e.g. Standard or Premium)." ;
    :domainIncludes :BroadcastChannel ;
    :rangeIncludes :Text .

:broadcastTimezone a rdf:Property ;
    rdfs:label "broadcastTimezone" ;
    rdfs:comment "The timezone in [ISO 8601 format](http://en.wikipedia.org/wiki/ISO_8601) for which the service bases its broadcasts." ;
    :domainIncludes :BroadcastService ;
    :rangeIncludes :Text .

:broadcaster a rdf:Property ;
    rdfs:label "broadcaster" ;
    rdfs:comment "The organization owning or operating the broadcast service." ;
    :domainIncludes :BroadcastService ;
    :rangeIncludes :Organization .

:browserRequirements a rdf:Property ;
    rdfs:label "browserRequirements" ;
    rdfs:comment "Specifies browser requirements in human-readable text. For example, 'requires HTML5 support'." ;
    :domainIncludes :WebApplication ;
    :rangeIncludes :Text .

:busName a rdf:Property ;
    rdfs:label "busName" ;
    rdfs:comment "The name of the bus (e.g. Bolt Express)." ;
    :domainIncludes :BusTrip ;
    :rangeIncludes :Text .

:busNumber a rdf:Property ;
    rdfs:label "busNumber" ;
    rdfs:comment "The unique identifier for the bus." ;
    :domainIncludes :BusTrip ;
    :rangeIncludes :Text .

:businessDays a rdf:Property ;
    rdfs:label "businessDays" ;
    rdfs:comment "Days of the week when the merchant typically operates, indicated via opening hours markup." ;
    :domainIncludes :ShippingDeliveryTime ;
    :rangeIncludes :OpeningHoursSpecification ;
    :source <https://github.com/schemaorg/schemaorg/issues/2506> .

:businessFunction a rdf:Property ;
    rdfs:label "businessFunction" ;
    rdfs:comment "The business function (e.g. sell, lease, repair, dispose) of the offer or component of a bundle (TypeAndQuantityNode). The default is http://purl.org/goodrelations/v1#Sell." ;
    :domainIncludes :Demand,
        :Offer,
        :TypeAndQuantityNode ;
    :rangeIncludes :BusinessFunction .

:buyer a rdf:Property ;
    rdfs:label "buyer" ;
    rdfs:comment "A sub property of participant. The participant/person/organization that bought the object." ;
    rdfs:subPropertyOf :participant ;
    :domainIncludes :SellAction ;
    :rangeIncludes :Organization,
        :Person .

:byArtist a rdf:Property ;
    rdfs:label "byArtist" ;
    rdfs:comment "The artist that performed this album or recording." ;
    :domainIncludes :MusicAlbum,
        :MusicRecording ;
    :rangeIncludes :MusicGroup,
        :Person .

:calories a rdf:Property ;
    rdfs:label "calories" ;
    rdfs:comment "The number of calories." ;
    :domainIncludes :NutritionInformation ;
    :rangeIncludes :Energy .

:candidate a rdf:Property ;
    rdfs:label "candidate" ;
    rdfs:comment "A sub property of object. The candidate subject of this action." ;
    rdfs:subPropertyOf :object ;
    :domainIncludes :VoteAction ;
    :rangeIncludes :Person .

:caption a rdf:Property ;
    rdfs:label "caption" ;
    rdfs:comment "The caption for this object. For downloadable machine formats (closed caption, subtitles etc.) use MediaObject and indicate the [[encodingFormat]]." ;
    :domainIncludes :AudioObject,
        :ImageObject,
        :VideoObject ;
    :rangeIncludes :MediaObject,
        :Text .

:carbohydrateContent a rdf:Property ;
    rdfs:label "carbohydrateContent" ;
    rdfs:comment "The number of grams of carbohydrates." ;
    :domainIncludes :NutritionInformation ;
    :rangeIncludes :Mass .

:cargoVolume a rdf:Property ;
    rdfs:label "cargoVolume" ;
    rdfs:comment "The available volume for cargo or luggage. For automobiles, this is usually the trunk volume.\\n\\nTypical unit code(s): LTR for liters, FTQ for cubic foot/feet\\n\\nNote: You can use [[minValue]] and [[maxValue]] to indicate ranges." ;
    :contributor <https://schema.org/docs/collab/Automotive_Ontology_Working_Group> ;
    :domainIncludes :Vehicle ;
    :rangeIncludes :QuantitativeValue .

:carrier a rdf:Property ;
    rdfs:label "carrier" ;
    rdfs:comment "'carrier' is an out-dated term indicating the 'provider' for parcel delivery and flights." ;
    :domainIncludes :Flight,
        :ParcelDelivery ;
    :rangeIncludes :Organization ;
    :supersededBy :provider .

:carrierRequirements a rdf:Property ;
    rdfs:label "carrierRequirements" ;
    rdfs:comment "Specifies specific carrier(s) requirements for the application (e.g. an application may only work on a specific carrier network)." ;
    :domainIncludes :MobileApplication ;
    :rangeIncludes :Text .

:catalog a rdf:Property ;
    rdfs:label "catalog" ;
    rdfs:comment "A data catalog which contains this dataset." ;
    :domainIncludes :Dataset ;
    :rangeIncludes :DataCatalog ;
    :supersededBy :includedInDataCatalog .

:catalogNumber a rdf:Property ;
    rdfs:label "catalogNumber" ;
    rdfs:comment "The catalog number for the release." ;
    :contributor <https://schema.org/docs/collab/MBZ> ;
    :domainIncludes :MusicRelease ;
    :rangeIncludes :Text .

:category a rdf:Property ;
    rdfs:label "category" ;
    rdfs:comment "A category for the item. Greater signs or slashes can be used to informally indicate a category hierarchy." ;
    :domainIncludes :ActionAccessSpecification,
        :Invoice,
        :Offer,
        :Product,
        :Service ;
    :rangeIncludes :Text,
        :Thing ;
    :source <https://github.com/schemaorg/schemaorg/issues/1741> .

:ccRecipient a rdf:Property ;
    rdfs:label "ccRecipient" ;
    rdfs:comment "A sub property of recipient. The recipient copied on a message." ;
    rdfs:subPropertyOf :recipient ;
    :domainIncludes :Message ;
    :rangeIncludes :ContactPoint,
        :Organization,
        :Person .

:character a rdf:Property ;
    rdfs:label "character" ;
    rdfs:comment "Fictional person connected with a creative work." ;
    :domainIncludes :CreativeWork ;
    :rangeIncludes :Person .

:characterAttribute a rdf:Property ;
    rdfs:label "characterAttribute" ;
    rdfs:comment "A piece of data that represents a particular aspect of a fictional character (skill, power, character points, advantage, disadvantage)." ;
    :domainIncludes :Game,
        :VideoGameSeries ;
    :rangeIncludes :Thing .

:characterName a rdf:Property ;
    rdfs:label "characterName" ;
    rdfs:comment "The name of a character played in some acting or performing role, i.e. in a PerformanceRole." ;
    :domainIncludes :PerformanceRole ;
    :rangeIncludes :Text .

:cheatCode a rdf:Property ;
    rdfs:label "cheatCode" ;
    rdfs:comment "Cheat codes to the game." ;
    :domainIncludes :VideoGame,
        :VideoGameSeries ;
    :rangeIncludes :CreativeWork .

:checkinTime a rdf:Property ;
    rdfs:label "checkinTime" ;
    rdfs:comment "The earliest someone may check into a lodging establishment." ;
    :domainIncludes :LodgingBusiness,
        :LodgingReservation ;
    :rangeIncludes :DateTime,
        :Time .

:checkoutTime a rdf:Property ;
    rdfs:label "checkoutTime" ;
    rdfs:comment "The latest someone may check out of a lodging establishment." ;
    :domainIncludes :LodgingBusiness,
        :LodgingReservation ;
    :rangeIncludes :DateTime,
        :Time .

:childMaxAge a rdf:Property ;
    rdfs:label "childMaxAge" ;
    rdfs:comment "Maximal age of the child." ;
    :domainIncludes :ParentAudience ;
    :rangeIncludes :Number .

:childMinAge a rdf:Property ;
    rdfs:label "childMinAge" ;
    rdfs:comment "Minimal age of the child." ;
    :domainIncludes :ParentAudience ;
    :rangeIncludes :Number .

:children a rdf:Property ;
    rdfs:label "children" ;
    rdfs:comment "A child of the person." ;
    :domainIncludes :Person ;
    :rangeIncludes :Person .

:cholesterolContent a rdf:Property ;
    rdfs:label "cholesterolContent" ;
    rdfs:comment "The number of milligrams of cholesterol." ;
    :domainIncludes :NutritionInformation ;
    :rangeIncludes :Mass .

:circle a rdf:Property ;
    rdfs:label "circle" ;
    rdfs:comment "A circle is the circular region of a specified radius centered at a specified latitude and longitude. A circle is expressed as a pair followed by a radius in meters." ;
    :domainIncludes :GeoShape ;
    :rangeIncludes :Text .

:citation a rdf:Property ;
    rdfs:label "citation" ;
    rdfs:comment "A citation or reference to another creative work, such as another publication, web page, scholarly article, etc." ;
    :domainIncludes :CreativeWork ;
    :rangeIncludes :CreativeWork,
        :Text .

:claimReviewed a rdf:Property ;
    rdfs:label "claimReviewed" ;
    rdfs:comment "A short summary of the specific claims reviewed in a ClaimReview." ;
    :domainIncludes :ClaimReview ;
    :rangeIncludes :Text ;
    :source <https://github.com/schemaorg/schemaorg/issues/1061> .

:clipNumber a rdf:Property ;
    rdfs:label "clipNumber" ;
    rdfs:comment "Position of the clip within an ordered group of clips." ;
    rdfs:subPropertyOf :position ;
    :domainIncludes :Clip ;
    :rangeIncludes :Integer,
        :Text .

:closes a rdf:Property ;
    rdfs:label "closes" ;
    rdfs:comment "The closing hour of the place or service on the given day(s) of the week." ;
    :domainIncludes :OpeningHoursSpecification ;
    :rangeIncludes :Time .

:coach a rdf:Property ;
    rdfs:label "coach" ;
    rdfs:comment "A person that acts in a coaching role for a sports team." ;
    :domainIncludes :SportsTeam ;
    :rangeIncludes :Person .

:codeRepository a rdf:Property ;
    rdfs:label "codeRepository" ;
    rdfs:comment "Link to the repository where the un-compiled, human readable code and related code is located (SVN, GitHub, CodePlex)." ;
    :domainIncludes :SoftwareSourceCode ;
    :rangeIncludes :URL .

:colleagues a rdf:Property ;
    rdfs:label "colleagues" ;
    rdfs:comment "A colleague of the person." ;
    :domainIncludes :Person ;
    :rangeIncludes :Person ;
    :supersededBy :colleague .

:collection a rdf:Property ;
    rdfs:label "collection" ;
    rdfs:comment "A sub property of object. The collection target of the action." ;
    rdfs:subPropertyOf :object ;
    :domainIncludes :UpdateAction ;
    :rangeIncludes :Thing ;
    :supersededBy :targetCollection .

:color a rdf:Property ;
    rdfs:label "color" ;
    rdfs:comment "The color of the product." ;
    :domainIncludes :Product ;
    :rangeIncludes :Text .

:comment a rdf:Property ;
    rdfs:label "comment" ;
    rdfs:comment "Comments, typically from users." ;
    :domainIncludes :CreativeWork,
        :RsvpAction ;
    :rangeIncludes :Comment .

:commentCount a rdf:Property ;
    rdfs:label "commentCount" ;
    rdfs:comment "The number of comments this CreativeWork (e.g. Article, Question or Answer) has received. This is most applicable to works published in Web sites with commenting system; additional comments may exist elsewhere." ;
    :domainIncludes :CreativeWork ;
    :rangeIncludes :Integer .

:commentText a rdf:Property ;
    rdfs:label "commentText" ;
    rdfs:comment "The text of the UserComment." ;
    :domainIncludes :UserComments ;
    :rangeIncludes :Text .

:commentTime a rdf:Property ;
    rdfs:label "commentTime" ;
    rdfs:comment "The time at which the UserComment was made." ;
    :domainIncludes :UserComments ;
    :rangeIncludes :Date,
        :DateTime .

:companyRegistration a rdf:Property ;
     rdfs:label "companyRegistration" ;
     rdfs:comment "The official registration number of a business including the organization that issued it such as Company House or Chamber of Commerce." ;
     :domainIncludes :Organization ;
     :rangeIncludes :Certification .

:composer a rdf:Property ;
    rdfs:label "composer" ;
    rdfs:comment "The person or organization who wrote a composition, or who is the composer of a work performed at some event." ;
    :contributor <https://schema.org/docs/collab/MBZ> ;
    :domainIncludes :Event,
        :MusicComposition ;
    :rangeIncludes :Organization,
        :Person .

:confirmationNumber a rdf:Property ;
    rdfs:label "confirmationNumber" ;
    rdfs:comment "A number that confirms the given order or payment has been received." ;
    rdfs:subPropertyOf :identifier ;
    :domainIncludes :Invoice,
        :Order ;
    :rangeIncludes :Text .

:contactOption a rdf:Property ;
    rdfs:label "contactOption" ;
    rdfs:comment "An option available on this contact point (e.g. a toll-free number or support for hearing-impaired callers)." ;
    :domainIncludes :ContactPoint ;
    :rangeIncludes :ContactPointOption .

:contactPoints a rdf:Property ;
    rdfs:label "contactPoints" ;
    rdfs:comment "A contact point for a person or organization." ;
    :domainIncludes :Organization,
        :Person ;
    :rangeIncludes :ContactPoint ;
    :supersededBy :contactPoint .

:contactType a rdf:Property ;
    rdfs:label "contactType" ;
    rdfs:comment "A person or organization can have different contact points, for different purposes. For example, a sales contact point, a PR contact point and so on. This property is used to specify the kind of contact point." ;
    :domainIncludes :ContactPoint ;
    :rangeIncludes :Text .

:containedIn a rdf:Property ;
    rdfs:label "containedIn" ;
    rdfs:comment "The basic containment relation between a place and one that contains it." ;
    :domainIncludes :Place ;
    :rangeIncludes :Place ;
    :supersededBy :containedInPlace .

:contentRating a rdf:Property ;
    rdfs:label "contentRating" ;
    rdfs:comment "Official rating of a piece of content&#x2014;for example, 'MPAA PG-13'." ;
    :domainIncludes :CreativeWork ;
    :rangeIncludes :Rating,
        :Text .

:contentSize a rdf:Property ;
    rdfs:label "contentSize" ;
    rdfs:comment "File size in (mega/kilo)bytes." ;
    :domainIncludes :MediaObject ;
    :rangeIncludes :Text .

:contentType a rdf:Property ;
    rdfs:label "contentType" ;
    rdfs:comment "The supported content type(s) for an EntryPoint response." ;
    :domainIncludes :EntryPoint ;
    :rangeIncludes :Text .

:contentUrl a rdf:Property ;
    rdfs:label "contentUrl" ;
    rdfs:comment "Actual bytes of the media object, for example the image file or video file." ;
    :domainIncludes :MediaObject ;
    :rangeIncludes :URL .

:contributor a rdf:Property ;
    rdfs:label "contributor" ;
    rdfs:comment "A secondary contributor to the CreativeWork or Event." ;
    :domainIncludes :CreativeWork,
        :Event ;
    :rangeIncludes :Organization,
        :Person .

:cookTime a rdf:Property ;
    rdfs:label "cookTime" ;
    rdfs:comment "The time it takes to actually cook the dish, in [ISO 8601 duration format](http://en.wikipedia.org/wiki/ISO_8601)." ;
    rdfs:subPropertyOf :performTime ;
    :domainIncludes :Recipe ;
    :rangeIncludes :Duration .

:cookingMethod a rdf:Property ;
    rdfs:label "cookingMethod" ;
    rdfs:comment "The method of cooking, such as Frying, Steaming, ..." ;
    :domainIncludes :Recipe ;
    :rangeIncludes :Text .

:copyrightHolder a rdf:Property ;
    rdfs:label "copyrightHolder" ;
    rdfs:comment "The party holding the legal copyright to the CreativeWork." ;
    :domainIncludes :CreativeWork ;
    :rangeIncludes :Organization,
        :Person .

:copyrightYear a rdf:Property ;
    rdfs:label "copyrightYear" ;
    rdfs:comment "The year during which the claimed copyright for the CreativeWork was first asserted." ;
    :domainIncludes :CreativeWork ;
    :rangeIncludes :Number .

:countriesNotSupported a rdf:Property ;
    rdfs:label "countriesNotSupported" ;
    rdfs:comment "Countries for which the application is not supported. You can also provide the two-letter ISO 3166-1 alpha-2 country code." ;
    :domainIncludes :SoftwareApplication ;
    :rangeIncludes :Text .

:countriesSupported a rdf:Property ;
    rdfs:label "countriesSupported" ;
    rdfs:comment "Countries for which the application is supported. You can also provide the two-letter ISO 3166-1 alpha-2 country code." ;
    :domainIncludes :SoftwareApplication ;
    :rangeIncludes :Text .

:countryOfOrigin a rdf:Property ;
    rdfs:label "countryOfOrigin" ;
    rdfs:comment """The country of origin of something, including products as well as creative  works such as movie and TV content.

In the case of TV and movie, this would be the country of the principle offices of the production company or individual responsible for the movie. For other kinds of [[CreativeWork]] it is difficult to provide fully general guidance, and properties such as [[contentLocation]] and [[locationCreated]] may be more applicable.

In the case of products, the country of origin of the product. The exact interpretation of this may vary by context and product type, and cannot be fully enumerated here.""" ;
    :domainIncludes :CreativeWork,
        :Movie,
        :Product,
        :TVEpisode,
        :TVSeason,
        :TVSeries ;
    :rangeIncludes :Country .

:course a rdf:Property ;
    rdfs:label "course" ;
    rdfs:comment "A sub property of location. The course where this action was taken." ;
    rdfs:subPropertyOf :location ;
    :domainIncludes :ExerciseAction ;
    :rangeIncludes :Place ;
    :supersededBy :exerciseCourse .

:courseCode a rdf:Property ;
    rdfs:label "courseCode" ;
    rdfs:comment "The identifier for the [[Course]] used by the course [[provider]] (e.g. CS101 or 6.001)." ;
    :domainIncludes :Course ;
    :rangeIncludes :Text .

:courseMode a rdf:Property ;
    rdfs:label "courseMode" ;
    rdfs:comment "The medium or means of delivery of the course instance or the mode of study, either as a text label (e.g. \"online\", \"onsite\" or \"blended\"; \"synchronous\" or \"asynchronous\"; \"full-time\" or \"part-time\") or as a URL reference to a term from a controlled vocabulary (e.g. https://ceds.ed.gov/element/001311#Asynchronous)." ;
    :domainIncludes :CourseInstance ;
    :rangeIncludes :Text,
        :URL .

:coursePrerequisites a rdf:Property ;
    rdfs:label "coursePrerequisites" ;
    rdfs:comment "Requirements for taking the Course. May be completion of another [[Course]] or a textual description like \"permission of instructor\". Requirements may be a pre-requisite competency, referenced using [[AlignmentObject]]." ;
    :domainIncludes :Course ;
    :rangeIncludes :AlignmentObject,
        :Course,
        :Text .

:coverageEndTime a rdf:Property ;
    rdfs:label "coverageEndTime" ;
    rdfs:comment "The time when the live blog will stop covering the Event. Note that coverage may continue after the Event concludes." ;
    :domainIncludes :LiveBlogPosting ;
    :rangeIncludes :DateTime .

:coverageStartTime a rdf:Property ;
    rdfs:label "coverageStartTime" ;
    rdfs:comment "The time when the live blog will begin covering the Event. Note that coverage may begin before the Event's start time. The LiveBlogPosting may also be created before coverage begins." ;
    :domainIncludes :LiveBlogPosting ;
    :rangeIncludes :DateTime .

:creator a rdf:Property ;
    rdfs:label "creator" ;
    rdfs:comment "The creator/author of this CreativeWork. This is the same as the Author property for CreativeWork." ;
    :domainIncludes :CreativeWork,
        :UserComments ;
    :rangeIncludes :Organization,
        :Person .

:creditedTo a rdf:Property ;
    rdfs:label "creditedTo" ;
    rdfs:comment "The group the release is credited to if different than the byArtist. For example, Red and Blue is credited to \"Stefani Germanotta Band\", but by Lady Gaga." ;
    :contributor <https://schema.org/docs/collab/MBZ> ;
    :domainIncludes :MusicRelease ;
    :rangeIncludes :Organization,
        :Person .

:cssSelector a rdf:Property ;
    rdfs:label "cssSelector" ;
    rdfs:comment "A CSS selector, e.g. of a [[SpeakableSpecification]] or [[WebPageElement]]. In the latter case, multiple matches within a page can constitute a single conceptual \"Web page element\"." ;
    :domainIncludes :SpeakableSpecification,
        :WebPageElement ;
    :rangeIncludes :CssSelectorType ;
    :source <https://github.com/schemaorg/schemaorg/issues/1389> .

:currenciesAccepted a rdf:Property ;
    rdfs:label "currenciesAccepted" ;
    rdfs:comment "The currency accepted.\\n\\nUse standard formats: [ISO 4217 currency format](http://en.wikipedia.org/wiki/ISO_4217), e.g. \"USD\"; [Ticker symbol](https://en.wikipedia.org/wiki/List_of_cryptocurrencies) for cryptocurrencies, e.g. \"BTC\"; well known names for [Local Exchange Trading Systems](https://en.wikipedia.org/wiki/Local_exchange_trading_system) (LETS) and other currency types, e.g. \"Ithaca HOUR\"." ;
    :domainIncludes :LocalBusiness ;
    :rangeIncludes :Text .

:currency a rdf:Property ;
    rdfs:label "currency" ;
    rdfs:comment "The currency in which the monetary amount is expressed.\\n\\nUse standard formats: [ISO 4217 currency format](http://en.wikipedia.org/wiki/ISO_4217), e.g. \"USD\"; [Ticker symbol](https://en.wikipedia.org/wiki/List_of_cryptocurrencies) for cryptocurrencies, e.g. \"BTC\"; well known names for [Local Exchange Trading Systems](https://en.wikipedia.org/wiki/Local_exchange_trading_system) (LETS) and other currency types, e.g. \"Ithaca HOUR\"." ;
    :domainIncludes :DatedMoneySpecification,
        :MonetaryAmount,
        :MonetaryAmountDistribution ;
    :rangeIncludes :Text .

:customer a rdf:Property ;
    rdfs:label "customer" ;
    rdfs:comment "Party placing the order or paying the invoice." ;
    :domainIncludes :Invoice,
        :Order ;
    :rangeIncludes :Organization,
        :Person .

:cutoffTime a rdf:Property ;
    rdfs:label "cutoffTime" ;
    rdfs:comment "Order cutoff time allows merchants to describe the time after which they will no longer process orders received on that day. For orders processed after cutoff time, one day gets added to the delivery time estimate. This property is expected to be most typically used via the [[ShippingRateSettings]] publication pattern. The time is indicated using the ISO-8601 Time format, e.g. \"23:30:00-05:00\" would represent 6:30 pm Eastern Standard Time (EST) which is 5 hours behind Coordinated Universal Time (UTC)." ;
    :domainIncludes :ShippingDeliveryTime ;
    :rangeIncludes :Time ;
    :source <https://github.com/schemaorg/schemaorg/issues/2506> .

:dataFeedElement a rdf:Property ;
    rdfs:label "dataFeedElement" ;
    rdfs:comment "An item within a data feed. Data feeds may have many elements." ;
    :domainIncludes :DataFeed ;
    :rangeIncludes :DataFeedItem,
        :Text,
        :Thing .

:datasetTimeInterval a rdf:Property ;
    rdfs:label "datasetTimeInterval" ;
    rdfs:comment "The range of temporal applicability of a dataset, e.g. for a 2011 census dataset, the year 2011 (in ISO 8601 time interval format)." ;
    :domainIncludes :Dataset ;
    :rangeIncludes :DateTime ;
    :supersededBy :temporalCoverage .

:dateCreated a rdf:Property ;
    rdfs:label "dateCreated" ;
    rdfs:comment "The date on which the CreativeWork was created or the item was added to a DataFeed." ;
    :domainIncludes :CreativeWork,
        :DataFeedItem ;
    :rangeIncludes :Date,
        :DateTime .

:dateDeleted a rdf:Property ;
    rdfs:label "dateDeleted" ;
    rdfs:comment "The datetime the item was removed from the DataFeed." ;
    :domainIncludes :DataFeedItem ;
    :rangeIncludes :Date,
        :DateTime .

:dateIssued a rdf:Property ;
    rdfs:label "dateIssued" ;
    rdfs:comment "The date the ticket was issued." ;
    :domainIncludes :Ticket ;
    :rangeIncludes :Date,
        :DateTime .

:dateModified a rdf:Property ;
    rdfs:label "dateModified" ;
    rdfs:comment "The date on which the CreativeWork was most recently modified or when the item's entry was modified within a DataFeed." ;
    :domainIncludes :CreativeWork,
        :DataFeedItem ;
    :rangeIncludes :Date,
        :DateTime .

:datePosted a rdf:Property ;
    rdfs:label "datePosted" ;
    rdfs:comment "Publication date of an online listing." ;
    :domainIncludes :JobPosting ;
    :rangeIncludes :Date .

:datePublished a rdf:Property ;
    rdfs:label "datePublished" ;
    rdfs:comment "Date of first publication or broadcast. For example the date a [[CreativeWork]] was broadcast or a [[Certification]] was issued." ;
    :domainIncludes :Certification,
        :CreativeWork ;
    :rangeIncludes :Date,
        :DateTime .

:dateRead a rdf:Property ;
    rdfs:label "dateRead" ;
    rdfs:comment "The date/time at which the message has been read by the recipient if a single recipient exists." ;
    :domainIncludes :Message ;
    :rangeIncludes :Date,
        :DateTime .

:dateReceived a rdf:Property ;
    rdfs:label "dateReceived" ;
    rdfs:comment "The date/time the message was received if a single recipient exists." ;
    :domainIncludes :Message ;
    :rangeIncludes :DateTime .

:dateSent a rdf:Property ;
    rdfs:label "dateSent" ;
    rdfs:comment "The date/time at which the message was sent." ;
    :domainIncludes :Message ;
    :rangeIncludes :DateTime .

:dateVehicleFirstRegistered a rdf:Property ;
    rdfs:label "dateVehicleFirstRegistered" ;
    rdfs:comment "The date of the first registration of the vehicle with the respective public authorities." ;
    :contributor <https://schema.org/docs/collab/Automotive_Ontology_Working_Group> ;
    :domainIncludes :Vehicle ;
    :rangeIncludes :Date .

:dateline a rdf:Property ;
    rdfs:label "dateline" ;
    rdfs:comment """A [dateline](https://en.wikipedia.org/wiki/Dateline) is a brief piece of text included in news articles that describes where and when the story was written or filed though the date is often omitted. Sometimes only a placename is provided.

Structured representations of dateline-related information can also be expressed more explicitly using [[locationCreated]] (which represents where a work was created, e.g. where a news report was written).  For location depicted or described in the content, use [[contentLocation]].

Dateline summaries are oriented more towards human readers than towards automated processing, and can vary substantially. Some examples: "BEIRUT, Lebanon, June 2.", "Paris, France", "December 19, 2017 11:43AM Reporting from Washington", "Beijing/Moscow", "QUEZON CITY, Philippines".
      """ ;
    :domainIncludes :NewsArticle ;
    :rangeIncludes :Text .

:dayOfWeek a rdf:Property ;
    rdfs:label "dayOfWeek" ;
    rdfs:comment "The day of the week for which these opening hours are valid." ;
    :domainIncludes :OpeningHoursSpecification ;
    :rangeIncludes :DayOfWeek .

:deathDate a rdf:Property ;
    rdfs:label "deathDate" ;
    rdfs:comment "Date of death." ;
    :domainIncludes :Person ;
    :rangeIncludes :Date .

:deathPlace a rdf:Property ;
    rdfs:label "deathPlace" ;
    rdfs:comment "The place where the person died." ;
    :domainIncludes :Person ;
    :rangeIncludes :Place .

:defaultValue a rdf:Property ;
    rdfs:label "defaultValue" ;
    rdfs:comment "The default value of the input.  For properties that expect a literal, the default is a literal value, for properties that expect an object, it's an ID reference to one of the current values." ;
    :domainIncludes :PropertyValueSpecification ;
    :rangeIncludes :Text,
        :Thing .

:deliveryAddress a rdf:Property ;
    rdfs:label "deliveryAddress" ;
    rdfs:comment "Destination address." ;
    :domainIncludes :ParcelDelivery ;
    :rangeIncludes :PostalAddress .

:deliveryLeadTime a rdf:Property ;
    rdfs:label "deliveryLeadTime" ;
    rdfs:comment "The typical delay between the receipt of the order and the goods either leaving the warehouse or being prepared for pickup, in case the delivery method is on site pickup." ;
    :domainIncludes :Demand,
        :Offer ;
    :rangeIncludes :QuantitativeValue .

:deliveryMethod a rdf:Property ;
    rdfs:label "deliveryMethod" ;
    rdfs:comment "A sub property of instrument. The method of delivery." ;
    rdfs:subPropertyOf :instrument ;
    :domainIncludes :OrderAction,
        :ReceiveAction,
        :SendAction,
        :TrackAction ;
    :rangeIncludes :DeliveryMethod .

:deliveryStatus a rdf:Property ;
    rdfs:label "deliveryStatus" ;
    rdfs:comment "New entry added as the package passes through each leg of its journey (from shipment to final delivery)." ;
    :domainIncludes :ParcelDelivery ;
    :rangeIncludes :DeliveryEvent .

:deliveryTime a rdf:Property ;
    rdfs:label "deliveryTime" ;
    rdfs:comment "The total delay between the receipt of the order and the goods reaching the final customer." ;
    :domainIncludes :DeliveryTimeSettings,
        :OfferShippingDetails ;
    :rangeIncludes :ShippingDeliveryTime ;
    :source <https://github.com/schemaorg/schemaorg/issues/2506> .

:department a rdf:Property ;
    rdfs:label "department" ;
    rdfs:comment "A relationship between an organization and a department of that organization, also described as an organization (allowing different urls, logos, opening hours). For example: a store with a pharmacy, or a bakery with a cafe." ;
    :domainIncludes :Organization ;
    :rangeIncludes :Organization .

:departureAirport a rdf:Property ;
    rdfs:label "departureAirport" ;
    rdfs:comment "The airport where the flight originates." ;
    :domainIncludes :Flight ;
    :rangeIncludes :Airport .

:departureBusStop a rdf:Property ;
    rdfs:label "departureBusStop" ;
    rdfs:comment "The stop or station from which the bus departs." ;
    :domainIncludes :BusTrip ;
    :rangeIncludes :BusStation,
        :BusStop .

:departureGate a rdf:Property ;
    rdfs:label "departureGate" ;
    rdfs:comment "Identifier of the flight's departure gate." ;
    :domainIncludes :Flight ;
    :rangeIncludes :Text .

:departurePlatform a rdf:Property ;
    rdfs:label "departurePlatform" ;
    rdfs:comment "The platform from which the train departs." ;
    :domainIncludes :TrainTrip ;
    :rangeIncludes :Text .

:departureStation a rdf:Property ;
    rdfs:label "departureStation" ;
    rdfs:comment "The station from which the train departs." ;
    :domainIncludes :TrainTrip ;
    :rangeIncludes :TrainStation .

:departureTerminal a rdf:Property ;
    rdfs:label "departureTerminal" ;
    rdfs:comment "Identifier of the flight's departure terminal." ;
    :domainIncludes :Flight ;
    :rangeIncludes :Text .

:departureTime a rdf:Property ;
    rdfs:label "departureTime" ;
    rdfs:comment "The expected departure time." ;
    :domainIncludes :Trip ;
    :rangeIncludes :DateTime,
        :Time .

:dependencies a rdf:Property ;
    rdfs:label "dependencies" ;
    rdfs:comment "Prerequisites needed to fulfill steps in article." ;
    :domainIncludes :TechArticle ;
    :rangeIncludes :Text .

:depth a rdf:Property ;
    rdfs:label "depth" ;
    rdfs:comment "The depth of the item." ;
    :domainIncludes :OfferShippingDetails,
        :Product,
        :VisualArtwork ;
    :rangeIncludes :Distance,
        :QuantitativeValue .

:device a rdf:Property ;
    rdfs:label "device" ;
    rdfs:comment "Device required to run the application. Used in cases where a specific make/model is required to run the application." ;
    :domainIncludes :SoftwareApplication ;
    :rangeIncludes :Text ;
    :supersededBy :availableOnDevice .

:directors a rdf:Property ;
    rdfs:label "directors" ;
    rdfs:comment "A director of e.g. TV, radio, movie, video games etc. content. Directors can be associated with individual items or with a series, episode, clip." ;
    :domainIncludes :Clip,
        :Episode,
        :Movie,
        :MovieSeries,
        :RadioSeries,
        :TVSeries,
        :VideoGame,
        :VideoGameSeries,
        :VideoObject ;
    :rangeIncludes :Person ;
    :supersededBy :director .

:disambiguatingDescription a rdf:Property ;
    rdfs:label "disambiguatingDescription" ;
    rdfs:comment "A sub property of description. A short description of the item used to disambiguate from other, similar items. Information from other properties (in particular, name) may be necessary for the description to be useful for disambiguation." ;
    rdfs:subPropertyOf :description ;
    :domainIncludes :Thing ;
    :rangeIncludes :Text .

:discount a rdf:Property ;
    rdfs:label "discount" ;
    rdfs:comment "Any discount applied (to an Order)." ;
    :domainIncludes :Order ;
    :rangeIncludes :Number,
        :Text .

:discountCode a rdf:Property ;
    rdfs:label "discountCode" ;
    rdfs:comment "Code used to redeem a discount." ;
    :domainIncludes :Order ;
    :rangeIncludes :Text .

:discountCurrency a rdf:Property ;
    rdfs:label "discountCurrency" ;
    rdfs:comment "The currency of the discount.\\n\\nUse standard formats: [ISO 4217 currency format](http://en.wikipedia.org/wiki/ISO_4217), e.g. \"USD\"; [Ticker symbol](https://en.wikipedia.org/wiki/List_of_cryptocurrencies) for cryptocurrencies, e.g. \"BTC\"; well known names for [Local Exchange Trading Systems](https://en.wikipedia.org/wiki/Local_exchange_trading_system) (LETS) and other currency types, e.g. \"Ithaca HOUR\"." ;
    :domainIncludes :Order ;
    :rangeIncludes :Text .

:discusses a rdf:Property ;
    rdfs:label "discusses" ;
    rdfs:comment "Specifies the CreativeWork associated with the UserComment." ;
    :domainIncludes :UserComments ;
    :rangeIncludes :CreativeWork .

:discussionUrl a rdf:Property ;
    rdfs:label "discussionUrl" ;
    rdfs:comment "A link to the page containing the comments of the CreativeWork." ;
    :domainIncludes :CreativeWork ;
    :rangeIncludes :URL .

:dissolutionDate a rdf:Property ;
    rdfs:label "dissolutionDate" ;
    rdfs:comment "The date that this organization was dissolved." ;
    :domainIncludes :Organization ;
    :rangeIncludes :Date .

:distance a rdf:Property ;
    rdfs:label "distance" ;
    rdfs:comment "The distance travelled, e.g. exercising or travelling." ;
    :domainIncludes :ExerciseAction,
        :TravelAction ;
    :rangeIncludes :Distance .

:distribution a rdf:Property ;
    rdfs:label "distribution" ;
    rdfs:comment "A downloadable form of this dataset, at a specific location, in a specific format. This property can be repeated if different variations are available. There is no expectation that different downloadable distributions must contain exactly equivalent information (see also [DCAT](https://www.w3.org/TR/vocab-dcat-3/#Class:Distribution) on this point). Different distributions might include or exclude different subsets of the entire dataset, for example." ;
    :domainIncludes :Dataset ;
    :rangeIncludes :DataDownload .

:doesNotShip a rdf:Property ;
    rdfs:label "doesNotShip" ;
    rdfs:comment "Indicates when shipping to a particular [[shippingDestination]] is not available." ;
    :domainIncludes :OfferShippingDetails,
        :ShippingRateSettings ;
    :rangeIncludes :Boolean ;
    :source <https://github.com/schemaorg/schemaorg/issues/2506> .

:doorTime a rdf:Property ;
    rdfs:label "doorTime" ;
    rdfs:comment "The time admission will commence." ;
    :domainIncludes :Event ;
    :rangeIncludes :DateTime,
        :Time .

:downloadUrl a rdf:Property ;
    rdfs:label "downloadUrl" ;
    rdfs:comment "If the file can be downloaded, URL to download the binary." ;
    :domainIncludes :SoftwareApplication ;
    :rangeIncludes :URL .

:downvoteCount a rdf:Property ;
    rdfs:label "downvoteCount" ;
    rdfs:comment "The number of downvotes this question, answer or comment has received from the community." ;
    :domainIncludes :Comment ;
    :rangeIncludes :Integer .

:driveWheelConfiguration a rdf:Property ;
    rdfs:label "driveWheelConfiguration" ;
    rdfs:comment "The drive wheel configuration, i.e. which roadwheels will receive torque from the vehicle's engine via the drivetrain." ;
    :contributor <https://schema.org/docs/collab/Automotive_Ontology_Working_Group> ;
    :domainIncludes :Vehicle ;
    :rangeIncludes :DriveWheelConfigurationValue,
        :Text .

:dropoffLocation a rdf:Property ;
    rdfs:label "dropoffLocation" ;
    rdfs:comment "Where a rental car can be dropped off." ;
    :domainIncludes :RentalCarReservation ;
    :rangeIncludes :Place .

:dropoffTime a rdf:Property ;
    rdfs:label "dropoffTime" ;
    rdfs:comment "When a rental car can be dropped off." ;
    :domainIncludes :RentalCarReservation ;
    :rangeIncludes :DateTime .

:duns a rdf:Property ;
    rdfs:label "duns" ;
    rdfs:comment "The Dun & Bradstreet DUNS number for identifying an organization or business person." ;
    rdfs:subPropertyOf :identifier ;
    :domainIncludes :Organization,
        :Person ;
    :rangeIncludes :Text .

:durationOfWarranty a rdf:Property ;
    rdfs:label "durationOfWarranty" ;
    rdfs:comment "The duration of the warranty promise. Common unitCode values are ANN for year, MON for months, or DAY for days." ;
    :domainIncludes :WarrantyPromise ;
    :rangeIncludes :QuantitativeValue .

:duringMedia a rdf:Property ;
    rdfs:label "duringMedia" ;
    rdfs:comment "A media object representing the circumstances while performing this direction." ;
    :domainIncludes :HowToDirection ;
    :rangeIncludes :MediaObject,
        :URL .

:editor a rdf:Property ;
    rdfs:label "editor" ;
    rdfs:comment "Specifies the Person who edited the CreativeWork." ;
    :domainIncludes :CreativeWork ;
    :rangeIncludes :Person .

:educationRequirements a rdf:Property ;
    rdfs:label "educationRequirements" ;
    rdfs:comment "Educational background needed for the position or Occupation." ;
    :domainIncludes :JobPosting,
        :Occupation ;
    :rangeIncludes :Text ;
    :source <https://github.com/schemaorg/schemaorg/issues/1698> .

:educationalAlignment a rdf:Property ;
    rdfs:label "educationalAlignment" ;
    rdfs:comment """An alignment to an established educational framework.

This property should not be used where the nature of the alignment can be described using a simple property, for example to express that a resource [[teaches]] or [[assesses]] a competency.""" ;
    :domainIncludes :CreativeWork ;
    :rangeIncludes :AlignmentObject .

:educationalFramework a rdf:Property ;
    rdfs:label "educationalFramework" ;
    rdfs:comment "The framework to which the resource being described is aligned." ;
    :domainIncludes :AlignmentObject ;
    :rangeIncludes :Text .

:educationalRole a rdf:Property ;
    rdfs:label "educationalRole" ;
    rdfs:comment "An educationalRole of an EducationalAudience." ;
    :domainIncludes :EducationalAudience ;
    :rangeIncludes :Text .

:educationalUse a rdf:Property ;
    rdfs:label "educationalUse" ;
    rdfs:comment "The purpose of a work in the context of education; for example, 'assignment', 'group work'." ;
    :domainIncludes :CreativeWork ;
    :rangeIncludes :DefinedTerm,
        :Text .

:elevation a rdf:Property ;
    rdfs:label "elevation" ;
    rdfs:comment "The elevation of a location ([WGS 84](https://en.wikipedia.org/wiki/World_Geodetic_System)). Values may be of the form 'NUMBER UNIT\\_OF\\_MEASUREMENT' (e.g., '1,000 m', '3,200 ft') while numbers alone should be assumed to be a value in meters." ;
    :domainIncludes :GeoCoordinates,
        :GeoShape ;
    :rangeIncludes :Number,
        :Text .

:eligibleCustomerType a rdf:Property ;
    rdfs:label "eligibleCustomerType" ;
    rdfs:comment "The type(s) of customers for which the given offer is valid." ;
    :domainIncludes :Demand,
        :Offer ;
    :rangeIncludes :BusinessEntityType .

:eligibleDuration a rdf:Property ;
    rdfs:label "eligibleDuration" ;
    rdfs:comment "The duration for which the given offer is valid." ;
    :domainIncludes :Demand,
        :Offer ;
    :rangeIncludes :QuantitativeValue .

:eligibleQuantity a rdf:Property ;
    rdfs:label "eligibleQuantity" ;
    rdfs:comment "The interval and unit of measurement of ordering quantities for which the offer or price specification is valid. This allows e.g. specifying that a certain freight charge is valid only for a certain quantity." ;
    :domainIncludes :Demand,
        :Offer,
        :PriceSpecification ;
    :rangeIncludes :QuantitativeValue .

:eligibleRegion a rdf:Property ;
    rdfs:label "eligibleRegion" ;
    rdfs:comment """The ISO 3166-1 (ISO 3166-1 alpha-2) or ISO 3166-2 code, the place, or the GeoShape for the geo-political region(s) for which the offer or delivery charge specification is valid.\\n\\nSee also [[ineligibleRegion]].
    """ ;
    rdfs:subPropertyOf :areaServed ;
    :domainIncludes :ActionAccessSpecification,
        :DeliveryChargeSpecification,
        :Demand,
        :Offer ;
    :rangeIncludes :GeoShape,
        :Place,
        :Text ;
    :source <https://github.com/schemaorg/schemaorg/issues/1741> .

:eligibleTransactionVolume a rdf:Property ;
    rdfs:label "eligibleTransactionVolume" ;
    rdfs:comment "The transaction volume, in a monetary unit, for which the offer or price specification is valid, e.g. for indicating a minimal purchasing volume, to express free shipping above a certain order volume, or to limit the acceptance of credit cards to purchases to a certain minimal amount." ;
    :domainIncludes :Demand,
        :Offer,
        :PriceSpecification ;
    :rangeIncludes :PriceSpecification .

:email a rdf:Property ;
    rdfs:label "email" ;
    rdfs:comment "Email address." ;
    :domainIncludes :ContactPoint,
        :Organization,
        :Person ;
    :rangeIncludes :Text .

:embedUrl a rdf:Property ;
    rdfs:label "embedUrl" ;
    rdfs:comment "A URL pointing to a player for a specific video. In general, this is the information in the ```src``` element of an ```embed``` tag and should not be the same as the content of the ```loc``` tag." ;
    :domainIncludes :MediaObject ;
    :rangeIncludes :URL .

:employees a rdf:Property ;
    rdfs:label "employees" ;
    rdfs:comment "People working for this organization." ;
    :domainIncludes :Organization ;
    :rangeIncludes :Person ;
    :supersededBy :employee .

:employmentType a rdf:Property ;
    rdfs:label "employmentType" ;
    rdfs:comment "Type of employment (e.g. full-time, part-time, contract, temporary, seasonal, internship)." ;
    :domainIncludes :JobPosting ;
    :rangeIncludes :Text .

:encodingType a rdf:Property ;
    rdfs:label "encodingType" ;
    rdfs:comment "The supported encoding type(s) for an EntryPoint request." ;
    :domainIncludes :EntryPoint ;
    :rangeIncludes :Text .

:encodings a rdf:Property ;
    rdfs:label "encodings" ;
    rdfs:comment "A media object that encodes this CreativeWork." ;
    :domainIncludes :CreativeWork ;
    :rangeIncludes :MediaObject ;
    :supersededBy :encoding .

:endDate a rdf:Property ;
    rdfs:label "endDate" ;
    rdfs:comment "The end date and time of the item (in [ISO 8601 date format](http://en.wikipedia.org/wiki/ISO_8601))." ;
    :domainIncludes :CreativeWorkSeason,
        :CreativeWorkSeries,
        :DatedMoneySpecification,
        :Event,
        :MerchantReturnPolicySeasonalOverride,
        :Role ;
    :rangeIncludes :Date,
        :DateTime .

:endTime a rdf:Property ;
    rdfs:label "endTime" ;
    rdfs:comment "The endTime of something. For a reserved event or service (e.g. FoodEstablishmentReservation), the time that it is expected to end. For actions that span a period of time, when the action was performed. E.g. John wrote a book from January to *December*. For media, including audio and video, it's the time offset of the end of a clip within a larger file.\\n\\nNote that Event uses startDate/endDate instead of startTime/endTime, even when describing dates with times. This situation may be clarified in future revisions." ;
    :domainIncludes :Action,
        :FoodEstablishmentReservation,
        :InteractionCounter,
        :MediaObject ;
    :rangeIncludes :DateTime,
        :Time .

:endorsee a rdf:Property ;
    rdfs:label "endorsee" ;
    rdfs:comment "A sub property of participant. The person/organization being supported." ;
    rdfs:subPropertyOf :participant ;
    :domainIncludes :EndorseAction ;
    :rangeIncludes :Organization,
        :Person .

:entertainmentBusiness a rdf:Property ;
    rdfs:label "entertainmentBusiness" ;
    rdfs:comment "A sub property of location. The entertainment business where the action occurred." ;
    rdfs:subPropertyOf :location ;
    :domainIncludes :PerformAction ;
    :rangeIncludes :EntertainmentBusiness .

:episodeNumber a rdf:Property ;
    rdfs:label "episodeNumber" ;
    rdfs:comment "Position of the episode within an ordered group of episodes." ;
    rdfs:subPropertyOf :position ;
    :domainIncludes :Episode ;
    :rangeIncludes :Integer,
        :Text .

:episodes a rdf:Property ;
    rdfs:label "episodes" ;
    rdfs:comment "An episode of a TV/radio series or season." ;
    :domainIncludes :CreativeWorkSeason,
        :RadioSeries,
        :TVSeries,
        :VideoGameSeries ;
    :rangeIncludes :Episode ;
    :supersededBy :episode .

:equal a rdf:Property ;
    rdfs:label "equal" ;
    rdfs:comment "This ordering relation for qualitative values indicates that the subject is equal to the object." ;
    :domainIncludes :QualitativeValue ;
    :rangeIncludes :QualitativeValue .

:error a rdf:Property ;
    rdfs:label "error" ;
    rdfs:comment "For failed actions, more information on the cause of the failure." ;
    :domainIncludes :Action ;
    :rangeIncludes :Thing .

:estimatedCost a rdf:Property ;
    rdfs:label "estimatedCost" ;
    rdfs:comment "The estimated cost of the supply or supplies consumed when performing instructions." ;
    :domainIncludes :HowTo,
        :HowToSupply ;
    :rangeIncludes :MonetaryAmount,
        :Text .

:estimatedFlightDuration a rdf:Property ;
    rdfs:label "estimatedFlightDuration" ;
    rdfs:comment "The estimated time the flight will take." ;
    :domainIncludes :Flight ;
    :rangeIncludes :Duration,
        :Text .

:estimatedSalary a rdf:Property ;
    rdfs:label "estimatedSalary" ;
    rdfs:comment "An estimated salary for a job posting or occupation, based on a variety of variables including, but not limited to industry, job title, and location. Estimated salaries  are often computed by outside organizations rather than the hiring organization, who may not have committed to the estimated value." ;
    :domainIncludes :JobPosting,
        :Occupation ;
    :rangeIncludes :MonetaryAmount,
        :MonetaryAmountDistribution,
        :Number ;
    :source <https://github.com/schemaorg/schemaorg/issues/1698> .

:eventStatus a rdf:Property ;
    rdfs:label "eventStatus" ;
    rdfs:comment "An eventStatus of an event represents its status; particularly useful when an event is cancelled or rescheduled." ;
    :domainIncludes :Event ;
    :rangeIncludes :EventStatusType .

:events a rdf:Property ;
    rdfs:label "events" ;
    rdfs:comment "Upcoming or past events associated with this place or organization." ;
    :domainIncludes :Organization,
        :Place ;
    :rangeIncludes :Event ;
    :supersededBy :event .

:exifData a rdf:Property ;
    rdfs:label "exifData" ;
    rdfs:comment "exif data for this object." ;
    :domainIncludes :ImageObject ;
    :rangeIncludes :PropertyValue,
        :Text .

:expectedArrivalFrom a rdf:Property ;
    rdfs:label "expectedArrivalFrom" ;
    rdfs:comment "The earliest date the package may arrive." ;
    :domainIncludes :ParcelDelivery ;
    :rangeIncludes :Date,
        :DateTime .

:expectedArrivalUntil a rdf:Property ;
    rdfs:label "expectedArrivalUntil" ;
    rdfs:comment "The latest date the package may arrive." ;
    :domainIncludes :ParcelDelivery ;
    :rangeIncludes :Date,
        :DateTime .

:expectsAcceptanceOf a rdf:Property ;
    rdfs:label "expectsAcceptanceOf" ;
    rdfs:comment "An Offer which must be accepted before the user can perform the Action. For example, the user may need to buy a movie before being able to watch it." ;
    :domainIncludes :ActionAccessSpecification,
        :ConsumeAction,
        :MediaSubscription ;
    :rangeIncludes :Offer ;
    :source <https://github.com/schemaorg/schemaorg/issues/1741> .

:experienceRequirements a rdf:Property ;
    rdfs:label "experienceRequirements" ;
    rdfs:comment "Description of skills and experience needed for the position or Occupation." ;
    :domainIncludes :JobPosting,
        :Occupation ;
    :rangeIncludes :Text ;
    :source <https://github.com/schemaorg/schemaorg/issues/1698> .

:expires a rdf:Property ;
    rdfs:label "expires" ;
    rdfs:comment "Date the content expires and is no longer useful or available. For example a [[VideoObject]] or [[NewsArticle]] whose availability or relevance is time-limited, a [[ClaimReview]] fact check whose publisher wants to indicate that it may no longer be relevant (or helpful to highlight) after some date, or a [[Certification]] the validity has expired." ;
    :domainIncludes :Certification,
        :CreativeWork ;
    :rangeIncludes :Date,
        :DateTime .

:extendedAddress a rdf:Property ;
    rdfs:label "extendedAddress" ;
    rdfs:comment "An address extension such as an apartment number, C/O or alternative name." ;
    :domainIncludes :PostalAddress ;
    :rangeIncludes :Text .

:familyName a rdf:Property ;
    rdfs:label "familyName" ;
    rdfs:comment "Family name. In the U.S., the last name of a Person." ;
    :domainIncludes :Person ;
    :rangeIncludes :Text .

:fatContent a rdf:Property ;
    rdfs:label "fatContent" ;
    rdfs:comment "The number of grams of fat." ;
    :domainIncludes :NutritionInformation ;
    :rangeIncludes :Mass .

:faxNumber a rdf:Property ;
    rdfs:label "faxNumber" ;
    rdfs:comment "The fax number." ;
    :domainIncludes :ContactPoint,
        :Organization,
        :Person,
        :Place ;
    :rangeIncludes :Text .

:featureList a rdf:Property ;
    rdfs:label "featureList" ;
    rdfs:comment "Features or modules provided by this application (and possibly required by other applications)." ;
    :domainIncludes :SoftwareApplication ;
    :rangeIncludes :Text,
        :URL .

:feesAndCommissionsSpecification a rdf:Property ;
    rdfs:label "feesAndCommissionsSpecification" ;
    rdfs:comment "Description of fees, commissions, and other terms applied either to a class of financial product, or by a financial service organization." ;
    :contributor <https://schema.org/docs/collab/FIBO> ;
    :domainIncludes :FinancialProduct,
        :FinancialService ;
    :rangeIncludes :Text,
        :URL .

:fiberContent a rdf:Property ;
    rdfs:label "fiberContent" ;
    rdfs:comment "The number of grams of fiber." ;
    :domainIncludes :NutritionInformation ;
    :rangeIncludes :Mass .

:fileFormat a rdf:Property ;
    rdfs:label "fileFormat" ;
    rdfs:comment "Media type, typically MIME format (see [IANA site](http://www.iana.org/assignments/media-types/media-types.xhtml)) of the content, e.g. application/zip of a SoftwareApplication binary. In cases where a CreativeWork has several media type representations, 'encoding' can be used to indicate each MediaObject alongside particular fileFormat information. Unregistered or niche file formats can be indicated instead via the most appropriate URL, e.g. defining Web page or a Wikipedia entry." ;
    :domainIncludes :CreativeWork ;
    :rangeIncludes :Text,
        :URL ;
    :supersededBy :encodingFormat .

:fileSize a rdf:Property ;
    rdfs:label "fileSize" ;
    rdfs:comment "Size of the application / package (e.g. 18MB). In the absence of a unit (MB, KB etc.), KB will be assumed." ;
    :domainIncludes :SoftwareApplication ;
    :rangeIncludes :Text .

:firstPerformance a rdf:Property ;
    rdfs:label "firstPerformance" ;
    rdfs:comment "The date and place the work was first performed." ;
    :contributor <https://schema.org/docs/collab/MBZ> ;
    :domainIncludes :MusicComposition ;
    :rangeIncludes :Event .

:flightDistance a rdf:Property ;
    rdfs:label "flightDistance" ;
    rdfs:comment "The distance of the flight." ;
    :domainIncludes :Flight ;
    :rangeIncludes :Distance,
        :Text .

:flightNumber a rdf:Property ;
    rdfs:label "flightNumber" ;
    rdfs:comment "The unique identifier for a flight including the airline IATA code. For example, if describing United flight 110, where the IATA code for United is 'UA', the flightNumber is 'UA110'." ;
    rdfs:subPropertyOf :identifier ;
    :domainIncludes :Flight ;
    :rangeIncludes :Text .

:floorSize a rdf:Property ;
    rdfs:label "floorSize" ;
    rdfs:comment """The size of the accommodation, e.g. in square meter or squarefoot.
Typical unit code(s): MTK for square meter, FTK for square foot, or YDK for square yard.""" ;
    :contributor <https://schema.org/docs/collab/STI_Accommodation_Ontology> ;
    :domainIncludes :Accommodation ;
    :rangeIncludes :QuantitativeValue .

:followee a rdf:Property ;
    rdfs:label "followee" ;
    rdfs:comment "A sub property of object. The person or organization being followed." ;
    rdfs:subPropertyOf :object ;
    :domainIncludes :FollowAction ;
    :rangeIncludes :Organization,
        :Person .

:follows a rdf:Property ;
    rdfs:label "follows" ;
    rdfs:comment "The most generic uni-directional social relation." ;
    :domainIncludes :Person ;
    :rangeIncludes :Person .

:foodEstablishment a rdf:Property ;
    rdfs:label "foodEstablishment" ;
    rdfs:comment "A sub property of location. The specific food establishment where the action occurred." ;
    rdfs:subPropertyOf :location ;
    :domainIncludes :CookAction ;
    :rangeIncludes :FoodEstablishment,
        :Place .

:foodEvent a rdf:Property ;
    rdfs:label "foodEvent" ;
    rdfs:comment "A sub property of location. The specific food event where the action occurred." ;
    rdfs:subPropertyOf :location ;
    :domainIncludes :CookAction ;
    :rangeIncludes :FoodEvent .

:founders a rdf:Property ;
    rdfs:label "founders" ;
    rdfs:comment "A person who founded this organization." ;
    :domainIncludes :Organization ;
    :rangeIncludes :Person ;
    :supersededBy :founder .

:foundingDate a rdf:Property ;
    rdfs:label "foundingDate" ;
    rdfs:comment "The date that this organization was founded." ;
    :domainIncludes :Organization ;
    :rangeIncludes :Date .

:foundingLocation a rdf:Property ;
    rdfs:label "foundingLocation" ;
    rdfs:comment "The place where the Organization was founded." ;
    :domainIncludes :Organization ;
    :rangeIncludes :Place .

:free a rdf:Property ;
    rdfs:label "free" ;
    rdfs:comment "A flag to signal that the item, event, or place is accessible for free." ;
    :domainIncludes :PublicationEvent ;
    :rangeIncludes :Boolean ;
    :supersededBy :isAccessibleForFree .

:freeShippingThreshold a rdf:Property ;
    rdfs:label "freeShippingThreshold" ;
    rdfs:comment "A monetary value above (or at) which the shipping rate becomes free. Intended to be used via an [[OfferShippingDetails]] with [[shippingSettingsLink]] matching this [[ShippingRateSettings]]." ;
    :domainIncludes :ShippingRateSettings ;
    :rangeIncludes :DeliveryChargeSpecification,
        :MonetaryAmount ;
    :source <https://github.com/schemaorg/schemaorg/issues/2506> .

:fromLocation a rdf:Property ;
    rdfs:label "fromLocation" ;
    rdfs:comment "A sub property of location. The original location of the object or the agent before the action." ;
    rdfs:subPropertyOf :location ;
    :domainIncludes :ExerciseAction,
        :MoveAction,
        :TransferAction ;
    :rangeIncludes :Place .

:fuelConsumption a rdf:Property ;
    rdfs:label "fuelConsumption" ;
    rdfs:comment "The amount of fuel consumed for traveling a particular distance or temporal duration with the given vehicle (e.g. liters per 100 km).\\n\\n* Note 1: There are unfortunately no standard unit codes for liters per 100 km.  Use [[unitText]] to indicate the unit of measurement, e.g. L/100 km.\\n* Note 2: There are two ways of indicating the fuel consumption, [[fuelConsumption]] (e.g. 8 liters per 100 km) and [[fuelEfficiency]] (e.g. 30 miles per gallon). They are reciprocal.\\n* Note 3: Often, the absolute value is useful only when related to driving speed (\"at 80 km/h\") or usage pattern (\"city traffic\"). You can use [[valueReference]] to link the value for the fuel consumption to another value." ;
    :contributor <https://schema.org/docs/collab/Automotive_Ontology_Working_Group> ;
    :domainIncludes :Vehicle ;
    :rangeIncludes :QuantitativeValue .

:fuelEfficiency a rdf:Property ;
    rdfs:label "fuelEfficiency" ;
    rdfs:comment "The distance traveled per unit of fuel used; most commonly miles per gallon (mpg) or kilometers per liter (km/L).\\n\\n* Note 1: There are unfortunately no standard unit codes for miles per gallon or kilometers per liter. Use [[unitText]] to indicate the unit of measurement, e.g. mpg or km/L.\\n* Note 2: There are two ways of indicating the fuel consumption, [[fuelConsumption]] (e.g. 8 liters per 100 km) and [[fuelEfficiency]] (e.g. 30 miles per gallon). They are reciprocal.\\n* Note 3: Often, the absolute value is useful only when related to driving speed (\"at 80 km/h\") or usage pattern (\"city traffic\"). You can use [[valueReference]] to link the value for the fuel economy to another value." ;
    :contributor <https://schema.org/docs/collab/Automotive_Ontology_Working_Group> ;
    :domainIncludes :Vehicle ;
    :rangeIncludes :QuantitativeValue .

:fuelType a rdf:Property ;
    rdfs:label "fuelType" ;
    rdfs:comment "The type of fuel suitable for the engine or engines of the vehicle. If the vehicle has only one engine, this property can be attached directly to the vehicle." ;
    :contributor <https://schema.org/docs/collab/Automotive_Ontology_Working_Group> ;
    :domainIncludes :EngineSpecification,
        :Vehicle ;
    :rangeIncludes :QualitativeValue,
        :Text,
        :URL .

:funder a rdf:Property ;
    rdfs:label "funder" ;
    rdfs:comment "A person or organization that supports (sponsors) something through some kind of financial contribution." ;
    rdfs:subPropertyOf :sponsor ;
    :domainIncludes :CreativeWork,
        :Event,
        :Organization,
        :Person ;
    :rangeIncludes :Organization,
        :Person .

:gameEdition a rdf:Property ;
    rdfs:label "gameEdition" ;
    rdfs:comment "The edition of a video game." ;
    :domainIncludes :VideoGame ;
    :rangeIncludes :Text .

:gameItem a rdf:Property ;
    rdfs:label "gameItem" ;
    rdfs:comment "An item is an object within the game world that can be collected by a player or, occasionally, a non-player character." ;
    :domainIncludes :Game,
        :VideoGameSeries ;
    :rangeIncludes :Thing .

:gameLocation a rdf:Property ;
    rdfs:label "gameLocation" ;
    rdfs:comment "Real or fictional location of the game (or part of game)." ;
    :domainIncludes :Game,
        :VideoGameSeries ;
    :rangeIncludes :Place,
        :PostalAddress,
        :URL .

:gamePlatform a rdf:Property ;
    rdfs:label "gamePlatform" ;
    rdfs:comment "The electronic systems used to play <a href=\"http://en.wikipedia.org/wiki/Category:Video_game_platforms\">video games</a>." ;
    :domainIncludes :VideoGame,
        :VideoGameSeries ;
    :rangeIncludes :Text,
        :Thing,
        :URL .

:gameTip a rdf:Property ;
    rdfs:label "gameTip" ;
    rdfs:comment "Links to tips, tactics, etc." ;
    :domainIncludes :VideoGame ;
    :rangeIncludes :CreativeWork .

:gender a rdf:Property ;
    rdfs:label "gender" ;
    rdfs:comment "Gender of something, typically a [[Person]], but possibly also fictional characters, animals, etc. While https://schema.org/Male and https://schema.org/Female may be used, text strings are also acceptable for people who are not a binary gender. The [[gender]] property can also be used in an extended sense to cover e.g. the gender of sports teams. As with the gender of individuals, we do not try to enumerate all possibilities. A mixed-gender [[SportsTeam]] can be indicated with a text value of \"Mixed\"." ;
    :domainIncludes :Person ;
    :rangeIncludes :GenderType,
        :Text .

:genre a rdf:Property ;
    rdfs:label "genre" ;
    rdfs:comment "Genre of the creative work, broadcast channel or group." ;
    :domainIncludes :BroadcastChannel,
        :CreativeWork,
        :MusicGroup ;
    :rangeIncludes :Text,
        :URL .

:geo a rdf:Property ;
    rdfs:label "geo" ;
    rdfs:comment "The geo coordinates of the place." ;
    :domainIncludes :Place ;
    :rangeIncludes :GeoCoordinates,
        :GeoShape .

:geoMidpoint a rdf:Property ;
    rdfs:label "geoMidpoint" ;
    rdfs:comment "Indicates the GeoCoordinates at the centre of a GeoShape, e.g. GeoCircle." ;
    :domainIncludes :GeoCircle ;
    :rangeIncludes :GeoCoordinates .

:geoRadius a rdf:Property ;
    rdfs:label "geoRadius" ;
    rdfs:comment "Indicates the approximate radius of a GeoCircle (metres unless indicated otherwise via Distance notation)." ;
    :domainIncludes :GeoCircle ;
    :rangeIncludes :Distance,
        :Number,
        :Text .

:geographicArea a rdf:Property ;
    rdfs:label "geographicArea" ;
    rdfs:comment "The geographic area associated with the audience." ;
    :domainIncludes :Audience ;
    :rangeIncludes :AdministrativeArea .

:givenName a rdf:Property ;
    rdfs:label "givenName" ;
    rdfs:comment "Given name. In the U.S., the first name of a Person." ;
    :domainIncludes :Person ;
    :rangeIncludes :Text .

:globalLocationNumber a rdf:Property ;
    rdfs:label "globalLocationNumber" ;
    rdfs:comment "The [Global Location Number](http://www.gs1.org/gln) (GLN, sometimes also referred to as International Location Number or ILN) of the respective organization, person, or place. The GLN is a 13-digit number used to identify parties and physical locations." ;
    rdfs:subPropertyOf :identifier ;
    :domainIncludes :Organization,
        :Person,
        :Place ;
    :rangeIncludes :Text .

:grantee a rdf:Property ;
    rdfs:label "grantee" ;
    rdfs:comment "The person, organization, contact point, or audience that has been granted this permission." ;
    :domainIncludes :DigitalDocumentPermission ;
    :rangeIncludes :Audience,
        :ContactPoint,
        :Organization,
        :Person .

:greater a rdf:Property ;
    rdfs:label "greater" ;
    rdfs:comment "This ordering relation for qualitative values indicates that the subject is greater than the object." ;
    :domainIncludes :QualitativeValue ;
    :rangeIncludes :QualitativeValue .

:greaterOrEqual a rdf:Property ;
    rdfs:label "greaterOrEqual" ;
    rdfs:comment "This ordering relation for qualitative values indicates that the subject is greater than or equal to the object." ;
    :domainIncludes :QualitativeValue ;
    :rangeIncludes :QualitativeValue .

:gtin12 a rdf:Property ;
    rdfs:label "gtin12" ;
    rdfs:comment "The GTIN-12 code of the product, or the product to which the offer refers. The GTIN-12 is the 12-digit GS1 Identification Key composed of a U.P.C. Company Prefix, Item Reference, and Check Digit used to identify trade items. See [GS1 GTIN Summary](http://www.gs1.org/barcodes/technical/idkeys/gtin) for more details." ;
    rdfs:subPropertyOf :identifier ;
    :domainIncludes :Demand,
        :Offer,
        :Product ;
    :rangeIncludes :Text .

:gtin13 a rdf:Property ;
    rdfs:label "gtin13" ;
    rdfs:comment "The GTIN-13 code of the product, or the product to which the offer refers. This is equivalent to 13-digit ISBN codes and EAN UCC-13. Former 12-digit UPC codes can be converted into a GTIN-13 code by simply adding a preceding zero. See [GS1 GTIN Summary](http://www.gs1.org/barcodes/technical/idkeys/gtin) for more details." ;
    rdfs:subPropertyOf :identifier ;
    :domainIncludes :Demand,
        :Offer,
        :Product ;
    :rangeIncludes :Text .

:gtin14 a rdf:Property ;
    rdfs:label "gtin14" ;
    rdfs:comment "The GTIN-14 code of the product, or the product to which the offer refers. See [GS1 GTIN Summary](http://www.gs1.org/barcodes/technical/idkeys/gtin) for more details." ;
    rdfs:subPropertyOf :identifier ;
    :domainIncludes :Demand,
        :Offer,
        :Product ;
    :rangeIncludes :Text .

:gtin8 a rdf:Property ;
    rdfs:label "gtin8" ;
    rdfs:comment "The GTIN-8 code of the product, or the product to which the offer refers. This code is also known as EAN/UCC-8 or 8-digit EAN. See [GS1 GTIN Summary](http://www.gs1.org/barcodes/technical/idkeys/gtin) for more details." ;
    rdfs:subPropertyOf :identifier ;
    :domainIncludes :Demand,
        :Offer,
        :Product ;
    :rangeIncludes :Text .

:handlingTime a rdf:Property ;
    rdfs:label "handlingTime" ;
    rdfs:comment """The typical delay between the receipt of the order and the goods either leaving the warehouse or being prepared for pickup, in case the delivery method is on site pickup.

In the context of [[ShippingDeliveryTime]], Typical properties: minValue, maxValue, unitCode (d for DAY).  This is by common convention assumed to mean business days (if a unitCode is used, coded as \"d\"), i.e. only counting days when the business normally operates.

In the context of [[ShippingService]], use the [[ServicePeriod]] format, that contains the same information in a structured form, with cut-off time, business days and duration.""" ;
    :domainIncludes :ShippingDeliveryTime ;
    :rangeIncludes :QuantitativeValue ;
    :source <https://github.com/schemaorg/schemaorg/issues/2506> .

:hasCourseInstance a rdf:Property ;
    rdfs:label "hasCourseInstance" ;
    rdfs:comment "An offering of the course at a specific time and place or through specific media or mode of study or to a specific section of students." ;
    :domainIncludes :Course ;
    :rangeIncludes :CourseInstance .

:hasDeliveryMethod a rdf:Property ;
    rdfs:label "hasDeliveryMethod" ;
    rdfs:comment "Method used for delivery or shipping." ;
    :domainIncludes :DeliveryEvent,
        :ParcelDelivery ;
    :rangeIncludes :DeliveryMethod .

:hasDigitalDocumentPermission a rdf:Property ;
    rdfs:label "hasDigitalDocumentPermission" ;
    rdfs:comment "A permission related to the access to this document (e.g. permission to read or write an electronic document). For a public document, specify a grantee with an Audience with audienceType equal to \"public\"." ;
    :domainIncludes :DigitalDocument ;
    :rangeIncludes :DigitalDocumentPermission .

:hasMenuItem a rdf:Property ;
    rdfs:label "hasMenuItem" ;
    rdfs:comment "A food or drink item contained in a menu or menu section." ;
    :domainIncludes :Menu,
        :MenuSection ;
    :rangeIncludes :MenuItem .

:hasMenuSection a rdf:Property ;
    rdfs:label "hasMenuSection" ;
    rdfs:comment "A subgrouping of the menu (by dishes, course, serving time period, etc.)." ;
    :domainIncludes :Menu,
        :MenuSection ;
    :rangeIncludes :MenuSection .

:hasOccupation a rdf:Property ;
    rdfs:label "hasOccupation" ;
    rdfs:comment "The Person's occupation. For past professions, use Role for expressing dates." ;
    :domainIncludes :Person ;
    :rangeIncludes :Occupation ;
    :source <https://github.com/schemaorg/schemaorg/issues/1698> .

:hasOfferCatalog a rdf:Property ;
    rdfs:label "hasOfferCatalog" ;
    rdfs:comment "Indicates an OfferCatalog listing for this Organization, Person, or Service." ;
    :domainIncludes :Organization,
        :Person,
        :Service ;
    :rangeIncludes :OfferCatalog .

:hasPOS a rdf:Property ;
    rdfs:label "hasPOS" ;
    rdfs:comment "Points-of-Sales operated by the organization or person." ;
    :domainIncludes :Organization,
        :Person ;
    :rangeIncludes :Place .

:headline a rdf:Property ;
    rdfs:label "headline" ;
    rdfs:comment "Headline of the article." ;
    :domainIncludes :CreativeWork ;
    :rangeIncludes :Text .

:height a rdf:Property ;
    rdfs:label "height" ;
    rdfs:comment "The height of the item." ;
    :domainIncludes :MediaObject,
        :OfferShippingDetails,
        :Person,
        :Product,
        :VisualArtwork ;
    :rangeIncludes :Distance,
        :QuantitativeValue .

:highPrice a rdf:Property ;
    rdfs:label "highPrice" ;
    rdfs:comment "The highest price of all offers available.\\n\\nUsage guidelines:\\n\\n* Use values from 0123456789 (Unicode 'DIGIT ZERO' (U+0030) to 'DIGIT NINE' (U+0039)) rather than superficially similar Unicode symbols.\\n* Use '.' (Unicode 'FULL STOP' (U+002E)) rather than ',' to indicate a decimal point. Avoid using these symbols as a readability separator." ;
    :domainIncludes :AggregateOffer ;
    :rangeIncludes :Number,
        :Text .

:hiringOrganization a rdf:Property ;
    rdfs:label "hiringOrganization" ;
    rdfs:comment "Organization or Person offering the job position." ;
    :domainIncludes :JobPosting ;
    :rangeIncludes :Organization,
        :Person .

:homeLocation a rdf:Property ;
    rdfs:label "homeLocation" ;
    rdfs:comment "A contact location for a person's residence." ;
    rdfs:subPropertyOf :location ;
    :domainIncludes :Person ;
    :rangeIncludes :ContactPoint,
        :Place .

:homeTeam a rdf:Property ;
    rdfs:label "homeTeam" ;
    rdfs:comment "The home team in a sports event." ;
    rdfs:subPropertyOf :competitor ;
    :domainIncludes :SportsEvent ;
    :rangeIncludes :Person,
        :SportsTeam .

:honorificPrefix a rdf:Property ;
    rdfs:label "honorificPrefix" ;
    rdfs:comment "An honorific prefix preceding a Person's name such as Dr/Mrs/Mr." ;
    :domainIncludes :Person ;
    :rangeIncludes :Text .

:honorificSuffix a rdf:Property ;
    rdfs:label "honorificSuffix" ;
    rdfs:comment "An honorific suffix following a Person's name such as M.D./PhD/MSCSW." ;
    :domainIncludes :Person ;
    :rangeIncludes :Text .

:hostingOrganization a rdf:Property ;
    rdfs:label "hostingOrganization" ;
    rdfs:comment "The Organization (airline, travelers' club, retailer, etc.) the membership is made with or which offers the  MemberProgram." ;
    :domainIncludes :MemberProgram,
        :ProgramMembership ;
    :rangeIncludes :Organization .

:hoursAvailable a rdf:Property ;
    rdfs:label "hoursAvailable" ;
    rdfs:comment "The hours during which this service or contact is available." ;
    :domainIncludes :ContactPoint,
        :LocationFeatureSpecification,
        :Service ;
    :rangeIncludes :OpeningHoursSpecification .

:httpMethod a rdf:Property ;
    rdfs:label "httpMethod" ;
    rdfs:comment "An HTTP method that specifies the appropriate HTTP method for a request to an HTTP EntryPoint. Values are capitalized strings as used in HTTP." ;
    :domainIncludes :EntryPoint ;
    :rangeIncludes :Text .

:iataCode a rdf:Property ;
    rdfs:label "iataCode" ;
    rdfs:comment "IATA identifier for an airline or airport." ;
    :domainIncludes :Airline,
        :Airport ;
    :rangeIncludes :Text .

:icaoCode a rdf:Property ;
    rdfs:label "icaoCode" ;
    rdfs:comment "ICAO identifier for an airport." ;
    :domainIncludes :Airport ;
    :rangeIncludes :Text .

:illustrator a rdf:Property ;
    rdfs:label "illustrator" ;
    rdfs:comment "The illustrator of the book." ;
    :domainIncludes :Book ;
    :rangeIncludes :Person .

:inAlbum a rdf:Property ;
    rdfs:label "inAlbum" ;
    rdfs:comment "The album to which this recording belongs." ;
    :domainIncludes :MusicRecording ;
    :rangeIncludes :MusicAlbum .

:inBroadcastLineup a rdf:Property ;
    rdfs:label "inBroadcastLineup" ;
    rdfs:comment "The CableOrSatelliteService offering the channel." ;
    :domainIncludes :BroadcastChannel ;
    :rangeIncludes :CableOrSatelliteService .

:inPlaylist a rdf:Property ;
    rdfs:label "inPlaylist" ;
    rdfs:comment "The playlist to which this recording belongs." ;
    :domainIncludes :MusicRecording ;
    :rangeIncludes :MusicPlaylist .

:incentives a rdf:Property ;
    rdfs:label "incentives" ;
    rdfs:comment "Description of bonus and commission compensation aspects of the job." ;
    :domainIncludes :JobPosting ;
    :rangeIncludes :Text ;
    :supersededBy :incentiveCompensation .

:includedComposition a rdf:Property ;
    rdfs:label "includedComposition" ;
    rdfs:comment "Smaller compositions included in this work (e.g. a movement in a symphony)." ;
    :contributor <https://schema.org/docs/collab/MBZ> ;
    :domainIncludes :MusicComposition ;
    :rangeIncludes :MusicComposition .

:includedDataCatalog a rdf:Property ;
    rdfs:label "includedDataCatalog" ;
    rdfs:comment "A data catalog which contains this dataset (this property was previously 'catalog', preferred name is now 'includedInDataCatalog')." ;
    :domainIncludes :Dataset ;
    :rangeIncludes :DataCatalog ;
    :supersededBy :includedInDataCatalog .

:includesObject a rdf:Property ;
    rdfs:label "includesObject" ;
    rdfs:comment "This links to a node or nodes indicating the exact quantity of the products included in  an [[Offer]] or [[ProductCollection]]." ;
    :domainIncludes :Demand,
        :Offer ;
    :rangeIncludes :TypeAndQuantityNode .

:industry a rdf:Property ;
    rdfs:label "industry" ;
    rdfs:comment "The industry associated with the job position." ;
    :domainIncludes :JobPosting ;
    :rangeIncludes :DefinedTerm,
        :Text .

:ineligibleRegion a rdf:Property ;
    rdfs:label "ineligibleRegion" ;
    rdfs:comment """The ISO 3166-1 (ISO 3166-1 alpha-2) or ISO 3166-2 code, the place, or the GeoShape for the geo-political region(s) for which the offer or delivery charge specification is not valid, e.g. a region where the transaction is not allowed.\\n\\nSee also [[eligibleRegion]].
      """ ;
    :domainIncludes :DeliveryChargeSpecification,
        :Demand,
        :MediaObject,
        :Offer ;
    :rangeIncludes :GeoShape,
        :Place,
        :Text .

:ingredients a rdf:Property ;
    rdfs:label "ingredients" ;
    rdfs:comment "A single ingredient used in the recipe, e.g. sugar, flour or garlic." ;
    rdfs:subPropertyOf :supply ;
    :domainIncludes :Recipe ;
    :rangeIncludes :Text ;
    :supersededBy :recipeIngredient .

:installUrl a rdf:Property ;
    rdfs:label "installUrl" ;
    rdfs:comment "URL at which the app may be installed, if different from the URL of the item." ;
    :domainIncludes :SoftwareApplication ;
    :rangeIncludes :URL .

:instructor a rdf:Property ;
    rdfs:label "instructor" ;
    rdfs:comment "A person assigned to instruct or provide instructional assistance for the [[CourseInstance]]." ;
    :domainIncludes :CourseInstance ;
    :rangeIncludes :Person .

:interactionCount a rdf:Property ;
    rdfs:label "interactionCount" ;
    rdfs:comment "This property is deprecated, alongside the UserInteraction types on which it depended." ;
    :supersededBy :interactionStatistic .

:interactionService a rdf:Property ;
    rdfs:label "interactionService" ;
    rdfs:comment "The WebSite or SoftwareApplication where the interactions took place." ;
    :domainIncludes :InteractionCounter ;
    :rangeIncludes :SoftwareApplication,
        :WebSite .

:interactionType a rdf:Property ;
    rdfs:label "interactionType" ;
    rdfs:comment "The Action representing the type of interaction. For up votes, +1s, etc. use [[LikeAction]]. For down votes use [[DislikeAction]]. Otherwise, use the most specific Action." ;
    :domainIncludes :InteractionCounter ;
    :rangeIncludes :Action .

:interactivityType a rdf:Property ;
    rdfs:label "interactivityType" ;
    rdfs:comment "The predominant mode of learning supported by the learning resource. Acceptable values are 'active', 'expositive', or 'mixed'." ;
    :domainIncludes :CreativeWork ;
    :rangeIncludes :Text .

:interestRate a rdf:Property ;
    rdfs:label "interestRate" ;
    rdfs:comment "The interest rate, charged or paid, applicable to the financial product. Note: This is different from the calculated annualPercentageRate." ;
    :contributor <https://schema.org/docs/collab/FIBO> ;
    :domainIncludes :FinancialProduct ;
    :rangeIncludes :Number,
        :QuantitativeValue .

:inventoryLevel a rdf:Property ;
    rdfs:label "inventoryLevel" ;
    rdfs:comment "The current approximate inventory level for the item or items." ;
    :domainIncludes :Demand,
        :Offer,
        :SomeProducts ;
    :rangeIncludes :QuantitativeValue .

:isAccessoryOrSparePartFor a rdf:Property ;
    rdfs:label "isAccessoryOrSparePartFor" ;
    rdfs:comment "A pointer to another product (or multiple products) for which this product is an accessory or spare part." ;
    :domainIncludes :Product ;
    :rangeIncludes :Product .

:isBasedOnUrl a rdf:Property ;
    rdfs:label "isBasedOnUrl" ;
    rdfs:comment "A resource that was used in the creation of this resource. This term can be repeated for multiple sources. For example, http://example.com/great-multiplication-intro.html." ;
    :domainIncludes :CreativeWork ;
    :rangeIncludes :CreativeWork,
        :Product,
        :URL ;
    :supersededBy :isBasedOn .

:isConsumableFor a rdf:Property ;
    rdfs:label "isConsumableFor" ;
    rdfs:comment "A pointer to another product (or multiple products) for which this product is a consumable." ;
    :domainIncludes :Product ;
    :rangeIncludes :Product .

:isFamilyFriendly a rdf:Property ;
    rdfs:label "isFamilyFriendly" ;
    rdfs:comment "Indicates whether this content is family friendly." ;
    :domainIncludes :CreativeWork,
        :Offer,
        :Product ;
    :rangeIncludes :Boolean .

:isGift a rdf:Property ;
    rdfs:label "isGift" ;
    rdfs:comment "Indicates whether the offer was accepted as a gift for someone other than the buyer." ;
    :domainIncludes :Order ;
    :rangeIncludes :Boolean .

:isLiveBroadcast a rdf:Property ;
    rdfs:label "isLiveBroadcast" ;
    rdfs:comment "True if the broadcast is of a live event." ;
    :domainIncludes :BroadcastEvent ;
    :rangeIncludes :Boolean .

:isRelatedTo a rdf:Property ;
    rdfs:label "isRelatedTo" ;
    rdfs:comment "A pointer to another, somehow related product (or multiple products)." ;
    :domainIncludes :Product,
        :Service ;
    :rangeIncludes :Product,
        :Service .

:isSimilarTo a rdf:Property ;
    rdfs:label "isSimilarTo" ;
    rdfs:comment "A pointer to another, functionally similar product (or multiple products)." ;
    :domainIncludes :Product,
        :Service ;
    :rangeIncludes :Product,
        :Service .

:isUnlabelledFallback a rdf:Property ;
    rdfs:label "isUnlabelledFallback" ;
    rdfs:comment "This can be marked 'true' to indicate that some published [[DeliveryTimeSettings]] or [[ShippingRateSettings]] are intended to apply to all [[OfferShippingDetails]] published by the same merchant, when referenced by a [[shippingSettingsLink]] in those settings. It is not meaningful to use a 'true' value for this property alongside a transitTimeLabel (for [[DeliveryTimeSettings]]) or shippingLabel (for [[ShippingRateSettings]]), since this property is for use with unlabelled settings." ;
    :domainIncludes :DeliveryTimeSettings,
        :ShippingRateSettings ;
    :rangeIncludes :Boolean ;
    :source <https://github.com/schemaorg/schemaorg/issues/2506> .

:isVariantOf a rdf:Property ;
    rdfs:label "isVariantOf" ;
    rdfs:comment "Indicates the kind of product that this is a variant of. In the case of [[ProductModel]], this is a pointer (from a ProductModel) to a base product from which this product is a variant. It is safe to infer that the variant inherits all product features from the base model, unless defined locally. This is not transitive. In the case of a [[ProductGroup]], the group description also serves as a template, representing a set of Products that vary on explicitly defined, specific dimensions only (so it defines both a set of variants, as well as which values distinguish amongst those variants). When used with [[ProductGroup]], this property can apply to any [[Product]] included in the group." ;
    :domainIncludes :ProductModel ;
    :rangeIncludes :ProductModel .

:isbn a rdf:Property ;
    rdfs:label "isbn" ;
    rdfs:comment "The ISBN of the book." ;
    rdfs:subPropertyOf :identifier ;
    owl:equivalentProperty <http://purl.org/ontology/bibo/isbn> ;
    :domainIncludes :Book ;
    :rangeIncludes :Text .

:isicV4 a rdf:Property ;
    rdfs:label "isicV4" ;
    rdfs:comment "The International Standard of Industrial Classification of All Economic Activities (ISIC), Revision 4 code for a particular organization, business person, or place." ;
    :domainIncludes :Organization,
        :Person,
        :Place ;
    :rangeIncludes :Text .

:isrcCode a rdf:Property ;
    rdfs:label "isrcCode" ;
    rdfs:comment "The International Standard Recording Code for the recording." ;
    :contributor <https://schema.org/docs/collab/MBZ> ;
    :domainIncludes :MusicRecording ;
    :rangeIncludes :Text .

:issn a rdf:Property ;
    rdfs:label "issn" ;
    rdfs:comment "The International Standard Serial Number (ISSN) that identifies this serial publication. You can repeat this property to identify different formats of, or the linking ISSN (ISSN-L) for, this serial publication." ;
    rdfs:subPropertyOf :identifier ;
    owl:equivalentProperty <http://purl.org/ontology/bibo/issn> ;
    :contributor <https://schema.org/docs/collab/bibex> ;
    :domainIncludes :Blog,
        :CreativeWorkSeries,
        :Dataset,
        :WebSite ;
    :rangeIncludes :Text .

:issueNumber a rdf:Property ;
    rdfs:label "issueNumber" ;
    rdfs:comment "Identifies the issue of publication; for example, \"iii\" or \"2\"." ;
    rdfs:subPropertyOf :position ;
    owl:equivalentProperty <http://purl.org/ontology/bibo/issue> ;
    :contributor <https://schema.org/docs/collab/bibex> ;
    :domainIncludes :PublicationIssue ;
    :rangeIncludes :Integer,
        :Text .

:issuedBy a rdf:Property ;
    rdfs:label "issuedBy" ;
    rdfs:comment "The organization issuing the item, for example a [[Permit]], [[Ticket]], or [[Certification]]." ;
    :domainIncludes :Certification,
        :Permit,
        :Ticket ;
    :rangeIncludes :Organization .

:issuedThrough a rdf:Property ;
    rdfs:label "issuedThrough" ;
    rdfs:comment "The service through which the permit was granted." ;
    :domainIncludes :Permit ;
    :rangeIncludes :Service .

:iswcCode a rdf:Property ;
    rdfs:label "iswcCode" ;
    rdfs:comment "The International Standard Musical Work Code for the composition." ;
    :contributor <https://schema.org/docs/collab/MBZ> ;
    :domainIncludes :MusicComposition ;
    :rangeIncludes :Text .

:item a rdf:Property ;
    rdfs:label "item" ;
    rdfs:comment "An entity represented by an entry in a list or data feed (e.g. an 'artist' in a list of 'artists')." ;
    :domainIncludes :DataFeedItem,
        :ListItem ;
    :rangeIncludes :Thing .

:itemCondition a rdf:Property ;
    rdfs:label "itemCondition" ;
    rdfs:comment "A predefined value from OfferItemCondition specifying the condition of the product or service, or the products or services included in the offer. Also used for product return policies to specify the condition of products accepted for returns." ;
    :domainIncludes :Demand,
        :MerchantReturnPolicy,
        :Offer,
        :Product ;
    :rangeIncludes :OfferItemCondition .

:itemListElement a rdf:Property ;
    rdfs:label "itemListElement" ;
    rdfs:comment "For itemListElement values, you can use simple strings (e.g. \"Peter\", \"Paul\", \"Mary\"), existing entities, or use ListItem.\\n\\nText values are best if the elements in the list are plain strings. Existing entities are best for a simple, unordered list of existing things in your data. ListItem is used with ordered lists when you want to provide additional context about the element in that list or when the same item might be in different places in different lists.\\n\\nNote: The order of elements in your mark-up is not sufficient for indicating the order or elements.  Use ListItem with a 'position' property in such cases." ;
    :domainIncludes :ItemList ;
    :rangeIncludes :ListItem,
        :Text,
        :Thing .

:itemListOrder a rdf:Property ;
    rdfs:label "itemListOrder" ;
    rdfs:comment "Type of ordering (e.g. Ascending, Descending, Unordered)." ;
    :domainIncludes :ItemList ;
    :rangeIncludes :ItemListOrderType,
        :Text .

:itemReviewed a rdf:Property ;
    rdfs:label "itemReviewed" ;
    rdfs:comment "The item that is being reviewed/rated." ;
    :domainIncludes :AggregateRating,
        :Review ;
    :rangeIncludes :Thing .

:itemShipped a rdf:Property ;
    rdfs:label "itemShipped" ;
    rdfs:comment "Item(s) being shipped." ;
    :domainIncludes :ParcelDelivery ;
    :rangeIncludes :Product .

:jobLocation a rdf:Property ;
    rdfs:label "jobLocation" ;
    rdfs:comment "A (typically single) geographic location associated with the job position." ;
    :domainIncludes :JobPosting ;
    :rangeIncludes :Place .

:jobTitle a rdf:Property ;
    rdfs:label "jobTitle" ;
    rdfs:comment "The job title of the person (for example, Financial Manager)." ;
    :domainIncludes :Person ;
    :rangeIncludes :Text .

:keywords a rdf:Property ;
    rdfs:label "keywords" ;
    rdfs:comment "Keywords or tags used to describe some item. Multiple textual entries in a keywords list are typically delimited by commas, or by repeating the property." ;
    :domainIncludes :CreativeWork,
        :Event,
        :Organization,
        :Place,
        :Product ;
    :rangeIncludes :DefinedTerm,
        :Text,
        :URL .

:knownVehicleDamages a rdf:Property ;
    rdfs:label "knownVehicleDamages" ;
    rdfs:comment "A textual description of known damages, both repaired and unrepaired." ;
    :contributor <https://schema.org/docs/collab/Automotive_Ontology_Working_Group> ;
    :domainIncludes :Vehicle ;
    :rangeIncludes :Text .

:knows a rdf:Property ;
    rdfs:label "knows" ;
    rdfs:comment "The most generic bi-directional social/work relation." ;
    :domainIncludes :Person ;
    :rangeIncludes :Person .

:landlord a rdf:Property ;
    rdfs:label "landlord" ;
    rdfs:comment "A sub property of participant. The owner of the real estate property." ;
    rdfs:subPropertyOf :participant ;
    :domainIncludes :RentAction ;
    :rangeIncludes :Organization,
        :Person .

:language a rdf:Property ;
    rdfs:label "language" ;
    rdfs:comment "A sub property of instrument. The language used on this action." ;
    rdfs:subPropertyOf :instrument ;
    :domainIncludes :CommunicateAction,
        :WriteAction ;
    :rangeIncludes :Language ;
    :supersededBy :inLanguage .

:lastReviewed a rdf:Property ;
    rdfs:label "lastReviewed" ;
    rdfs:comment "Date on which the content on this web page was last reviewed for accuracy and/or completeness." ;
    :domainIncludes :WebPage ;
    :rangeIncludes :Date .

:latitude a rdf:Property ;
    rdfs:label "latitude" ;
    rdfs:comment "The latitude of a location. For example ```37.42242``` ([WGS 84](https://en.wikipedia.org/wiki/World_Geodetic_System))." ;
    :domainIncludes :GeoCoordinates,
        :Place ;
    :rangeIncludes :Number,
        :Text .

:learningResourceType a rdf:Property ;
    rdfs:label "learningResourceType" ;
    rdfs:comment "The predominant type or kind characterizing the learning resource. For example, 'presentation', 'handout'." ;
    :domainIncludes :CreativeWork,
        :LearningResource ;
    :rangeIncludes :DefinedTerm,
        :Text .

:legalAddress a rdf:Property ;
     rdfs:label "legalAddress" ;
     rdfs:comment "The legal address of an organization which acts as the officially registered address used for legal and tax purposes. The legal address can be different from the place of operations of a business and other addresses can be part of an organization." ;
     :domainIncludes :Organization ;
     :rangeIncludes :PostalAddress .

:legalName a rdf:Property ;
    rdfs:label "legalName" ;
    rdfs:comment "The official name of the organization, e.g. the registered company name." ;
    :domainIncludes :Organization ;
    :rangeIncludes :Text .

:legalRepresentative a rdf:Property ;
    rdfs:label "legalRepresentative" ;
    rdfs:comment "One or multiple persons who represent this organization legally such as CEO or sole administrator." ;
    :domainIncludes :Organization ;
    :rangeIncludes :Person .

:leiCode a rdf:Property ;
    rdfs:label "leiCode" ;
    rdfs:comment "An organization identifier that uniquely identifies a legal entity as defined in ISO 17442." ;
    rdfs:subPropertyOf :identifier ;
    :contributor <https://schema.org/docs/collab/FIBO>,
        <https://schema.org/docs/collab/GLEIF> ;
    :domainIncludes :Organization ;
    :rangeIncludes :Text .

:lender a rdf:Property ;
    rdfs:label "lender" ;
    rdfs:comment "A sub property of participant. The person that lends the object being borrowed." ;
    rdfs:subPropertyOf :participant ;
    :domainIncludes :BorrowAction ;
    :rangeIncludes :Organization,
        :Person .

:lesser a rdf:Property ;
    rdfs:label "lesser" ;
    rdfs:comment "This ordering relation for qualitative values indicates that the subject is lesser than the object." ;
    :domainIncludes :QualitativeValue ;
    :rangeIncludes :QualitativeValue .

:lesserOrEqual a rdf:Property ;
    rdfs:label "lesserOrEqual" ;
    rdfs:comment "This ordering relation for qualitative values indicates that the subject is lesser than or equal to the object." ;
    :domainIncludes :QualitativeValue ;
    :rangeIncludes :QualitativeValue .

:license a rdf:Property ;
    rdfs:label "license" ;
    rdfs:comment "A license document that applies to this content, typically indicated by URL." ;
    :domainIncludes :CreativeWork ;
    :rangeIncludes :CreativeWork,
        :URL .

:line a rdf:Property ;
    rdfs:label "line" ;
    rdfs:comment "A line is a point-to-point path consisting of two or more points. A line is expressed as a series of two or more point objects separated by space." ;
    :domainIncludes :GeoShape ;
    :rangeIncludes :Text .

:liveBlogUpdate a rdf:Property ;
    rdfs:label "liveBlogUpdate" ;
    rdfs:comment "An update to the LiveBlog." ;
    :domainIncludes :LiveBlogPosting ;
    :rangeIncludes :BlogPosting .

:loanTerm a rdf:Property ;
    rdfs:label "loanTerm" ;
    rdfs:comment "The duration of the loan or credit agreement." ;
    rdfs:subPropertyOf :duration ;
    :contributor <https://schema.org/docs/collab/FIBO> ;
    :domainIncludes :LoanOrCredit ;
    :rangeIncludes :QuantitativeValue .

:locationCreated a rdf:Property ;
    rdfs:label "locationCreated" ;
    rdfs:comment "The location where the CreativeWork was created, which may not be the same as the location depicted in the CreativeWork." ;
    :domainIncludes :CreativeWork ;
    :rangeIncludes :Place .

:lodgingUnitDescription a rdf:Property ;
    rdfs:label "lodgingUnitDescription" ;
    rdfs:comment "A full description of the lodging unit." ;
    :domainIncludes :LodgingReservation ;
    :rangeIncludes :Text .

:lodgingUnitType a rdf:Property ;
    rdfs:label "lodgingUnitType" ;
    rdfs:comment "Textual description of the unit type (including suite vs. room, size of bed, etc.)." ;
    :domainIncludes :LodgingReservation ;
    :rangeIncludes :QualitativeValue,
        :Text .

:logo a rdf:Property ;
    rdfs:label "logo" ;
    rdfs:comment "An associated logo." ;
    rdfs:subPropertyOf :image ;
    :domainIncludes :Brand,
        :Certification,
        :Organization,
        :Place,
        :Product,
        :Service ;
    :rangeIncludes :ImageObject,
        :URL .

:longitude a rdf:Property ;
    rdfs:label "longitude" ;
    rdfs:comment "The longitude of a location. For example ```-122.08585``` ([WGS 84](https://en.wikipedia.org/wiki/World_Geodetic_System))." ;
    :domainIncludes :GeoCoordinates,
        :Place ;
    :rangeIncludes :Number,
        :Text .

:loser a rdf:Property ;
    rdfs:label "loser" ;
    rdfs:comment "A sub property of participant. The loser of the action." ;
    rdfs:subPropertyOf :participant ;
    :domainIncludes :WinAction ;
    :rangeIncludes :Person .

:lowPrice a rdf:Property ;
    rdfs:label "lowPrice" ;
    rdfs:comment "The lowest price of all offers available.\\n\\nUsage guidelines:\\n\\n* Use values from 0123456789 (Unicode 'DIGIT ZERO' (U+0030) to 'DIGIT NINE' (U+0039)) rather than superficially similar Unicode symbols.\\n* Use '.' (Unicode 'FULL STOP' (U+002E)) rather than ',' to indicate a decimal point. Avoid using these symbols as a readability separator." ;
    :domainIncludes :AggregateOffer ;
    :rangeIncludes :Number,
        :Text .

:lyricist a rdf:Property ;
    rdfs:label "lyricist" ;
    rdfs:comment "The person who wrote the words." ;
    :contributor <https://schema.org/docs/collab/MBZ> ;
    :domainIncludes :MusicComposition ;
    :rangeIncludes :Person .

:lyrics a rdf:Property ;
    rdfs:label "lyrics" ;
    rdfs:comment "The words in the song." ;
    :contributor <https://schema.org/docs/collab/MBZ> ;
    :domainIncludes :MusicComposition ;
    :rangeIncludes :CreativeWork .

:mainContentOfPage a rdf:Property ;
    rdfs:label "mainContentOfPage" ;
    rdfs:comment "Indicates if this web page element is the main subject of the page." ;
    :domainIncludes :WebPage ;
    :rangeIncludes :WebPageElement .

:manufacturer a rdf:Property ;
    rdfs:label "manufacturer" ;
    rdfs:comment "The manufacturer of the product." ;
    :domainIncludes :Product ;
    :rangeIncludes :Organization .

:map a rdf:Property ;
    rdfs:label "map" ;
    rdfs:comment "A URL to a map of the place." ;
    :domainIncludes :Place ;
    :rangeIncludes :URL ;
    :supersededBy :hasMap .

:mapType a rdf:Property ;
    rdfs:label "mapType" ;
    rdfs:comment "Indicates the kind of Map, from the MapCategoryType Enumeration." ;
    :domainIncludes :Map ;
    :rangeIncludes :MapCategoryType .

:maps a rdf:Property ;
    rdfs:label "maps" ;
    rdfs:comment "A URL to a map of the place." ;
    :domainIncludes :Place ;
    :rangeIncludes :URL ;
    :supersededBy :hasMap .

:maxPrice a rdf:Property ;
    rdfs:label "maxPrice" ;
    rdfs:comment "The highest price if the price is a range." ;
    :domainIncludes :PriceSpecification ;
    :rangeIncludes :Number .

:maxValue a rdf:Property ;
    rdfs:label "maxValue" ;
    rdfs:comment "The upper value of some characteristic or property." ;
    :domainIncludes :MonetaryAmount,
        :PropertyValue,
        :PropertyValueSpecification,
        :QuantitativeValue ;
    :rangeIncludes :Number .

:maximumAttendeeCapacity a rdf:Property ;
    rdfs:label "maximumAttendeeCapacity" ;
    rdfs:comment "The total number of individuals that may attend an event or venue." ;
    :domainIncludes :Event,
        :Place ;
    :rangeIncludes :Integer .

:mealService a rdf:Property ;
    rdfs:label "mealService" ;
    rdfs:comment "Description of the meals that will be provided or available for purchase." ;
    :domainIncludes :Flight ;
    :rangeIncludes :Text .

:median a rdf:Property ;
    rdfs:label "median" ;
    rdfs:comment "The median value." ;
    :domainIncludes :QuantitativeValueDistribution ;
    :rangeIncludes :Number ;
    :source <https://github.com/schemaorg/schemaorg/issues/1698> .

:members a rdf:Property ;
    rdfs:label "members" ;
    rdfs:comment "A member of this organization." ;
    :domainIncludes :Organization,
        :ProgramMembership ;
    :rangeIncludes :Organization,
        :Person ;
    :supersededBy :member .

:membershipNumber a rdf:Property ;
    rdfs:label "membershipNumber" ;
    rdfs:comment "A unique identifier for the membership." ;
    :domainIncludes :ProgramMembership ;
    :rangeIncludes :Text .

:memoryRequirements a rdf:Property ;
    rdfs:label "memoryRequirements" ;
    rdfs:comment "Minimum memory requirements." ;
    :domainIncludes :SoftwareApplication ;
    :rangeIncludes :Text,
        :URL .

:mentions a rdf:Property ;
    rdfs:label "mentions" ;
    rdfs:comment "Indicates that the CreativeWork contains a reference to, but is not necessarily about a concept." ;
    :domainIncludes :CreativeWork ;
    :rangeIncludes :Thing .

:menu a rdf:Property ;
    rdfs:label "menu" ;
    rdfs:comment "Either the actual menu as a structured representation, as text, or a URL of the menu." ;
    :domainIncludes :FoodEstablishment ;
    :rangeIncludes :Menu,
        :Text,
        :URL ;
    :supersededBy :hasMenu .

:menuAddOn a rdf:Property ;
    rdfs:label "menuAddOn" ;
    rdfs:comment "Additional menu item(s) such as a side dish of salad or side order of fries that can be added to this menu item. Additionally it can be a menu section containing allowed add-on menu items for this menu item." ;
    :domainIncludes :MenuItem ;
    :rangeIncludes :MenuItem,
        :MenuSection ;
    :source <https://github.com/schemaorg/schemaorg/issues/1541> .

:merchant a rdf:Property ;
    rdfs:label "merchant" ;
    rdfs:comment "'merchant' is an out-dated term for 'seller'." ;
    :domainIncludes :Order ;
    :rangeIncludes :Organization,
        :Person ;
    :supersededBy :seller .

:messageAttachment a rdf:Property ;
    rdfs:label "messageAttachment" ;
    rdfs:comment "A CreativeWork attached to the message." ;
    :domainIncludes :Message ;
    :rangeIncludes :CreativeWork .

:mileageFromOdometer a rdf:Property ;
    rdfs:label "mileageFromOdometer" ;
    rdfs:comment "The total distance travelled by the particular vehicle since its initial production, as read from its odometer.\\n\\nTypical unit code(s): KMT for kilometers, SMI for statute miles." ;
    :contributor <https://schema.org/docs/collab/Automotive_Ontology_Working_Group> ;
    :domainIncludes :Vehicle ;
    :rangeIncludes :QuantitativeValue .

:minPrice a rdf:Property ;
    rdfs:label "minPrice" ;
    rdfs:comment "The lowest price if the price is a range." ;
    :domainIncludes :PriceSpecification ;
    :rangeIncludes :Number .

:minValue a rdf:Property ;
    rdfs:label "minValue" ;
    rdfs:comment "The lower value of some characteristic or property." ;
    :domainIncludes :MonetaryAmount,
        :PropertyValue,
        :PropertyValueSpecification,
        :QuantitativeValue ;
    :rangeIncludes :Number .

:minimumPaymentDue a rdf:Property ;
    rdfs:label "minimumPaymentDue" ;
    rdfs:comment "The minimum payment required at this time." ;
    :domainIncludes :Invoice ;
    :rangeIncludes :MonetaryAmount,
        :PriceSpecification .

:model a rdf:Property ;
    rdfs:label "model" ;
    rdfs:comment "The model of the product. Use with the URL of a ProductModel or a textual representation of the model identifier. The URL of the ProductModel can be from an external source. It is recommended to additionally provide strong product identifiers via the gtin8/gtin13/gtin14 and mpn properties." ;
    :domainIncludes :Product ;
    :rangeIncludes :ProductModel,
        :Text .

:modifiedTime a rdf:Property ;
    rdfs:label "modifiedTime" ;
    rdfs:comment "The date and time the reservation was modified." ;
    :domainIncludes :Reservation ;
    :rangeIncludes :DateTime .

:mpn a rdf:Property ;
    rdfs:label "mpn" ;
    rdfs:comment "The Manufacturer Part Number (MPN) of the product, or the product to which the offer refers." ;
    :domainIncludes :Demand,
        :Offer,
        :Product ;
    :rangeIncludes :Text .

:multipleValues a rdf:Property ;
    rdfs:label "multipleValues" ;
    rdfs:comment "Whether multiple values are allowed for the property.  Default is false." ;
    :domainIncludes :PropertyValueSpecification ;
    :rangeIncludes :Boolean .

:musicArrangement a rdf:Property ;
    rdfs:label "musicArrangement" ;
    rdfs:comment "An arrangement derived from the composition." ;
    :contributor <https://schema.org/docs/collab/MBZ> ;
    :domainIncludes :MusicComposition ;
    :rangeIncludes :MusicComposition .

:musicBy a rdf:Property ;
    rdfs:label "musicBy" ;
    rdfs:comment "The composer of the soundtrack." ;
    :domainIncludes :Clip,
        :Episode,
        :Movie,
        :MovieSeries,
        :RadioSeries,
        :TVSeries,
        :VideoGame,
        :VideoGameSeries,
        :VideoObject ;
    :rangeIncludes :MusicGroup,
        :Person .

:musicCompositionForm a rdf:Property ;
    rdfs:label "musicCompositionForm" ;
    rdfs:comment "The type of composition (e.g. overture, sonata, symphony, etc.)." ;
    :contributor <https://schema.org/docs/collab/MBZ> ;
    :domainIncludes :MusicComposition ;
    :rangeIncludes :Text .

:musicGroupMember a rdf:Property ;
    rdfs:label "musicGroupMember" ;
    rdfs:comment "A member of a music group&#x2014;for example, John, Paul, George, or Ringo." ;
    :domainIncludes :MusicGroup ;
    :rangeIncludes :Person ;
    :supersededBy :member .

:musicReleaseFormat a rdf:Property ;
    rdfs:label "musicReleaseFormat" ;
    rdfs:comment "Format of this release (the type of recording media used, i.e. compact disc, digital media, LP, etc.)." ;
    :contributor <https://schema.org/docs/collab/MBZ> ;
    :domainIncludes :MusicRelease ;
    :rangeIncludes :MusicReleaseFormatType .

:musicalKey a rdf:Property ;
    rdfs:label "musicalKey" ;
    rdfs:comment "The key, mode, or scale this composition uses." ;
    :contributor <https://schema.org/docs/collab/MBZ> ;
    :domainIncludes :MusicComposition ;
    :rangeIncludes :Text .

:naics a rdf:Property ;
    rdfs:label "naics" ;
    rdfs:comment "The North American Industry Classification System (NAICS) code for a particular organization or business person." ;
    :domainIncludes :Organization,
        :Person ;
    :rangeIncludes :Text .

:name a rdf:Property ;
    rdfs:label "name" ;
    rdfs:comment "The name of the item." ;
    rdfs:subPropertyOf rdfs:label ;
    owl:equivalentProperty dc:title ;
    :domainIncludes :Thing ;
    :rangeIncludes :Text .

:namedPosition a rdf:Property ;
    rdfs:label "namedPosition" ;
    rdfs:comment "A position played, performed or filled by a person or organization, as part of an organization. For example, an athlete in a SportsTeam might play in the position named 'Quarterback'." ;
    :domainIncludes :Role ;
    :rangeIncludes :Text,
        :URL ;
    :supersededBy :roleName .

:nationality a rdf:Property ;
    rdfs:label "nationality" ;
    rdfs:comment "Nationality of the person." ;
    :domainIncludes :Person ;
    :rangeIncludes :Country .

:netWorth a rdf:Property ;
    rdfs:label "netWorth" ;
    rdfs:comment "The total financial value of the person as calculated by subtracting the total value of liabilities from the total value of assets." ;
    :domainIncludes :Person ;
    :rangeIncludes :MonetaryAmount,
        :PriceSpecification .

:nextItem a rdf:Property ;
    rdfs:label "nextItem" ;
    rdfs:comment "A link to the ListItem that follows the current one." ;
    :domainIncludes :ListItem ;
    :rangeIncludes :ListItem .

:nonEqual a rdf:Property ;
    rdfs:label "nonEqual" ;
    rdfs:comment "This ordering relation for qualitative values indicates that the subject is not equal to the object." ;
    :domainIncludes :QualitativeValue ;
    :rangeIncludes :QualitativeValue .

:numAdults a rdf:Property ;
    rdfs:label "numAdults" ;
    rdfs:comment "The number of adults staying in the unit." ;
    :domainIncludes :LodgingReservation ;
    :rangeIncludes :Integer,
        :QuantitativeValue .

:numChildren a rdf:Property ;
    rdfs:label "numChildren" ;
    rdfs:comment "The number of children staying in the unit." ;
    :domainIncludes :LodgingReservation ;
    :rangeIncludes :Integer,
        :QuantitativeValue .

:numTracks a rdf:Property ;
    rdfs:label "numTracks" ;
    rdfs:comment "The number of tracks in this album or playlist." ;
    :domainIncludes :MusicPlaylist ;
    :rangeIncludes :Integer .

:numberOfAirbags a rdf:Property ;
    rdfs:label "numberOfAirbags" ;
    rdfs:comment "The number or type of airbags in the vehicle." ;
    :contributor <https://schema.org/docs/collab/Automotive_Ontology_Working_Group> ;
    :domainIncludes :Vehicle ;
    :rangeIncludes :Number,
        :Text .

:numberOfAxles a rdf:Property ;
    rdfs:label "numberOfAxles" ;
    rdfs:comment "The number of axles.\\n\\nTypical unit code(s): C62." ;
    :contributor <https://schema.org/docs/collab/Automotive_Ontology_Working_Group> ;
    :domainIncludes :Vehicle ;
    :rangeIncludes :Number,
        :QuantitativeValue .

:numberOfBeds a rdf:Property ;
    rdfs:label "numberOfBeds" ;
    rdfs:comment "The quantity of the given bed type available in the HotelRoom, Suite, House, or Apartment." ;
    :contributor <https://schema.org/docs/collab/STI_Accommodation_Ontology> ;
    :domainIncludes :BedDetails ;
    :rangeIncludes :Number .

:numberOfDoors a rdf:Property ;
    rdfs:label "numberOfDoors" ;
    rdfs:comment "The number of doors.\\n\\nTypical unit code(s): C62." ;
    :contributor <https://schema.org/docs/collab/Automotive_Ontology_Working_Group> ;
    :domainIncludes :Vehicle ;
    :rangeIncludes :Number,
        :QuantitativeValue .

:numberOfEmployees a rdf:Property ;
    rdfs:label "numberOfEmployees" ;
    rdfs:comment "The number of employees in an organization, e.g. business." ;
    :domainIncludes :BusinessAudience,
        :Organization ;
    :rangeIncludes :QuantitativeValue .

:numberOfEpisodes a rdf:Property ;
    rdfs:label "numberOfEpisodes" ;
    rdfs:comment "The number of episodes in this season or series." ;
    :domainIncludes :CreativeWorkSeason,
        :RadioSeries,
        :TVSeries,
        :VideoGameSeries ;
    :rangeIncludes :Integer .

:numberOfForwardGears a rdf:Property ;
    rdfs:label "numberOfForwardGears" ;
    rdfs:comment "The total number of forward gears available for the transmission system of the vehicle.\\n\\nTypical unit code(s): C62." ;
    :contributor <https://schema.org/docs/collab/Automotive_Ontology_Working_Group> ;
    :domainIncludes :Vehicle ;
    :rangeIncludes :Number,
        :QuantitativeValue .

:numberOfItems a rdf:Property ;
    rdfs:label "numberOfItems" ;
    rdfs:comment "The number of items in an ItemList. Note that some descriptions might not fully describe all items in a list (e.g., multi-page pagination); in such cases, the numberOfItems would be for the entire list." ;
    :domainIncludes :ItemList ;
    :rangeIncludes :Integer .

:numberOfPages a rdf:Property ;
    rdfs:label "numberOfPages" ;
    rdfs:comment "The number of pages in the book." ;
    :domainIncludes :Book ;
    :rangeIncludes :Integer .

:numberOfPlayers a rdf:Property ;
    rdfs:label "numberOfPlayers" ;
    rdfs:comment "Indicate how many people can play this game (minimum, maximum, or range)." ;
    :domainIncludes :Game,
        :VideoGameSeries ;
    :rangeIncludes :QuantitativeValue .

:numberOfPreviousOwners a rdf:Property ;
    rdfs:label "numberOfPreviousOwners" ;
    rdfs:comment "The number of owners of the vehicle, including the current one.\\n\\nTypical unit code(s): C62." ;
    :contributor <https://schema.org/docs/collab/Automotive_Ontology_Working_Group> ;
    :domainIncludes :Vehicle ;
    :rangeIncludes :Number,
        :QuantitativeValue .

:numberOfRooms a rdf:Property ;
    rdfs:label "numberOfRooms" ;
    rdfs:comment """The number of rooms (excluding bathrooms and closets) of the accommodation or lodging business.
Typical unit code(s): ROM for room or C62 for no unit. The type of room can be put in the unitText property of the QuantitativeValue.""" ;
    :contributor <https://schema.org/docs/collab/STI_Accommodation_Ontology> ;
    :domainIncludes :Accommodation,
        :Apartment,
        :House,
        :LodgingBusiness,
        :SingleFamilyResidence,
        :Suite ;
    :rangeIncludes :Number,
        :QuantitativeValue .

:numberOfSeasons a rdf:Property ;
    rdfs:label "numberOfSeasons" ;
    rdfs:comment "The number of seasons in this series." ;
    :domainIncludes :RadioSeries,
        :TVSeries,
        :VideoGameSeries ;
    :rangeIncludes :Integer .

:numberedPosition a rdf:Property ;
    rdfs:label "numberedPosition" ;
    rdfs:comment "A number associated with a role in an organization, for example, the number on an athlete's jersey." ;
    :domainIncludes :OrganizationRole ;
    :rangeIncludes :Number .

:nutrition a rdf:Property ;
    rdfs:label "nutrition" ;
    rdfs:comment "Nutrition information about the recipe or menu item." ;
    :domainIncludes :MenuItem,
        :Recipe ;
    :rangeIncludes :NutritionInformation .

:occupancy a rdf:Property ;
    rdfs:label "occupancy" ;
    rdfs:comment """The allowed total occupancy for the accommodation in persons (including infants etc). For individual accommodations, this is not necessarily the legal maximum but defines the permitted usage as per the contractual agreement (e.g. a double room used by a single person).
Typical unit code(s): C62 for person.""" ;
    :contributor <https://schema.org/docs/collab/STI_Accommodation_Ontology> ;
    :domainIncludes :Accommodation,
        :Apartment,
        :HotelRoom,
        :SingleFamilyResidence,
        :Suite ;
    :rangeIncludes :QuantitativeValue .

:occupationLocation a rdf:Property ;
    rdfs:label "occupationLocation" ;
    rdfs:comment " The region/country for which this occupational description is appropriate. Note that educational requirements and qualifications can vary between jurisdictions." ;
    :domainIncludes :Occupation ;
    :rangeIncludes :AdministrativeArea ;
    :source <https://github.com/schemaorg/schemaorg/issues/1698> .

:occupationalCategory a rdf:Property ;
    rdfs:label "occupationalCategory" ;
    rdfs:comment """A category describing the job, preferably using a term from a taxonomy such as [BLS O*NET-SOC](http://www.onetcenter.org/taxonomy.html), [ISCO-08](https://www.ilo.org/public/english/bureau/stat/isco/isco08/) or similar, with the property repeated for each applicable value. Ideally the taxonomy should be identified, and both the textual label and formal code for the category should be provided.\\n
Note: for historical reasons, any textual label and formal code provided as a literal may be assumed to be from O*NET-SOC.""" ;
    :domainIncludes :JobPosting,
        :Occupation ;
    :rangeIncludes :Text ;
    :source <https://github.com/schemaorg/schemaorg/issues/1698> .

:offerCount a rdf:Property ;
    rdfs:label "offerCount" ;
    rdfs:comment "The number of offers for the product." ;
    :domainIncludes :AggregateOffer ;
    :rangeIncludes :Integer .

:openingHours a rdf:Property ;
    rdfs:label "openingHours" ;
    rdfs:comment "The general opening hours for a business. Opening hours can be specified as a weekly time range, starting with days, then times per day. Multiple days can be listed with commas ',' separating each day. Day or time ranges are specified using a hyphen '-'.\\n\\n* Days are specified using the following two-letter combinations: ```Mo```, ```Tu```, ```We```, ```Th```, ```Fr```, ```Sa```, ```Su```.\\n* Times are specified using 24:00 format. For example, 3pm is specified as ```15:00```, 10am as ```10:00```. \\n* Here is an example: <code>&lt;time itemprop=\"openingHours\" datetime=&quot;Tu,Th 16:00-20:00&quot;&gt;Tuesdays and Thursdays 4-8pm&lt;/time&gt;</code>.\\n* If a business is open 7 days a week, then it can be specified as <code>&lt;time itemprop=&quot;openingHours&quot; datetime=&quot;Mo-Su&quot;&gt;Monday through Sunday, all day&lt;/time&gt;</code>." ;
    :domainIncludes :CivicStructure,
        :LocalBusiness ;
    :rangeIncludes :Text .

:openingHoursSpecification a rdf:Property ;
    rdfs:label "openingHoursSpecification" ;
    rdfs:comment "The opening hours of a certain place." ;
    :domainIncludes :Place ;
    :rangeIncludes :OpeningHoursSpecification .

:opens a rdf:Property ;
    rdfs:label "opens" ;
    rdfs:comment "The opening hour of the place or service on the given day(s) of the week." ;
    :domainIncludes :OpeningHoursSpecification ;
    :rangeIncludes :Time .

:operatingSystem a rdf:Property ;
    rdfs:label "operatingSystem" ;
    rdfs:comment "Operating systems supported (Windows 7, OS X 10.6, Android 1.6)." ;
    :domainIncludes :SoftwareApplication ;
    :rangeIncludes :Text .

:opponent a rdf:Property ;
    rdfs:label "opponent" ;
    rdfs:comment "A sub property of participant. The opponent on this action." ;
    rdfs:subPropertyOf :participant ;
    :domainIncludes :ExerciseAction ;
    :rangeIncludes :Person .

:option a rdf:Property ;
    rdfs:label "option" ;
    rdfs:comment "A sub property of object. The options subject to this action." ;
    rdfs:subPropertyOf :object ;
    :domainIncludes :ChooseAction ;
    :rangeIncludes :Text,
        :Thing ;
    :supersededBy :actionOption .

:orderDate a rdf:Property ;
    rdfs:label "orderDate" ;
    rdfs:comment "Date order was placed." ;
    :domainIncludes :Order ;
    :rangeIncludes :Date,
        :DateTime .

:orderDelivery a rdf:Property ;
    rdfs:label "orderDelivery" ;
    rdfs:comment "The delivery of the parcel related to this order or order item." ;
    :domainIncludes :Order,
        :OrderItem ;
    :rangeIncludes :ParcelDelivery .

:orderItemNumber a rdf:Property ;
    rdfs:label "orderItemNumber" ;
    rdfs:comment "The identifier of the order item." ;
    :domainIncludes :OrderItem ;
    :rangeIncludes :Text .

:orderItemStatus a rdf:Property ;
    rdfs:label "orderItemStatus" ;
    rdfs:comment "The current status of the order item." ;
    :domainIncludes :OrderItem ;
    :rangeIncludes :OrderStatus .

:orderNumber a rdf:Property ;
    rdfs:label "orderNumber" ;
    rdfs:comment "The identifier of the transaction." ;
    rdfs:subPropertyOf :identifier ;
    :domainIncludes :Order ;
    :rangeIncludes :Text .

:orderQuantity a rdf:Property ;
    rdfs:label "orderQuantity" ;
    rdfs:comment "The number of the item ordered. If the property is not set, assume the quantity is one." ;
    :domainIncludes :OrderItem ;
    :rangeIncludes :Number,
        :QuantitativeValue .

:orderStatus a rdf:Property ;
    rdfs:label "orderStatus" ;
    rdfs:comment "The current status of the order." ;
    :domainIncludes :Order ;
    :rangeIncludes :OrderStatus .

:orderedItem a rdf:Property ;
    rdfs:label "orderedItem" ;
    rdfs:comment "The item ordered." ;
    :domainIncludes :Order,
        :OrderItem ;
    :rangeIncludes :OrderItem,
        :Product,
        :Service .

:organizer a rdf:Property ;
    rdfs:label "organizer" ;
    rdfs:comment "An organizer of an Event." ;
    :domainIncludes :Event ;
    :rangeIncludes :Organization,
        :Person .

:originAddress a rdf:Property ;
    rdfs:label "originAddress" ;
    rdfs:comment "Shipper's address." ;
    :domainIncludes :ParcelDelivery ;
    :rangeIncludes :PostalAddress .

:ownedFrom a rdf:Property ;
    rdfs:label "ownedFrom" ;
    rdfs:comment "The date and time of obtaining the product." ;
    :domainIncludes :OwnershipInfo ;
    :rangeIncludes :DateTime .

:ownedThrough a rdf:Property ;
    rdfs:label "ownedThrough" ;
    rdfs:comment "The date and time of giving up ownership on the product." ;
    :domainIncludes :OwnershipInfo ;
    :rangeIncludes :DateTime .

:owns a rdf:Property ;
    rdfs:label "owns" ;
    rdfs:comment "Products owned by the organization or person." ;
    :domainIncludes :Organization,
        :Person ;
    :rangeIncludes :OwnershipInfo,
        :Product .

:pageEnd a rdf:Property ;
    rdfs:label "pageEnd" ;
    rdfs:comment "The page on which the work ends; for example \"138\" or \"xvi\"." ;
    owl:equivalentProperty <http://purl.org/ontology/bibo/pageEnd> ;
    :contributor <https://schema.org/docs/collab/bibex> ;
    :domainIncludes :Article,
        :PublicationIssue,
        :PublicationVolume ;
    :rangeIncludes :Integer,
        :Text .

:pageStart a rdf:Property ;
    rdfs:label "pageStart" ;
    rdfs:comment "The page on which the work starts; for example \"135\" or \"xiii\"." ;
    owl:equivalentProperty <http://purl.org/ontology/bibo/pageStart> ;
    :contributor <https://schema.org/docs/collab/bibex> ;
    :domainIncludes :Article,
        :PublicationIssue,
        :PublicationVolume ;
    :rangeIncludes :Integer,
        :Text .

:pagination a rdf:Property ;
    rdfs:label "pagination" ;
    rdfs:comment "Any description of pages that is not separated into pageStart and pageEnd; for example, \"1-6, 9, 55\" or \"10-12, 46-49\"." ;
    owl:equivalentProperty <http://purl.org/ontology/bibo/pages> ;
    :contributor <https://schema.org/docs/collab/bibex> ;
    :domainIncludes :Article,
        :PublicationIssue,
        :PublicationVolume ;
    :rangeIncludes :Text .

:parentItem a rdf:Property ;
    rdfs:label "parentItem" ;
    rdfs:comment "The parent of a question, answer or item in general. Typically used for Q/A discussion threads e.g. a chain of comments with the first comment being an [[Article]] or other [[CreativeWork]]. See also [[comment]] which points from something to a comment about it." ;
    :domainIncludes :Answer,
        :Comment,
        :Question ;
    :rangeIncludes :Comment,
        :CreativeWork .

:parentService a rdf:Property ;
    rdfs:label "parentService" ;
    rdfs:comment "A broadcast service to which the broadcast service may belong to such as regional variations of a national channel." ;
    :domainIncludes :BroadcastService ;
    :rangeIncludes :BroadcastService .

:parents a rdf:Property ;
    rdfs:label "parents" ;
    rdfs:comment "A parents of the person." ;
    :domainIncludes :Person ;
    :rangeIncludes :Person ;
    :supersededBy :parent .

:partOfEpisode a rdf:Property ;
    rdfs:label "partOfEpisode" ;
    rdfs:comment "The episode to which this clip belongs." ;
    rdfs:subPropertyOf :isPartOf ;
    :domainIncludes :Clip ;
    :rangeIncludes :Episode .

:partOfInvoice a rdf:Property ;
    rdfs:label "partOfInvoice" ;
    rdfs:comment "The order is being paid as part of the referenced Invoice." ;
    :domainIncludes :Order ;
    :rangeIncludes :Invoice .

:partOfOrder a rdf:Property ;
    rdfs:label "partOfOrder" ;
    rdfs:comment "The overall order the items in this delivery were included in." ;
    :domainIncludes :ParcelDelivery ;
    :rangeIncludes :Order .

:partOfSeason a rdf:Property ;
    rdfs:label "partOfSeason" ;
    rdfs:comment "The season to which this episode belongs." ;
    rdfs:subPropertyOf :isPartOf ;
    :domainIncludes :Clip,
        :Episode ;
    :rangeIncludes :CreativeWorkSeason .

:partOfTVSeries a rdf:Property ;
    rdfs:label "partOfTVSeries" ;
    rdfs:comment "The TV series to which this episode or season belongs." ;
    rdfs:subPropertyOf :isPartOf ;
    :domainIncludes :TVClip,
        :TVEpisode,
        :TVSeason ;
    :rangeIncludes :TVSeries ;
    :supersededBy :partOfSeries .

:partySize a rdf:Property ;
    rdfs:label "partySize" ;
    rdfs:comment "Number of people the reservation should accommodate." ;
    :domainIncludes :FoodEstablishmentReservation,
        :TaxiReservation ;
    :rangeIncludes :Integer,
        :QuantitativeValue .

:passengerPriorityStatus a rdf:Property ;
    rdfs:label "passengerPriorityStatus" ;
    rdfs:comment "The priority status assigned to a passenger for security or boarding (e.g. FastTrack or Priority)." ;
    :domainIncludes :FlightReservation ;
    :rangeIncludes :QualitativeValue,
        :Text .

:passengerSequenceNumber a rdf:Property ;
    rdfs:label "passengerSequenceNumber" ;
    rdfs:comment "The passenger's sequence number as assigned by the airline." ;
    :domainIncludes :FlightReservation ;
    :rangeIncludes :Text .

:paymentAccepted a rdf:Property ;
    rdfs:label "paymentAccepted" ;
    rdfs:comment "Cash, Credit Card, Cryptocurrency, Local Exchange Tradings System, etc." ;
    :domainIncludes :LocalBusiness ;
    :rangeIncludes :Text .

:paymentDue a rdf:Property ;
    rdfs:label "paymentDue" ;
    rdfs:comment "The date that payment is due." ;
    :domainIncludes :Invoice,
        :Order ;
    :rangeIncludes :DateTime ;
    :supersededBy :paymentDueDate .

:paymentMethod a rdf:Property ;
    rdfs:label "paymentMethod" ;
    rdfs:comment "The name of the credit card or other method of payment for the order." ;
    :domainIncludes :Invoice,
        :Order ;
    :rangeIncludes :PaymentMethod,
        :Text ;
    :source <https://github.com/schemaorg/schemaorg/issues/3537> .

:paymentMethodId a rdf:Property ;
    rdfs:label "paymentMethodId" ;
    rdfs:comment "An identifier for the method of payment used (e.g. the last 4 digits of the credit card)." ;
    :domainIncludes :Invoice,
        :Order ;
    :rangeIncludes :Text .

:paymentStatus a rdf:Property ;
    rdfs:label "paymentStatus" ;
    rdfs:comment "The status of payment; whether the invoice has been paid or not." ;
    :domainIncludes :Invoice ;
    :rangeIncludes :PaymentStatusType,
        :Text .

:paymentUrl a rdf:Property ;
    rdfs:label "paymentUrl" ;
    rdfs:comment "The URL for sending a payment." ;
    :domainIncludes :Order ;
    :rangeIncludes :URL .

:percentile10 a rdf:Property ;
    rdfs:label "percentile10" ;
    rdfs:comment "The 10th percentile value." ;
    :domainIncludes :QuantitativeValueDistribution ;
    :rangeIncludes :Number ;
    :source <https://github.com/schemaorg/schemaorg/issues/1698> .

:percentile25 a rdf:Property ;
    rdfs:label "percentile25" ;
    rdfs:comment "The 25th percentile value." ;
    :domainIncludes :QuantitativeValueDistribution ;
    :rangeIncludes :Number ;
    :source <https://github.com/schemaorg/schemaorg/issues/1698> .

:percentile75 a rdf:Property ;
    rdfs:label "percentile75" ;
    rdfs:comment "The 75th percentile value." ;
    :domainIncludes :QuantitativeValueDistribution ;
    :rangeIncludes :Number ;
    :source <https://github.com/schemaorg/schemaorg/issues/1698> .

:percentile90 a rdf:Property ;
    rdfs:label "percentile90" ;
    rdfs:comment "The 90th percentile value." ;
    :domainIncludes :QuantitativeValueDistribution ;
    :rangeIncludes :Number ;
    :source <https://github.com/schemaorg/schemaorg/issues/1698> .

:performerIn a rdf:Property ;
    rdfs:label "performerIn" ;
    rdfs:comment "Event that this person is a performer or participant in." ;
    :domainIncludes :Person ;
    :rangeIncludes :Event .

:performers a rdf:Property ;
    rdfs:label "performers" ;
    rdfs:comment "The main performer or performers of the event&#x2014;for example, a presenter, musician, or actor." ;
    :domainIncludes :Event ;
    :rangeIncludes :Organization,
        :Person ;
    :supersededBy :performer .

:permissionType a rdf:Property ;
    rdfs:label "permissionType" ;
    rdfs:comment "The type of permission granted the person, organization, or audience." ;
    :domainIncludes :DigitalDocumentPermission ;
    :rangeIncludes :DigitalDocumentPermissionType .

:permissions a rdf:Property ;
    rdfs:label "permissions" ;
    rdfs:comment "Permission(s) required to run the app (for example, a mobile app may require full internet access or may run only on wifi)." ;
    :domainIncludes :SoftwareApplication ;
    :rangeIncludes :Text .

:permitAudience a rdf:Property ;
    rdfs:label "permitAudience" ;
    rdfs:comment "The target audience for this permit." ;
    :domainIncludes :Permit ;
    :rangeIncludes :Audience .

:permittedUsage a rdf:Property ;
    rdfs:label "permittedUsage" ;
    rdfs:comment "Indications regarding the permitted usage of the accommodation." ;
    :contributor <https://schema.org/docs/collab/STI_Accommodation_Ontology> ;
    :domainIncludes :Accommodation ;
    :rangeIncludes :Text .

:petsAllowed a rdf:Property ;
    rdfs:label "petsAllowed" ;
    rdfs:comment "Indicates whether pets are allowed to enter the accommodation or lodging business. More detailed information can be put in a text value." ;
    :contributor <https://schema.org/docs/collab/STI_Accommodation_Ontology> ;
    :domainIncludes :Accommodation,
        :LodgingBusiness ;
    :rangeIncludes :Boolean,
        :Text .

:photos a rdf:Property ;
    rdfs:label "photos" ;
    rdfs:comment "Photographs of this place." ;
    :domainIncludes :Place ;
    :rangeIncludes :ImageObject,
        :Photograph ;
    :supersededBy :photo .

:pickupLocation a rdf:Property ;
    rdfs:label "pickupLocation" ;
    rdfs:comment "Where a taxi will pick up a passenger or a rental car can be picked up." ;
    :domainIncludes :RentalCarReservation,
        :TaxiReservation ;
    :rangeIncludes :Place .

:pickupTime a rdf:Property ;
    rdfs:label "pickupTime" ;
    rdfs:comment "When a taxi will pick up a passenger or a rental car can be picked up." ;
    :domainIncludes :RentalCarReservation,
        :TaxiReservation ;
    :rangeIncludes :DateTime .

:playMode a rdf:Property ;
    rdfs:label "playMode" ;
    rdfs:comment "Indicates whether this game is multi-player, co-op or single-player.  The game can be marked as multi-player, co-op and single-player at the same time." ;
    :domainIncludes :VideoGame,
        :VideoGameSeries ;
    :rangeIncludes :GamePlayMode .

:playerType a rdf:Property ;
    rdfs:label "playerType" ;
    rdfs:comment "Player type required&#x2014;for example, Flash or Silverlight." ;
    :domainIncludes :MediaObject ;
    :rangeIncludes :Text .

:playersOnline a rdf:Property ;
    rdfs:label "playersOnline" ;
    rdfs:comment "Number of players on the server." ;
    :domainIncludes :GameServer ;
    :rangeIncludes :Integer .

:polygon a rdf:Property ;
    rdfs:label "polygon" ;
    rdfs:comment "A polygon is the area enclosed by a point-to-point path for which the starting and ending points are the same. A polygon is expressed as a series of four or more space delimited points where the first and final points are identical." ;
    :domainIncludes :GeoShape ;
    :rangeIncludes :Text .

:postOfficeBoxNumber a rdf:Property ;
    rdfs:label "postOfficeBoxNumber" ;
    rdfs:comment "The post office box number for PO box addresses." ;
    :domainIncludes :PostalAddress ;
    :rangeIncludes :Text .

:postalCode a rdf:Property ;
    rdfs:label "postalCode" ;
    rdfs:comment "The postal code. For example, 94043." ;
    :domainIncludes :DefinedRegion,
        :GeoCoordinates,
        :GeoShape,
        :PostalAddress ;
    :rangeIncludes :Text ;
    :source <https://github.com/schemaorg/schemaorg/issues/2506> .

:postalCodeBegin a rdf:Property ;
    rdfs:label "postalCodeBegin" ;
    rdfs:comment "First postal code in a range (included)." ;
    :domainIncludes :PostalCodeRangeSpecification ;
    :rangeIncludes :Text ;
    :source <https://github.com/schemaorg/schemaorg/issues/2506> .

:postalCodeEnd a rdf:Property ;
    rdfs:label "postalCodeEnd" ;
    rdfs:comment "Last postal code in the range (included). Needs to be after [[postalCodeBegin]]." ;
    :domainIncludes :PostalCodeRangeSpecification ;
    :rangeIncludes :Text ;
    :source <https://github.com/schemaorg/schemaorg/issues/2506> .

:postalCodePrefix a rdf:Property ;
    rdfs:label "postalCodePrefix" ;
    rdfs:comment "A defined range of postal codes indicated by a common textual prefix. Used for non-numeric systems such as UK." ;
    :domainIncludes :DefinedRegion ;
    :rangeIncludes :Text ;
    :source <https://github.com/schemaorg/schemaorg/issues/2506> .

:postalCodeRange a rdf:Property ;
    rdfs:label "postalCodeRange" ;
    rdfs:comment "A defined range of postal codes." ;
    :domainIncludes :DefinedRegion ;
    :rangeIncludes :PostalCodeRangeSpecification ;
    :source <https://github.com/schemaorg/schemaorg/issues/2506> .

:potentialAction a rdf:Property ;
    rdfs:label "potentialAction" ;
    rdfs:comment "Indicates a potential Action, which describes an idealized action in which this thing would play an 'object' role." ;
    :domainIncludes :Thing ;
    :rangeIncludes :Action .

:predecessorOf a rdf:Property ;
    rdfs:label "predecessorOf" ;
    rdfs:comment "A pointer from a previous, often discontinued variant of the product to its newer variant." ;
    :domainIncludes :ProductModel ;
    :rangeIncludes :ProductModel .

:prepTime a rdf:Property ;
    rdfs:label "prepTime" ;
    rdfs:comment "The length of time it takes to prepare the items to be used in instructions or a direction, in [ISO 8601 duration format](http://en.wikipedia.org/wiki/ISO_8601)." ;
    :domainIncludes :HowTo,
        :HowToDirection ;
    :rangeIncludes :Duration .

:previousItem a rdf:Property ;
    rdfs:label "previousItem" ;
    rdfs:comment "A link to the ListItem that precedes the current one." ;
    :domainIncludes :ListItem ;
    :rangeIncludes :ListItem .

:previousStartDate a rdf:Property ;
    rdfs:label "previousStartDate" ;
    rdfs:comment "Used in conjunction with eventStatus for rescheduled or cancelled events. This property contains the previously scheduled start date. For rescheduled events, the startDate property should be used for the newly scheduled start date. In the (rare) case of an event that has been postponed and rescheduled multiple times, this field may be repeated." ;
    :domainIncludes :Event ;
    :rangeIncludes :Date .

:price a rdf:Property ;
    rdfs:label "price" ;
    rdfs:comment """The offer price of a product, or of a price component when attached to PriceSpecification and its subtypes.\\n\\nUsage guidelines:\\n\\n* Use the [[priceCurrency]] property (with standard formats: [ISO 4217 currency format](http://en.wikipedia.org/wiki/ISO_4217), e.g. "USD"; [Ticker symbol](https://en.wikipedia.org/wiki/List_of_cryptocurrencies) for cryptocurrencies, e.g. "BTC"; well known names for [Local Exchange Trading Systems](https://en.wikipedia.org/wiki/Local_exchange_trading_system) (LETS) and other currency types, e.g. "Ithaca HOUR") instead of including [ambiguous symbols](http://en.wikipedia.org/wiki/Dollar_sign#Currencies_that_use_the_dollar_or_peso_sign) such as '$' in the value.\\n* Use '.' (Unicode 'FULL STOP' (U+002E)) rather than ',' to indicate a decimal point. Avoid using these symbols as a readability separator.\\n* Note that both [RDFa](http://www.w3.org/TR/xhtml-rdfa-primer/#using-the-content-attribute) and Microdata syntax allow the use of a "content=" attribute for publishing simple machine-readable values alongside more human-friendly formatting.\\n* Use values from 0123456789 (Unicode 'DIGIT ZERO' (U+0030) to 'DIGIT NINE' (U+0039)) rather than superficially similar Unicode symbols.
      """ ;
    :domainIncludes :DonateAction,
        :Offer,
        :PriceSpecification,
        :TradeAction ;
    :rangeIncludes :Number,
        :Text .

:priceComponent a rdf:Property ;
    rdfs:label "priceComponent" ;
    rdfs:comment "This property links to all [[UnitPriceSpecification]] nodes that apply in parallel for the [[CompoundPriceSpecification]] node." ;
    :contributor <https://schema.org/docs/collab/GoodRelationsTerms> ;
    :domainIncludes :CompoundPriceSpecification ;
    :rangeIncludes :UnitPriceSpecification .

:priceCurrency a rdf:Property ;
    rdfs:label "priceCurrency" ;
    rdfs:comment "The currency of the price, or a price component when attached to [[PriceSpecification]] and its subtypes.\\n\\nUse standard formats: [ISO 4217 currency format](http://en.wikipedia.org/wiki/ISO_4217), e.g. \"USD\"; [Ticker symbol](https://en.wikipedia.org/wiki/List_of_cryptocurrencies) for cryptocurrencies, e.g. \"BTC\"; well known names for [Local Exchange Trading Systems](https://en.wikipedia.org/wiki/Local_exchange_trading_system) (LETS) and other currency types, e.g. \"Ithaca HOUR\"." ;
    :domainIncludes :DonateAction,
        :Offer,
        :PriceSpecification,
        :Reservation,
        :Ticket,
        :TradeAction ;
    :rangeIncludes :Text .

:priceRange a rdf:Property ;
    rdfs:label "priceRange" ;
    rdfs:comment "The price range of the business, for example ```$$$```." ;
    :domainIncludes :LocalBusiness ;
    :rangeIncludes :Text .

:priceSpecification a rdf:Property ;
    rdfs:label "priceSpecification" ;
    rdfs:comment "One or more detailed price specifications, indicating the unit price and delivery or payment charges." ;
    :domainIncludes :Demand,
        :DonateAction,
        :Offer,
        :TradeAction ;
    :rangeIncludes :PriceSpecification .

:priceType a rdf:Property ;
    rdfs:label "priceType" ;
    rdfs:comment "Defines the type of a price specified for an offered product, for example a list price, a (temporary) sale price or a manufacturer suggested retail price. If multiple prices are specified for an offer the [[priceType]] property can be used to identify the type of each such specified price. The value of priceType can be specified as a value from enumeration PriceTypeEnumeration or as a free form text string for price types that are not already predefined in PriceTypeEnumeration." ;
    :domainIncludes :UnitPriceSpecification ;
    :rangeIncludes :Text .

:priceValidUntil a rdf:Property ;
    rdfs:label "priceValidUntil" ;
    rdfs:comment "The date after which the price is no longer available." ;
    :domainIncludes :Offer ;
    :rangeIncludes :Date .

:primaryImageOfPage a rdf:Property ;
    rdfs:label "primaryImageOfPage" ;
    rdfs:comment "Indicates the main image on the page." ;
    :domainIncludes :WebPage ;
    :rangeIncludes :ImageObject .

:printColumn a rdf:Property ;
    rdfs:label "printColumn" ;
    rdfs:comment "The number of the column in which the NewsArticle appears in the print edition." ;
    :domainIncludes :NewsArticle ;
    :rangeIncludes :Text .

:printEdition a rdf:Property ;
    rdfs:label "printEdition" ;
    rdfs:comment "The edition of the print product in which the NewsArticle appears." ;
    :domainIncludes :NewsArticle ;
    :rangeIncludes :Text .

:printPage a rdf:Property ;
    rdfs:label "printPage" ;
    rdfs:comment "If this NewsArticle appears in print, this field indicates the name of the page on which the article is found. Please note that this field is intended for the exact page name (e.g. A5, B18)." ;
    :domainIncludes :NewsArticle ;
    :rangeIncludes :Text .

:printSection a rdf:Property ;
    rdfs:label "printSection" ;
    rdfs:comment "If this NewsArticle appears in print, this field indicates the print section in which the article appeared." ;
    :domainIncludes :NewsArticle ;
    :rangeIncludes :Text .

:processingTime a rdf:Property ;
    rdfs:label "processingTime" ;
    rdfs:comment "Estimated processing time for the service using this channel." ;
    :domainIncludes :ServiceChannel ;
    :rangeIncludes :Duration .

:processorRequirements a rdf:Property ;
    rdfs:label "processorRequirements" ;
    rdfs:comment "Processor architecture required to run the application (e.g. IA64)." ;
    :domainIncludes :SoftwareApplication ;
    :rangeIncludes :Text .

:producer a rdf:Property ;
    rdfs:label "producer" ;
    rdfs:comment "The person or organization who produced the work (e.g. music album, movie, TV/radio series etc.)." ;
    :domainIncludes :CreativeWork ;
    :rangeIncludes :Organization,
        :Person .

:produces a rdf:Property ;
    rdfs:label "produces" ;
    rdfs:comment "The tangible thing generated by the service, e.g. a passport, permit, etc." ;
    :domainIncludes :Service ;
    :rangeIncludes :Thing ;
    :supersededBy :serviceOutput .

:productID a rdf:Property ;
    rdfs:label "productID" ;
    rdfs:comment "The product identifier, such as ISBN. For example: ``` meta itemprop=\"productID\" content=\"isbn:123-456-789\" ```." ;
    rdfs:subPropertyOf :identifier ;
    :domainIncludes :Product ;
    :rangeIncludes :Text .

:productSupported a rdf:Property ;
    rdfs:label "productSupported" ;
    rdfs:comment "The product or service this support contact point is related to (such as product support for a particular product line). This can be a specific product or product line (e.g. \"iPhone\") or a general category of products or services (e.g. \"smartphones\")." ;
    :domainIncludes :ContactPoint ;
    :rangeIncludes :Product,
        :Text .

:productionCompany a rdf:Property ;
    rdfs:label "productionCompany" ;
    rdfs:comment "The production company or studio responsible for the item, e.g. series, video game, episode etc." ;
    :domainIncludes :CreativeWorkSeason,
        :Episode,
        :MediaObject,
        :Movie,
        :MovieSeries,
        :RadioSeries,
        :TVSeries,
        :VideoGameSeries ;
    :rangeIncludes :Organization .

:productionDate a rdf:Property ;
    rdfs:label "productionDate" ;
    rdfs:comment "The date of production of the item, e.g. vehicle." ;
    :contributor <https://schema.org/docs/collab/Automotive_Ontology_Working_Group> ;
    :domainIncludes :Product,
        :Vehicle ;
    :rangeIncludes :Date .

:proficiencyLevel a rdf:Property ;
    rdfs:label "proficiencyLevel" ;
    rdfs:comment "Proficiency needed for this content; expected values: 'Beginner', 'Expert'." ;
    :domainIncludes :TechArticle ;
    :rangeIncludes :Text .

:programMembershipUsed a rdf:Property ;
    rdfs:label "programMembershipUsed" ;
    rdfs:comment "Any membership in a frequent flyer, hotel loyalty program, etc. being applied to the reservation." ;
    :domainIncludes :Reservation ;
    :rangeIncludes :ProgramMembership .

:programName a rdf:Property ;
    rdfs:label "programName" ;
    rdfs:comment "The program providing the membership. It is preferable to use [:program](https://schema.org/program) instead." ;
    :domainIncludes :ProgramMembership ;
    :rangeIncludes :Text .

:programmingLanguage a rdf:Property ;
    rdfs:label "programmingLanguage" ;
    rdfs:comment "The computer programming language." ;
    :domainIncludes :SoftwareSourceCode ;
    :rangeIncludes :ComputerLanguage,
        :Text .

:programmingModel a rdf:Property ;
    rdfs:label "programmingModel" ;
    rdfs:comment "Indicates whether API is managed or unmanaged." ;
    :domainIncludes :APIReference ;
    :rangeIncludes :Text .

:propertyID a rdf:Property ;
    rdfs:label "propertyID" ;
    rdfs:comment """A commonly used identifier for the characteristic represented by the property, e.g. a manufacturer or a standard code for a property. propertyID can be
(1) a prefixed string, mainly meant to be used with standards for product properties; (2) a site-specific, non-prefixed string (e.g. the primary key of the property or the vendor-specific ID of the property), or (3)
a URL indicating the type of the property, either pointing to an external vocabulary, or a Web resource that describes the property (e.g. a glossary entry).
Standards bodies should promote a standard prefix for the identifiers of properties from their standards.""" ;
    :domainIncludes :PropertyValue ;
    :rangeIncludes :Text,
        :URL .

:proteinContent a rdf:Property ;
    rdfs:label "proteinContent" ;
    rdfs:comment "The number of grams of protein." ;
    :domainIncludes :NutritionInformation ;
    :rangeIncludes :Mass .

:providerMobility a rdf:Property ;
    rdfs:label "providerMobility" ;
    rdfs:comment "Indicates the mobility of a provided service (e.g. 'static', 'dynamic')." ;
    :domainIncludes :Service ;
    :rangeIncludes :Text .

:providesService a rdf:Property ;
    rdfs:label "providesService" ;
    rdfs:comment "The service provided by this channel." ;
    :domainIncludes :ServiceChannel ;
    :rangeIncludes :Service .

:publicAccess a rdf:Property ;
    rdfs:label "publicAccess" ;
    rdfs:comment "A flag to signal that the [[Place]] is open to public visitors.  If this property is omitted there is no assumed default boolean value." ;
    :domainIncludes :Place ;
    :rangeIncludes :Boolean .

:publication a rdf:Property ;
    rdfs:label "publication" ;
    rdfs:comment "A publication event associated with the item." ;
    :domainIncludes :CreativeWork ;
    :rangeIncludes :PublicationEvent .

:publishedOn a rdf:Property ;
    rdfs:label "publishedOn" ;
    rdfs:comment "A broadcast service associated with the publication event." ;
    :domainIncludes :PublicationEvent ;
    :rangeIncludes :BroadcastService .

:publisher a rdf:Property ;
    rdfs:label "publisher" ;
    rdfs:comment "The publisher of the article in question." ;
    :domainIncludes :CreativeWork, :FinancialIncentive ;
    :rangeIncludes :Organization,
        :Person .

:publishingPrinciples a rdf:Property ;
    rdfs:label "publishingPrinciples" ;
    rdfs:comment """The publishingPrinciples property indicates (typically via [[URL]]) a document describing the editorial principles of an [[Organization]] (or individual, e.g. a [[Person]] writing a blog) that relate to their activities as a publisher, e.g. ethics or diversity policies. When applied to a [[CreativeWork]] (e.g. [[NewsArticle]]) the principles are those of the party primarily responsible for the creation of the [[CreativeWork]].

While such policies are most typically expressed in natural language, sometimes related information (e.g. indicating a [[funder]]) can be expressed using schema.org terminology.
""" ;
    :domainIncludes :CreativeWork,
        :Organization,
        :Person ;
    :rangeIncludes :CreativeWork,
        :URL .

:purchaseDate a rdf:Property ;
    rdfs:label "purchaseDate" ;
    rdfs:comment "The date the item, e.g. vehicle, was purchased by the current owner." ;
    :contributor <https://schema.org/docs/collab/Automotive_Ontology_Working_Group> ;
    :domainIncludes :Product,
        :Vehicle ;
    :rangeIncludes :Date .

:qualifications a rdf:Property ;
    rdfs:label "qualifications" ;
    rdfs:comment "Specific qualifications required for this role or Occupation." ;
    :domainIncludes :JobPosting,
        :Occupation ;
    :rangeIncludes :Text ;
    :source <https://github.com/schemaorg/schemaorg/issues/1698> .

:query a rdf:Property ;
    rdfs:label "query" ;
    rdfs:comment "A sub property of instrument. The query used on this action." ;
    rdfs:subPropertyOf :instrument ;
    :domainIncludes :SearchAction ;
    :rangeIncludes :Text .

:quest a rdf:Property ;
    rdfs:label "quest" ;
    rdfs:comment "The task that a player-controlled character, or group of characters may complete in order to gain a reward." ;
    :domainIncludes :Game,
        :VideoGameSeries ;
    :rangeIncludes :Thing .

:question a rdf:Property ;
    rdfs:label "question" ;
    rdfs:comment "A sub property of object. A question." ;
    rdfs:subPropertyOf :object ;
    :domainIncludes :AskAction ;
    :rangeIncludes :Question .

:ratingCount a rdf:Property ;
    rdfs:label "ratingCount" ;
    rdfs:comment "The count of total number of ratings." ;
    :domainIncludes :AggregateRating ;
    :rangeIncludes :Integer .

:ratingValue a rdf:Property ;
    rdfs:label "ratingValue" ;
    rdfs:comment "The rating for the content.\\n\\nUsage guidelines:\\n\\n* Use values from 0123456789 (Unicode 'DIGIT ZERO' (U+0030) to 'DIGIT NINE' (U+0039)) rather than superficially similar Unicode symbols.\\n* Use '.' (Unicode 'FULL STOP' (U+002E)) rather than ',' to indicate a decimal point. Avoid using these symbols as a readability separator." ;
    :domainIncludes :Rating ;
    :rangeIncludes :Number,
        :Text .

:readonlyValue a rdf:Property ;
    rdfs:label "readonlyValue" ;
    rdfs:comment "Whether or not a property is mutable.  Default is false. Specifying this for a property that also has a value makes it act similar to a \"hidden\" input in an HTML form." ;
    :domainIncludes :PropertyValueSpecification ;
    :rangeIncludes :Boolean .

:realEstateAgent a rdf:Property ;
    rdfs:label "realEstateAgent" ;
    rdfs:comment "A sub property of participant. The real estate agent involved in the action." ;
    rdfs:subPropertyOf :participant ;
    :domainIncludes :RentAction ;
    :rangeIncludes :RealEstateAgent .

:recipe a rdf:Property ;
    rdfs:label "recipe" ;
    rdfs:comment "A sub property of instrument. The recipe/instructions used to perform the action." ;
    rdfs:subPropertyOf :instrument ;
    :domainIncludes :CookAction ;
    :rangeIncludes :Recipe .

:recipeCategory a rdf:Property ;
    rdfs:label "recipeCategory" ;
    rdfs:comment "The category of the recipe—for example, appetizer, entree, etc." ;
    :domainIncludes :Recipe ;
    :rangeIncludes :Text .

:recipeCuisine a rdf:Property ;
    rdfs:label "recipeCuisine" ;
    rdfs:comment "The cuisine of the recipe (for example, French or Ethiopian)." ;
    :domainIncludes :Recipe ;
    :rangeIncludes :Text .

:recipeInstructions a rdf:Property ;
    rdfs:label "recipeInstructions" ;
    rdfs:comment "A step in making the recipe, in the form of a single item (document, video, etc.) or an ordered list with HowToStep and/or HowToSection items." ;
    rdfs:subPropertyOf :step ;
    :domainIncludes :Recipe ;
    :rangeIncludes :CreativeWork,
        :ItemList,
        :Text .

:recipeYield a rdf:Property ;
    rdfs:label "recipeYield" ;
    rdfs:comment "The quantity produced by the recipe (for example, number of people served, number of servings, etc)." ;
    rdfs:subPropertyOf :yield ;
    :domainIncludes :Recipe ;
    :rangeIncludes :QuantitativeValue,
        :Text .

:recordLabel a rdf:Property ;
    rdfs:label "recordLabel" ;
    rdfs:comment "The label that issued the release." ;
    owl:equivalentProperty <http://purl.org/ontology/mo/label> ;
    :contributor <https://schema.org/docs/collab/MBZ> ;
    :domainIncludes :MusicRelease ;
    :rangeIncludes :Organization .

:referee a rdf:Property ;
    rdfs:label "referee" ;
    rdfs:comment "An official who watches a game or match closely to enforce the rules and arbitrate on matters arising from the play such as referees, umpires or judges. The name of the effective function can vary according to the sport." ;
    :domainIncludes :SportsEvent ;
    :rangeIncludes :Person .

:referenceQuantity a rdf:Property ;
    rdfs:label "referenceQuantity" ;
    rdfs:comment "The reference quantity for which a certain price applies, e.g. 1 EUR per 4 kWh of electricity. This property is a replacement for unitOfMeasurement for the advanced cases where the price does not relate to a standard unit." ;
    :contributor <https://schema.org/docs/collab/GoodRelationsTerms> ;
    :domainIncludes :UnitPriceSpecification ;
    :rangeIncludes :QuantitativeValue .

:referencesOrder a rdf:Property ;
    rdfs:label "referencesOrder" ;
    rdfs:comment "The Order(s) related to this Invoice. One or more Orders may be combined into a single Invoice." ;
    :domainIncludes :Invoice ;
    :rangeIncludes :Order .

:regionsAllowed a rdf:Property ;
    rdfs:label "regionsAllowed" ;
    rdfs:comment "The regions where the media is allowed. If not specified, then it's assumed to be allowed everywhere. Specify the countries in [ISO 3166 format](http://en.wikipedia.org/wiki/ISO_3166)." ;
    :domainIncludes :MediaObject ;
    :rangeIncludes :Place .

:relatedLink a rdf:Property ;
    rdfs:label "relatedLink" ;
    rdfs:comment "A link related to this web page, for example to other related web pages." ;
    :domainIncludes :WebPage ;
    :rangeIncludes :URL .

:relatedTo a rdf:Property ;
    rdfs:label "relatedTo" ;
    rdfs:comment "The most generic familial relation." ;
    :domainIncludes :Person ;
    :rangeIncludes :Person .

:releaseDate a rdf:Property ;
    rdfs:label "releaseDate" ;
    rdfs:comment "The release date of a product or product model. This can be used to distinguish the exact variant of a product." ;
    :domainIncludes :Product ;
    :rangeIncludes :Date .

:releaseNotes a rdf:Property ;
    rdfs:label "releaseNotes" ;
    rdfs:comment "Description of what changed in this version." ;
    :domainIncludes :SoftwareApplication ;
    :rangeIncludes :Text,
        :URL .

:releasedEvent a rdf:Property ;
    rdfs:label "releasedEvent" ;
    rdfs:comment "The place and time the release was issued, expressed as a PublicationEvent." ;
    :domainIncludes :CreativeWork ;
    :rangeIncludes :PublicationEvent .

:relevantOccupation a rdf:Property ;
    rdfs:label "relevantOccupation" ;
    rdfs:comment "The Occupation for the JobPosting." ;
    :domainIncludes :JobPosting ;
    :rangeIncludes :Occupation ;
    :source <https://github.com/schemaorg/schemaorg/issues/1698> .

:remainingAttendeeCapacity a rdf:Property ;
    rdfs:label "remainingAttendeeCapacity" ;
    rdfs:comment "The number of attendee places for an event that remain unallocated." ;
    :domainIncludes :Event ;
    :rangeIncludes :Integer .

:replacee a rdf:Property ;
    rdfs:label "replacee" ;
    rdfs:comment "A sub property of object. The object that is being replaced." ;
    rdfs:subPropertyOf :object ;
    :domainIncludes :ReplaceAction ;
    :rangeIncludes :Thing .

:replacer a rdf:Property ;
    rdfs:label "replacer" ;
    rdfs:comment "A sub property of object. The object that replaces." ;
    rdfs:subPropertyOf :object ;
    :domainIncludes :ReplaceAction ;
    :rangeIncludes :Thing .

:replyToUrl a rdf:Property ;
    rdfs:label "replyToUrl" ;
    rdfs:comment "The URL at which a reply may be posted to the specified UserComment." ;
    :domainIncludes :UserComments ;
    :rangeIncludes :URL .

:reportNumber a rdf:Property ;
    rdfs:label "reportNumber" ;
    rdfs:comment "The number or other unique designator assigned to a Report by the publishing organization." ;
    :domainIncludes :Report ;
    :rangeIncludes :Text .

:representativeOfPage a rdf:Property ;
    rdfs:label "representativeOfPage" ;
    rdfs:comment "Indicates whether this image is representative of the content of the page." ;
    :domainIncludes :ImageObject ;
    :rangeIncludes :Boolean .

:requiredCollateral a rdf:Property ;
    rdfs:label "requiredCollateral" ;
    rdfs:comment "Assets required to secure loan or credit repayments. It may take form of third party pledge, goods, financial instruments (cash, securities, etc.)" ;
    :contributor <https://schema.org/docs/collab/FIBO> ;
    :domainIncludes :LoanOrCredit ;
    :rangeIncludes :Text,
        :Thing .

:requiredGender a rdf:Property ;
    rdfs:label "requiredGender" ;
    rdfs:comment "Audiences defined by a person's gender." ;
    :domainIncludes :PeopleAudience ;
    :rangeIncludes :Text .

:requiredMaxAge a rdf:Property ;
    rdfs:label "requiredMaxAge" ;
    rdfs:comment "Audiences defined by a person's maximum age." ;
    :domainIncludes :PeopleAudience ;
    :rangeIncludes :Integer .

:requiredMinAge a rdf:Property ;
    rdfs:label "requiredMinAge" ;
    rdfs:comment "Audiences defined by a person's minimum age." ;
    :domainIncludes :PeopleAudience ;
    :rangeIncludes :Integer .

:requiredQuantity a rdf:Property ;
    rdfs:label "requiredQuantity" ;
    rdfs:comment "The required quantity of the item(s)." ;
    :domainIncludes :HowToItem ;
    :rangeIncludes :Number,
        :QuantitativeValue,
        :Text .

:requirements a rdf:Property ;
    rdfs:label "requirements" ;
    rdfs:comment "Component dependency requirements for application. This includes runtime environments and shared libraries that are not included in the application distribution package, but required to run the application (examples: DirectX, Java or .NET runtime)." ;
    :domainIncludes :SoftwareApplication ;
    :rangeIncludes :Text,
        :URL ;
    :supersededBy :softwareRequirements .

:requiresSubscription a rdf:Property ;
    rdfs:label "requiresSubscription" ;
    rdfs:comment "Indicates if use of the media require a subscription  (either paid or free). Allowed values are ```true``` or ```false``` (note that an earlier version had 'yes', 'no')." ;
    :domainIncludes :ActionAccessSpecification,
        :MediaObject ;
    :rangeIncludes :Boolean,
        :MediaSubscription ;
    :source <https://github.com/schemaorg/schemaorg/issues/1741> .

:reservationFor a rdf:Property ;
    rdfs:label "reservationFor" ;
    rdfs:comment "The thing -- flight, event, restaurant, etc. being reserved." ;
    :domainIncludes :Reservation ;
    :rangeIncludes :Thing .

:reservationId a rdf:Property ;
    rdfs:label "reservationId" ;
    rdfs:comment "A unique identifier for the reservation." ;
    :domainIncludes :Reservation ;
    :rangeIncludes :Text .

:reservationStatus a rdf:Property ;
    rdfs:label "reservationStatus" ;
    rdfs:comment "The current status of the reservation." ;
    :domainIncludes :Reservation ;
    :rangeIncludes :ReservationStatusType .

:reservedTicket a rdf:Property ;
    rdfs:label "reservedTicket" ;
    rdfs:comment "A ticket associated with the reservation." ;
    :domainIncludes :Reservation ;
    :rangeIncludes :Ticket .

:responsibilities a rdf:Property ;
    rdfs:label "responsibilities" ;
    rdfs:comment "Responsibilities associated with this role or Occupation." ;
    :domainIncludes :JobPosting,
        :Occupation ;
    :rangeIncludes :Text ;
    :source <https://github.com/schemaorg/schemaorg/issues/1698> .

:resultComment a rdf:Property ;
    rdfs:label "resultComment" ;
    rdfs:comment "A sub property of result. The Comment created or sent as a result of this action." ;
    rdfs:subPropertyOf :result ;
    :domainIncludes :CommentAction,
        :ReplyAction ;
    :rangeIncludes :Comment .

:resultReview a rdf:Property ;
    rdfs:label "resultReview" ;
    rdfs:comment "A sub property of result. The review that resulted in the performing of the action." ;
    rdfs:subPropertyOf :result ;
    :domainIncludes :ReviewAction ;
    :rangeIncludes :Review .

:reviewAspect a rdf:Property ;
    rdfs:label "reviewAspect" ;
    rdfs:comment "This Review or Rating is relevant to this part or facet of the itemReviewed." ;
    :domainIncludes :Rating,
        :Review ;
    :rangeIncludes :Text ;
    :source <https://github.com/schemaorg/schemaorg/issues/1689> .

:reviewBody a rdf:Property ;
    rdfs:label "reviewBody" ;
    rdfs:comment "The actual body of the review." ;
    :domainIncludes :Review ;
    :rangeIncludes :Text .

:reviewCount a rdf:Property ;
    rdfs:label "reviewCount" ;
    rdfs:comment "The count of total number of reviews." ;
    :domainIncludes :AggregateRating ;
    :rangeIncludes :Integer .

:reviewRating a rdf:Property ;
    rdfs:label "reviewRating" ;
    rdfs:comment "The rating given in this review. Note that reviews can themselves be rated. The ```reviewRating``` applies to rating given by the review. The [[aggregateRating]] property applies to the review itself, as a creative work." ;
    :domainIncludes :Review ;
    :rangeIncludes :Rating .

:reviewedBy a rdf:Property ;
    rdfs:label "reviewedBy" ;
    rdfs:comment "People or organizations that have reviewed the content on this web page for accuracy and/or completeness." ;
    :domainIncludes :WebPage ;
    :rangeIncludes :Organization,
        :Person .

:reviews a rdf:Property ;
    rdfs:label "reviews" ;
    rdfs:comment "Review of the item." ;
    :domainIncludes :CreativeWork,
        :Offer,
        :Organization,
        :Place,
        :Product ;
    :rangeIncludes :Review ;
    :supersededBy :review .

:rsvpResponse a rdf:Property ;
    rdfs:label "rsvpResponse" ;
    rdfs:comment "The response (yes, no, maybe) to the RSVP." ;
    :domainIncludes :RsvpAction ;
    :rangeIncludes :RsvpResponseType .

:runtime a rdf:Property ;
    rdfs:label "runtime" ;
    rdfs:comment "Runtime platform or script interpreter dependencies (example: Java v1, Python 2.3, .NET Framework 3.0)." ;
    :domainIncludes :SoftwareSourceCode ;
    :rangeIncludes :Text ;
    :supersededBy :runtimePlatform .

:salaryCurrency a rdf:Property ;
    rdfs:label "salaryCurrency" ;
    rdfs:comment "The currency (coded using [ISO 4217](http://en.wikipedia.org/wiki/ISO_4217)) used for the main salary information in this job posting or for this employee." ;
    :domainIncludes :EmployeeRole,
        :JobPosting ;
    :rangeIncludes :Text .

:sameAs a rdf:Property ;
    rdfs:label "sameAs" ;
    rdfs:comment "URL of a reference Web page that unambiguously indicates the item's identity. E.g. the URL of the item's Wikipedia page, Wikidata entry, or official website." ;
    :domainIncludes :Thing ;
    :rangeIncludes :URL .

:sampleType a rdf:Property ;
    rdfs:label "sampleType" ;
    rdfs:comment "What type of code sample: full (compile ready) solution, code snippet, inline code, scripts, template." ;
    :domainIncludes :SoftwareSourceCode ;
    :rangeIncludes :Text ;
    :supersededBy :codeSampleType .

:saturatedFatContent a rdf:Property ;
    rdfs:label "saturatedFatContent" ;
    rdfs:comment "The number of grams of saturated fat." ;
    :domainIncludes :NutritionInformation ;
    :rangeIncludes :Mass .

:scheduledPaymentDate a rdf:Property ;
    rdfs:label "scheduledPaymentDate" ;
    rdfs:comment "The date the invoice is scheduled to be paid." ;
    :domainIncludes :Invoice ;
    :rangeIncludes :Date .

:scheduledTime a rdf:Property ;
    rdfs:label "scheduledTime" ;
    rdfs:comment "The time the object is scheduled to." ;
    :domainIncludes :PlanAction ;
    :rangeIncludes :Date,
        :DateTime .

:schemaVersion a rdf:Property ;
    rdfs:label "schemaVersion" ;
    rdfs:comment """Indicates (by URL or string) a particular version of a schema used in some CreativeWork. This property was created primarily to
    indicate the use of a specific schema.org release, e.g. ```10.0``` as a simple string, or more explicitly via URL, ```https://schema.org/docs/releases.html#v10.0```. There may be situations in which other schemas might usefully be referenced this way, e.g. ```http://dublincore.org/specifications/dublin-core/dces/1999-07-02/``` but this has not been carefully explored in the community.""" ;
    :domainIncludes :CreativeWork ;
    :rangeIncludes :Text,
        :URL .

:screenCount a rdf:Property ;
    rdfs:label "screenCount" ;
    rdfs:comment "The number of screens in the movie theater." ;
    :domainIncludes :MovieTheater ;
    :rangeIncludes :Number .

:screenshot a rdf:Property ;
    rdfs:label "screenshot" ;
    rdfs:comment "A link to a screenshot image of the app." ;
    :domainIncludes :SoftwareApplication ;
    :rangeIncludes :ImageObject,
        :URL .

:seasonNumber a rdf:Property ;
    rdfs:label "seasonNumber" ;
    rdfs:comment "Position of the season within an ordered group of seasons." ;
    rdfs:subPropertyOf :position ;
    :domainIncludes :CreativeWorkSeason ;
    :rangeIncludes :Integer,
        :Text .

:seasons a rdf:Property ;
    rdfs:label "seasons" ;
    rdfs:comment "A season in a media series." ;
    :domainIncludes :RadioSeries,
        :TVSeries,
        :VideoGameSeries ;
    :rangeIncludes :CreativeWorkSeason ;
    :supersededBy :season .

:seatNumber a rdf:Property ;
    rdfs:label "seatNumber" ;
    rdfs:comment "The location of the reserved seat (e.g., 27)." ;
    :domainIncludes :Seat ;
    :rangeIncludes :Text .

:seatRow a rdf:Property ;
    rdfs:label "seatRow" ;
    rdfs:comment "The row location of the reserved seat (e.g., B)." ;
    :domainIncludes :Seat ;
    :rangeIncludes :Text .

:seatSection a rdf:Property ;
    rdfs:label "seatSection" ;
    rdfs:comment "The section location of the reserved seat (e.g. Orchestra)." ;
    :domainIncludes :Seat ;
    :rangeIncludes :Text .

:seatingType a rdf:Property ;
    rdfs:label "seatingType" ;
    rdfs:comment "The type/class of the seat." ;
    :domainIncludes :Seat ;
    :rangeIncludes :QualitativeValue,
        :Text .

:securityScreening a rdf:Property ;
    rdfs:label "securityScreening" ;
    rdfs:comment "The type of security screening the passenger is subject to." ;
    :domainIncludes :FlightReservation ;
    :rangeIncludes :Text .

:seeks a rdf:Property ;
    rdfs:label "seeks" ;
    rdfs:comment "A pointer to products or services sought by the organization or person (demand)." ;
    :domainIncludes :Organization,
        :Person ;
    :rangeIncludes :Demand .

:sender a rdf:Property ;
    rdfs:label "sender" ;
    rdfs:comment "A sub property of participant. The participant who is at the sending end of the action." ;
    rdfs:subPropertyOf :participant ;
    :domainIncludes :Message,
        :ReceiveAction ;
    :rangeIncludes :Audience,
        :Organization,
        :Person .

:serverStatus a rdf:Property ;
    rdfs:label "serverStatus" ;
    rdfs:comment "Status of a game server." ;
    :domainIncludes :GameServer ;
    :rangeIncludes :GameServerStatus .

:servesCuisine a rdf:Property ;
    rdfs:label "servesCuisine" ;
    rdfs:comment "The cuisine of the restaurant." ;
    :domainIncludes :FoodEstablishment ;
    :rangeIncludes :Text .

:serviceAudience a rdf:Property ;
    rdfs:label "serviceAudience" ;
    rdfs:comment "The audience eligible for this service." ;
    :domainIncludes :Service ;
    :rangeIncludes :Audience ;
    :supersededBy :audience .

:serviceLocation a rdf:Property ;
    rdfs:label "serviceLocation" ;
    rdfs:comment "The location (e.g. civic structure, local business, etc.) where a person can go to access the service." ;
    :domainIncludes :ServiceChannel ;
    :rangeIncludes :Place .

:serviceOperator a rdf:Property ;
    rdfs:label "serviceOperator" ;
    rdfs:comment "The operating organization, if different from the provider.  This enables the representation of services that are provided by an organization, but operated by another organization like a subcontractor." ;
    :domainIncludes :GovernmentService ;
    :rangeIncludes :Organization .

:servicePhone a rdf:Property ;
    rdfs:label "servicePhone" ;
    rdfs:comment "The phone number to use to access the service." ;
    :domainIncludes :ServiceChannel ;
    :rangeIncludes :ContactPoint .

:servicePostalAddress a rdf:Property ;
    rdfs:label "servicePostalAddress" ;
    rdfs:comment "The address for accessing the service by mail." ;
    :domainIncludes :ServiceChannel ;
    :rangeIncludes :PostalAddress .

:serviceSmsNumber a rdf:Property ;
    rdfs:label "serviceSmsNumber" ;
    rdfs:comment "The number to access the service by text message." ;
    :domainIncludes :ServiceChannel ;
    :rangeIncludes :ContactPoint .

:serviceType a rdf:Property ;
    rdfs:label "serviceType" ;
    rdfs:comment "The type of service being offered, e.g. veterans' benefits, emergency relief, etc." ;
    :domainIncludes :Service ;
    :rangeIncludes :Text .

:serviceUrl a rdf:Property ;
    rdfs:label "serviceUrl" ;
    rdfs:comment "The website to access the service." ;
    :domainIncludes :ServiceChannel ;
    :rangeIncludes :URL .

:servingSize a rdf:Property ;
    rdfs:label "servingSize" ;
    rdfs:comment "The serving size, in terms of the number of volume or mass." ;
    :domainIncludes :NutritionInformation ;
    :rangeIncludes :Text .

:sharedContent a rdf:Property ;
    rdfs:label "sharedContent" ;
    rdfs:comment "A CreativeWork such as an image, video, or audio clip shared as part of this posting." ;
    :domainIncludes :Comment,
        :SocialMediaPosting ;
    :rangeIncludes :CreativeWork .

:shippingDestination a rdf:Property ;
    rdfs:label "shippingDestination" ;
    rdfs:comment "indicates (possibly multiple) shipping destinations. These can be defined in several ways, e.g. postalCode ranges." ;
    :domainIncludes :DeliveryTimeSettings,
        :OfferShippingDetails,
        :ShippingRateSettings ;
    :rangeIncludes :DefinedRegion ;
    :source <https://github.com/schemaorg/schemaorg/issues/2506> .

:shippingDetails a rdf:Property ;
    rdfs:label "shippingDetails" ;
    rdfs:comment "Indicates information about the shipping policies and options associated with an [[Offer]]." ;
    :domainIncludes :Offer ;
    :rangeIncludes :OfferShippingDetails ;
    :source <https://github.com/schemaorg/schemaorg/issues/2506> .

:shippingLabel a rdf:Property ;
    rdfs:label "shippingLabel" ;
    rdfs:comment "Label to match an [[OfferShippingDetails]] with a [[ShippingRateSettings]] (within the context of a [[shippingSettingsLink]] cross-reference)." ;
    :domainIncludes :OfferShippingDetails,
        :ShippingRateSettings ;
    :rangeIncludes :Text ;
    :source <https://github.com/schemaorg/schemaorg/issues/2506> .

:shippingOrigin a rdf:Property ;
    rdfs:label "shippingOrigin" ;
    rdfs:comment "Indicates the origin of a shipment, i.e. where it should be coming from." ;
    :domainIncludes :OfferShippingDetails ;
    :rangeIncludes :DefinedRegion ;
    :source <https://github.com/schemaorg/schemaorg/issues/3122> .

:shippingRate a rdf:Property ;
    rdfs:label "shippingRate" ;
    rdfs:comment "The shipping rate is the cost of shipping to the specified destination. Typically, the maxValue and currency values (of the [[MonetaryAmount]]) are most appropriate." ;
    :domainIncludes :OfferShippingDetails,
        :ShippingRateSettings ;
    :rangeIncludes :MonetaryAmount ;
    :source <https://github.com/schemaorg/schemaorg/issues/2506> .

:shippingSettingsLink a rdf:Property ;
    rdfs:label "shippingSettingsLink" ;
    rdfs:comment "Link to a page containing [[ShippingRateSettings]] and [[DeliveryTimeSettings]] details." ;
    :domainIncludes :OfferShippingDetails ;
    :rangeIncludes :URL ;
    :source <https://github.com/schemaorg/schemaorg/issues/2506> .

:siblings a rdf:Property ;
    rdfs:label "siblings" ;
    rdfs:comment "A sibling of the person." ;
    :domainIncludes :Person ;
    :rangeIncludes :Person ;
    :supersededBy :sibling .

:significantLinks a rdf:Property ;
    rdfs:label "significantLinks" ;
    rdfs:comment "The most significant URLs on the page. Typically, these are the non-navigation links that are clicked on the most." ;
    :domainIncludes :WebPage ;
    :rangeIncludes :URL ;
    :supersededBy :significantLink .

:skills a rdf:Property ;
    rdfs:label "skills" ;
    rdfs:comment "A statement of knowledge, skill, ability, task or any other assertion expressing a competency that is either claimed by a person, an organization or desired or required to fulfill a role or to work in an occupation." ;
    :domainIncludes :JobPosting,
        :Occupation, :Person, :Organization ;
    :rangeIncludes :DefinedTerm,
        :Text ;
    :source <https://github.com/schemaorg/schemaorg/issues/1698>,
        <https://github.com/schemaorg/schemaorg/issues/2322> .

:sku a rdf:Property ;
    rdfs:label "sku" ;
    rdfs:comment "The Stock Keeping Unit (SKU), i.e. a merchant-specific identifier for a product or service, or the product to which the offer refers." ;
    rdfs:subPropertyOf :identifier ;
    :domainIncludes :Demand,
        :Offer,
        :Product ;
    :rangeIncludes :Text .

:slogan a rdf:Property ;
    rdfs:label "slogan" ;
    rdfs:comment "A slogan or motto associated with the item." ;
    :domainIncludes :Brand,
        :Organization,
        :Place,
        :Product,
        :Service ;
    :rangeIncludes :Text .

:smokingAllowed a rdf:Property ;
    rdfs:label "smokingAllowed" ;
    rdfs:comment "Indicates whether it is allowed to smoke in the place, e.g. in the restaurant, hotel or hotel room." ;
    :contributor <https://schema.org/docs/collab/STI_Accommodation_Ontology> ;
    :domainIncludes :Place ;
    :rangeIncludes :Boolean .

:sodiumContent a rdf:Property ;
    rdfs:label "sodiumContent" ;
    rdfs:comment "The number of milligrams of sodium." ;
    :domainIncludes :NutritionInformation ;
    :rangeIncludes :Mass .

:softwareAddOn a rdf:Property ;
    rdfs:label "softwareAddOn" ;
    rdfs:comment "Additional content for a software application." ;
    :domainIncludes :SoftwareApplication ;
    :rangeIncludes :SoftwareApplication .

:softwareHelp a rdf:Property ;
    rdfs:label "softwareHelp" ;
    rdfs:comment "Software application help." ;
    :domainIncludes :SoftwareApplication ;
    :rangeIncludes :CreativeWork .

:softwareVersion a rdf:Property ;
    rdfs:label "softwareVersion" ;
    rdfs:comment "Version of the software instance." ;
    :domainIncludes :SoftwareApplication ;
    :rangeIncludes :Text .

:sourceOrganization a rdf:Property ;
    rdfs:label "sourceOrganization" ;
    rdfs:comment "The Organization on whose behalf the creator was working." ;
    :domainIncludes :CreativeWork ;
    :rangeIncludes :Organization .

:spatial a rdf:Property ;
    rdfs:label "spatial" ;
    rdfs:comment """The "spatial" property can be used in cases when more specific properties
(e.g. [[locationCreated]], [[spatialCoverage]], [[contentLocation]]) are not known to be appropriate.""" ;
    owl:equivalentProperty dc:spatial ;
    :domainIncludes :CreativeWork ;
    :rangeIncludes :Place .

:spatialCoverage a rdf:Property ;
    rdfs:label "spatialCoverage" ;
    rdfs:comment """The spatialCoverage of a CreativeWork indicates the place(s) which are the focus of the content. It is a subproperty of
      contentLocation intended primarily for more technical and detailed materials. For example with a Dataset, it indicates
      areas that the dataset describes: a dataset of New York weather would have spatialCoverage which was the place: the state of New York.""" ;
    rdfs:subPropertyOf :contentLocation ;
    owl:equivalentProperty dc:spatial ;
    :domainIncludes :CreativeWork ;
    :rangeIncludes :Place .

:speakable a rdf:Property ;
    rdfs:label "speakable" ;
    rdfs:comment """Indicates sections of a Web page that are particularly 'speakable' in the sense of being highlighted as being especially appropriate for text-to-speech conversion. Other sections of a page may also be usefully spoken in particular circumstances; the 'speakable' property serves to indicate the parts most likely to be generally useful for speech.

The *speakable* property can be repeated an arbitrary number of times, with three kinds of possible 'content-locator' values:

1.) *id-value* URL references - uses *id-value* of an element in the page being annotated. The simplest use of *speakable* has (potentially relative) URL values, referencing identified sections of the document concerned.

2.) CSS Selectors - addresses content in the annotated page, e.g. via class attribute. Use the [[cssSelector]] property.

3.)  XPaths - addresses content via XPaths (assuming an XML view of the content). Use the [[xpath]] property.


For more sophisticated markup of speakable sections beyond simple ID references, either CSS selectors or XPath expressions to pick out document section(s) as speakable. For this
we define a supporting type, [[SpeakableSpecification]]  which is defined to be a possible value of the *speakable* property.
         """ ;
    :domainIncludes :Article,
        :WebPage ;
    :rangeIncludes :SpeakableSpecification,
        :URL ;
    :source <https://github.com/schemaorg/schemaorg/issues/1389> .

:specialCommitments a rdf:Property ;
    rdfs:label "specialCommitments" ;
    rdfs:comment "Any special commitments associated with this job posting. Valid entries include VeteranCommit, MilitarySpouseCommit, etc." ;
    :domainIncludes :JobPosting ;
    :rangeIncludes :Text .

:specialOpeningHoursSpecification a rdf:Property ;
    rdfs:label "specialOpeningHoursSpecification" ;
    rdfs:comment """The special opening hours of a certain place.\\n\\nUse this to explicitly override general opening hours brought in scope by [[openingHoursSpecification]] or [[openingHours]].
      """ ;
    :domainIncludes :Place ;
    :rangeIncludes :OpeningHoursSpecification .

:specialty a rdf:Property ;
    rdfs:label "specialty" ;
    rdfs:comment "One of the domain specialities to which this web page's content applies." ;
    :domainIncludes :WebPage ;
    :rangeIncludes :Specialty .

:sport a rdf:Property ;
    rdfs:label "sport" ;
    rdfs:comment "A type of sport (e.g. Baseball)." ;
    :domainIncludes :SportsOrganization ;
    :rangeIncludes :Text,
        :URL .

:sportsActivityLocation a rdf:Property ;
    rdfs:label "sportsActivityLocation" ;
    rdfs:comment "A sub property of location. The sports activity location where this action occurred." ;
    rdfs:subPropertyOf :location ;
    :domainIncludes :ExerciseAction ;
    :rangeIncludes :SportsActivityLocation .

:sportsEvent a rdf:Property ;
    rdfs:label "sportsEvent" ;
    rdfs:comment "A sub property of location. The sports event where this action occurred." ;
    rdfs:subPropertyOf :location ;
    :domainIncludes :ExerciseAction ;
    :rangeIncludes :SportsEvent .

:sportsTeam a rdf:Property ;
    rdfs:label "sportsTeam" ;
    rdfs:comment "A sub property of participant. The sports team that participated on this action." ;
    rdfs:subPropertyOf :participant ;
    :domainIncludes :ExerciseAction ;
    :rangeIncludes :SportsTeam .

:spouse a rdf:Property ;
    rdfs:label "spouse" ;
    rdfs:comment "The person's spouse." ;
    :domainIncludes :Person ;
    :rangeIncludes :Person .

:starRating a rdf:Property ;
    rdfs:label "starRating" ;
    rdfs:comment "An official rating for a lodging business or food establishment, e.g. from national associations or standards bodies. Use the author property to indicate the rating organization, e.g. as an Organization with name such as (e.g. HOTREC, DEHOGA, WHR, or Hotelstars)." ;
    :contributor <https://schema.org/docs/collab/STI_Accommodation_Ontology> ;
    :domainIncludes :FoodEstablishment,
        :LodgingBusiness ;
    :rangeIncludes :Rating .

:startDate a rdf:Property ;
    rdfs:label "startDate" ;
    rdfs:comment "The start date and time of the item (in [ISO 8601 date format](http://en.wikipedia.org/wiki/ISO_8601))." ;
    :domainIncludes :CreativeWorkSeason,
        :CreativeWorkSeries,
        :DatedMoneySpecification,
        :Event,
        :MerchantReturnPolicySeasonalOverride,
        :Role ;
    :rangeIncludes :Date,
        :DateTime .

:startTime a rdf:Property ;
    rdfs:label "startTime" ;
    rdfs:comment "The startTime of something. For a reserved event or service (e.g. FoodEstablishmentReservation), the time that it is expected to start. For actions that span a period of time, when the action was performed. E.g. John wrote a book from *January* to December. For media, including audio and video, it's the time offset of the start of a clip within a larger file.\\n\\nNote that Event uses startDate/endDate instead of startTime/endTime, even when describing dates with times. This situation may be clarified in future revisions." ;
    :domainIncludes :Action,
        :FoodEstablishmentReservation,
        :InteractionCounter,
        :MediaObject ;
    :rangeIncludes :DateTime,
        :Time .

:steeringPosition a rdf:Property ;
    rdfs:label "steeringPosition" ;
    rdfs:comment "The position of the steering wheel or similar device (mostly for cars)." ;
    :contributor <https://schema.org/docs/collab/Automotive_Ontology_Working_Group> ;
    :domainIncludes :Vehicle ;
    :rangeIncludes :SteeringPositionValue .

:stepValue a rdf:Property ;
    rdfs:label "stepValue" ;
    rdfs:comment "The stepValue attribute indicates the granularity that is expected (and required) of the value in a PropertyValueSpecification." ;
    :domainIncludes :PropertyValueSpecification ;
    :rangeIncludes :Number .

:steps a rdf:Property ;
    rdfs:label "steps" ;
    rdfs:comment "A single step item (as HowToStep, text, document, video, etc.) or a HowToSection (originally misnamed 'steps'; 'step' is preferred)." ;
    :domainIncludes :HowTo,
        :HowToSection ;
    :rangeIncludes :CreativeWork,
        :ItemList,
        :Text ;
    :supersededBy :step .

:storageRequirements a rdf:Property ;
    rdfs:label "storageRequirements" ;
    rdfs:comment "Storage requirements (free space required)." ;
    :domainIncludes :SoftwareApplication ;
    :rangeIncludes :Text,
        :URL .

:streetAddress a rdf:Property ;
    rdfs:label "streetAddress" ;
    rdfs:comment "The street address. For example, 1600 Amphitheatre Pkwy." ;
    :domainIncludes :PostalAddress ;
    :rangeIncludes :Text .

:subEvents a rdf:Property ;
    rdfs:label "subEvents" ;
    rdfs:comment "Events that are a part of this event. For example, a conference event includes many presentations, each subEvents of the conference." ;
    :domainIncludes :Event ;
    :rangeIncludes :Event ;
    :supersededBy :subEvent .

:subReservation a rdf:Property ;
    rdfs:label "subReservation" ;
    rdfs:comment "The individual reservations included in the package. Typically a repeated property." ;
    :domainIncludes :ReservationPackage ;
    :rangeIncludes :Reservation .

:subtitleLanguage a rdf:Property ;
    rdfs:label "subtitleLanguage" ;
    rdfs:comment "Languages in which subtitles/captions are available, in [IETF BCP 47 standard format](http://tools.ietf.org/html/bcp47)." ;
    :domainIncludes :Movie,
        :ScreeningEvent,
        :TVEpisode ;
    :rangeIncludes :Language,
        :Text .

:successorOf a rdf:Property ;
    rdfs:label "successorOf" ;
    rdfs:comment "A pointer from a newer variant of a product  to its previous, often discontinued predecessor." ;
    :domainIncludes :ProductModel ;
    :rangeIncludes :ProductModel .

:sugarContent a rdf:Property ;
    rdfs:label "sugarContent" ;
    rdfs:comment "The number of grams of sugar." ;
    :domainIncludes :NutritionInformation ;
    :rangeIncludes :Mass .

:suggestedGender a rdf:Property ;
    rdfs:label "suggestedGender" ;
    rdfs:comment "The suggested gender of the intended person or audience, for example \"male\", \"female\", or \"unisex\"." ;
    :domainIncludes :PeopleAudience ;
    :rangeIncludes :GenderType,
        :Text .

:suggestedMaxAge a rdf:Property ;
    rdfs:label "suggestedMaxAge" ;
    rdfs:comment "Maximum recommended age in years for the audience or user." ;
    :domainIncludes :PeopleAudience ;
    :rangeIncludes :Number .

:suggestedMinAge a rdf:Property ;
    rdfs:label "suggestedMinAge" ;
    rdfs:comment "Minimum recommended age in years for the audience or user." ;
    :domainIncludes :PeopleAudience ;
    :rangeIncludes :Number .

:suitableForDiet a rdf:Property ;
    rdfs:label "suitableForDiet" ;
    rdfs:comment "Indicates a dietary restriction or guideline for which this recipe or menu item is suitable, e.g. diabetic, halal etc." ;
    :domainIncludes :MenuItem,
        :Recipe ;
    :rangeIncludes :RestrictedDiet .

:supportingData a rdf:Property ;
    rdfs:label "supportingData" ;
    rdfs:comment "Supporting data for a SoftwareApplication." ;
    :domainIncludes :SoftwareApplication ;
    :rangeIncludes :DataFeed .

:surface a rdf:Property ;
    rdfs:label "surface" ;
    rdfs:comment "A material used as a surface in some artwork, e.g. Canvas, Paper, Wood, Board, etc." ;
    rdfs:subPropertyOf :material ;
    :domainIncludes :VisualArtwork ;
    :rangeIncludes :Text,
        :URL ;
    :supersededBy :artworkSurface .

:target a rdf:Property ;
    rdfs:label "target" ;
    rdfs:comment "Indicates a target EntryPoint, or url, for an Action." ;
    :domainIncludes :Action ;
    :rangeIncludes :EntryPoint,
        :URL .

:targetDescription a rdf:Property ;
    rdfs:label "targetDescription" ;
    rdfs:comment "The description of a node in an established educational framework." ;
    :domainIncludes :AlignmentObject ;
    :rangeIncludes :Text .

:targetName a rdf:Property ;
    rdfs:label "targetName" ;
    rdfs:comment "The name of a node in an established educational framework." ;
    :domainIncludes :AlignmentObject ;
    :rangeIncludes :Text .

:targetPlatform a rdf:Property ;
    rdfs:label "targetPlatform" ;
    rdfs:comment "Type of app development: phone, Metro style, desktop, XBox, etc." ;
    :domainIncludes :APIReference ;
    :rangeIncludes :Text .

:targetProduct a rdf:Property ;
    rdfs:label "targetProduct" ;
    rdfs:comment "Target Operating System / Product to which the code applies.  If applies to several versions, just the product name can be used." ;
    :domainIncludes :SoftwareSourceCode ;
    :rangeIncludes :SoftwareApplication .

:targetUrl a rdf:Property ;
    rdfs:label "targetUrl" ;
    rdfs:comment "The URL of a node in an established educational framework." ;
    :domainIncludes :AlignmentObject ;
    :rangeIncludes :URL .

:taxID a rdf:Property ;
    rdfs:label "taxID" ;
    rdfs:comment "The Tax / Fiscal ID of the organization or person, e.g. the TIN in the US or the CIF/NIF in Spain." ;
    rdfs:subPropertyOf :identifier ;
    :domainIncludes :Organization,
        :Person ;
    :rangeIncludes :Text .

:telephone a rdf:Property ;
    rdfs:label "telephone" ;
    rdfs:comment "The telephone number." ;
    :domainIncludes :ContactPoint,
        :Organization,
        :Person,
        :Place ;
    :rangeIncludes :Text .

:temporal a rdf:Property ;
    rdfs:label "temporal" ;
    rdfs:comment """The "temporal" property can be used in cases where more specific properties
(e.g. [[temporalCoverage]], [[dateCreated]], [[dateModified]], [[datePublished]]) are not known to be appropriate.""" ;
    :domainIncludes :CreativeWork ;
    :rangeIncludes :DateTime,
        :Text .

:text a rdf:Property ;
    rdfs:label "text" ;
    rdfs:comment "The textual content of this CreativeWork." ;
    :domainIncludes :CreativeWork ;
    :rangeIncludes :Text .

:thumbnail a rdf:Property ;
    rdfs:label "thumbnail" ;
    rdfs:comment "Thumbnail image for an image or video." ;
    :domainIncludes :CreativeWork ;
    :rangeIncludes :ImageObject .

:thumbnailUrl a rdf:Property ;
    rdfs:label "thumbnailUrl" ;
    rdfs:comment "A thumbnail image relevant to the Thing." ;
    :domainIncludes :CreativeWork ;
    :rangeIncludes :URL .

:tickerSymbol a rdf:Property ;
    rdfs:label "tickerSymbol" ;
    rdfs:comment "The exchange traded instrument associated with a Corporation object. The tickerSymbol is expressed as an exchange and an instrument name separated by a space character. For the exchange component of the tickerSymbol attribute, we recommend using the controlled vocabulary of Market Identifier Codes (MIC) specified in ISO 15022." ;
    :domainIncludes :Corporation ;
    :rangeIncludes :Text .

:ticketNumber a rdf:Property ;
    rdfs:label "ticketNumber" ;
    rdfs:comment "The unique identifier for the ticket." ;
    :domainIncludes :Ticket ;
    :rangeIncludes :Text .

:ticketToken a rdf:Property ;
    rdfs:label "ticketToken" ;
    rdfs:comment "Reference to an asset (e.g., Barcode, QR code image or PDF) usable for entrance." ;
    :domainIncludes :Ticket ;
    :rangeIncludes :Text,
        :URL .

:ticketedSeat a rdf:Property ;
    rdfs:label "ticketedSeat" ;
    rdfs:comment "The seat associated with the ticket." ;
    :domainIncludes :Ticket ;
    :rangeIncludes :Seat .

:timeRequired a rdf:Property ;
    rdfs:label "timeRequired" ;
    rdfs:comment "Approximate or typical time it usually takes to work with or through the content of this work for the typical or target audience." ;
    :domainIncludes :CreativeWork ;
    :rangeIncludes :Duration .

:title a rdf:Property ;
    rdfs:label "title" ;
    rdfs:comment "The title of the job." ;
    :domainIncludes :JobPosting ;
    :rangeIncludes :Text .

:toLocation a rdf:Property ;
    rdfs:label "toLocation" ;
    rdfs:comment "A sub property of location. The final location of the object or the agent after the action." ;
    rdfs:subPropertyOf :location ;
    :domainIncludes :ExerciseAction,
        :InsertAction,
        :MoveAction,
        :TransferAction ;
    :rangeIncludes :Place .

:toRecipient a rdf:Property ;
    rdfs:label "toRecipient" ;
    rdfs:comment "A sub property of recipient. The recipient who was directly sent the message." ;
    rdfs:subPropertyOf :recipient ;
    :domainIncludes :Message ;
    :rangeIncludes :Audience,
        :ContactPoint,
        :Organization,
        :Person .

:tool a rdf:Property ;
    rdfs:label "tool" ;
    rdfs:comment "A sub property of instrument. An object used (but not consumed) when performing instructions or a direction." ;
    rdfs:subPropertyOf :instrument ;
    :domainIncludes :HowTo,
        :HowToDirection ;
    :rangeIncludes :HowToTool,
        :Text .

:totalPaymentDue a rdf:Property ;
    rdfs:label "totalPaymentDue" ;
    rdfs:comment "The total amount due." ;
    :domainIncludes :Invoice ;
    :rangeIncludes :MonetaryAmount,
        :PriceSpecification .

:totalPrice a rdf:Property ;
    rdfs:label "totalPrice" ;
    rdfs:comment "The total price for the reservation or ticket, including applicable taxes, shipping, etc.\\n\\nUsage guidelines:\\n\\n* Use values from 0123456789 (Unicode 'DIGIT ZERO' (U+0030) to 'DIGIT NINE' (U+0039)) rather than superficially similar Unicode symbols.\\n* Use '.' (Unicode 'FULL STOP' (U+002E)) rather than ',' to indicate a decimal point. Avoid using these symbols as a readability separator." ;
    :domainIncludes :Reservation,
        :Ticket ;
    :rangeIncludes :Number,
        :PriceSpecification,
        :Text .

:totalTime a rdf:Property ;
    rdfs:label "totalTime" ;
    rdfs:comment "The total time required to perform instructions or a direction (including time to prepare the supplies), in [ISO 8601 duration format](http://en.wikipedia.org/wiki/ISO_8601)." ;
    :domainIncludes :HowTo,
        :HowToDirection ;
    :rangeIncludes :Duration .

:touristType a rdf:Property ;
    rdfs:label "touristType" ;
    rdfs:comment "Attraction suitable for type(s) of tourist. E.g. children, visitors from a particular country, etc. " ;
    :contributor <https://schema.org/docs/collab/IIT-CNR.it>,
        <https://schema.org/docs/collab/Tourism> ;
    :domainIncludes :TouristAttraction ;
    :rangeIncludes :Audience,
        :Text .

:trackingNumber a rdf:Property ;
    rdfs:label "trackingNumber" ;
    rdfs:comment "Shipper tracking number." ;
    :domainIncludes :ParcelDelivery ;
    :rangeIncludes :Text .

:trackingUrl a rdf:Property ;
    rdfs:label "trackingUrl" ;
    rdfs:comment "Tracking url for the parcel delivery." ;
    :domainIncludes :ParcelDelivery ;
    :rangeIncludes :URL .

:tracks a rdf:Property ;
    rdfs:label "tracks" ;
    rdfs:comment "A music recording (track)&#x2014;usually a single song." ;
    :domainIncludes :MusicGroup,
        :MusicPlaylist ;
    :rangeIncludes :MusicRecording ;
    :supersededBy :track .

:trailer a rdf:Property ;
    rdfs:label "trailer" ;
    rdfs:comment "The trailer of a movie or TV/radio series, season, episode, etc." ;
    :domainIncludes :CreativeWorkSeason,
        :Episode,
        :Movie,
        :MovieSeries,
        :RadioSeries,
        :TVSeries,
        :VideoGame,
        :VideoGameSeries ;
    :rangeIncludes :VideoObject .

:trainName a rdf:Property ;
    rdfs:label "trainName" ;
    rdfs:comment "The name of the train (e.g. The Orient Express)." ;
    :domainIncludes :TrainTrip ;
    :rangeIncludes :Text .

:trainNumber a rdf:Property ;
    rdfs:label "trainNumber" ;
    rdfs:comment "The unique identifier for the train." ;
    :domainIncludes :TrainTrip ;
    :rangeIncludes :Text .

:transFatContent a rdf:Property ;
    rdfs:label "transFatContent" ;
    rdfs:comment "The number of grams of trans fat." ;
    :domainIncludes :NutritionInformation ;
    :rangeIncludes :Mass .

:transcript a rdf:Property ;
    rdfs:label "transcript" ;
    rdfs:comment "If this MediaObject is an AudioObject or VideoObject, the transcript of that object." ;
    :domainIncludes :AudioObject,
        :VideoObject ;
    :rangeIncludes :Text .

:transitTime a rdf:Property ;
    rdfs:label "transitTime" ;
    rdfs:comment """The typical delay the order has been sent for delivery and the goods reach the final customer.

  In the context of [[ShippingDeliveryTime]], use the [[QuantitativeValue]]. Typical properties: minValue, maxValue, unitCode (d for DAY).

  In the context of [[ShippingConditions]], use the [[ServicePeriod]]. It has a duration (as a [[QuantitativeValue]]) and also business days and a cut-off time.
""" ;
    :domainIncludes :ShippingDeliveryTime ;
    :rangeIncludes :QuantitativeValue ;
    :source <https://github.com/schemaorg/schemaorg/issues/2506> .

:transitTimeLabel a rdf:Property ;
    rdfs:label "transitTimeLabel" ;
    rdfs:comment "Label to match an [[OfferShippingDetails]] with a [[DeliveryTimeSettings]] (within the context of a [[shippingSettingsLink]] cross-reference)." ;
    :domainIncludes :DeliveryTimeSettings,
        :OfferShippingDetails ;
    :rangeIncludes :Text ;
    :source <https://github.com/schemaorg/schemaorg/issues/2506> .

:translator a rdf:Property ;
    rdfs:label "translator" ;
    rdfs:comment "Organization or person who adapts a creative work to different languages, regional differences and technical requirements of a target market, or that translates during some event." ;
    :domainIncludes :CreativeWork,
        :Event ;
    :rangeIncludes :Organization,
        :Person .

:tripOrigin a rdf:Property ;
    rdfs:label "tripOrigin" ;
    rdfs:comment "The location of origin of the trip, prior to any destination(s)." ;
    :domainIncludes :Trip ;
    :rangeIncludes :Place .

:typeOfBed a rdf:Property ;
    rdfs:label "typeOfBed" ;
    rdfs:comment "The type of bed to which the BedDetail refers, i.e. the type of bed available in the quantity indicated by quantity." ;
    :contributor <https://schema.org/docs/collab/STI_Accommodation_Ontology> ;
    :domainIncludes :BedDetails ;
    :rangeIncludes :BedType,
        :Text .

:typeOfGood a rdf:Property ;
    rdfs:label "typeOfGood" ;
    rdfs:comment "The product that this structured value is referring to." ;
    :domainIncludes :OwnershipInfo,
        :TypeAndQuantityNode ;
    :rangeIncludes :Product,
        :Service .

:typicalAgeRange a rdf:Property ;
    rdfs:label "typicalAgeRange" ;
    rdfs:comment "The typical expected age range, e.g. '7-9', '11-'." ;
    :domainIncludes :CreativeWork,
        :Event ;
    :rangeIncludes :Text .

:underName a rdf:Property ;
    rdfs:label "underName" ;
    rdfs:comment "The person or organization the reservation or ticket is for." ;
    :domainIncludes :Reservation,
        :Ticket ;
    :rangeIncludes :Organization,
        :Person .

:unitCode a rdf:Property ;
    rdfs:label "unitCode" ;
    rdfs:comment "The unit of measurement given using the UN/CEFACT Common Code (3 characters) or a URL. Other codes than the UN/CEFACT Common Code may be used with a prefix followed by a colon." ;
    :domainIncludes :PropertyValue,
        :QuantitativeValue,
        :TypeAndQuantityNode,
        :UnitPriceSpecification ;
    :rangeIncludes :Text,
        :URL .

:unitText a rdf:Property ;
    rdfs:label "unitText" ;
    rdfs:comment """A string or text indicating the unit of measurement. Useful if you cannot provide a standard unit code for
<a href='unitCode'>unitCode</a>.""" ;
    :domainIncludes :PropertyValue,
        :QuantitativeValue,
        :TypeAndQuantityNode,
        :UnitPriceSpecification ;
    :rangeIncludes :Text .

:unsaturatedFatContent a rdf:Property ;
    rdfs:label "unsaturatedFatContent" ;
    rdfs:comment "The number of grams of unsaturated fat." ;
    :domainIncludes :NutritionInformation ;
    :rangeIncludes :Mass .

:uploadDate a rdf:Property ;
    rdfs:label "uploadDate" ;
    rdfs:comment "Date (including time if available) when this media object was uploaded to this site." ;
    :domainIncludes :MediaObject ;
    :rangeIncludes :Date,
        :DateTime .

:upvoteCount a rdf:Property ;
    rdfs:label "upvoteCount" ;
    rdfs:comment "The number of upvotes this question, answer or comment has received from the community." ;
    :domainIncludes :Comment ;
    :rangeIncludes :Integer .

:url a rdf:Property ;
    rdfs:label "url" ;
    rdfs:comment "URL of the item." ;
    :domainIncludes :Thing ;
    :rangeIncludes :URL .

:urlTemplate a rdf:Property ;
    rdfs:label "urlTemplate" ;
    rdfs:comment "An url template (RFC6570) that will be used to construct the target of the execution of the action." ;
    :domainIncludes :EntryPoint ;
    :rangeIncludes :Text .

:userInteractionCount a rdf:Property ;
    rdfs:label "userInteractionCount" ;
    rdfs:comment "The number of interactions for the CreativeWork using the WebSite or SoftwareApplication." ;
    :domainIncludes :InteractionCounter ;
    :rangeIncludes :Integer .

:validFor a rdf:Property ;
    rdfs:label "validFor" ;
    rdfs:comment "The duration of validity of a permit or similar thing." ;
    :domainIncludes :Permit ;
    :rangeIncludes :Duration .

:validFrom a rdf:Property ;
    rdfs:label "validFrom" ;
    rdfs:comment "The date when the item becomes valid." ;
    :domainIncludes :Certification,
        :Demand,
        :LocationFeatureSpecification,
        :MonetaryAmount,
        :Offer,
        :OpeningHoursSpecification,
        :Permit,
        :PriceSpecification ;
    :rangeIncludes :Date,
        :DateTime .

:validIn a rdf:Property ;
    rdfs:label "validIn" ;
    rdfs:comment "The geographic area where the item is valid. Applies for example to a [[Permit]], a [[Certification]], or an [[EducationalOccupationalCredential]]. " ;
    :domainIncludes :Certification,
        :Permit ;
    :rangeIncludes :AdministrativeArea .

:validThrough a rdf:Property ;
    rdfs:label "validThrough" ;
    rdfs:comment "The date after when the item is not valid. For example the end of an offer, salary period, or a period of opening hours." ;
    :domainIncludes :Demand,
        :JobPosting,
        :LocationFeatureSpecification,
        :MonetaryAmount,
        :Offer,
        :OpeningHoursSpecification,
        :PriceSpecification ;
    :rangeIncludes :Date,
        :DateTime .

:validUntil a rdf:Property ;
    rdfs:label "validUntil" ;
    rdfs:comment "The date when the item is no longer valid." ;
    :domainIncludes :Permit ;
    :rangeIncludes :Date .

:value a rdf:Property ;
    rdfs:label "value" ;
    rdfs:comment "The value of a [[QuantitativeValue]] (including [[Observation]]) or property value node.\\n\\n* For [[QuantitativeValue]] and [[MonetaryAmount]], the recommended type for values is 'Number'.\\n* For [[PropertyValue]], it can be 'Text', 'Number', 'Boolean', or 'StructuredValue'.\\n* Use values from 0123456789 (Unicode 'DIGIT ZERO' (U+0030) to 'DIGIT NINE' (U+0039)) rather than superficially similar Unicode symbols.\\n* Use '.' (Unicode 'FULL STOP' (U+002E)) rather than ',' to indicate a decimal point. Avoid using these symbols as a readability separator." ;
    :domainIncludes :MonetaryAmount,
        :PropertyValue,
        :QuantitativeValue ;
    :rangeIncludes :Boolean,
        :Number,
        :StructuredValue,
        :Text .

:valueAddedTaxIncluded a rdf:Property ;
    rdfs:label "valueAddedTaxIncluded" ;
    rdfs:comment "Specifies whether the applicable value-added tax (VAT) is included in the price specification or not." ;
    :domainIncludes :PriceSpecification ;
    :rangeIncludes :Boolean .

:valueMaxLength a rdf:Property ;
    rdfs:label "valueMaxLength" ;
    rdfs:comment "Specifies the allowed range for number of characters in a literal value." ;
    :domainIncludes :PropertyValueSpecification ;
    :rangeIncludes :Number .

:valueMinLength a rdf:Property ;
    rdfs:label "valueMinLength" ;
    rdfs:comment "Specifies the minimum allowed range for number of characters in a literal value." ;
    :domainIncludes :PropertyValueSpecification ;
    :rangeIncludes :Number .

:valueName a rdf:Property ;
    rdfs:label "valueName" ;
    rdfs:comment "Indicates the name of the PropertyValueSpecification to be used in URL templates and form encoding in a manner analogous to HTML's input@name." ;
    :domainIncludes :PropertyValueSpecification ;
    :rangeIncludes :Text .

:valuePattern a rdf:Property ;
    rdfs:label "valuePattern" ;
    rdfs:comment "Specifies a regular expression for testing literal values according to the HTML spec." ;
    :domainIncludes :PropertyValueSpecification ;
    :rangeIncludes :Text .

:valueReference a rdf:Property ;
    rdfs:label "valueReference" ;
    rdfs:comment "A secondary value that provides additional information on the original value, e.g. a reference temperature or a type of measurement." ;
    :domainIncludes :PropertyValue,
        :QualitativeValue,
        :QuantitativeValue ;
    :rangeIncludes :Enumeration,
        :PropertyValue,
        :QualitativeValue,
        :QuantitativeValue,
        :StructuredValue .

:valueRequired a rdf:Property ;
    rdfs:label "valueRequired" ;
    rdfs:comment "Whether the property must be filled in to complete the action.  Default is false." ;
    :domainIncludes :PropertyValueSpecification ;
    :rangeIncludes :Boolean .

:vatID a rdf:Property ;
    rdfs:label "vatID" ;
    rdfs:comment "The Value-added Tax ID of the organization or person." ;
    :domainIncludes :Organization,
        :Person ;
    :rangeIncludes :Text .

:vehicleConfiguration a rdf:Property ;
    rdfs:label "vehicleConfiguration" ;
    rdfs:comment "A short text indicating the configuration of the vehicle, e.g. '5dr hatchback ST 2.5 MT 225 hp' or 'limited edition'." ;
    :contributor <https://schema.org/docs/collab/Automotive_Ontology_Working_Group> ;
    :domainIncludes :Vehicle ;
    :rangeIncludes :Text .

:vehicleEngine a rdf:Property ;
    rdfs:label "vehicleEngine" ;
    rdfs:comment "Information about the engine or engines of the vehicle." ;
    :contributor <https://schema.org/docs/collab/Automotive_Ontology_Working_Group> ;
    :domainIncludes :Vehicle ;
    :rangeIncludes :EngineSpecification .

:vehicleIdentificationNumber a rdf:Property ;
    rdfs:label "vehicleIdentificationNumber" ;
    rdfs:comment "The Vehicle Identification Number (VIN) is a unique serial number used by the automotive industry to identify individual motor vehicles." ;
    rdfs:subPropertyOf :serialNumber ;
    :contributor <https://schema.org/docs/collab/Automotive_Ontology_Working_Group> ;
    :domainIncludes :Vehicle ;
    :rangeIncludes :Text .

:vehicleInteriorColor a rdf:Property ;
    rdfs:label "vehicleInteriorColor" ;
    rdfs:comment "The color or color combination of the interior of the vehicle." ;
    :contributor <https://schema.org/docs/collab/Automotive_Ontology_Working_Group> ;
    :domainIncludes :Vehicle ;
    :rangeIncludes :Text .

:vehicleInteriorType a rdf:Property ;
    rdfs:label "vehicleInteriorType" ;
    rdfs:comment "The type or material of the interior of the vehicle (e.g. synthetic fabric, leather, wood, etc.). While most interior types are characterized by the material used, an interior type can also be based on vehicle usage or target audience." ;
    :contributor <https://schema.org/docs/collab/Automotive_Ontology_Working_Group> ;
    :domainIncludes :Vehicle ;
    :rangeIncludes :Text .

:vehicleModelDate a rdf:Property ;
    rdfs:label "vehicleModelDate" ;
    rdfs:comment "The release date of a vehicle model (often used to differentiate versions of the same make and model)." ;
    :contributor <https://schema.org/docs/collab/Automotive_Ontology_Working_Group> ;
    :domainIncludes :Vehicle ;
    :rangeIncludes :Date .

:vehicleSeatingCapacity a rdf:Property ;
    rdfs:label "vehicleSeatingCapacity" ;
    rdfs:comment "The number of passengers that can be seated in the vehicle, both in terms of the physical space available, and in terms of limitations set by law.\\n\\nTypical unit code(s): C62 for persons." ;
    :contributor <https://schema.org/docs/collab/Automotive_Ontology_Working_Group> ;
    :domainIncludes :Vehicle ;
    :rangeIncludes :Number,
        :QuantitativeValue .

:vehicleSpecialUsage a rdf:Property ;
    rdfs:label "vehicleSpecialUsage" ;
    rdfs:comment "Indicates whether the vehicle has been used for special purposes, like commercial rental, driving school, or as a taxi. The legislation in many countries requires this information to be revealed when offering a car for sale." ;
    :domainIncludes :Vehicle ;
    :rangeIncludes :Text .

:vehicleTransmission a rdf:Property ;
    rdfs:label "vehicleTransmission" ;
    rdfs:comment "The type of component used for transmitting the power from a rotating power source to the wheels or other relevant component(s) (\"gearbox\" for cars)." ;
    :contributor <https://schema.org/docs/collab/Automotive_Ontology_Working_Group> ;
    :domainIncludes :Vehicle ;
    :rangeIncludes :QualitativeValue,
        :Text,
        :URL .

:vendor a rdf:Property ;
    rdfs:label "vendor" ;
    rdfs:comment "'vendor' is an earlier term for 'seller'." ;
    rdfs:subPropertyOf :participant ;
    :domainIncludes :BuyAction ;
    :rangeIncludes :Organization,
        :Person ;
    :supersededBy :seller .

:version a rdf:Property ;
    rdfs:label "version" ;
    rdfs:comment "The version of the CreativeWork embodied by a specified resource." ;
    :domainIncludes :CreativeWork ;
    :rangeIncludes :Number,
        :Text .

:video a rdf:Property ;
    rdfs:label "video" ;
    rdfs:comment "An embedded video object." ;
    :domainIncludes :CreativeWork ;
    :rangeIncludes :Clip,
        :VideoObject .

:videoFormat a rdf:Property ;
    rdfs:label "videoFormat" ;
    rdfs:comment "The type of screening or video broadcast used (e.g. IMAX, 3D, SD, HD, etc.)." ;
    :domainIncludes :BroadcastEvent,
        :BroadcastService,
        :ScreeningEvent ;
    :rangeIncludes :Text .

:videoFrameSize a rdf:Property ;
    rdfs:label "videoFrameSize" ;
    rdfs:comment "The frame size of the video." ;
    :domainIncludes :VideoObject ;
    :rangeIncludes :Text .

:videoQuality a rdf:Property ;
    rdfs:label "videoQuality" ;
    rdfs:comment "The quality of the video." ;
    :domainIncludes :VideoObject ;
    :rangeIncludes :Text .

:volumeNumber a rdf:Property ;
    rdfs:label "volumeNumber" ;
    rdfs:comment "Identifies the volume of publication or multi-part work; for example, \"iii\" or \"2\"." ;
    rdfs:subPropertyOf :position ;
    owl:equivalentProperty <http://purl.org/ontology/bibo/volume> ;
    :contributor <https://schema.org/docs/collab/bibex> ;
    :domainIncludes :PublicationVolume ;
    :rangeIncludes :Integer,
        :Text .

:warrantyPromise a rdf:Property ;
    rdfs:label "warrantyPromise" ;
    rdfs:comment "The warranty promise(s) included in the offer." ;
    :domainIncludes :BuyAction,
        :SellAction ;
    :rangeIncludes :WarrantyPromise ;
    :supersededBy :warranty .

:warrantyScope a rdf:Property ;
    rdfs:label "warrantyScope" ;
    rdfs:comment "The scope of the warranty promise." ;
    :domainIncludes :WarrantyPromise ;
    :rangeIncludes :WarrantyScope .

:webCheckinTime a rdf:Property ;
    rdfs:label "webCheckinTime" ;
    rdfs:comment "The time when a passenger can check into the flight online." ;
    :domainIncludes :Flight ;
    :rangeIncludes :DateTime .

:weight a rdf:Property ;
    rdfs:label "weight" ;
    rdfs:comment "The weight of the product or person." ;
    :domainIncludes :OfferShippingDetails,
        :Person,
        :Product,
        :VisualArtwork ;
    :rangeIncludes :QuantitativeValue .

:width a rdf:Property ;
    rdfs:label "width" ;
    rdfs:comment "The width of the item." ;
    :domainIncludes :MediaObject,
        :OfferShippingDetails,
        :Product,
        :VisualArtwork ;
    :rangeIncludes :Distance,
        :QuantitativeValue .

:winner a rdf:Property ;
    rdfs:label "winner" ;
    rdfs:comment "A sub property of participant. The winner of the action." ;
    rdfs:subPropertyOf :participant ;
    :domainIncludes :LoseAction ;
    :rangeIncludes :Person .

:wordCount a rdf:Property ;
    rdfs:label "wordCount" ;
    rdfs:comment "The number of words in the text of the CreativeWork such as an Article, Book, etc." ;
    :domainIncludes :Article,
        :CreativeWork ;
    :rangeIncludes :Integer .

:workHours a rdf:Property ;
    rdfs:label "workHours" ;
    rdfs:comment "The typical working hours for this job (e.g. 1st shift, night shift, 8am-5pm)." ;
    :domainIncludes :JobPosting ;
    :rangeIncludes :Text .

:workLocation a rdf:Property ;
    rdfs:label "workLocation" ;
    rdfs:comment "A contact location for a person's place of work." ;
    rdfs:subPropertyOf :location ;
    :domainIncludes :Person ;
    :rangeIncludes :ContactPoint,
        :Place .

:workPerformed a rdf:Property ;
    rdfs:label "workPerformed" ;
    rdfs:comment "A work performed in some event, for example a play performed in a TheaterEvent." ;
    rdfs:subPropertyOf :workFeatured ;
    :domainIncludes :Event ;
    :rangeIncludes :CreativeWork .

:workPresented a rdf:Property ;
    rdfs:label "workPresented" ;
    rdfs:comment "The movie presented during this event." ;
    rdfs:subPropertyOf :workFeatured ;
    :domainIncludes :ScreeningEvent ;
    :rangeIncludes :Movie .

:worksFor a rdf:Property ;
    rdfs:label "worksFor" ;
    rdfs:comment "Organizations that the person works for." ;
    :domainIncludes :Person ;
    :rangeIncludes :Organization .

:worstRating a rdf:Property ;
    rdfs:label "worstRating" ;
    rdfs:comment "The lowest value allowed in this rating system." ;
    :domainIncludes :Rating ;
    :rangeIncludes :Number,
        :Text .

:xpath a rdf:Property ;
    rdfs:label "xpath" ;
    rdfs:comment "An XPath, e.g. of a [[SpeakableSpecification]] or [[WebPageElement]]. In the latter case, multiple matches within a page can constitute a single conceptual \"Web page element\"." ;
    :domainIncludes :SpeakableSpecification,
        :WebPageElement ;
    :rangeIncludes :XPathType ;
    :source <https://github.com/schemaorg/schemaorg/issues/1389> .

:yearlyRevenue a rdf:Property ;
    rdfs:label "yearlyRevenue" ;
    rdfs:comment "The size of the business in annual revenue." ;
    :domainIncludes :BusinessAudience ;
    :rangeIncludes :QuantitativeValue .

:yearsInOperation a rdf:Property ;
    rdfs:label "yearsInOperation" ;
    rdfs:comment "The age of the business." ;
    :domainIncludes :BusinessAudience ;
    :rangeIncludes :QuantitativeValue .

:actionApplication a rdf:Property ;
    rdfs:label "actionApplication" ;
    rdfs:comment "An application that can complete the request." ;
    :domainIncludes :EntryPoint ;
    :rangeIncludes :SoftwareApplication .

:actionOption a rdf:Property ;
    rdfs:label "actionOption" ;
    rdfs:comment "A sub property of object. The options subject to this action." ;
    rdfs:subPropertyOf :object ;
    :domainIncludes :ChooseAction ;
    :rangeIncludes :Text,
        :Thing .

:actor a rdf:Property ;
    rdfs:label "actor" ;
    rdfs:comment "An actor (individual or a group), e.g. in TV, radio, movie, video games etc., or in an event. Actors can be associated with individual items or with a series, episode, clip." ;
    :domainIncludes :Clip,
        :CreativeWorkSeason,
        :Episode,
        :Event,
        :Movie,
        :MovieSeries,
        :PodcastSeries,
        :RadioSeries,
        :TVSeries,
        :VideoGame,
        :VideoGameSeries,
        :VideoObject ;
    :rangeIncludes :PerformingGroup,
        :Person .

:album a rdf:Property ;
    rdfs:label "album" ;
    rdfs:comment "A music album." ;
    :domainIncludes :MusicGroup ;
    :rangeIncludes :MusicAlbum .

:albumRelease a rdf:Property ;
    rdfs:label "albumRelease" ;
    rdfs:comment "A release of this album." ;
    :domainIncludes :MusicAlbum ;
    :inverseOf :releaseOf ;
    :rangeIncludes :MusicRelease .

:alternateName a rdf:Property ;
    rdfs:label "alternateName" ;
    rdfs:comment "An alias for the item." ;
    :domainIncludes :Thing ;
    :rangeIncludes :Text .

:alumni a rdf:Property ;
    rdfs:label "alumni" ;
    rdfs:comment "Alumni of an organization." ;
    :domainIncludes :EducationalOrganization,
        :Organization ;
    :inverseOf :alumniOf ;
    :rangeIncludes :Person .

:alumniOf a rdf:Property ;
    rdfs:label "alumniOf" ;
    rdfs:comment "An organization that the person is an alumni of." ;
    :domainIncludes :Person ;
    :inverseOf :alumni ;
    :rangeIncludes :EducationalOrganization,
        :Organization .

:artworkSurface a rdf:Property ;
    rdfs:label "artworkSurface" ;
    rdfs:comment "The supporting materials for the artwork, e.g. Canvas, Paper, Wood, Board, etc." ;
    :domainIncludes :VisualArtwork ;
    :rangeIncludes :Text,
        :URL .

:attendee a rdf:Property ;
    rdfs:label "attendee" ;
    rdfs:comment "A person or organization attending the event." ;
    :domainIncludes :Event ;
    :rangeIncludes :Organization,
        :Person .

:audience a rdf:Property ;
    rdfs:label "audience" ;
    rdfs:comment "An intended audience, i.e. a group for whom something was created." ;
    :domainIncludes :CreativeWork,
        :Event,
        :LodgingBusiness,
        :PlayAction,
        :Product,
        :Service ;
    :rangeIncludes :Audience .

:availableOnDevice a rdf:Property ;
    rdfs:label "availableOnDevice" ;
    rdfs:comment "Device required to run the application. Used in cases where a specific make/model is required to run the application." ;
    :domainIncludes :SoftwareApplication ;
    :rangeIncludes :Text .

:award a rdf:Property ;
    rdfs:label "award" ;
    rdfs:comment "An award won by or for this item." ;
    :domainIncludes :CreativeWork,
        :Organization,
        :Person,
        :Product,
        :Service ;
    :rangeIncludes :Text .

:blogPost a rdf:Property ;
    rdfs:label "blogPost" ;
    rdfs:comment "A posting that is part of this blog." ;
    :domainIncludes :Blog ;
    :rangeIncludes :BlogPosting .

:broker a rdf:Property ;
    rdfs:label "broker" ;
    rdfs:comment "An entity that arranges for an exchange between a buyer and a seller.  In most cases a broker never acquires or releases ownership of a product or service involved in an exchange.  If it is not clear whether an entity is a broker, seller, or buyer, the latter two terms are preferred." ;
    :domainIncludes :Invoice,
        :Order,
        :Reservation,
        :Service ;
    :rangeIncludes :Organization,
        :Person .

:codeSampleType a rdf:Property ;
    rdfs:label "codeSampleType" ;
    rdfs:comment "What type of code sample: full (compile ready) solution, code snippet, inline code, scripts, template." ;
    :domainIncludes :SoftwareSourceCode ;
    :rangeIncludes :Text .

:colleague a rdf:Property ;
    rdfs:label "colleague" ;
    rdfs:comment "A colleague of the person." ;
    :domainIncludes :Person ;
    :rangeIncludes :Person,
        :URL .

:contactPoint a rdf:Property ;
    rdfs:label "contactPoint" ;
    rdfs:comment "A contact point for a person or organization." ;
    :domainIncludes :Organization,
        :Person ;
    :rangeIncludes :ContactPoint .

:containsPlace a rdf:Property ;
    rdfs:label "containsPlace" ;
    rdfs:comment "The basic containment relation between a place and another that it contains." ;
    :domainIncludes :Place ;
    :inverseOf :containedInPlace ;
    :rangeIncludes :Place .

:containsSeason a rdf:Property ;
    rdfs:label "containsSeason" ;
    rdfs:comment "A season that is part of the media series." ;
    rdfs:subPropertyOf :hasPart ;
    :domainIncludes :RadioSeries,
        :TVSeries,
        :VideoGameSeries ;
    :rangeIncludes :CreativeWorkSeason .

:contentLocation a rdf:Property ;
    rdfs:label "contentLocation" ;
    rdfs:comment "The location depicted or described in the content. For example, the location in a photograph or painting." ;
    :domainIncludes :CreativeWork ;
    :rangeIncludes :Place .

:dataset a rdf:Property ;
    rdfs:label "dataset" ;
    rdfs:comment "A dataset contained in this catalog." ;
    :domainIncludes :DataCatalog ;
    :inverseOf :includedInDataCatalog ;
    :rangeIncludes :Dataset .

:description a rdf:Property ;
    rdfs:label "description" ;
    rdfs:comment "A description of the item." ;
    owl:equivalentProperty dc:description ;
    :domainIncludes :Thing ;
    :rangeIncludes :Text,
        :TextObject .

:director a rdf:Property ;
    rdfs:label "director" ;
    rdfs:comment "A director of e.g. TV, radio, movie, video gaming etc. content, or of an event. Directors can be associated with individual items or with a series, episode, clip." ;
    :domainIncludes :Clip,
        :CreativeWorkSeason,
        :Episode,
        :Event,
        :Movie,
        :MovieSeries,
        :RadioSeries,
        :TVSeries,
        :VideoGame,
        :VideoGameSeries,
        :VideoObject ;
    :rangeIncludes :Person .

:duration a rdf:Property ;
    rdfs:label "duration" ;
    rdfs:comment "The duration of the item (movie, audio recording, event, etc.) in [ISO 8601 duration format](http://en.wikipedia.org/wiki/ISO_8601)." ;
    :domainIncludes :Episode,
        :Event,
        :MediaObject,
        :Movie,
        :MusicRecording,
        :MusicRelease,
        :QuantitativeValueDistribution ;
    :rangeIncludes :Duration ;
    :source <https://github.com/schemaorg/schemaorg/issues/1698> .

:employee a rdf:Property ;
    rdfs:label "employee" ;
    rdfs:comment "Someone working for this organization." ;
    :domainIncludes :Organization ;
    :rangeIncludes :Person .

:encodesCreativeWork a rdf:Property ;
    rdfs:label "encodesCreativeWork" ;
    rdfs:comment "The CreativeWork encoded by this media object." ;
    :domainIncludes :MediaObject ;
    :inverseOf :encoding ;
    :rangeIncludes :CreativeWork .

:encodingFormat a rdf:Property ;
    rdfs:label "encodingFormat" ;
    rdfs:comment """Media type typically expressed using a MIME format (see [IANA site](http://www.iana.org/assignments/media-types/media-types.xhtml) and [MDN reference](https://developer.mozilla.org/en-US/docs/Web/HTTP/Basics_of_HTTP/MIME_types)), e.g. application/zip for a SoftwareApplication binary, audio/mpeg for .mp3 etc.

In cases where a [[CreativeWork]] has several media type representations, [[encoding]] can be used to indicate each [[MediaObject]] alongside particular [[encodingFormat]] information.

Unregistered or niche encoding and file formats can be indicated instead via the most appropriate URL, e.g. defining Web page or a Wikipedia/Wikidata entry.""" ;
    :domainIncludes :CreativeWork,
        :MediaObject ;
    :rangeIncludes :Text,
        :URL .

:episode a rdf:Property ;
    rdfs:label "episode" ;
    rdfs:comment "An episode of a TV, radio or game media within a series or season." ;
    rdfs:subPropertyOf :hasPart ;
    :domainIncludes :CreativeWorkSeason,
        :RadioSeries,
        :TVSeries,
        :VideoGameSeries ;
    :rangeIncludes :Episode .

:event a rdf:Property ;
    rdfs:label "event" ;
    rdfs:comment "Upcoming or past event associated with this place, organization, or action." ;
    :domainIncludes :InformAction,
        :InviteAction,
        :JoinAction,
        :LeaveAction,
        :Organization,
        :Place,
        :PlayAction ;
    :rangeIncludes :Event .

:exampleOfWork a rdf:Property ;
    rdfs:label "exampleOfWork" ;
    rdfs:comment "A creative work that this work is an example/instance/realization/derivation of." ;
    :contributor <https://schema.org/docs/collab/bibex> ;
    :domainIncludes :CreativeWork ;
    :inverseOf :workExample ;
    :rangeIncludes :CreativeWork .

:executableLibraryName a rdf:Property ;
    rdfs:label "executableLibraryName" ;
    rdfs:comment "Library file name, e.g., mscorlib.dll, system.web.dll." ;
    :domainIncludes :APIReference ;
    :rangeIncludes :Text .

:exerciseCourse a rdf:Property ;
    rdfs:label "exerciseCourse" ;
    rdfs:comment "A sub property of location. The course where this action was taken." ;
    rdfs:subPropertyOf :location ;
    :domainIncludes :ExerciseAction ;
    :rangeIncludes :Place .

:founder a rdf:Property ;
    rdfs:label "founder" ;
    rdfs:comment "A person or organization who founded this organization." ;
    :domainIncludes :Organization ;
    :rangeIncludes :Organization,
        :Person .

:game a rdf:Property ;
    rdfs:label "game" ;
    rdfs:comment "Video game which is played on this server." ;
    :domainIncludes :GameServer ;
    :inverseOf :gameServer ;
    :rangeIncludes :VideoGame .

:gameServer a rdf:Property ;
    rdfs:label "gameServer" ;
    rdfs:comment "The server on which  it is possible to play the game." ;
    :domainIncludes :VideoGame ;
    :inverseOf :game ;
    :rangeIncludes :GameServer .

:hasBroadcastChannel a rdf:Property ;
    rdfs:label "hasBroadcastChannel" ;
    rdfs:comment "A broadcast channel of a broadcast service." ;
    :domainIncludes :BroadcastService ;
    :inverseOf :providesBroadcastService ;
    :rangeIncludes :BroadcastChannel ;
    :source <https://github.com/schemaorg/schemaorg/issues/1004> .

:hasMenu a rdf:Property ;
    rdfs:label "hasMenu" ;
    rdfs:comment "Either the actual menu as a structured representation, as text, or a URL of the menu." ;
    :domainIncludes :FoodEstablishment ;
    :rangeIncludes :Menu,
        :Text,
        :URL .

:inLanguage a rdf:Property ;
    rdfs:label "inLanguage" ;
    rdfs:comment "The language of the content or performance or used in an action. Please use one of the language codes from the [IETF BCP 47 standard](http://tools.ietf.org/html/bcp47). See also [[availableLanguage]]." ;
    :domainIncludes :CommunicateAction,
        :CreativeWork,
        :Event,
        :WriteAction ;
    :rangeIncludes :Language,
        :Text .

:incentiveCompensation a rdf:Property ;
    rdfs:label "incentiveCompensation" ;
    rdfs:comment "Description of bonus and commission compensation aspects of the job." ;
    :domainIncludes :JobPosting ;
    :rangeIncludes :Text .

:interactionStatistic a rdf:Property ;
    rdfs:label "interactionStatistic" ;
    rdfs:comment "The number of interactions for the CreativeWork using the WebSite or SoftwareApplication. The most specific child type of InteractionCounter should be used." ;
    :domainIncludes :CreativeWork ;
    :rangeIncludes :InteractionCounter .

:isAccessibleForFree a rdf:Property ;
    rdfs:label "isAccessibleForFree" ;
    rdfs:comment "A flag to signal that the item, event, or place is accessible for free." ;
    :domainIncludes :CreativeWork,
        :Event,
        :Place ;
    :rangeIncludes :Boolean .

:isBasedOn a rdf:Property ;
    rdfs:label "isBasedOn" ;
    rdfs:comment "A resource from which this work is derived or from which it is a modification or adaptation." ;
    :domainIncludes :CreativeWork ;
    :rangeIncludes :CreativeWork,
        :Product,
        :URL .

:itemOffered a rdf:Property ;
    rdfs:label "itemOffered" ;
    rdfs:comment "An item being offered (or demanded). The transactional nature of the offer or demand is documented using [[businessFunction]], e.g. sell, lease etc. While several common expected types are listed explicitly in this definition, others can be used. Using a second type, such as Product or a subtype of Product, can clarify the nature of the offer." ;
    :domainIncludes :Demand,
        :Offer ;
    :inverseOf :offers ;
    :rangeIncludes :AggregateOffer,
        :CreativeWork,
        :Event,
        :MenuItem,
        :Product,
        :Service,
        :Trip .

:jobBenefits a rdf:Property ;
    rdfs:label "jobBenefits" ;
    rdfs:comment "Description of benefits associated with the job." ;
    :domainIncludes :JobPosting ;
    :rangeIncludes :Text .

:mainEntity a rdf:Property ;
    rdfs:label "mainEntity" ;
    rdfs:comment "Indicates the primary entity described in some page or other CreativeWork." ;
    rdfs:subPropertyOf :about ;
    :domainIncludes :CreativeWork ;
    :inverseOf :mainEntityOfPage ;
    :rangeIncludes :Thing .

:mainEntityOfPage a rdf:Property ;
    rdfs:label "mainEntityOfPage" ;
    rdfs:comment "Indicates a page (or other CreativeWork) for which this thing is the main entity being described. See [background notes](/docs/datamodel.html#mainEntityBackground) for details." ;
    :domainIncludes :Thing ;
    :inverseOf :mainEntity ;
    :rangeIncludes :CreativeWork,
        :URL .

:makesOffer a rdf:Property ;
    rdfs:label "makesOffer" ;
    rdfs:comment "A pointer to products or services offered by the organization or person." ;
    :domainIncludes :Organization,
        :Person ;
    :inverseOf :offeredBy ;
    :rangeIncludes :Offer .

:offeredBy a rdf:Property ;
    rdfs:label "offeredBy" ;
    rdfs:comment "A pointer to the organization or person making the offer." ;
    :domainIncludes :Offer ;
    :inverseOf :makesOffer ;
    :rangeIncludes :Organization,
        :Person .

:offers a rdf:Property ;
    rdfs:label "offers" ;
    rdfs:comment """An offer to provide this item&#x2014;for example, an offer to sell a product, rent the DVD of a movie, perform a service, or give away tickets to an event. Use [[businessFunction]] to indicate the kind of transaction offered, i.e. sell, lease, etc. This property can also be used to describe a [[Demand]]. While this property is listed as expected on a number of common types, it can be used in others. In that case, using a second type, such as Product or a subtype of Product, can clarify the nature of the offer.
      """ ;
    :domainIncludes :AggregateOffer,
        :CreativeWork,
        :Event,
        :MenuItem,
        :Product,
        :Service,
        :Trip ;
    :inverseOf :itemOffered ;
    :rangeIncludes :Demand,
        :Offer .

:parent a rdf:Property ;
    rdfs:label "parent" ;
    rdfs:comment "A parent of this person." ;
    :domainIncludes :Person ;
    :rangeIncludes :Person .

:partOfSeries a rdf:Property ;
    rdfs:label "partOfSeries" ;
    rdfs:comment "The series to which this episode or season belongs." ;
    rdfs:subPropertyOf :isPartOf ;
    :domainIncludes :Clip,
        :CreativeWorkSeason,
        :Episode ;
    :rangeIncludes :CreativeWorkSeries .

:paymentDueDate a rdf:Property ;
    rdfs:label "paymentDueDate" ;
    rdfs:comment "The date that payment is due." ;
    :domainIncludes :Invoice,
        :Order ;
    :rangeIncludes :Date,
        :DateTime .

:performTime a rdf:Property ;
    rdfs:label "performTime" ;
    rdfs:comment "The length of time it takes to perform instructions or a direction (not including time to prepare the supplies), in [ISO 8601 duration format](http://en.wikipedia.org/wiki/ISO_8601)." ;
    :domainIncludes :HowTo,
        :HowToDirection ;
    :rangeIncludes :Duration .

:performer a rdf:Property ;
    rdfs:label "performer" ;
    rdfs:comment "A performer at the event&#x2014;for example, a presenter, musician, musical group or actor." ;
    :domainIncludes :Event ;
    :rangeIncludes :Organization,
        :Person .

:photo a rdf:Property ;
    rdfs:label "photo" ;
    rdfs:comment "A photograph of this place." ;
    rdfs:subPropertyOf :image ;
    :domainIncludes :Place ;
    :rangeIncludes :ImageObject,
        :Photograph .

:provider a rdf:Property ;
    rdfs:label "provider" ;
    rdfs:comment "The service provider, service operator, or service performer; the goods producer. Another party (a seller) may offer those services or goods on behalf of the provider. A provider may also serve as the seller." ;
    :domainIncludes :CreativeWork,
        :Invoice,
        :ParcelDelivery,
        :Reservation,
        :Service,
        :Trip ;
    :rangeIncludes :Organization,
        :Person .

:providesBroadcastService a rdf:Property ;
    rdfs:label "providesBroadcastService" ;
    rdfs:comment "The BroadcastService offered on this channel." ;
    :domainIncludes :BroadcastChannel ;
    :inverseOf :hasBroadcastChannel ;
    :rangeIncludes :BroadcastService .

:recipeIngredient a rdf:Property ;
    rdfs:label "recipeIngredient" ;
    rdfs:comment "A single ingredient used in the recipe, e.g. sugar, flour or garlic." ;
    rdfs:subPropertyOf :supply ;
    :domainIncludes :Recipe ;
    :rangeIncludes :Text .

:recordedAs a rdf:Property ;
    rdfs:label "recordedAs" ;
    rdfs:comment "An audio recording of the work." ;
    :contributor <https://schema.org/docs/collab/MBZ> ;
    :domainIncludes :MusicComposition ;
    :inverseOf :recordingOf ;
    :rangeIncludes :MusicRecording .

:recordedAt a rdf:Property ;
    rdfs:label "recordedAt" ;
    rdfs:comment "The Event where the CreativeWork was recorded. The CreativeWork may capture all or part of the event." ;
    :domainIncludes :CreativeWork ;
    :inverseOf :recordedIn ;
    :rangeIncludes :Event .

:recordedIn a rdf:Property ;
    rdfs:label "recordedIn" ;
    rdfs:comment "The CreativeWork that captured all or part of this Event." ;
    :domainIncludes :Event ;
    :inverseOf :recordedAt ;
    :rangeIncludes :CreativeWork .

:recordingOf a rdf:Property ;
    rdfs:label "recordingOf" ;
    rdfs:comment "The composition this track is a recording of." ;
    :contributor <https://schema.org/docs/collab/MBZ> ;
    :domainIncludes :MusicRecording ;
    :inverseOf :recordedAs ;
    :rangeIncludes :MusicComposition .

:releaseOf a rdf:Property ;
    rdfs:label "releaseOf" ;
    rdfs:comment "The album this is a release of." ;
    :contributor <https://schema.org/docs/collab/MBZ> ;
    :domainIncludes :MusicRelease ;
    :inverseOf :albumRelease ;
    :rangeIncludes :MusicAlbum .

:review a rdf:Property ;
    rdfs:label "review" ;
    rdfs:comment "A review of the item." ;
    :domainIncludes :Brand,
        :CreativeWork,
        :Event,
        :Offer,
        :Organization,
        :Place,
        :Product,
        :Service ;
    :rangeIncludes :Review .

:roleName a rdf:Property ;
    rdfs:label "roleName" ;
    rdfs:comment "A role played, performed or filled by a person or organization. For example, the team of creators for a comic book might fill the roles named 'inker', 'penciller', and 'letterer'; or an athlete in a SportsTeam might play in the position named 'Quarterback'." ;
    :domainIncludes :Role ;
    :rangeIncludes :Text,
        :URL .

:runtimePlatform a rdf:Property ;
    rdfs:label "runtimePlatform" ;
    rdfs:comment "Runtime platform or script interpreter dependencies (example: Java v1, Python 2.3, .NET Framework 3.0)." ;
    :domainIncludes :SoftwareSourceCode ;
    :rangeIncludes :Text .

:season a rdf:Property ;
    rdfs:label "season" ;
    rdfs:comment "A season in a media series." ;
    rdfs:subPropertyOf :hasPart ;
    :domainIncludes :RadioSeries,
        :TVSeries,
        :VideoGameSeries ;
    :rangeIncludes :CreativeWorkSeason,
        :URL ;
    :supersededBy :containsSeason .

:serialNumber a rdf:Property ;
    rdfs:label "serialNumber" ;
    rdfs:comment "The serial number or any alphanumeric identifier of a particular product. When attached to an offer, it is a shortcut for the serial number of the product included in the offer." ;
    rdfs:subPropertyOf :identifier ;
    :domainIncludes :Demand,
        :IndividualProduct,
        :Offer ;
    :rangeIncludes :Text .

:serviceArea a rdf:Property ;
    rdfs:label "serviceArea" ;
    rdfs:comment "The geographic area where the service is provided." ;
    :domainIncludes :ContactPoint,
        :Organization,
        :Service ;
    :rangeIncludes :AdministrativeArea,
        :GeoShape,
        :Place ;
    :supersededBy :areaServed .

:serviceOutput a rdf:Property ;
    rdfs:label "serviceOutput" ;
    rdfs:comment "The tangible thing generated by the service, e.g. a passport, permit, etc." ;
    :domainIncludes :Service ;
    :rangeIncludes :Thing .

:sibling a rdf:Property ;
    rdfs:label "sibling" ;
    rdfs:comment "A sibling of the person." ;
    :domainIncludes :Person ;
    :rangeIncludes :Person .

:significantLink a rdf:Property ;
    rdfs:label "significantLink" ;
    rdfs:comment "One of the more significant URLs on the page. Typically, these are the non-navigation links that are clicked on the most." ;
    :domainIncludes :WebPage ;
    :rangeIncludes :URL .

:softwareRequirements a rdf:Property ;
    rdfs:label "softwareRequirements" ;
    rdfs:comment "Component dependency requirements for application. This includes runtime environments and shared libraries that are not included in the application distribution package, but required to run the application (examples: DirectX, Java or .NET runtime)." ;
    :domainIncludes :SoftwareApplication ;
    :rangeIncludes :Text,
        :URL .

:sponsor a rdf:Property ;
    rdfs:label "sponsor" ;
    rdfs:comment "A person or organization that supports a thing through a pledge, promise, or financial contribution. E.g. a sponsor of a Medical Study or a corporate sponsor of an event." ;
    :domainIncludes :CreativeWork,
        :Event,
        :Organization,
        :Person ;
    :rangeIncludes :Organization,
        :Person .

:subOrganization a rdf:Property ;
    rdfs:label "subOrganization" ;
    rdfs:comment "A relationship between two organizations where the first includes the second, e.g., as a subsidiary. See also: the more specific 'department' property." ;
    :domainIncludes :Organization ;
    :inverseOf :parentOrganization ;
    :rangeIncludes :Organization .

:subjectOf a rdf:Property ;
    rdfs:label "subjectOf" ;
    rdfs:comment "A CreativeWork or Event about this Thing." ;
    :domainIncludes :Thing ;
    :inverseOf :about ;
    :rangeIncludes :CreativeWork,
        :Event ;
    :source <https://github.com/schemaorg/schemaorg/issues/1670> .

:suggestedAnswer a rdf:Property ;
    rdfs:label "suggestedAnswer" ;
    rdfs:comment "An answer (possibly one of several, possibly incorrect) to a Question, e.g. on a Question/Answer site." ;
    :domainIncludes :Question ;
    :rangeIncludes :Answer,
        :ItemList .

:superEvent a rdf:Property ;
    rdfs:label "superEvent" ;
    rdfs:comment "An event that this event is a part of. For example, a collection of individual music performances might each have a music festival as their superEvent." ;
    :domainIncludes :Event ;
    :inverseOf :subEvent ;
    :rangeIncludes :Event .

:targetCollection a rdf:Property ;
    rdfs:label "targetCollection" ;
    rdfs:comment "A sub property of object. The collection target of the action." ;
    rdfs:subPropertyOf :object ;
    :domainIncludes :UpdateAction ;
    :rangeIncludes :Thing .

:temporalCoverage a rdf:Property ;
    rdfs:label "temporalCoverage" ;
    rdfs:comment """The temporalCoverage of a CreativeWork indicates the period that the content applies to, i.e. that it describes, either as a DateTime or as a textual string indicating a time period in [ISO 8601 time interval format](https://en.wikipedia.org/wiki/ISO_8601#Time_intervals). In
      the case of a Dataset it will typically indicate the relevant time period in a precise notation (e.g. for a 2011 census dataset, the year 2011 would be written "2011/2012"). Other forms of content, e.g. ScholarlyArticle, Book, TVSeries or TVEpisode, may indicate their temporalCoverage in broader terms - textually or via well-known URL.
      Written works such as books may sometimes have precise temporal coverage too, e.g. a work set in 1939 - 1945 can be indicated in ISO 8601 interval format format via "1939/1945".

Open-ended date ranges can be written with ".." in place of the end date. For example, "2015-11/.." indicates a range beginning in November 2015 and with no specified final date. This is tentative and might be updated in future when ISO 8601 is officially updated.""" ;
    owl:equivalentProperty dc:temporal ;
    :domainIncludes :CreativeWork ;
    :rangeIncludes :DateTime,
        :Text,
        :URL .

:track a rdf:Property ;
    rdfs:label "track" ;
    rdfs:comment "A music recording (track)&#x2014;usually a single song. If an ItemList is given, the list should contain items of type MusicRecording." ;
    :contributor <https://schema.org/docs/collab/MBZ> ;
    :domainIncludes :MusicGroup,
        :MusicPlaylist ;
    :rangeIncludes :ItemList,
        :MusicRecording .

:warranty a rdf:Property ;
    rdfs:label "warranty" ;
    rdfs:comment "The warranty promise(s) included in the offer." ;
    :domainIncludes :Demand,
        :Offer ;
    :rangeIncludes :WarrantyPromise .

:workExample a rdf:Property ;
    rdfs:label "workExample" ;
    rdfs:comment "Example/instance/realization/derivation of the concept of this creative work. E.g. the paperback edition, first edition, or e-book." ;
    :contributor <https://schema.org/docs/collab/bibex> ;
    :domainIncludes :CreativeWork ;
    :inverseOf :exampleOfWork ;
    :rangeIncludes :CreativeWork .

:yield a rdf:Property ;
    rdfs:label "yield" ;
    rdfs:comment "The quantity that results by performing instructions. For example, a paper airplane, 10 personalized candles." ;
    :domainIncludes :HowTo ;
    :rangeIncludes :QuantitativeValue,
        :Text .

:about a rdf:Property ;
    rdfs:label "about" ;
    rdfs:comment "The subject matter of the content." ;
    :domainIncludes :Certification,
        :CommunicateAction,
        :CreativeWork,
        :Event ;
    :inverseOf :subjectOf ;
    :rangeIncludes :Thing ;
    :source <https://github.com/schemaorg/schemaorg/issues/1670> .

:competitor a rdf:Property ;
    rdfs:label "competitor" ;
    rdfs:comment "A competitor in a sports event." ;
    :domainIncludes :SportsEvent ;
    :rangeIncludes :Person,
        :SportsTeam .

:containedInPlace a rdf:Property ;
    rdfs:label "containedInPlace" ;
    rdfs:comment "The basic containment relation between a place and one that contains it." ;
    :domainIncludes :Place ;
    :inverseOf :containsPlace ;
    :rangeIncludes :Place .

:encoding a rdf:Property ;
    rdfs:label "encoding" ;
    rdfs:comment "A media object that encodes this CreativeWork. This property is a synonym for associatedMedia." ;
    :domainIncludes :CreativeWork ;
    :inverseOf :encodesCreativeWork ;
    :rangeIncludes :MediaObject .

:hasMap a rdf:Property ;
    rdfs:label "hasMap" ;
    rdfs:comment "A URL to a map of the place." ;
    :domainIncludes :Place ;
    :rangeIncludes :Map,
        :URL .

:image a rdf:Property ;
    rdfs:label "image" ;
    rdfs:comment "An image of the item. This can be a [[URL]] or a fully described [[ImageObject]]." ;
    :domainIncludes :Thing ;
    :rangeIncludes :ImageObject,
        :URL .

:material a rdf:Property ;
    rdfs:label "material" ;
    rdfs:comment "A material that something is made from, e.g. leather, wool, cotton, paper." ;
    :domainIncludes :CreativeWork,
        :Product ;
    :rangeIncludes :Product,
        :Text,
        :URL .

:memberOf a rdf:Property ;
    rdfs:label "memberOf" ;
    rdfs:comment "An Organization (or ProgramMembership) to which this Person or Organization belongs." ;
    :domainIncludes :Organization,
        :Person ;
    :inverseOf :member ;
    :rangeIncludes :Organization,
        :ProgramMembership .

:parentOrganization a rdf:Property ;
    rdfs:label "parentOrganization" ;
    rdfs:comment "The larger organization that this organization is a [[subOrganization]] of, if any." ;
    :domainIncludes :Organization ;
    :inverseOf :subOrganization ;
    :rangeIncludes :Organization .

:result a rdf:Property ;
    rdfs:label "result" ;
    rdfs:comment "The result produced in the action. E.g. John wrote *a book*." ;
    :domainIncludes :Action ;
    :rangeIncludes :Thing .

:seller a rdf:Property ;
    rdfs:label "seller" ;
    rdfs:comment "An entity which offers (sells / leases / lends / loans) the services / goods.  A seller may also be a provider." ;
    rdfs:subPropertyOf :participant ;
    :domainIncludes :BuyAction,
        :Demand,
        :Flight,
        :Offer,
        :Order ;
    :rangeIncludes :Organization,
        :Person .

:step a rdf:Property ;
    rdfs:label "step" ;
    rdfs:comment "A single step item (as HowToStep, text, document, video, etc.) or a HowToSection." ;
    :domainIncludes :HowTo ;
    :rangeIncludes :CreativeWork,
        :HowToSection,
        :HowToStep,
        :Text .

:subEvent a rdf:Property ;
    rdfs:label "subEvent" ;
    rdfs:comment "An Event that is part of this event. For example, a conference event includes many presentations, each of which is a subEvent of the conference." ;
    :domainIncludes :Event ;
    :inverseOf :superEvent ;
    :rangeIncludes :Event .

:supply a rdf:Property ;
    rdfs:label "supply" ;
    rdfs:comment "A sub-property of instrument. A supply consumed when performing instructions or a direction." ;
    rdfs:subPropertyOf :instrument ;
    :domainIncludes :HowTo,
        :HowToDirection ;
    :rangeIncludes :HowToSupply,
        :Text .

:workFeatured a rdf:Property ;
    rdfs:label "workFeatured" ;
    rdfs:comment """A work featured in some event, e.g. exhibited in an ExhibitionEvent.
       Specific subproperties are available for workPerformed (e.g. a play), or a workPresented (a Movie at a ScreeningEvent).""" ;
    :domainIncludes :Event ;
    :rangeIncludes :CreativeWork .

:areaServed a rdf:Property ;
    rdfs:label "areaServed" ;
    rdfs:comment "The geographic area where a service or offered item is provided." ;
    :domainIncludes :ContactPoint,
        :DeliveryChargeSpecification,
        :Demand,
        :Offer,
        :Organization,
        :Service ;
    :rangeIncludes :AdministrativeArea,
        :GeoShape,
        :Place,
        :Text .

:includedInDataCatalog a rdf:Property ;
    rdfs:label "includedInDataCatalog" ;
    rdfs:comment "A data catalog which contains this dataset." ;
    :domainIncludes :Dataset ;
    :inverseOf :dataset ;
    :rangeIncludes :DataCatalog .

:member a rdf:Property ;
    rdfs:label "member" ;
    rdfs:comment "A member of an Organization or a ProgramMembership. Organizations can be members of organizations; ProgramMembership is typically for individuals." ;
    :domainIncludes :Organization,
        :ProgramMembership ;
    :inverseOf :memberOf ;
    :rangeIncludes :Organization,
        :Person .

:recipient a rdf:Property ;
    rdfs:label "recipient" ;
    rdfs:comment "A sub property of participant. The participant who is at the receiving end of the action." ;
    rdfs:subPropertyOf :participant ;
    :domainIncludes :AuthorizeAction,
        :CommunicateAction,
        :DonateAction,
        :GiveAction,
        :Message,
        :PayAction,
        :ReturnAction,
        :SendAction,
        :TipAction ;
    :rangeIncludes :Audience,
        :ContactPoint,
        :Organization,
        :Person .

:hasPart a rdf:Property ;
    rdfs:label "hasPart" ;
    rdfs:comment "Indicates an item or CreativeWork that is part of this item, or CreativeWork (in some sense)." ;
    :contributor <https://schema.org/docs/collab/bibex> ;
    :domainIncludes :CreativeWork ;
    :inverseOf :isPartOf ;
    :rangeIncludes :CreativeWork .

:isPartOf a rdf:Property ;
    rdfs:label "isPartOf" ;
    rdfs:comment "Indicates an item or CreativeWork that this item, or CreativeWork (in some sense), is part of." ;
    :domainIncludes :CreativeWork ;
    :inverseOf :hasPart ;
    :rangeIncludes :CreativeWork,
        :URL .

:position a rdf:Property ;
    rdfs:label "position" ;
    rdfs:comment "The position of an item in a series or sequence of items." ;
    :domainIncludes :CreativeWork,
        :ListItem ;
    :rangeIncludes :Integer,
        :Text .

:instrument a rdf:Property ;
    rdfs:label "instrument" ;
    rdfs:comment "The object that helped the agent perform the action. E.g. John wrote a book with *a pen*." ;
    :domainIncludes :Action ;
    :rangeIncludes :Thing .

:object a rdf:Property ;
    rdfs:label "object" ;
    rdfs:comment "The object upon which the action is carried out, whose state is kept intact or changed. Also known as the semantic roles patient, affected or undergoer (which change their state) or theme (which doesn't). E.g. John read *a book*." ;
    :domainIncludes :Action ;
    :rangeIncludes :Thing .

:location a rdf:Property ;
    rdfs:label "location" ;
    rdfs:comment "The location of, for example, where an event is happening, where an organization is located, or where an action takes place." ;
    :domainIncludes :Action,
        :Event,
        :InteractionCounter,
        :Organization ;
    :rangeIncludes :Place,
        :PostalAddress,
        :Text .

:participant a rdf:Property ;
    rdfs:label "participant" ;
    rdfs:comment "Other co-agents that participated in the action indirectly. E.g. John wrote a book with *Steve*." ;
    :domainIncludes :Action ;
    :rangeIncludes :Organization,
        :Person .

:identifier a rdf:Property ;
    rdfs:label "identifier" ;
    rdfs:comment """The identifier property represents any kind of identifier for any kind of [[Thing]], such as ISBNs, GTIN codes, UUIDs etc. Schema.org provides dedicated properties for representing many of these, either as textual strings or as URL (URI) links. See [background notes](/docs/datamodel.html#identifierBg) for more details.
        """ ;
    owl:equivalentProperty dc:identifier ;
    :domainIncludes :Thing ;
    :rangeIncludes :PropertyValue,
        :Text,
<<<<<<< HEAD
        :URL ;
    rdfs:comment """The identifier property represents any kind of identifier for any kind of [[Thing]], such as ISBNs, GTIN codes, UUIDs etc. Schema.org provides dedicated properties for representing many of these, either as textual strings or as URL (URI) links. See [background notes](/docs/datamodel.html#identifierBg) for more details.
        """ ;
    owl:equivalentProperty dc:identifier .

:PronounType a rdfs:Class ;
    rdfs:label "PronounType" ;
    rdfs:comment "An enumeration of pronouns." ;
    rdfs:subClassOf :Enumeration .

:HeHim a :PronounType ;
    rdfs:label "he/him" ;
    rdfs:comment "He/him pronouns." .

:SheHer a :PronounType ;
    rdfs:label "she/her" ;
    rdfs:comment "She/her pronouns." .

:TheyThem a :PronounType ;
    rdfs:label "they/them" ;
    rdfs:comment "They/them pronouns." .

:pronouns a rdf:Property ;
    rdfs:label "pronouns" ;
    :domainIncludes :Person ;
    :rangeIncludes :PronounType,
        :Text ;
    rdfs:comment "Pronouns of something, typically a [[Person]], but possibly also fictional characters, animals, etc. While https://schema.org/TheyThem, https://schema.org/HeHim and https://schema.org/SheHer may be used, text strings are also acceptable for people who do not identify as a binary gender. As with the pronouns of individuals, we do not try to enumerate all possibilities."
=======
        :URL .
>>>>>>> f90157d8
<|MERGE_RESOLUTION|>--- conflicted
+++ resolved
@@ -10776,35 +10776,4 @@
     :domainIncludes :Thing ;
     :rangeIncludes :PropertyValue,
         :Text,
-<<<<<<< HEAD
-        :URL ;
-    rdfs:comment """The identifier property represents any kind of identifier for any kind of [[Thing]], such as ISBNs, GTIN codes, UUIDs etc. Schema.org provides dedicated properties for representing many of these, either as textual strings or as URL (URI) links. See [background notes](/docs/datamodel.html#identifierBg) for more details.
-        """ ;
-    owl:equivalentProperty dc:identifier .
-
-:PronounType a rdfs:Class ;
-    rdfs:label "PronounType" ;
-    rdfs:comment "An enumeration of pronouns." ;
-    rdfs:subClassOf :Enumeration .
-
-:HeHim a :PronounType ;
-    rdfs:label "he/him" ;
-    rdfs:comment "He/him pronouns." .
-
-:SheHer a :PronounType ;
-    rdfs:label "she/her" ;
-    rdfs:comment "She/her pronouns." .
-
-:TheyThem a :PronounType ;
-    rdfs:label "they/them" ;
-    rdfs:comment "They/them pronouns." .
-
-:pronouns a rdf:Property ;
-    rdfs:label "pronouns" ;
-    :domainIncludes :Person ;
-    :rangeIncludes :PronounType,
-        :Text ;
-    rdfs:comment "Pronouns of something, typically a [[Person]], but possibly also fictional characters, animals, etc. While https://schema.org/TheyThem, https://schema.org/HeHim and https://schema.org/SheHer may be used, text strings are also acceptable for people who do not identify as a binary gender. As with the pronouns of individuals, we do not try to enumerate all possibilities."
-=======
-        :URL .
->>>>>>> f90157d8
+        :URL .