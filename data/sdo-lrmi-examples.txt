TYPES: #lrmi-1 learningResourceType, educationalAlignment, AlignmentObject, educationalFramework, alignmentType, targetName, targetUrl, audience, EducationalAudience, educationalRole

PRE-MARKUP:
 
<!-- A lesson plan for US second grade teachers. -->
<div>
  <h1>Designing a treasure map</h1>
  <p>Resource type: lesson plan, learning activity</p>
  <p>Target audience: teachers</p>
  <p>Educational level: US Grade 2</p>
  <p>Link to lesson plan: <a href="http://example.org/lessonplan">http://example.org/lessonplan</a></p>
</div>

MICRODATA:

<!-- A lesson plan for US second grade teachers. -->
<div itemscope itemtype="http://schema.org/CreativeWork">
    <h1 itemprop="name">Designing a treasure map</h1>
    <p>Resource type: 
      <span itemprop="learningResourceType">lesson plan</span>, 
      <span itemprop="learningResourceType">learning activity</span>
    </p>
    <p>Target audience: 
      <span itemprop="audience" itemscope itemtype="http://schema.org/EducationalAudience">
        <span itemprop="educationalRole">teacher</span></span>s.
    </p>
    <p itemprop="educationalAlignment" itemscope itemtype="http://schema.org/AlignmentObject">
        <span itemprop="alignmentType">educationalLevel</span>: 
        <span itemprop="educationalFramework">US Grade Levels</span> 
        <span itemprop="targetName">2</span>
        <link itemprop="targetUrl" href="http://purl.org/ASN/scheme/ASNEducationLevel/2" />
    </p>
    <p>Link to lesson plan: <a itemprop="url" href="http://example.org/lessonplan">http://example.org/lessonplan</a></p>
</div>

RDFA:

<!-- A list of the issues for a single volume of a given periodical. -->
<div vocab="http://schema.org/" typeof="CreativeWork">
    <h1 property="name">Designing a treasure map</h1>
    <p>Resource type: 
    <span property="learningResourceType"> lesson plan</span>,
    <span property="learningResourceType"> learning activity</span>
    </p>
    <p>Target audience:
      <span rel="audience" typeof="EducationalAudience">
        <span property="educationalRole">teacher</span>s
      </span>
    </p>
    <p rel="educationalAlignment" typeof="AlignmentObject">
        <span property="alignmentType">educationalLevel</span>:
        <span property="educationalFramework">US Grade Levels</span>
        <span property="targetName">2</span>
        <span rel="targetUrl" resource="http://purl.org/ASN/scheme/ASNEducationLevel/2"></span>
    </p>
    <p>Link to lesson plan: <a property="url" href="http://example.org/lessonplan">http://example.org/lessonplan</a></p>
</div>

JSON:

<script type="application/ld+json">
{
  "@context": "http://schema.org/",
  "@type": "CreativeWork",
  "name": "Designing a treasure map",
  "learningResourceType": [
    "lesson plan",
    "learning activity"
    ],
  "audience": {
    "@type": "EducationalAudience",
    "educationalRole": "teacher"
  },
  "educationalAlignment": {
    "@type": "AlignmentObject",
    "alignmentType": "educationalLevel",
    "educationalFramework": "US Grade Levels",
    "targetName": "2",
    "targetUrl": {
      "@id": "http://purl.org/ASN/scheme/ASNEducationLevel/2"
     }
  },
  "url": "http://example.org/lessonplan"
}
</script>

TYPES: #lrmi-2 typicalAgeRange, timeRequired, educationalAlignment, AlignmentObject, educationalFramework, alignmentType, targetName, targetUrl
 
PRE-MARKUP:
<div>
    <h1>The Declaration of Arbroath</h1>
    <p>A lesson plan for teachers with associated video. 
       Typical length of lesson, 1 hour. 
       Recommended for children aged 10-12 years old.
    </p>
    <p>Subject: Wars of Scottish independence</p>
    <p>Alignment to curriculum:</p>
    <ul>
        <li>England 
            National Curriculum: KS 3 History: The middle ages (12th to 15th century)
        </li>
        <li>Scotland 
            SCQF: Level 2
            Curriculum for Excellence: Social studies: people past events and societies
        </li>
    </ul>
    <p>Link to lesson plan: <a href="http://example.org/lessonplan">http://example.org/lessonplan</a></p>
    <video>
        <source src="http://example.org/movie.mp4" type="video/mp4" />
        Duration 03:12
    </video>
    <p>This example is based on <a href="http://www.bbc.co.uk/education/clips/z3sjtfr">Declaration of Arbroath</a> from BBC Bitesize</p>

</div>

MICRODATA:
<div itemscope itemtype="http://schema.org/WebPage">
    <h1 itemprop="name">The Declaration of Arbroath</h1>
    <p>A <span itemprop="learningResourceType">lesson plan</span> 
       for <span itemprop="audience" 
                 itemscope itemtype="http://schema.org/EducationalAudience">
           <span itemprop="educationalRole">teacher</span></span>s with associated video. 
       Typical length of lesson, <span itemprop="timeRequired" content="PT1H">1 hour</span>. 
       Recommended for children aged <span itemprop="typicalAgeRange">10-12</span> years old.
    </p>
    <p>Subject: <span itemprop="about">Wars of Scottish independence</span></p>
    <p>Alignment to curriculum:</p>
    <ul>
        <li>England 
            <span itemprop="educationalAlignment"
                  itemscope itemtype="http://schema.org/AlignmentObject">
                <meta itemprop="alignmentType" content="educationalLevel" />
                <span itemprop="educationalFramework">National Curriculum</span>:
                <span itemprop="targetName">KS 3</span>
                <link itemprop="targetUrl" href="http://example.org/ENC/levels/KS3">
            </span>
            <span itemprop="educationalAlignment"
                  itemscope itemtype="http://schema.org/AlignmentObject">
                <meta itemprop="alignmentType" content="educationalSubject" />
                <meta itemprop="educationalFramework" content="National Curriculum" />
                <span itemprop="targetName">History: The middle ages (12th to 15th century)</span>
                <link itemprop="targetUrl" href="http://example.org/ENC/subjects/3102">
            </span>
        </li>
        <li>Scotland 
            <span itemprop="educationalAlignment"
                  itemscope itemtype="http://schema.org/AlignmentObject">
                <meta itemprop="alignmentType" content="educationalLevel" />
                <span itemprop="educationalFramework">SCQF</span>:
                <span itemprop="targetName">Level 2</span>
                <link itemprop="targetUrl" href="http://example.org/SCQF/levels/2">
            </span>
            <span itemprop="educationalAlignment"
                  itemscope itemtype="http://schema.org/AlignmentObject">
                <meta itemprop="alignmentType" content="educationalSubject" />
                <span itemprop="educationalFramework"> Curriculum for Excellence</span>:
                <span itemprop="targetName">Social studies: people past events and societies</span>
                <link itemprop="targetUrl" href="http://example.org/CFE/subjects/3362">
            </span>
        </li>
    </ul>
    <p>Link to lesson plan: <a itemprop="url" href="http://example.org/lessonplan">http://example.org/lessonplan</a></p>
    <video itemprop="video" itemscope itemtype="http://schema.org/VideoObject">
        <source itemprop="url" src="http://example.org/movie.mp4" type="video/mp4">
        <span itemprop="name">Video Title</span>
        <span itemprop="description">Video description</span>
        <span itemprop="uploadDate">2000-01-01</span>
        <img itemprop="thumbnailUrl" src="http://example.org/thubnail.mp4" alt="thumbnail" >
        Duration: <span itemprop="duration" content="PT3M12S">03:12</span>       
    </video>
    <p>This example is based on <a itemprop="isBasedOn" href="http://www.bbc.co.uk/education/clips/z3sjtfr">Declaration of Arbroath</a> from BBC Bitesize</p>
</div>

RDFA:
<div vocab="http://schema.org/" typeof="WebPage">
    <h1 property="name">The Declaration of Arbroath</h1>
    <p>A <span property="learningResourceType">lesson plan</span> 
       for <span rel="audience" 
                 typeof="EducationalAudience">
           <span property="educationalRole">teacher</span></span>s with associated video. 
       Typical length of lesson, <span property="timeRequired" content="PT1H">1 hour</span>. 
       Recommended for children aged <span property="typicalAgeRange">10-12</span> years old.
    </p>
    <p>Subject: <span property="about">Wars of Scottish independence</span></p>
    <p>Alignment to curriculum:</p>
    <ul>
        <li>England 
            <span rel="educationalAlignment"
                  typeof="http://schema.org/AlignmentObject">
                <meta property="alignmentType" content="educationalLevel" />
                <span property="educationalFramework">National Curriculum</span>:
                <span property="targetName">KS 3</span>
                <link property="targetUrl" href="http://example.org/ENC/levels/KS3" />
            </span>
            <span rel="educationalAlignment"
                  typeof="http://schema.org/AlignmentObject">
                <meta property="alignmentType" content="educationalSubject" />
                <meta property="educationalFramework" content="National Curriculum" />
                <span property="targetName">History: The middle ages (12th to 15th century)</span>
                <link property="targetUrl" href="http://example.org/ENC/subjects/3102" />
            </span>
        </li>
        <li>Scotland 
            <span rel="educationalAlignment"
                  typeof="http://schema.org/AlignmentObject">
                <meta property="alignmentType" content="educationalLevel" />
                <span property="educationalFramework">SCQF</span>:
                <span property="targetName">Level 2</span>
                <link property="targetUrl" href="http://example.org/SCQF/levels/2" />
            </span>
            <span rel="educationalAlignment"
                  typeof="http://schema.org/AlignmentObject">
                <meta property="alignmentType" content="educationalSubject" />
                <span property="educationalFramework"> Curriculum for Excellence</span>: 
                <span property="targetName">Social studies: people past events and societies</span>
                <link property="targetUrl" href="http://example.org/CFE/subjects/3362" />
            </span>
        </li>
    </ul>
    <p>Link to lesson plan: <a property="url" href="http://example.org/lessonplan">http://example.org/lessonplan</a></p>
    <video rel="video" typeof="http://schema.org/VideoObject">
        <source property="url" src="http://example.org/movie.mp4" type="video/mp4" />
        <span property="name">Video Title</span>
        <span property="description">Video description</span>
        <span property="uploadDate">2000-01-01</span>
        <img property="thumbnailUrl" src="http://example.org/thubnail.mp4" alt="thumbnail" />
        Duration: <span property="duration" content="PT3M12S">03:12</span>
    </video>
    <p>This example is based on <a property="isBasedOn" href="http://www.bbc.co.uk/education/clips/z3sjtfr">Declaration of Arbroath</a> from BBC Bitesize</p>
</div>

JSON:
<script type="application/ld+json">

{
  "@context":  "http://schema.org/",
  "@type": "WebPage",
  "name": "The Declaration of Arbroath",
  "about": "Wars of Scottish independence",
  "learningResourceType": "lesson plan",
  "timeRequired": "PT1H",
  "typicalAgeRange": "10-12",
  "audience": {
      "@type": "EducationalAudience",
      "educationalRole": "teacher"
  },
  "educationalAlignment": [
    {
      "@type": "AlignmentObject",
      "alignmentType": "educationalSubject",
      "educationalFramework": " Curriculum for Excellence",
      "targetName": "Social studies: people past events and societies",
      "targetUrl": "http://example.org/CFE/subjects/3362"      
    },
    {
      "@type": "AlignmentObject",
      "alignmentType": "educationalLevel",
      "educationalFramework": "SCQF",
      "targetName": "Level 2",
      "targetUrl":  "http://example.org/SCQF/levels/2"      
    },
    {
      "@type": "AlignmentObject",
      "alignmentType": "educationalLevel",
      "educationalFramework": "National Curriculum",
      "targetName": "KS 3",
      "targetUrl": "http://example.org/ENC/levels/KS3"
    },
    {
      "@type": "AlignmentObject",
      "alignmentType": "educationalSubject",
      "educationalFramework": "National Curriculum",
      "targetName": "History: The middle ages (12th to 15th century)",
      "targetUrl" : "http://example.org/ENC/subjects/3102"
    }
  ],
  "url" : "http://example.org/lessonplan",

  "video": {
    "@type": "VideoObject",
    "description": "Video description",
    "duration": "PT3M12S",
    "name": "Video Title",
    "thumbnailUrl": "http://example.org/thubnail.mp4",
    "uploadDate": "2000-01-01",
    "url" : "http://example.org/movie.mp4"
  },
  "isBasedOn": "http://www.bbc.co.uk/education/clips/z3sjtfr"
}
</script>

<<<<<<< HEAD
TYPES:  #lrmi-3 isBasedOn
PRE-MARKUP:
<dl>
<dt>Derivative work</dt>
<dd><p>In copyright law, a derivative work is an expressive creation that
    includes major elements of a previously created original work. An
    example of a derivative work is L.H.O.O.Q, or Mona Lisa With a Moustache,
    by Marcel Duchamp.</p>
    <p>Note: this defintion is based on the wikipedia article on Derivative
    Work</p>
</dd>
</dl>
MICRODATA:
<dl itemscope itemtype="http://schema.org/CreativeWork">
<dt itemprop="name">Derivative work</dt>
<dd><p itemprop="text">In copyright law, a derivative work is an expressive
    creation that includes major elements of a previously created original work.
    An example of a derivative work is L.H.O.O.Q, or Mona Lisa With a Moustache,
    by Marcel Duchamp.</p>
    <p itemprop="isBasedOn" itemscope itemtype="http://schema.org/CreativeWork">
    Note: this defintion is based on the <span itemprop="publisher">wikipedia</span>
    article on <span itemprop="name">Derivative Work</span>
    <link itemprop="url" href="https://en.wikipedia.org/wiki/Derivative_work" />
    </p>
</dd>
</dl>
RDFA:
<dl vocab="http://schema.org/" typeof="CreativeWork">
<dt property="name">Derivative work</dt>
<dd><p property="text">In copyright law, a derivative work is an expressive
    creation that includes major elements of a previously created original work.
    An example of a derivative work is L.H.O.O.Q, or Mona Lisa With a Moustache,
    by Marcel Duchamp.</p>
    <p property="isBasedOn" typeof="CreativeWork">
    Note: this defintion is based on the <span property="publisher">wikipedia</span>
    article on <span property="name">Derivative Work</span>
    <link property="url" href="https://en.wikipedia.org/wiki/Derivative_work" />
    </p>
</dd>
</dl>
JSON:
<script type="application/ld+json">
{
  "@context":  "http://schema.org/",
  "@type": "CreativeWork",
  "name": "Derivative Work",
  "text": "In copyright law, a derivative work is an expressive creation that includes major elements of a previously created original work. An example of a derivative work is L.H.O.O.Q, or Mona Lisa With a Moustache, by Marcel Duchamp.",
  "isBasedOn": {
    "@type": "CreativeWork",
    "schema:name": "Derivative Work",
    "schema:publisher": "wikipedia",
    "schema:url": "https://en.wikipedia.org/wiki/Derivative_work"
  }
}
</script>

TYPES:  FakeEntryNeeded, FixMeSomeDay
PRE-MARKUP:
MICRODATA:
RDFA:
JSON:
=======
>>>>>>> bbcc3eb5
<|MERGE_RESOLUTION|>--- conflicted
+++ resolved
@@ -289,7 +289,7 @@
 }
 </script>
 
-<<<<<<< HEAD
+
 TYPES:  #lrmi-3 isBasedOn
 PRE-MARKUP:
 <dl>
@@ -344,12 +344,4 @@
     "schema:url": "https://en.wikipedia.org/wiki/Derivative_work"
   }
 }
-</script>
-
-TYPES:  FakeEntryNeeded, FixMeSomeDay
-PRE-MARKUP:
-MICRODATA:
-RDFA:
-JSON:
-=======
->>>>>>> bbcc3eb5
+</script>