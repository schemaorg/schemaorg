#!/usr/bin/env python
# -*- coding: UTF-8 -*-
from __future__ import with_statement

import logging
logging.basicConfig(level=logging.INFO) # dev_appserver.py --log_level debug .
log = logging.getLogger(__name__)

import os
import re
import webapp2
import urllib2
import mimetypes
import jinja2
import logging
import StringIO
import json
import rdflib
#from rdflib.namespace import RDFS, RDF, OWL
#from rdflib.term import URIRef

from markupsafe import Markup, escape # https://pypi.python.org/pypi/MarkupSafe

import threading

import itertools
import datetime, time
from time import gmtime, strftime

from google.appengine.ext import ndb
from google.appengine.ext import blobstore
from google.appengine.api import users
from google.appengine.ext.webapp import blobstore_handlers
from google.appengine.api import modules
from google.appengine.api import runtime
from google.appengine.api import app_identity
from google.appengine.api.modules import modules

GAE_APP_ID = "appId"
GAE_VERSION_ID = "versionId"


#Testharness Used to indicate we are being called from tests - use setInTestHarness() & getInTestHarness() to manage value - defauluts to False (we are not in tests)

from testharness import *
from sdoutil import *
from api import *
from apirdfterm import *
from apirdflib import load_graph, getNss, getRevNss, buildSingleTermGraph, serializeSingleTermGrapth
from apirdflib import countTypes, countProperties, countEnums, graphFromFiles, getPathForPrefix, getPrefixForPath, rdfgettops

from apimarkdown import Markdown

from sdordf2csv import sdordf2csv
CONFIGFILE = os.environ.get("CONFIGFILE","sdoconfig.json")
SdoConfig.load(CONFIGFILE)
if not SdoConfig.valid:
    log.error("Invalid config from '%s' or its includes !!" % CONFIGFILE)
    os.exit()

SCHEMA_VERSION="3.6"

if not getInTestHarness():
    GAE_APP_ID = app_identity.get_application_id()
    GAE_VERSION_ID = modules.get_current_version_name()

FEEDBACK_FORM_BASE_URL='https://docs.google.com/a/google.com/forms/d/1krxHlWJAO3JgvHRZV9Rugkr9VYnMdrI10xbGsWt733c/viewform?entry.1174568178&entry.41124795={0}&entry.882602760={1}'
# {0}: term URL, {1} category of term.

sitemode = "mainsite" # whitespaced list for CSS tags,
            # e.g. "mainsite testsite" when off expected domains
            # "extensionsite" when in an extension (e.g. blue?)

releaselog = {  "2.0": "2015-05-13", 
                "2.1": "2015-08-06", 
                "2.2": "2015-11-05", 
                "3.0": "2016-05-04", 
                "3.1": "2016-08-09", 
                "3.2": "2017-03-23", 
                "3.3": "2017-08-14", 
                "3.4": "2018-06-15", 
                "3.5": "2019-04-01", 
                "3.6": "2019-05-01" }

silent_skip_list =  [ "favicon.ico" ] # Do nothing for now

all_layers = {}
ext_re = re.compile(r'([^\w,])+')
validNode_re = re.compile(r'^[\w\/.-]+$')

#TODO: Modes:
# mainsite
# webschemadev
# known extension (not skiplist'd, eg. demo1 on schema.org)

TEMPLATESDIR = SdoConfig.templateDir()
FileBasedTemplates = True

def urlTemplateLoader(name):
    log.info("TEMPLATE LOADER LOOKING FOR: %s" % name)
    url = TEMPLATESDIR + "/" + name
    log.info("URL: %s" % url)
    try:
        fd = urllib2.urlopen(url)
        res = fd.read()
    except urllib2.URLError as e:
        log.info("URLError %s" % e)
        return None
    return res



if TEMPLATESDIR:
    if TEMPLATESDIR.startswith("file://"):
        TEMPLATESDIR = TEMPLATESDIR[7:]
    if "://" in TEMPLATESDIR:
        FileBasedTemplates = False
else:
    TEMPLATESDIR = os.path.join(os.path.dirname(__file__), 'templates')
    log.info("No Templates directory defined - defaulting to %s" % TEMPLATESDIR)

if FileBasedTemplates:
    JINJA_ENVIRONMENT = jinja2.Environment(loader=jinja2.FileSystemLoader(TEMPLATESDIR),
    extensions=['jinja2.ext.autoescape'], autoescape=True, cache_size=0)
else:
    JINJA_ENVIRONMENT = jinja2.Environment(loader=jinja2.FunctionLoader(urlTemplateLoader),
    extensions=['jinja2.ext.autoescape'], autoescape=True, cache_size=0)



CANONICALSCHEME = "http"
ENABLE_JSONLD_CONTEXT = True
ENABLE_CORS = True
ENABLE_HOSTED_EXTENSIONS = True
DISABLE_NDB_FOR_LOCALHOST = True
ENABLEMOREINFO = True
WORKINGHOSTS = ["schema.org","schemaorg.appspot.com",
                "webschemas.org","webschemas-g.appspot.com",
                "sdo-test.appspot.com",
                "localhost"]
EXTENSION_SUFFIX = "" # e.g. "*"

CORE = 'core'
ATTIC = 'attic'
ENABLED_EXTENSIONS = [ATTIC, 'auto', 'bib', 'health-lifesci', 'pending', 'meta', 'iot', 'bio' ]
#### Following 2 lines look odd - leave them as is - just go with it!
ALL_LAYERS = [CORE,'']
ALL_LAYERS += ENABLED_EXTENSIONS
####
ALL_LAYERS_NO_ATTIC = list(ALL_LAYERS)
ALL_LAYERS_NO_ATTIC.remove(ATTIC)
setAllLayersList(ALL_LAYERS)

OUTPUTDATATYPES = [".csv",".jsonld",".ttl",".rdf",".xml",".nt"]

FORCEDEBUGGING = False
# FORCEDEBUGGING = True

SHAREDSITEDEBUG = True
if getInTestHarness():
    SHAREDSITEDEBUG = False

LOADEDSOURCES = False

noindexpages = True

SUBDOMAINS = True
subs = os.environ.get("SUBDOMAINS",None)
if subs:
    if subs.lower() == "true":
        SUBDOMAINS = True
    elif subs.lower() == "false":
        SUBDOMAINS = False
    else:
        log.info("SUBDOMAINS set to invalid value %s - defaulting to %s" %(subs,SUBDOMAINS))
log.info("SUBDOMAINS set to %s" % SUBDOMAINS)

DEVELOPVERSION = True
devs = os.environ.get("DEVELOPVERSION",None)
if devs:
    if devs.lower() == "true":
        DEVELOPVERSION = True
    elif devs.lower() == "false":
        DEVELOPVERSION = False
    else:
        log.info("DEVELOPVERSION set to invalid value %s - defaulting to %s" %(devs,DEVELOPVERSION))
log.info("DEVELOPVERSION set to %s" % DEVELOPVERSION)

############# Warmup Control ########
WarmedUp = False
WarmupState = "Auto"
if "WARMUPSTATE" in os.environ:
    WarmupState = os.environ["WARMUPSTATE"]
log.info("[%s] WarmupState: %s" % (getInstanceId(short=True),WarmupState))

if WarmupState.lower() == "off":
    WarmedUp = True
elif "SERVER_NAME" in os.environ and ("localhost" in os.environ['SERVER_NAME'] and WarmupState.lower() == "auto"):
    WarmedUp = True

############# Shared values and times ############
#### Memcache functions dissabled in test mode ###
appver = "TestHarness Version"
if "CURRENT_VERSION_ID" in os.environ:
    appver = os.environ["CURRENT_VERSION_ID"]

def getAppEngineVersion():
    ret = ""
    if not getInTestHarness():
        from google.appengine.api.modules.modules import get_current_version_name
        ret = get_current_version_name()
        #log.info("AppEngineVersion '%s'" % ret)
    else:
        return "TestVersion"
    return ret

instance_first = True
instance_num = 0
callCount = 0
global_vars = threading.local()
starttime = datetime.datetime.utcnow()
systarttime = starttime
modtime = starttime
etagSlug = ""

if not getInTestHarness():
    from google.appengine.api import memcache

class SlugEntity(ndb.Model):
    slug = ndb.StringProperty()
    modtime = ndb.DateTimeProperty()

def setmodiftime(sttime):
    global modtime, etagSlug
    if not getInTestHarness():
        modtime = sttime.replace(microsecond=0)
        etagSlug = "24751%s" % modtime.strftime("%y%m%d%H%M%Sa")
        log.debug("set slug: %s" % etagSlug)
        slug = SlugEntity(id="ETagSlug",slug=etagSlug, modtime=modtime)
        slug.put()

def getmodiftime():
    global modtime, etagSlug
    if not getInTestHarness():
        slug = SlugEntity.get_by_id("ETagSlug")
        if not slug:#Occationally memcache will loose the value and result in  becomming Null value
            systarttime = datetime.datetime.utcnow()
            tick()
            setmodiftime(systarttime)#Will store it again
            slug = SlugEntity.get_by_id("ETagSlug")
        modtime = slug.modtime
        etagSlug = str(slug.slug)
    return modtime

def getslug():
    global etagSlug
    getmodiftime()
    return etagSlug


def tick(): #Keep memcache values fresh so they don't expire
    if not getInTestHarness():
        memcache.set(key="SysStart", value=systarttime)
        memcache.set(key="static-version", value=appver)

<<<<<<< HEAD
TIMESTAMPSTOREMODE = "CLOUDSTORE"
if "TIMESTAMPSTOREMODE" in os.environ:
    TIMESTAMPSTOREMODE = os.environ["TIMESTAMPSTOREMODE"]
    log.info("TIMESTAMPSTOREMODE set to %s from .yaml file" % TIMESTAMPSTOREMODE)
log.info("Initialised with TIMESTAMPSTOREMODE set to %s" % TIMESTAMPSTOREMODE)

class TimestampEntity(ndb.Model):
    content = ndb.TextProperty()

=======
>>>>>>> 4ea9ac5e
def check4NewVersion():
    ret = False
    dep = None
    try:
        fpath = os.path.join(os.path.split(__file__)[0], 'admin/deploy_timestamp.txt')
        #log.info("fpath: %s" % fpath)
        with open(fpath, 'r') as f:
            dep = f.read()
            dep = dep.replace("\n","")
        f.close()
    except Exception  as e:
        log.info("ERROR reading: %s" % e)
        pass

    if  getInTestHarness() or "localhost" in os.environ['SERVER_NAME']: #Force new version logic for local versions and tests
        ret = True
        log.info("Assuming new version for local/test instance")
    else:
<<<<<<< HEAD

        if TIMESTAMPSTOREMODE == "INMEM":
            log.info("deployed-timestamp: '%s' mem version: '%s'" % (dep, memcache.get("deployed-timestamp")))
            if dep != memcache.get("deployed-timestamp"):
                ret = True

        elif TIMESTAMPSTOREMODE == "NDBSHARED":
            ent = TimestampEntity.get_by_id("deployed-timestamp")
            val = ""
            if ent:
                val = ent.content
            log.info("deployed-timestamp: '%s' ndbshared version: '%s'" % (dep, val))
            if dep != val:
                ret = True

        elif TIMESTAMPSTOREMODE == "CLOUDSTORE":
            val = cloudstoreGetContent("deployed-timestamp.txt", ".status")
            log.info("deployed-timestamp: '%s' cloudstore version: '%s'" % (dep, val))
            if dep != val:
                ret = True
=======
        stored,info = getTimestampedInfo("deployed-timestamp")
        if stored != dep:
            ret = True
>>>>>>> 4ea9ac5e

    return ret, dep

def storeNewTimestamp(stamp=None):
    storeTimestampedInfo("deployed-timestamp",stamp)

def storeInitialisedTimestamp(stamp=None):
<<<<<<< HEAD
    storeTimestampInfo("initialised-timestamp",stamp)

def storeTimestampInfo(tag,stamp=None):
    if not stamp:
        stamp = datetime.datetime.utcnow().strftime("%a %d %b %Y %H:%M:%S UTC")

    if TIMESTAMPSTOREMODE == "INMEM":
        log.info("Storing %s version: '%s'" % (tag,stamp))
        memcache.set(key=tag,value=stamp)

    elif TIMESTAMPSTOREMODE == "NDBSHARED":
        log.info("Storing ndbshared %s version: '%s'" % (tag,stamp))
        ent = TimestampEntity(id = tag, content = stamp)
        ent.put()

    elif TIMESTAMPSTOREMODE == "CLOUDSTORE":
        log.info("Storing cloudstore %s version: '%s'" % (tag,stamp))
        val = cloudstoreStoreContent("%s.txt" % tag, stamp, ".status", private=True)
=======
    storeTimestampedInfo("initialised-timestamp",stamp)

>>>>>>> 4ea9ac5e


if getInTestHarness():
    load_examples_data(ENABLED_EXTENSIONS)
else: #Ensure clean start for any memcached or ndb store values...

    changed, dep = check4NewVersion()
    if changed: #We are a new instance of the app
        msg = "New app instance [%s:%s] detected - FLUSHING CACHES.  (deploy_timestamp='%s')\nLoaded Config file from: %s" % (GAE_VERSION_ID,GAE_APP_ID,dep,CONFIGFILE)
        memcache.flush_all()
        storeNewTimestamp(dep)

        sdo_send_mail(to="rjw@dataliberate.com",subject="[SCHEMAINFO] from 'sdoapp'", msg=msg)
        log.info("%s" % msg)

        load_start = datetime.datetime.now()
        systarttime = datetime.datetime.utcnow()
        memcache.set(key="app_initialising", value=True, time=300)  #Give the system 5 mins - auto remove flag in case of crash
        memcache.set(key="static-version", value=appver)
        memcache.add(key="SysStart", value=systarttime)
        instance_first = True
        cleanmsg = CacheControl.clean()
        log.info("Clean count(s): %s" % cleanmsg)
        log.info(("[%s] Cache clean took %s " % (getInstanceId(short=True),(datetime.datetime.now() - load_start))))
        load_start = datetime.datetime.now()
        tick()
        memcache.set(key="app_initialising", value=False)
        log.debug("[%s] Awake >>>>>>>>>>>." % (getInstanceId(short=True)))
        storeInitialisedTimestamp()
    else:
        time.sleep(0.5) #Give time for the initialisation flag (possibly being set in another thread/instance) to be set
        WAITCOUNT = 180
        waittime = WAITCOUNT
        while waittime > 0:
            waittime -= 1
            flag = memcache.get("app_initialising")
            if not flag or flag == False: #Initialised or value missing
                break

            log.debug("[%s] Waited %s seconds for intialisation to end memcahce value = %s" % (getInstanceId(short=True),
                                                    (WAITCOUNT - waittime),memcache.get("app_initialising")))
            time.sleep(1)
        if waittime <= 0:
            log.info("[%s] Waited %s seconds for intialisation to end - proceeding anyway!"  % (getInstanceId(short=True),WAITCOUNT))

        log.debug("[%s] End of waiting !!!!!!!!!!." % (getInstanceId(short=True)))
        tick()
        systarttime = memcache.get("SysStart")

    if(not systarttime): #Occationally memcache will loose the value and result in systarttime becomming Null value
         systarttime = datetime.datetime.utcnow()
         tick()

    setmodiftime(systarttime)

#################################################

def cleanPath(node):
    """Return the substring of a string matching chars approved for use in our URL paths."""
    return re.sub(r'[^a-zA-Z0-9\-/,\.]', '', str(node), flags=re.DOTALL)



class HTMLOutput:
    """Used in place of http response when we're collecting HTML to pass to template engine."""

    def __init__(self):
        self.outputStrings = []

    def write(self, str):
        self.outputStrings.append(str)

    def toHTML(self):
        return Markup ( "".join(self.outputStrings)  )

    def __str__(self):
        return self.toHTML()

# Core API: we have a single schema graph built from triples and units.
# now in api.py


class TypeHierarchyTree:

    def __init__(self, prefix=""):
        self.txt = ""
        self.visited = []
        self.prefix = prefix

    def emit(self, s):
        self.txt += s + "\n"

    def emit2buff(self, buff, s):
        buff.write(s + "\n")

    def toHTML(self):
        return '%s<ul>%s</ul>' % (self.prefix, self.txt)

    def toJSON(self):
        return self.txt

    def traverseForHTML(self, term, depth = 1, hashorslash="/", layers='core', idprefix="", urlprefix="", traverseAllLayers=False, buff=None):

        """Generate a hierarchical tree view of the types. hashorslash is used for relative link prefixing."""

        #log.info("traverseForHTML: node=%s hashorslash=%s" % ( term, hashorslash ))

        if not term:
            return False

        if term.superseded() or term.getLayer() == ATTIC:
            return False

        localBuff = False
        if buff == None:
            localBuff = True
            buff = StringIO.StringIO()

        home = term.getLayer()
        gotOutput = True


        if home in ENABLED_EXTENSIONS and home != getHostExt():
            urlprefix = makeUrl(home)

        extclass = ""
        extflag = ""
        tooltip=""
        if home != "core" and home != "":
            extclass = "class=\"ext ext-%s\"" % home
            extflag = EXTENSION_SUFFIX
            tooltip = "title=\"Extended schema: %s.schema.org\" " % home

        # we are a supertype of some kind
        subTypes = term.getSubs()
        idstring = idprefix + term.getId()
        if len(subTypes) > 0:
            # and we haven't been here before
            if term.getId() not in self.visited:
                self.emit2buff(buff, ' %s<li class="tbranch" id="%s"><a %s %s href="%s%s%s">%s</a>%s' % (" " * 4 * depth, idstring,  tooltip, extclass, urlprefix, hashorslash, term.getId(), term.getId(), extflag) )
                self.emit2buff(buff, ' %s<ul>' % (" " * 4 * depth))

                # handle our subtypes
                for item in subTypes:
                    subBuff = StringIO.StringIO()
                    got = self.traverseForHTML(item, depth + 1, hashorslash=hashorslash, layers=layers, idprefix=idprefix, urlprefix=urlprefix, traverseAllLayers=traverseAllLayers,buff=subBuff)
                    if got:
                        self.emit2buff(buff,subBuff.getvalue())
                    subBuff.close()
                self.emit2buff(buff, ' %s</ul>' % (" " * 4 * depth))
            else:
                # we are a supertype but we visited this type before, e.g. saw Restaurant via Place then via Organization
                seencount = self.visited.count(term.getId())
                idstring = "%s%s" % (idstring, "+" * seencount)
                seen = '  <a href="#%s">+</a> ' % term.getId()
                self.emit2buff(buff, ' %s<li class="tbranch" id="%s"><a %s %s href="%s%s%s">%s</a>%s%s' % (" " * 4 * depth, idstring,  tooltip, extclass, urlprefix, hashorslash, term.getId(), term.getId(), extflag, seen) )
        # leaf nodes
        if len(subTypes) == 0:
            gotOutput = True
            seen = ""
            if term.getId() in self.visited:
                seencount = self.visited.count(term.getId())
                idstring = "%s%s" % (idstring, "+" * seencount)
                seen = '  <a href="#%s">+</a> ' % term.getId()

            self.emit2buff(buff, '%s<li class="tleaf" id="%s"><a %s %s href="%s%s%s">%s</a>%s%s' % (" " * depth, idstring, tooltip, extclass, urlprefix, hashorslash, term.getId(), term.getId(), extflag, seen ))

        self.visited.append(term.getId()) # remember our visit
        self.emit2buff(buff, ' %s</li>' % (" " * 4 * depth) )

        if localBuff:
            self.emit(buff.getvalue())
            buff.close()

        return gotOutput

    # based on http://danbri.org/2013/SchemaD3/examples/4063550/hackathon-schema.js  - thanks @gregg, @sandro
    def traverseForJSONLD(self, term, depth = 0, last_at_this_level = True, supertype="None", layers='core'):
        emit_debug = False
        if not term or not term.getId():
            log.error("Error None value passed to traverseForJSONLD()")
            return
        if term.getId() in self.visited:
            # self.emit("skipping %s - already visited" % node.id)
            return
        self.visited.append(term.getId())
        p1 = " " * 4 * depth
        if emit_debug:
            self.emit("%s# @id: %s last_at_this_level: %s" % (p1, term.getId(), last_at_this_level))
        global namespaces;
        ctx = "{}".format(""""@context": {
    "rdfs": "http://www.w3.org/2000/01/rdf-schema#",
    "schema": "http://schema.org/",
    "rdfs:subClassOf": { "@type": "@id" },
    "name": "rdfs:label",
    "description": "rdfs:comment",
    "children": { "@reverse": "rdfs:subClassOf" }
  },\n""" if last_at_this_level and depth==0 else '' )

        unseen_subtypes = []
        for st in term.getSubs():
            if not st.getId() in self.visited:
                unseen_subtypes.append(st)
        unvisited_subtype_count = len(unseen_subtypes)
        subtype_count = len( term.getSubs() )

        supertx = "{}".format( '"rdfs:subClassOf": "schema:%s", ' % supertype.getId() if supertype != "None" else '' )
        maybe_comma = "{}".format("," if unvisited_subtype_count > 0 else "")
        comment = term.getComment().strip()
        comment = ShortenOnSentence(StripHtmlTags(comment),60)

        def encode4json(s):
            return json.dumps(s)

        self.emit('\n%s{\n%s\n%s"@type": "rdfs:Class", %s "description": %s,\n%s"name": "%s",\n%s"@id": "schema:%s",\n%s"layer": "%s"%s'
                  % (p1, ctx, p1,                 supertx,            encode4json(comment),     p1,   term.getId(), p1,        term.getId(), p1, term.getLayer(), maybe_comma))

        i = 1
        if unvisited_subtype_count > 0:
            self.emit('%s"children": ' % p1 )
            self.emit("  %s["  % p1 )
            inner_lastness = False
            for t in unseen_subtypes:
                if emit_debug:
                    self.emit("%s  # In %s > %s i: %s unvisited_subtype_count: %s" %(p1, node.id, t.id, i, unvisited_subtype_count))
                if i == unvisited_subtype_count:
                    inner_lastness = True
                i = i + 1
                self.traverseForJSONLD(t, depth + 1, inner_lastness, supertype=term, layers=layers)

            self.emit("%s  ]%s" % (p1,  "{}".format( "" if not last_at_this_level else '' ) ) )

        maybe_comma = "{}".format( ',' if not last_at_this_level else '' )
        self.emit('\n%s}%s\n' % (p1, maybe_comma))



def GetExamples(term, layers='core'):
    """Returns the examples (if any) for some Unit node."""
    return LoadTermExamples(term)

def GetExtMappingsRDFa(term):
    """Self-contained chunk of RDFa HTML markup with mappings for this term."""
    equivs = term.getEquivalents()
    if (term.isClass()):
        if len(equivs) > 0:
            markup = ''
            for c in equivs:

                if (c.startswith('http')):
                  markup = markup + "<link property=\"owl:equivalentClass\" href=\"%s\"/>\n" % c
                else:
                  markup = markup + "<link property=\"owl:equivalentClass\" resource=\"%s\"/>\n" % c

            return markup
    if (term.isProperty()):
        if len(equivs) > 0:
            markup = ''
            for c in equivs:
                markup = markup + "<link property=\"owl:equivalentProperty\" href=\"%s\"/>\n" % c
            return markup
    return "<!-- no external mappings noted for this term. -->"

class ShowUnit (webapp2.RequestHandler):
    """ShowUnit exposes schema.org terms via Web RequestHandler
    (HTML/HTTP etc.).
    """

    def emitCacheHeaders(self):
        """Send cache-related headers via HTTP."""
        if "CACHE_CONTROL" in os.environ:
            log.info("Setting http cache control to '%s' from .yaml" % os.environ["CACHE_CONTROL"])
            self.response.headers['Cache-Control'] = os.environ["CACHE_CONTROL"]
        else:
            self.response.headers['Cache-Control'] = "public, max-age=600" # 10m
        self.response.headers['Vary'] = "Accept, Accept-Encoding"

    def write(self, str):
        """Write some text to Web server's output stream."""
        self.outputStrings.append(str)


    def moreInfoBlock(self, term, layer='core'):

        # if we think we have more info on this term, show a bulleted list of extra items.
        moreblock = os.environ.get("MOREBLOCK")
        if not moreblock or (moreblock.lower() == "false"):
            return ""


        # defaults
        bugs = ["No known open issues."]
        mappings = ["No recorded schema mappings."]
        items = bugs + mappings


        feedback_url = FEEDBACK_FORM_BASE_URL.format(term.getUri(), term.getType())
        items = [
        self.emitCanonicalURL(term),
        self.emitEquivalents(term),

        "<a href='{0}'>Leave public feedback on this term &#128172;</a>".format(feedback_url),
        "<a href='https://github.com/schemaorg/schemaorg/issues?q=is%3Aissue+is%3Aopen+{0}'>Check for open issues.</a>".format(term.getId())

        ]
        if term.getLayer() != "core":
            items.append("'{0}' is mentioned in the <a href='{1}'>{2}</a> extention.".format( term.getId(), makeUrl(term.getLayer(),"",full=True), term.getLayer() ))

        moreinfo = """<div>
        <div id='infobox' style='text-align: right;' role="checkbox" aria-checked="false"><label for="morecheck"><b><span style="cursor: pointer;">[more...]</span></b></label></div>
        <input type='checkbox' checked="checked" style='display: none' id=morecheck><div id='infomsg' style='background-color: #EEEEEE; text-align: left; padding: 0.5em;'>
        <ul>"""

        for i in items:
            if i and len(i):
                moreinfo += "<li>%s</li>" % i

#          <li>mappings to other terms.</li>
#          <li>or links to open issues.</li>

        moreinfo += "</ul>\n</div>\n</div>\n"
        return moreinfo



    def ml(self, term, label='', title='', prop='', hashorslash='/'):
        """ml ('make link')
        Returns an HTML-formatted link to the class or property URL

        * label = optional anchor text label for the link
        * title = optional title attribute on the link
        * prop = an optional property value to apply to the A element
        """
        if not term:
            return ""

        if ":" in term.getId():
            return self.external_ml(term,title=title, prop=prop)

        if label=='':
          label = term.getLabel()
        if title != '':
          title = " title=\"%s\"" % (title)
        if prop:
            prop = " property=\"%s\"" % (prop)

        rdfalink = ''
        if prop:
            rdfalink = '<link %s href="%s%s" />' % (prop,api.SdoConfig.vocabUri(),label)

        if(term.id == "DataType"):  #Special case
            return "%s<a href=\"%s\">%s</a>" % (rdfalink,term.getId(), term.getId())

        urlprefix = "."
        home = term.getLayer()

        if home in ENABLED_EXTENSIONS and home != getHostExt():
            port = ""
            if getHostPort() != "80":
                port = ":%s" % getHostPort()
            urlprefix = makeUrl(home,full=True)

        extclass = ""
        extflag = ""
        tooltip = ""
        if home != "core" and home != "":
            if home != "meta":
                extclass = "class=\"ext ext-%s\" " % home
            extflag = EXTENSION_SUFFIX
            tooltip = "title=\"Defined in extension: %s.schema.org\" " % home

        return "%s<a %s %s href=\"%s%s%s\"%s>%s</a>%s" % (rdfalink,tooltip, extclass, urlprefix, hashorslash, term.getId(), title, label, extflag)
        #return "<a %s %s href=\"%s%s%s\"%s%s>%s</a>%s" % (tooltip, extclass, urlprefix, hashorslash, node.id, prop, title, label, extflag)

    def external_ml(self, term, title='', prop=''):
        #log.info("EXTERNAL!!!! %s %s " % (term.getLabel(),term.getId()))

        name = term.getId()

        if not ":" in name:
            return name

        if name.startswith("http") and '#' in name:
            x = name.split("#")
            path = x[0] + "#"
            val = x[1]
            voc = getPrefixForPath(path)


        elif name.startswith("http"):
            val = os.path.basename(name)
            path = name[:len(name) - len(val)]
            voc = getPrefixForPath(path)

        else:
            x = name.split(":")
            voc = x[0]
            val = x[1]
            path = getPathForPrefix(voc)
            if path:
                if not path.endswith("#") and not path.endswith("/"):
                    path += "/"
        if title != '':
          title = " title=\"%s\"" % str(title)
        if prop:
            prop = " property=\"%s\"" % (prop)
        rdfalink = ''
        if prop:
            rdfalink = '<link %s href="%s%s" />' % (prop,api.SdoConfig.vocabUri(),label)

        return "%s<a %s href=\"%s%s\" class=\"externlink\" target=\"_blank\">%s:%s</a>" % (rdfalink,title,path,val,voc,val)



    def makeLinksFromArray(self, nodearray, tooltip=''):
        """Make a comma separate list of links via ml() function.

        * tooltip - optional text to use as title of all links
        """
        hyperlinks = []
        for f in nodearray:
           hyperlinks.append(self.ml(f, f.id, tooltip))
        return (", ".join(hyperlinks))

    def emitUnitHeaders(self, term, layers='core'):
        """Write out the HTML page headers for this node."""
        self.write("<h1 property=\"rdfs:label\" class=\"page-title\">")
        self.write(term.getLabel())
        self.write("</h1>\n")
        home = term.getLayer()
        if home != "core" and home != "":
            exthome = "%s.schema.org" % home
            exthomeurl = uri = makeUrl(home,"/",full=True)
            linktext = "Defined in the %s section."
            lt = SdoConfig.getDescriptor(home,"linktext")
            if lt:
                if lt.count("%s") != 1:
                    log.error("ERROR Linktext '%s' includes %s '%%s' - only 1 permitted" % (lt,lt.count()))
                else:
                    linktext = lt
            t = SdoConfig.getDescriptor(home,"disambiguatingDescription")
            linkinsert = "<a title=\"%s\" href=\"%s\">%s</a>" % (t,exthomeurl,home)

            self.write("<span class=\"extlink\">")
            self.write(linktext % linkinsert)
            self.write("<br/></span>")
        if not ENABLEMOREINFO:
            self.write(self.emitCanonicalURL(term))
            eq = self.emitEquivalents(term)
            if eq and len(eq):
                self.write()

        self.BreadCrumbs(term)

        comment = term.getComment()

        self.write(" <div property=\"rdfs:comment\">%s</div>\n\n" % (comment) + "\n")
        usage = GetUsage(term.getId())
        #if len(usage):
        #    self.write(" <br/><div>Usage: %s</div>\n\n" % (usage) + "\n")

        if ENABLEMOREINFO:
            self.write(self.moreInfoBlock(term))

    def emitCanonicalURL(self,term):
        output = StringIO.StringIO()
        site = SdoConfig.vocabUri()

        cURL = "%s://schema.org/%s" % (CANONICALSCHEME,term.getId())
        output.write(" <span class=\"canonicalUrl\">Canonical URL: <a href=\"%s\">%s</a></span> " % (cURL, cURL))

        if CANONICALSCHEME == "http":
            other = "https"
        else:
            other = "http"
        sa = '\n<link  property="sameAs" href="%s://schema.org/%s" />' % (other,term.getId())
        output.write(sa)

        return output.getvalue()

    def emitEquivalents(self,term):
        buff = StringIO.StringIO()
        equivs = term.getEquivalents()
        if len(equivs) > 0:
            if (term.isClass() or term.isDataType()):
                label = "Equivalent Class:"
            else:
                label = "Equivalent Property:"
            br = ""
            for e in equivs:
                eq = VTerm.getTerm(e,createReference=True)
                log.info("EQUIVALENT %s %s" % (e,eq))
                title = eq.getUri()
                buff.write("%s<span class=\"equivalents\">%s %s</span> " % (br,label,self.ml(eq,title=title)))
                br = "<br/>"
        return buff.getvalue()

    # Stacks to support multiple inheritance
    crumbStacks = []
    def BreadCrumbs(self, term):

        self.crumbStacks = term.getParentPaths()

        for cstack in self.crumbStacks:
            if term.isProperty():
                cstack.append(VTerm.getTerm("http://schema.org/Property"))
                cstack.append(VTerm.getTerm("http://schema.org/Thing"))
            elif term.isDataType() and not term.id == "DataType":
                cstack.append(VTerm.getTerm("http://schema.org/DataType"))


        enuma = term.isEnumerationValue()

        crumbsout = []
        for row in range(len(self.crumbStacks)):
           thisrow = ""
           targ = self.crumbStacks[row][len(self.crumbStacks[row])-1]
           if not targ:
                continue
           count = 0
           while(len(self.crumbStacks[row]) > 0):
                propertyval = None
                n = self.crumbStacks[row].pop()

                if((len(self.crumbStacks[row]) == 1) and n and
                    not ":" in n.id) : #penultimate crumb that is not a non-schema reference
                    if term.isProperty():
                        if n.isProperty(): #Can only be a subproperty of a property
                            propertyval = "rdfs:subPropertyOf"
                    else:
                        propertyval = "rdfs:subClassOf"

                if(count > 0):
                    if((len(self.crumbStacks[row]) == 0) and enuma): #final crumb
                        thisrow += " :: "
                    else:
                        thisrow += " &gt; "
                count += 1
                thisrow += "%s" % (self.ml(n,prop=propertyval))
           crumbsout.append(thisrow)

        self.write("<h4>")
        rowcount = 0
        for crumb in sorted(crumbsout):
           if rowcount > 0:
               self.write("<br/>")
           self.write("<span class='breadcrumbs'>%s</span>\n" % crumb)
           rowcount += 1
        self.write("</h4>\n")

#Walk up the stack, appending crumbs & create new (duplicating crumbs already identified) if more than one parent found
    def WalkCrumbs(self, term, cstack):
        if ":" in term.getId():  #Suppress external class references
            return

        cstack.append(term)
        tmpStacks = []
        tmpStacks.append(cstack)
        supers = term.getSupers()

        for i in range(len(supers)):
            if(i > 0):
                t = cstack[:]
                tmpStacks.append(t)
                self.crumbStacks.append(t)
        x = 0

        for p in supers:
            self.WalkCrumbs(p,tmpStacks[x])
            x += 1

    def emitSimplePropertiesPerType(self, cl, layers="core", out=None, hashorslash="/"):
        """Emits a simple list of properties applicable to the specified type."""

        if not out:
            out = self

        out.write("<ul class='props4type'>")

        for prop in VTerm.getTerm(cl).getProperties():
            if prop.superseded():
                continue
            out.write("<li><a href='%s%s'>%s</a></li>" % ( hashorslash, prop.getId(), prop.getId()  ))

        out.write("</ul>\n\n")

    def emitSimplePropertiesIntoType(self, cl, layers="core", out=None, hashorslash="/"):
        """Emits a simple list of properties whose values are the specified type."""

        if not out:
            out = self

        out.write("<ul class='props2type'>")

        for prop in VTerm.getTerm(cl).getTargetOf():
            if prop.superseded():
                continue
            out.write("<li><a href='%s%s'>%s</a></li>" % ( hashorslash, prop.getId(), prop.getId()  ))
        out.write("</ul>\n\n")

    def hideAtticTerm(self,term):
        if getHostExt() == ATTIC:
            return False
        if term.inLayers([ATTIC]):
            return True
        return False

    def ClassProperties (self, cl, subclass=False, term=None, out=None, hashorslash="/"):
        """Write out a table of properties for a per-type page."""
        if not out:
            out = self

        propcount = 0

        headerPrinted = False
        props = cl.getProperties()

        for prop in props:
            if prop.superseded() or self.hideAtticTerm(prop):
                continue
            olderprops = prop.getSupersedes()
            inverseprop = prop.getInverseOf()
            ranges = prop.getRanges()
            doms = prop.getDomains()
            comment = prop.getComment()
            if ":" in prop.id and comment == "-":
                comment = "Term from external vocabulary"
            if not getAppVar("tableHdr"):
                setAppVar("tableHdr",True)
                if ((term.isClass() or term.isEnumeration()) and not term.isDataType() and term.id != "DataType"):
                    self.write("<table class=\"definition-table\">\n        <thead>\n  <tr><th>Property</th><th>Expected Type</th><th>Description</th>               \n  </tr>\n  </thead>\n\n")
                self.tablehdr = True
            if (not headerPrinted):
                class_head = self.ml(cl)
                out.write("<tr class=\"supertype\">\n     <th class=\"supertype-name\" colspan=\"3\">Properties from %s</th>\n  \n</tr>\n\n<tbody class=\"supertype\">\n  " % (class_head))
                headerPrinted = True

            out.write("<tr typeof=\"rdfs:Property\" resource=\"%s\">\n    \n      <th class=\"prop-nam\" scope=\"row\">\n\n<code property=\"rdfs:label\">%s</code>\n    </th>\n " % (prop.getUri(), self.ml(prop)))
            out.write("<td class=\"prop-ect\">\n")
            first_range = True
            for r in ranges:
                if (not first_range):
                    out.write(" or <br/> ")
                first_range = False
                out.write(self.ml(r, prop='rangeIncludes'))
                out.write("&nbsp;")
            for d in doms:
                out.write("<link property=\"domainIncludes\" href=\"%s\">" % d.getUri())
            out.write("</td>")
            out.write("<td class=\"prop-desc\" property=\"rdfs:comment\">%s" % (comment))
            if (olderprops and len(olderprops) > 0):
                olderlinks = ", ".join([self.ml(o) for o in olderprops])
                out.write(" Supersedes %s." % olderlinks )
            if (inverseprop != None):
                out.write("<br/> Inverse property: %s." % (self.ml(inverseprop)))

            out.write("</td></tr>")
            subclass = False
            propcount += 1

        if subclass: # in case the superclass has no defined attributes
            out.write("<tr><td colspan=\"3\"></td></tr>")

        return propcount

    def emitClassExtensionSuperclasses (self, cl, layers="core", out=None):
       first = True
       count = 0
       if not out:
           out = self

       buff = StringIO.StringIO()

       #log.info("SUPERS %s" % VTerm.term2str(cl.getSupers()))

       for p in cl.getSupers():

          if not p.isReference() and p.inLayers(layers):
               continue


          sep = ", "
          if first:
            sep = "<li>"
            first = False

          buff.write("%s%s" % (sep,self.ml(p)))
          count += 1

          if(count > 0):
            buff.write("</li>\n")

       content = buff.getvalue()
       if(len(content) > 0):
           if cl.getId() == "DataType":
               self.write("<h4>Subclass of:<h4>")
           else:
               self.write("<h4>Available supertypes defined elsewhere</h4>")
           self.write("<ul>")
           self.write(content)
           self.write("</ul>")
       buff.close()

    """    def emitClassExtensionProperties (self, cl, layers="core", out=None):
           if not out:
               out = self

           buff = StringIO.StringIO()

           for p in self.parentStack:
               self._ClassExtensionProperties(buff, p, layers=layers)

           content = buff.getvalue()
           if(len(content) > 0):
               self.write("<h4>Available properties in extensions</h4>")
               self.write("<ul>")
               self.write(content)
               self.write("</ul>")
           buff.close()
    """

    def _ClassExtensionProperties (self, out, cl, layers="core"):
        """Write out a list of properties not displayed as they are in extensions for a per-type page."""

        di = Unit.GetUnit("schema:domainIncludes")

        targetlayers=self.appropriateLayers(layers)
        #log.info("Appropriate targets %s" % targetlayers)
        exts = {}

        for prop in sorted(GetSources(di, cl, targetlayers), key=lambda u: u.id):
            if ":" in prop.id:
                continue
            if (prop.superseded(layers=targetlayers)):
                continue
            if inLayer(layers,prop): #Already in the correct layer - no need to report
                continue
            if inLayer("meta",prop): #Suppress mentioning properties from the 'meta' extension.
                continue
            ext = prop.getHomeLayer()

            if not ext in exts.keys():
                exts[ext] = []
            exts[ext].append(prop)

        for e in sorted(exts.keys()):
            count = 0
            first = True
            for p in sorted(exts[e], key=lambda u: u.id):
                sep = ", "
                if first:
                    out.write("<li>For %s in the <a href=\"%s\">%s</a> extension:  " % (self.ml(cl),makeUrl(e,""),e))
                    sep = ""
                    first = False

                out.write("%s%s" % (sep,self.ml(p)))
                count += 1
            if(count > 0):
                out.write("</li>\n")


    def emitClassIncomingProperties (self, term, out=None, hashorslash="/"):
        """Write out a table of incoming properties for a per-type page."""
        if not out:
            out = self

        headerPrinted = False
        props = term.getTargetOf()
        for prop in props:
            if (prop.superseded()):
                continue
            supersedes = prop.getSupersedes()
            inverseprop = prop.getInverseOf()
            ranges = prop.getRanges()
            domains = prop.getDomains()
            comment = prop.getComment()

            if (not headerPrinted):
                self.write("<br/><br/><div id=\"incoming\">Instances of %s may appear as values for the following properties</div><br/>" % (self.ml(term)))
                self.write("<table class=\"definition-table\">\n        \n  \n<thead>\n  <tr><th>Property</th><th>On Types</th><th>Description</th>               \n  </tr>\n</thead>\n\n")

                headerPrinted = True

            self.write("<tr>\n<th class=\"prop-nam\" scope=\"row\">\n <code>%s</code>\n</th>\n " % (self.ml(prop)) + "\n")
            self.write("<td class=\"prop-ect\">\n")
            first_dom = True
            for d in domains:
                if (not first_dom):
                    self.write(" or<br/> ")
                first_dom = False
                self.write(self.ml(d))
                self.write("&nbsp;")
            self.write("</td>")
            self.write("<td class=\"prop-desc\">%s " % (comment))
            if supersedes:
                self.write(" Supersedes")
                first = True
                for s in supersedes:
                    if first:
                        first = False
                        self.write(",")
                    self.write(" %s" % self.ml(s))
                self.write(". ")
            if inverseprop:
                self.write("<br/> inverse property: %s." % (self.ml(inverseprop)) )

            self.write("</td></tr>")
        if (headerPrinted):
            self.write("</table>\n")

    def emitRangeTypesForProperty(self, node, layers="core", out=None, hashorslash="/"):
        """Write out simple HTML summary of this property's expected types."""
        if not out:
            out = self

        out.write("<ul class='attrrangesummary'>")
        for rt in VTerm.getTerm(node).getRanges():
            out.write("<li><a href='%s%s'>%s</a></li>" % ( hashorslash, rt.getId(), rt.getId()  ))
        out.write("</ul>\n\n")


    def emitDomainTypesForProperty(self, node, layers="core", out=None, hashorslash="/"):
        """Write out simple HTML summary of types that expect this property."""
        if not out:
            out = self

        out.write("<ul class='attrdomainsummary'>")
        for dt in VTerm.getTerm(node).getDomains():
            out.write("<li><a href='%s%s'>%s</a></li>" % ( hashorslash, dt.getId(), dt.getId()  ))
        out.write("</ul>\n\n")


    def emitAttributeProperties(self, term, out=None, hashorslash="/"):
        """Write out properties of this property, for a per-property page."""
        if not out:
            out = self

        ranges = term.getRanges()
        domains =term.getDomains()

        inverseprop = term.getInverseOf()
        subprops = term.getSubs()
        superprops = term.getSupers()


        if (inverseprop != None):
            tt = "This means the same thing, but with the relationship direction reversed."
            out.write("<p>Inverse-property: %s.</p>" % (self.ml(inverseprop, inverseprop.getId(),tt, prop=False, hashorslash=hashorslash)) )

        out.write("<table class=\"definition-table\">\n")
        out.write("<thead>\n  <tr>\n    <th>Values expected to be one of these types</th>\n  </tr>\n</thead>\n\n  <tr>\n    <td>\n      ")

        first_range = True
        for r in ranges:
            if (not first_range):
                out.write("<br/>")
            first_range = False
            tt = "The '%s' property has values that include instances of the '%s' type." % (term.getId(), r.getId())
            out.write(" <code>%s</code> " % (self.ml(r, r.getId(), tt, prop="rangeIncludes", hashorslash=hashorslash) +"\n"))
        out.write("    </td>\n  </tr>\n</table>\n\n")

        first_domain = True
        out.write("<table class=\"definition-table\">\n")
        out.write("  <thead>\n    <tr>\n      <th>Used on these types</th>\n    </tr>\n</thead>\n<tr>\n  <td>")
        for d in domains:
            if (not first_domain):
                out.write("<br/>")
            first_domain = False
            tt = "The '%s' property is used on the '%s' type." % (term.getId(), d.getId())
            out.write("\n    <code>%s</code> " % (self.ml(d, d.getId(), tt, prop="domainIncludes",hashorslash=hashorslash)+"\n" ))
        out.write("      </td>\n    </tr>\n</table>\n\n")

        # Sub-properties
        if (subprops != None and len(subprops) > 0):
            out.write("<table class=\"definition-table\">\n")
            out.write("  <thead>\n    <tr>\n      <th>Sub-properties</th>\n    </tr>\n</thead>\n")
            for sp in subprops:
                c = ShortenOnSentence(StripHtmlTags( sp.getComment() ),60)
                tt = "%s: ''%s''" % ( sp.getId(), c)
                out.write("\n    <tr><td><code>%s</code></td></tr>\n" % (self.ml(sp, sp.getId(), tt, hashorslash=hashorslash)))
            out.write("\n</table>\n\n")

        # Super-properties
        if (superprops != None and  len(superprops) > 0):
            out.write("<table class=\"definition-table\">\n")
            out.write("  <thead>\n    <tr>\n      <th>Super-properties</th>\n    </tr>\n</thead>\n")
            for sp in superprops:
                c = ShortenOnSentence(StripHtmlTags( sp.getComment() ),60)
                tt = "%s: ''%s''" % ( sp.getId(), c)
                out.write("\n    <tr><td><code>%s</code></td></tr>\n" % (self.ml(sp, sp.getId(), tt, hashorslash=hashorslash)))
            out.write("\n</table>\n\n")

    def emitSupersedes(self, term, out=None, hashorslash="/"):
        """Write out Supersedes and/or Superseded by for this term"""

        if not out:
            out = self
        newerprop = term.getSupersededBy() # None of one. e.g. we're on 'seller'(new) page, we get 'vendor'(old)
        #olderprop = node.supersedes(layers=layers) # None or one
        olderprops = term.getSupersedes()


        # Supersedes
        if (olderprops != None and len(olderprops) > 0):
            out.write("<table class=\"definition-table\">\n")
            out.write("  <thead>\n    <tr>\n      <th>Supersedes</th>\n    </tr>\n</thead>\n")

            for o in olderprops:
                c = ShortenOnSentence(StripHtmlTags( o.getComment() ),60)
                tt = "%s: ''%s''" % ( o.getId(), c)
                out.write("\n    <tr><td><code>%s</code></td></tr>\n" % (self.ml(o, o.getId(), tt)))
                log.info("Super %s" % o.getId())
            out.write("\n</table>\n\n")

        # supersededBy (at most one direct successor)
        if (newerprop != None):
            out.write("<table class=\"definition-table\">\n")
            out.write("  <thead>\n    <tr>\n      <th><a href=\"/supersededBy\">supersededBy</a></th>\n    </tr>\n</thead>\n")
            c = ShortenOnSentence(StripHtmlTags( newerprop.getComment() ),60)
            tt = "%s: ''%s''" % ( newerprop.getId(), c)
            out.write("\n    <tr><td><code>%s</code></td></tr>\n" % (self.ml(newerprop, newerprop.getId(), tt)))
            out.write("\n</table>\n\n")

    def rep(self, markup):
        """Replace < and > with HTML escape chars."""
        m1 = re.sub("<", "&lt;", markup)
        m2 = re.sub(">", "&gt;", m1)
        # TODO: Ampersand? Check usage with examples.
        return m2

    def handleHomepage(self, node):
        """Send the homepage, or if no HTML accept header received and JSON-LD was requested, send JSON-LD context file.

        typical browser accept list: ('Accept', 'text/html,application/xhtml+xml,application/xml;q=0.9,image/webp,*/*;q=0.8')
        # e.g. curl -H "Accept: application/ld+json" http://localhost:8080/
        see also http://www.w3.org/Protocols/rfc2616/rfc2616-sec14.html
        https://github.com/rvguha/schemaorg/issues/5
        https://github.com/rvguha/schemaorg/wiki/JsonLd
        """
        accept_header = self.request.headers.get('Accept')
        if accept_header:
            accept_header = accept_header.split(',')
        else:
            accept_header = ""

        # Homepage is content-negotiated. HTML or JSON-LD.
        mimereq = {}
        for ah in accept_header:
            ah = re.sub( r";q=\d?\.\d+", '', ah).rstrip()
            mimereq[ah] = 1

        html_score = mimereq.get('text/html', 5)
        xhtml_score = mimereq.get('application/xhtml+xml', 5)
        jsonld_score = mimereq.get('application/ld+json', 10)
        json_score = mimereq.get('application/json', 10)
        log.info( "accept_header: " + str(accept_header) + " mimereq: "+str(mimereq) + "Scores H:{0} XH:{1} JL:{2} J:{3}".format(html_score,xhtml_score,jsonld_score,json_score))

        if (ENABLE_JSONLD_CONTEXT and ((jsonld_score < html_score and jsonld_score < xhtml_score) or (json_score < html_score and json_score < xhtml_score))):
            self.response.set_status(302,"Found")
            if jsonld_score < json_score:
                self.response.headers['Location'] = makeUrl("","docs/jsonldcontext.jsonld")
            else:
                self.response.headers['Location'] = makeUrl("","docs/jsonldcontext.json")
            self.emitCacheHeaders()
            return False #don't cache this redirect
        else:
            # Serve a homepage from template
            # the .tpl has responsibility for extension homepages
            # TODO: pass in extension, base_domain etc.
            #sitekeyedhomepage = "homepage %s" % getSiteName()
            ext = getHostExt()

            if ext == "core":
                ext = ""

            if len(ext):
                ext += "."
            sitekeyedhomepage = "%sindex.html" % ext
            hp = getPageFromStore(sitekeyedhomepage)
            self.response.headers['Content-Type'] = "text/html"
            self.emitCacheHeaders()
            if hp:
                self.response.out.write( hp )
                #log.info("Served datacache homepage.tpl key: %s" % sitekeyedhomepage)
            else:
                template_values = {
                    'ext_contents': self.handleExtensionContents(getHostExt()),
                    'home_page': "True",
                }
                page = templateRender('homepage.tpl', node, template_values)
                self.response.out.write( page )
                log.debug("Served and cached fresh homepage.tpl key: %s " % sitekeyedhomepage)

                setAppVar(CLOUDEXTRAMETA,{'x-goog-meta-sdotermlayer': getHostExt()})
                PageStore.put(sitekeyedhomepage, page)
                #            self.response.out.write( open("static/index.html", 'r').read() )
            return False # - Not caching homepage
        log.info("Warning: got here how?")
        return False

    def getExtendedSiteName(self, layers):
        """Returns site name (domain name), informed by the list of active layers."""
        if layers==["core"]:
            return "schema.org"
        if not layers or len(layers)==0:
            return "schema.org"
        return (getHostExt() + ".schema.org")

    def emitSchemaorgHeaders(self, node, ext_mappings='', sitemode="default", sitename="schema.org", layers="core"):
        self.response.out.write(self.buildSchemaorgHeaders(node, ext_mappings, sitemode, sitename, layers))


<<<<<<< HEAD
=======
    def buildSiteHeaders(self, term, ext_mappings='', sitemode="default", sitename="schema.org"):
        """
        Generates, caches and emits HTML headers for class, property and enumeration pages. Leaves <body> open.

        * entry = name of the class or property
        """
        buff = sdoStringIO()

        rdfs_type = 'rdfs:Class'
        entry = term.id
        if term.isProperty():
            rdfs_type = 'rdfs:Property'

        desc = entry
        desc = self.getMetaDescription(term, lengthHint=200)

        template_values = {
            'entry': str(entry),
            'desc' : desc,
            'menu_sel': "Schemas",
            'rdfs_type': rdfs_type,
            'ext_mappings': ext_mappings,
            'noindexpage': noindexpages
        }
        out = templateRender('genericTermPageHeader.tpl', term, template_values)
        buff.write(out)

        ret = buff.getvalue()
        buff.close()
        return ret

>>>>>>> 4ea9ac5e
    def buildSchemaorgHeaders(self, node, ext_mappings='', sitemode="default", sitename="schema.org", layers="core"):
        """
        Generates, caches and emits HTML headers for class, property and enumeration pages. Leaves <body> open.

        * entry = name of the class or property
        """
        buff = sdoStringIO()

        rdfs_type = 'rdfs:Property'
        anode = True
        if isinstance(node, str):
            entry = node
            anode = False
        else:
            entry = node.id

            if node.isEnumeration():
                rdfs_type = 'rdfs:Class'
            elif node.isEnumerationValue():
                rdfs_type = ""
                nodeTypes = GetTargets(Unit.GetUnit("rdf:type"), node, layers=layers)
                typecount = 0
                for type in nodeTypes:
                     if typecount > 0:
                         rdfs_type += " "
                     rdfs_type += type.id
                     typecount += 1

            elif node.isClass():
                rdfs_type = 'rdfs:Class'
            elif node.isAttribute():
                rdfs_type = 'rdfs:Property'

        desc = entry
        if anode:
            desc = self.getMetaDescription(node, layers=layers, lengthHint=200)

        template_values = {
            'entry': str(entry),
            'desc' : desc,
            'menu_sel': "Schemas",
            'rdfs_type': rdfs_type,
            'ext_mappings': ext_mappings,
            'noindexpage': noindexpages
        }
        out = templateRender('genericTermPageHeader.tpl', node, template_values)
        buff.write(out)

        ret = buff.getvalue()
        buff.close()
        return ret

    def getMetaDescription(self, term, layers="core",lengthHint=250):
        ins = ""
        if term.isEnumeration():
            ins += " Enumeration Type"
        elif term.isClass():
            ins += " Type"
        elif term.isProperty():
            ins += " Property"
        elif term.isEnumerationValue():
            ins += " Enumeration Value"

        desc = "Schema.org%s: %s - " % (ins, term.id)

        lengthHint -= len(desc)

        comment = term.getComment()

        desc += ShortenOnSentence(StripHtmlTags(comment),lengthHint)

        return desc

    def appropriateLayers(self,layers="core"):
        if ATTIC in layers:
            return ALL_LAYERS
        return ALL_LAYERS_NO_ATTIC

    def emitExactTermPage(self, term, layers="core"):
        """Emit a Web page that exactly matches this node."""
        log.info("EXACT PAGE: %s" % term.getId())
        self.outputStrings = [] # blank slate
        cached = getPageFromStore(term.getId())

        if (cached != None):
            log.info("GOT CACHED page for %s" % term.getId())
            self.response.write(cached)
            return
        log.info("Building page")
<<<<<<< HEAD

        self.write(self.buildSchemaorgHeaders(node, ext_mappings, sitemode, getSiteName(), layers))

        self.parentStack = []
        self.GetParentStack(node, layers=self.appropriateLayers(layers=layers))

        self.emitUnitHeaders(node,  layers=layers) # writes <h1><table>...

        if (node.isClass(layers=layers)):
            subclass = True
            for p in self.parentStack:
                self.ClassProperties(p, p==self.parentStack[0], layers=self.appropriateLayers(layers=layers))
            if (not node.isDataType(layers=layers) and node.id != "DataType"):
                self.write("\n\n</table>\n\n")
            self.emitClassIncomingProperties(node, layers=layers)
=======
>>>>>>> 4ea9ac5e

        ext_mappings = GetExtMappingsRDFa(term)
        self.write(self.buildSiteHeaders(term, ext_mappings, sitemode, getSiteName()))

        #log.info("Done buildSiteHeaders")
        #log.info("Stak %s" % term.getTermStack())

        self.emitUnitHeaders(term) # writes <h1><table>...
        stack = self._removeStackDupes(term.getTermStack())
        setAppVar("tableHdr",False)
        if term.isClass() or term.isDataType() or term.isEnumeration():
            for p in stack:
                self.ClassProperties(p, p==[0], out=self, term=term)
            if getAppVar("tableHdr"):
                self.write("\n\n</table>\n\n")


            self.emitClassIncomingProperties(term)

            self.emitClassExtensionSuperclasses(term,layers)

            #self.emitClassExtensionProperties(p,layers) #Not needed since extension defined properties displayed in main listing

        elif term.isProperty():
            self.emitAttributeProperties(term)

        elif term.isDataType():
            self.emitClassIncomingProperties(term)

        self.emitSupersedes(term)
        self.emitchildren(term)
        self.emitAcksAndSources(term)
        self.emitTermExamples(term)

        self.write(" <br/>\n\n</div>\n</body>\n<!-- AppEngineVersion %s (%s)-->\n</html>" % (getAppEngineVersion(),appver))

        page = "".join(self.outputStrings)
        setAppVar(CLOUDEXTRAMETA,{'x-goog-meta-sdotermlayer': term.getLayer()})
        PageStore.put(term.getId(),page)

        self.response.write(page)

    def emitTermExamples(self,term):
        examples = GetExamples(term)
        log.debug("Rendering n=%s examples" % len(examples))
        if (len(examples) > 0):
            example_labels = [
              ('Without Markup', 'original_html', 'selected'),
              ('Microdata', 'microdata', ''),
              ('RDFa', 'rdfa', ''),
              ('JSON-LD', 'jsonld', ''),
            ]
            self.write("<b><a %s >Examples</a></b><br/><br/>\n\n" % self.showlink("examples"))
            exNum = 0
            for ex in sorted(examples, key=lambda u: u.keyvalue):

                #if not ex.egmeta["layer"] in layers: #Example defined in extension we are not in
                    #continue
                exNum += 1
                id="example-%s" % exNum
                if "id" in ex.egmeta:
                    id = ex.egmeta["id"]
                self.write("<div><a %s>Example %s</a></div>" % (self.showlink(id),exNum))
                self.write("<div class='ds-selector-tabs ds-selector'>\n")
                self.write("  <div class='selectors'>\n")
                for label, example_type, selected in example_labels:
                    self.write("    <a data-selects='%s' class='%s'>%s</a>\n"
                               % (example_type, selected, label))
                self.write("</div>\n\n")
                for label, example_type, selected in example_labels:
                    self.write("<pre class=\"prettyprint lang-html linenums %s %s\">%s</pre>\n\n"
                               % (example_type, selected, self.rep(ex.get(example_type))))
                self.write("</div>\n\n")

    def showlink(self,id):
        ret = ""
        if id and len(id):
            ret = " id=\"%s\" title=\"Link: #%s\" href=\"#%s\" class=\"clickableAnchor\" " % (id,id,id)
        return ret

    def _removeStackDupes(self,stack):
        cleanstack = []
        i = len(stack)
        while i:
            i -= 1
            if not stack[i] in cleanstack:
                cleanstack.insert(0,stack[i])

        return cleanstack

    def emitAcksAndSources(self,term):
        sources = term.getSources()
        if len(sources):
            s = ""
            if len(sources) > 1:
                s = "s"
            self.write("<h4  id=\"acks\">Source%s</h4>\n" % s)
            for val in sources:
                if val.startswith("http://") or val.startswith("https://"):
                    val = "[%s](%s)" % (val,val) #Put into markdown format
                self.write(Markdown.parse(val,True))

        acknowledgements = term.getAcknowledgements()
        if len(acknowledgements):
            s = ""
            if len(acknowledgements) > 1:
                s = "s"
            self.write("<h4  id=\"acks\">Acknowledgement%s</h4>\n" % s)
            for ack in sorted(acknowledgements):
                self.write(Markdown.parse(str(ack),True))


    def emitchildren(self,term):
            children = term.getSubs()

            log.info("CHILDREN: %s" % VTerm.term2str(children))
            isEnumAnc = VTerm.isEnumerationAncestor(term)

            if (len(children) > 0):
                buff = StringIO.StringIO()
                buff2 = StringIO.StringIO()
                for c in children:
                    if c.superseded() or self.hideAtticTerm(c):
                        continue
                    if isEnumAnc and (c.parent == term or term.isEnumeration()):
                        buff2.write("<li> %s </li>" % (self.ml(c)))
                    else:
                        buff.write("<li> %s </li>" % (self.ml(c)))

                if (len(buff.getvalue()) > 0 and not term.isProperty()):
                    if term.isDataType():
                        self.write("<br/><b><a %s>More specific DataTypes</a></b><ul>" % self.showlink("subtypes"))
                    elif term.isClass() or term.isEnumerationValue():
                        self.write("<br/><b><a %s>More specific Types</a></b><ul>" % self.showlink("subtypes"))
                    self.write(buff.getvalue())

                if isEnumAnc and len(buff2.getvalue()) > 0:
                    self.write("<br/><b><a %s>Enumeration members</a></b><ul>" % self.showlink("enumbers"))
                    self.write(buff2.getvalue())
                self.write("</ul>")

                buff.close()

    def emitHTTPHeaders(self, node):
        if ENABLE_CORS:
            self.response.headers.add_header("Access-Control-Allow-Origin", "*") # entire site is public.
            # see http://en.wikipedia.org/wiki/Cross-origin_resource_sharing

    def setupExtensionLayerlist(self, node):
        # Identify which extension layer(s) are requested
        # TODO: add subdomain support e.g. bib.schema.org/Globe
        # instead of Globe?ext=bib which is more for debugging.

        # 1. get a comma list from ?ext=foo,bar URL notation
        extlist = cleanPath( self.request.get("ext")  )# for debugging
        extlist = re.sub(ext_re, '', extlist).split(',')
        log.debug("?ext= extension list: '%s' " % ", ".join(extlist))

        # 2. Ignore ?ext=, start with 'core' only.
        layerlist = [ "core"]

        # 3. Use host_ext if set, e.g. 'bib' from bib.schema.org
        if getHostExt() != None:
            log.debug("Host: %s host_ext: %s" % ( self.request.host , getHostExt() ) )
            extlist.append(getHostExt())

        # Report domain-requested extensions
        for x in extlist:
            #log.debug("Ext filter found: %s" % str(x))
            if x  in ["core", "localhost", ""]:
                continue
            layerlist.append("%s" % str(x))
        layerlist = list(set(layerlist))   # dedup
        #log.info("layerlist: %s" % layerlist)
        return layerlist

    def handleJSONContext(self, node):
        """Handle JSON-LD Context non-homepage requests (including refuse if not enabled)."""

        if not ENABLE_JSONLD_CONTEXT:
            self.error(404)
            self.response.out.write('<title>404 Not Found.</title><a href="/">404 Not Found (JSON-LD Context not enabled.)</a><br/><br/>')
            return True
        ctype = "text/plain"
        if (node=="docs/jsonldcontext.json.txt"):
            label = "txt:jsonldcontext.json.txt"
            ctype = "text/plain"
        elif (node=="docs/jsonldcontext.json"):
            label = "json:docs/jsonldcontext.json"
            ctype = "application/json"
        elif (node=="docs/jsonldcontext.jsonld"):
            label = "jsonld:docs/jsonldcontext.jsonld"
            ctype = "application/ld+json"
        else:
            return False

        self.response.headers['Content-Type'] = ctype

        jsonldcontext = getPageFromStore(label)
        if not jsonldcontext:
            jsonldcontext = GetJsonLdContext(layers=ALL_LAYERS)

            PageStore.put(label,jsonldcontext)
<<<<<<< HEAD

            if PAGESTOREMODE == "CLOUDSTORE":
                cloudstoreStoreContent("docs/jsonldcontext.json", jsonldcontext, "html")
                cloudstoreStoreContent("docs/jsonldcontext.json.txt", jsonldcontext, "html")
=======
>>>>>>> 4ea9ac5e

        if jsonldcontext:
            self.emitCacheHeaders()
            self.response.out.write( jsonldcontext )
            return True
        return False
        # see also handleHomepage for conneg'd version.

    def handleSchemasPage(self, node,  layerlist='core'):
        page = getPageFromStore(node)
        if page:
            self.response.out.write( page )
            log.debug("Serving recycled SchemasPage.")
            return True
        else:
            self.response.headers['Content-Type'] = "text/html"
            self.emitCacheHeaders()

            extensions = []
            for ex in sorted(ENABLED_EXTENSIONS):
                if ex != ATTIC:
                    t = SdoConfig.getDescriptor(ex,"disambiguatingDescription")
                    extensions.append("<a title=\"%s\" href=\"%s\">%s.schema.org</a>" % (t,makeUrl(ex,"",full=True),ex))

            page = templateRender('schemas.tpl', node, {'counts': self.getCounts(),
                                    'extensions': extensions,
                                    'attic': "<a href=\"%s\">%s.schema.org</a>" % (makeUrl(ATTIC,""),ATTIC),
                                    'menu_sel': "Schemas"})

            self.response.out.write( page )
            log.debug("Serving fresh SchemasPage.")
            PageStore.put(node,page)

            return True

    def handleDumpsPage(self, node,  layerlist='core'):
        self.response.headers['Content-Type'] = "text/html"
        self.emitCacheHeaders()

        page = getPageFromStore(node)

        if page:
            self.response.out.write( page)
            log.debug("Serving recycled DumpsPage.")
            return True
        else:
            extensions = sorted(ENABLED_EXTENSIONS)

            page = templateRender('developers.tpl', node, {'extensions': extensions,
                                    'version': SCHEMA_VERSION,
                                    'menu_sel': "Schemas"})

            self.response.out.write( page )
            log.debug("Serving fresh DumpsPage.")
            PageStore.put(node,page)

            return True

    def getCounts(self):
        log.info("counts")
        typesCount = str(countTypes(extension="core"))
        log.info("TYPES %s" % typesCount)
        propsCount = str(countProperties(extension="core"))
        log.info("PROPS %s" % propsCount)
        enumCount = str(countEnums(extension="core"))
        log.info("ENUMS %s" % enumCount)

        text = ""
        text += "The core vocabulary currently consists of %s Types, " % typesCount
        text += " %s Properties, " % propsCount
        text += "and %s Enumeration values." % enumCount
        return text


    def handleFullHierarchyPage(self, node,  layerlist='core'):
        #label = 'FullTreePage - %s' % getHostExt()
        #label = 'FullTreePage'
        urlprefix = ''
        label = node
        if label.startswith('docs/'):
            urlprefix = '..'

        if getPageFromStore(label):
            self.response.out.write( getPageFromStore(label) )
            log.debug("Serving recycled %s." % label)
            return True
        else:
            self.response.headers['Content-Type'] = "text/html"
            self.emitCacheHeaders()
            template = JINJA_ENVIRONMENT.get_template('full.tpl')

            extlist=""
            extonlylist=[]
            count=0
            for i in layerlist:
                if i != "core":
                    sep = ""
                    if count > 0:
                        sep = ", "
                    extlist += "'%s'%s" % (i, sep)
                    extonlylist.append(i)
                    count += 1
            local_button = ""
            #local_label = "<h3>Core vocabulary</h3>"
            local_label = ""
            ext_button = ""

            tops = self.gettops()

            full_thing_tree = ""
            thing_tree = ""
            datatype_tree = ""
            first = True
            dtcount = 0
            tcount = 0
            mainroot = TypeHierarchyTree(local_label)
            dtroot = TypeHierarchyTree("<h4>Data Types</h4>")
            for t in tops:
                if not first:
                    local_label = ""
                first = False
                top = VTerm.getTerm(t)
                if top.isDataType() or top.getUri() == "http://schema.org/DataType":
                    dtcount += 1
                    dtroot.traverseForHTML(top, layers=layerlist, idprefix="D.", urlprefix=urlprefix)
                else:
                    tcount += 1
                    mainroot.traverseForHTML(top, layers=layerlist, idprefix="C.", urlprefix=urlprefix, traverseAllLayers=True)
            if dtcount:
                datatype_tree += dtroot.toHTML()
            if tcount:
                full_thing_tree += mainroot.toHTML()

            #fullmainroot = TypeHierarchyTree("<h3>Core plus all extension vocabularies</h3>")
            #fullmainroot.traverseForHTML(uThing, layers=ALL_LAYERS_NO_ATTIC, idprefix="CE.", urlprefix=urlprefix)
            #full_thing_tree = fullmainroot.toHTML()

            ext_thing_tree = ""
            #if len(extonlylist) > 0:
                #extroot = TypeHierarchyTree("<h3>Extension: %s</h3>" % extlist)
                #extroot.traverseForHTML(uThing, layers=extonlylist, traverseAllLayers=True, idprefix="E.", urlprefix=urlprefix)
                #ext_thing_tree = extroot.toHTML()

            #dtroot = TypeHierarchyTree("<h4>Data Types</h4>")
            #dtroot.traverseForHTML(uDataType, layers=layerlist, idprefix="D.", urlprefix=urlprefix)
            #datatype_tree = dtroot.toHTML()

            full_button = "Core plus all extension vocabularies"

            page = templateRender('full.tpl', node, { 'full_thing_tree': full_thing_tree,
                                    'datatype_tree': datatype_tree,
                                    'menu_sel': "Schemas"})

            self.response.out.write( page )
            log.debug("Serving fresh %s." % label)
            PageStore.put(label,page)

            return True

    def gettops(self):
        return rdfgettops()

    def handleJSONSchemaTree(self, node, layerlist='core'):
        """Handle a request for a JSON-LD tree representation of the schemas (RDFS-based)."""

        if isinstance(node, Unit):
            node = node.id

        self.response.headers['Content-Type'] = "application/ld+json"
        self.emitCacheHeaders()

        page = getPageFromStore(node)
        if page:
            self.response.out.write( page )
            log.debug("Serving recycled JSONLDThingTree.")
            return True
        else:
            mainroot = TypeHierarchyTree()
            mainroot.traverseForJSONLD(VTerm.getTerm("Thing"), layers=layerlist)
            thing_tree = mainroot.toJSON()
            self.response.out.write( thing_tree )
            log.debug("Serving fresh JSONLDThingTree.")
            PageStore.put(node,thing_tree)
            return True
        return False

    def checkConneg(self,node):
        accept_header = self.request.headers.get('Accept')
        if accept_header:
            accept_header = accept_header.split(',')
        else:
            accept_header = ""
        target = None
        for ah in accept_header:
            ah = re.sub( r";q=\d?\.\d+", '', ah).strip()
            log.debug("ACCEPT '%s'" % ah)
            if ah == "text/html":
                return False
            elif ah == "application/ld+json":
                target = ".jsonld"
            elif ah == "application/x-turtle" or ah == "text/turtle" or ah == "application/turtle":
                target = ".ttl"
            elif ah == "application/rdf+xml":
                target = ".rdf"
            elif ah == "text/plain" or ah == "application/n-triples" or ah == "text/n3" or ah == "application/n3":
                target = ".nt"
            elif ah == "text/csv":
                target = ".csv"
            if target:
                #log.info("GOT: %s" % target)
                break
        if target:
            self.response.set_status(303,"See Other")
            self.response.headers['Location'] = makeUrl("","%s%s" % (node,target))
            self.emitCacheHeaders()
            return True
        return False

    def handleExactTermPage(self, node, layers='core'):

<<<<<<< HEAD
        if node.startswith("http://schema.org/"): #Special case will map full schema URI to the term name
            node = node[18:]
=======
        baseuri = SdoConfig.baseUri()

        if node.startswith(baseuri): #Special case will map full schema URI to the term name
            node = node[len(baseuri):]
>>>>>>> 4ea9ac5e

        """Handle with requests for specific terms like /Person, /fooBar. """
        dataext = os.path.splitext(node)
        if dataext[1] in OUTPUTDATATYPES:
            ret = self.handleExactTermDataOutput(dataext[0],dataext[1])
            if ret == True:
                return True
        if self.checkConneg(node):
            return True
        log.info("GETTING TERM: %s" % node)
        term = VTerm.getTerm(node)

<<<<<<< HEAD
        schema_node = Unit.GetUnit(node) # e.g. "Person", "CreativeWork".
        if not schema_node: #Not a recognised term
            return False

        if not self.checkNodeExt(schema_node):
=======
        if not term:
>>>>>>> 4ea9ac5e
            return False

        if not self.checkNodeExt(term):
            return False

        if not SUBDOMAINS or term.inLayers(layers):
            self.emitExactTermPage(term, layers=layers)
            return True
<<<<<<< HEAD
        else:
            # log.info("Looking for node: %s in layers: %s" % (node.id, ",".join(all_layers.keys() )) )
            if not ENABLE_HOSTED_EXTENSIONS:
                return False
            if schema_node is not None and schema_node.id in all_terms:# look for it in other layers
                extensions = []
                ext = {}
                ext['href'] = makeUrl(schema_node.getHomeLayer(),schema_node.id,full=True)
                ext['text'] = schema_node.getHomeLayer()
                extensions.append(ext)
                    #self.response.out.write("<li><a href='%s'>%s</a></li>" % (makeUrl(x,schema_node.id), x) )

                template = JINJA_ENVIRONMENT.get_template('wrongExt.tpl')
                page = templateRender('wrongExt.tpl', node,
                                        {'target': schema_node.id,
                                        'targetext': schema_node.getHomeLayer(),
                                        'extensions': extensions,
                                        'sitename': "schema.org"})

                self.response.out.write( page )
                log.debug("Serving fresh wrongExtPage.")
                return True
            else:
                log.debug("No unit identified for node: %s" % node)
                return False
=======
>>>>>>> 4ea9ac5e

    def checkNodeExt(self,term):
        if os.environ.get('STAYINEXTENTION',"False").lower() == "true":
            return True

<<<<<<< HEAD
        home = node.home
=======
        home = term.getLayer()
>>>>>>> 4ea9ac5e
        ext = getHostExt()
        log.info("term: '%s' home: '%s' ext: '%s'" % (term,home,ext))
        if home == CORE and ext == '':
            return True
<<<<<<< HEAD
        if home == ext:
            return True

        if home == CORE:
            log.info("Redirecting to core entity")
            self.redirectToBase(node.id,full=True)
        else:
            log.info("Redirecting to '%s' entity" % home)
            self.redirectToExt(node.id,ext=home, full=True)
        return False
=======
>>>>>>> 4ea9ac5e

        if SUBDOMAINS:
            log.info("Checking for correct subdomain")
            if home == ext:
                return True

            if home == CORE:
                log.info("Redirecting to core entity")
                self.redirectToBase(term.getId(),full=True)
            else:
                log.info("Redirecting to '%s' entity" % home)
                self.redirectToExt(term.getId(),ext=home, full=True)
            return False
        else: #SUBDOMAINS == False
            if ext == '':
                return True
            else:
                 log.info("SUBDOMAINS dissabled - Redirecting to core entity")
                 self.redirectToBase(term.getId(),full=True)
            return False

    def handleExactTermDataOutput(self, node=None, outputtype=None):
        log.info("handleExactTermDataOutput Node: '%s'  Outputtype: '%s'" % (node, outputtype))
        ret = False
        file = None
        if node and outputtype:
            term = VTerm.getTerm(node)
            if term:
                ret = True
                index = "%s:%s%s" % (outputtype,node,outputtype)
                data = getPageFromStore(index)

                excludeAttic=True
                if getHostExt()== ATTIC:
                    excludeAttic=False
                if outputtype == ".csv":
                    self.response.headers['Content-Type'] = "text/csv; charset=utf-8"
                    if not data:
                        data = self.emitcsvTerm(term,excludeAttic)
                        PageStore.put(index,data)
                else:
                    format = None
                    if outputtype == ".jsonld":
                        self.response.headers['Content-Type'] = "application/ld+json; charset=utf-8"
                        format = "json-ld"
                    elif outputtype == ".json":
                        self.response.headers['Content-Type'] = "application/json; charset=utf-8"
                        format = "json"
                    elif outputtype == ".ttl":
                        self.response.headers['Content-Type'] = "application/x-turtle; charset=utf-8"
                        format = "turtle"
                    elif outputtype == ".rdf" or outputtype == ".xml" :
                        self.response.headers['Content-Type'] = "application/rdf+xml; charset=utf-8"
                        format = "pretty-xml"
                    elif outputtype == ".nt":
                        self.response.headers['Content-Type'] = "text/plain; charset=utf-8"
                        format = "nt"

                    if format:
                        if not data:
                            data = serializeSingleTermGrapth(node=node, format=format, excludeAttic=True)
                            PageStore.put(index,data)
                if data:
                    self.emitCacheHeaders()
                    self.response.out.write( data )
                    ret = True
        return ret

    def emitcsvTerm(self,term,excludeAttic=True):
        csv = sdordf2csv(queryGraph=getQueryGraph(),fullGraph=getQueryGraph(),markdownComments=True,excludeAttic=excludeAttic)
        file = StringIO.StringIO()
        termUri = term.getUri()
        if term.isClass() or term.isEnumerationValue():
            csv.type2CSV(header=True,out=file)
            csv.type2CSV(term=termUri,header=False,out=file)
        elif term.isProperty():
            csv.prop2CSV(header=True,out=file)
            csv.prop2CSV(term=termUri,header=False,out=file)
        data = file.getvalue()
        file.close()
        return data


    def handle404Failure(self, node, layers="core", extrainfo=None, suggest=True):
        self.error(404)
        self.emitSchemaorgHeaders("404 Not Found")
        #404 could be called from any path, so output all potential locations of schemaorg.css
        self.response.out.write('<link rel="stylesheet" type="text/css" href="../docs/schemaorg.css" />')
        self.response.out.write('<link rel="stylesheet" type="text/css" href="docs/schemaorg.css" />')
        self.response.out.write('<link rel="stylesheet" type="text/css" href="/docs/schemaorg.css" />')

        self.response.out.write('<h3>404 Not Found.</h3><p><br/>Page not found. Please <a href="/">try the homepage.</a><br/><br/></p>')

        if suggest:
            clean_node = cleanPath(node)

            log.debug("404: clean_node: clean_node: %s node: %s" % (clean_node, node))

            base_term = VTerm.getTerm( node.rsplit('/')[0] )
            if base_term != None :
                self.response.out.write('<div>Perhaps you meant: <a href="/%s">%s</a></div> <br/><br/> ' % ( base_term.getId(), base_term.getId() ))

            base_actionprop = VTerm.getTerm( node.rsplit('-')[0] )
            if base_actionprop != None :
                self.response.out.write('<div>Looking for an <a href="/Action">Action</a>-related property? Note that xyz-input and xyz-output have <a href="/docs/actions.html">special meaning</a>. See also: <a href="/%s">%s</a></div> <br/><br/> ' % ( base_actionprop.getId(), base_actionprop.getId() ))

        if extrainfo:
            self.response.out.write("<div>%s</div>" % extrainfo)

        self.response.out.write("</div>\n</body>\n<!--AppEngineVersion %s -->\n</html>\n"  % getAppEngineVersion())

        return True

    def handleFullReleasePage(self, node,  layerlist='core'):

        """Deal with a request for a full release summary page. Lists all terms and their descriptions inline in one long page.
        version/latest/ is from current schemas, others will need to be loaded and emitted from stored HTML snapshots (for now)."""

        # http://jinja.pocoo.org/docs/dev/templates/

        global releaselog
        clean_node = cleanPath(node)
        self.response.headers['Content-Type'] = "text/html"
        self.emitCacheHeaders()

        requested_version = clean_node.rsplit('/')[1]
        requested_format = clean_node.rsplit('/')[-1]
        if len( clean_node.rsplit('/') ) == 2:
            requested_format=""

        log.info("Full release page for: node: '%s' cleannode: '%s' requested_version: '%s' requested_format: '%s' l: %s" % (node, clean_node, requested_version, requested_format, len(clean_node.rsplit('/')) ) )

        # Full release page for: node: 'version/' cleannode: 'version/' requested_version: '' requested_format: '' l: 2
        # /version/
        log.debug("clean_node: %s requested_version: %s " %  (clean_node, requested_version))
        
        if (clean_node=="version/" or clean_node=="version") and requested_version=="" and requested_format=="":
<<<<<<< HEAD
            log.info("Table of contents should be sent instead, then succeed.")
            if getPageFromStore('tocVersionPage'):
                self.response.out.write( getPageFromStore('tocVersionPage'))
                return True
            else:
                log.debug("Serving tocversionPage from cache.")
                page = templateRender('tocVersionPage.tpl', node,
                        {"releases": sorted(releaselog.iterkeys()),
                         "menu_sel": "Schemas"})

                self.response.out.write( page )
                log.debug("Serving fresh tocVersionPage.")
                PageStore.put("tocVersionPage",page)
                return True

=======
            log.info("Defaulting to current version- %s" % SCHEMA_VERSION)
            requested_version = SCHEMA_VERSION
            
>>>>>>> 4ea9ac5e
        if requested_version in releaselog:
            log.info("Version '%s' was released on %s. Serving from filesystem." % ( node, releaselog[requested_version] ))

            version_rdfa = "data/releases/%s/schema.rdfa" % requested_version
            version_allhtml = "data/releases/%s/schema-all.html" % requested_version
            version_nt = "data/releases/%s/schema.nt" % requested_version
            if requested_format=="":
                return self.redirectToBase("/version/%s/schema-all.html" % requested_version)

            if requested_format=="schema.rdfa":
                return self.redirectToBase("/version/%s/schema.rdfa" % requested_version)

            if requested_format=="schema.nt":
                return self.redirectToBase("/version/%s/schema.nt" % requested_version)

            if requested_format != "":
                return False # Turtle, csv etc.

        else:
            log.info("Unreleased version requested. We only understand requests for latest if unreleased.")

            if requested_version != "build-latest":
                return False
                log.info("giving up to 404.")
            else:  # build-latest
                requested_version = SCHEMA_VERSION
                log.info("generating a live view of this latest release (with SCHEMA_VERSION set as: %s)." % SCHEMA_VERSION)


        if getPageFromStore('FullReleasePage.html'):
            self.response.out.write( getPageFromStore('FullReleasePage.html') )
            log.debug("Serving recycled FullReleasePage.")
            return True
        else:
            mainroot = TypeHierarchyTree()
            mainroot.traverseForHTML(VTerm.getTerm("Thing"), hashorslash="#term_", layers=layerlist)
            thing_tree = mainroot.toHTML()
            base_href = "/version/%s/" % requested_version

            az_types = GetAllTypes()
            az_types.sort()
            az_type_meta = {}

            az_props = GetAllProperties()
            az_props.sort()
            az_prop_meta = {}

            # TYPES
            for t in az_types:
                props4type = HTMLOutput() # properties applicable for a type
                props2type = HTMLOutput() # properties that go into a type

                self.emitSimplePropertiesPerType(t, out=props4type, hashorslash="#term_" )
                self.emitSimplePropertiesIntoType(t, out=props2type, hashorslash="#term_" )

                tcmt = Markup(VTerm.getTerm(t).getComment())
                az_type_meta[t]={}
                az_type_meta[t]['comment'] = tcmt
                az_type_meta[t]['props4type'] = props4type.toHTML()
                az_type_meta[t]['props2type'] = props2type.toHTML()

            # PROPERTIES
            for pt in az_props:
                attrInfo = HTMLOutput()
                rangeList = HTMLOutput()
                domainList = HTMLOutput()
                # self.emitAttributeProperties(pt, out=attrInfo, hashorslash="#term_" )
                # self.emitSimpleAttributeProperties(pt, out=rangedomainInfo, hashorslash="#term_" )

                self.emitRangeTypesForProperty(pt, out=rangeList, hashorslash="#term_" )
                self.emitDomainTypesForProperty(pt, out=domainList, hashorslash="#term_" )

                cmt = Markup(VTerm.getTerm(pt).getComment())
                az_prop_meta[pt] = {}
                az_prop_meta[pt]['comment'] = cmt
                az_prop_meta[pt]['attrinfo'] = attrInfo.toHTML()
                az_prop_meta[pt]['rangelist'] = rangeList.toHTML()
                az_prop_meta[pt]['domainlist'] = domainList.toHTML()

            if requested_version == "build-latest":
                requested_version = SCHEMA_VERSION
                releasedate = "XXXX-XX-XX    (UNRELEASED PREVIEW VERSION)"
            else:
                releasedate = releaselog[str(SCHEMA_VERSION)]

            page = templateRender('fullReleasePage.tpl', node,
                    {"base_href": base_href,
                    'thing_tree': thing_tree,
                    'liveversion': SCHEMA_VERSION,
                    'requested_version': requested_version,
                    'releasedate': releasedate,
                    'az_props': az_props, 'az_types': az_types,
                    'az_prop_meta': az_prop_meta, 'az_type_meta': az_type_meta,
                    'menu_sel': "Documentation",
                    'suppressDevnote': True})

            self.response.out.write( page )
            log.debug("Serving fresh FullReleasePage.")
            PageStore.put("FullReleasePage.html",page)
            return True

    def handleExtensionContents(self,ext):
        if not ext in ENABLED_EXTENSIONS:
            return ""

#        if getPageFromStore('ExtensionContents',ext):
#            return getPageFromStore('ExtensionContents',ext)

        buff = StringIO.StringIO()

        az_terms = VTerm.getAllTerms(layer=ext) #Returns sorted by id results.
        az_terms.sort(key = lambda u: u.category)

        if len(az_terms) > 0:
            buff.write("<br/><div style=\"text-align: left; margin: 2em\"><h3>Terms defined in the '%s' section.</h3>" % ext)

            keys = []
            groups = []
            for k,g in itertools.groupby(az_terms, key = lambda u: u.category):
                keys.append(k)
                groups.append(list(g))

            i = 0
            while i < len(groups):
                groups[i] = sorted(groups[i],key = lambda u: u.id)
                i += 1

            g=0
            while g < len(groups):
                if g > 0:
                    buff.write("<br/>")
                buff.write(self.listTerms(groups[g],"<br/>%s Types (%s)<br/>" %
                                         (keys[g],self.countTypes(groups[g],select="type",layers=ext)),select="type",layers=ext))
                buff.write(self.listTerms(groups[g],"<br/>%s Properties (%s)<br/>" %
                                         (keys[g],self.countTypes(groups[g],select="prop",layers=ext)),select="prop",layers=ext))
                buff.write(self.listTerms(groups[g],"<br/>%s Enumeration values (%s)<br/>" %
                                         (keys[g],self.countTypes(groups[g],select="enum",layers=ext)),select="enum",layers=ext))
                g += 1
            buff.write("</div>")

        ret = buff.getvalue()
#        PageStore.put('ExtensionContents',ret,ext)
        buff.close()
        return ret

    def countTypes(self,interms,select="",layers='core'):
        ret = 0
        for t in interms:
            if select == "type" and t.isClass():
                ret += 1
            elif select == "prop" and t.isProperty():
                ret += 1
            elif select == "enum" and t.isEnumerationValue():
                ret +=1
            elif select == "":
                ret += 1
        return ret


    def listTerms(self,interms,prefix="",select=None,layers='core'):
        buff = StringIO.StringIO()
        terms = interms
        if select:
            terms = []
            for t in interms:
                use = False
                if select == "type":
                    use = t.isClass()
                elif select == "prop":
                    use = t.isProperty()
                elif select == "enum":
                    use = t.isEnumerationValue()
                if use:
                    terms.append(t)

        if(len(terms) > 0):
            buff.write(prefix)
            first = True
            sep = ""
            for term in terms:
                if not first:
                    sep = ", "
                else:
                    first = False
                buff.write("%s%s" % (sep,self.ml(term)))

        ret = buff.getvalue()
        buff.close()
        return ret

    def setupHostinfo(self, node, test=""):
        global noindexpages
        node = str(node)
        hostString = test
        host_ext = ""
        args = []
        if test == "":
            hostString = self.request.host
            args = self.request.arguments()

        ver=None
        if not getInTestHarness():
            from google.appengine.api.modules.modules import get_current_version_name
            ver = get_current_version_name()
        if hostString.startswith("%s." % ver):
            log.info("Removing version prefix '%s' from hoststring" % ver)
            hostString = hostString[len(ver) + 1:]

        scheme = "http" #Defalt for tests
        if not getInTestHarness():  #Get the actual scheme from the request
            scheme = self.request.scheme
        setHttpScheme(scheme)

        match = re.match( r'([\w\-_]+)[\.:]?', hostString)
        host_ext = str(match.group(1))
        match0 = str(match.group(0))
        if host_ext + ":" == match0: #Special case for URLs with no subdomains - eg. localhost
            host_ext = ""

        split = hostString.rsplit(':')
        myhost = split[0]
        mybasehost = myhost
        myport = "80"
        if len(split) > 1:
            myport = split[1]
        setHostPort(myport)


        log.info("setupHostinfo: data: scheme='%s' hoststring='%s' initial host_ext='%s'" % (scheme, hostString, str(host_ext) ))

        ver=None
        if not getInTestHarness():
            from google.appengine.api.modules.modules import get_current_version_name
            ver = get_current_version_name()

        if host_ext != "":
            if host_ext in ENABLED_EXTENSIONS:
                mybasehost = mybasehost[len(host_ext) + 1:]

            elif host_ext == "www":
                mybasehost = mybasehost[4:]
                setBaseHost(mybasehost)
                log.info("Host extention '%s' - redirecting to '%s'" % (host_ext,mybasehost))
                return self.redirectToBase(node,True)
            else:
                tempbase = mybasehost[len(host_ext)+1:]
                if tempbase in WORKINGHOSTS: #Known hosts so can control extention values
                    mybasehost = tempbase
                    setHostExt("")
                    setBaseHost(mybasehost)
                    log.info("Host extention '%s' not enabled - redirecting to '%s'" % (host_ext,mybasehost))
                    return self.redirectToBase(node,True)

                else:                        #Unknown host so host_ext may be just part of the host string
                    host_ext = ""

        log.info("setupHostinfo: calculated: basehost='%s' host_ext='%s'" % (mybasehost, host_ext ))

        setHostExt(host_ext)
        setBaseHost(mybasehost)

        if mybasehost == "schema.org":
            noindexpages = False
        if "FORCEINDEXPAGES" in os.environ:
            if os.environ["FORCEINDEXPAGES"] == "True":
                noindexpages = False
        log.info("[%s] noindexpages: %s" % (getInstanceId(short=True),noindexpages))

        setHostExt(host_ext)
        setBaseHost(mybasehost)
        setHostPort(myport)
        setArguments(args)

        dcn = host_ext
        if dcn == None or dcn == "" or dcn =="core":
            dcn = "core"
        if scheme != "http":
            dcn = "%s-%s" % (dcn,scheme)

        dcn = "single" #Forcing single cache
        #log.info("Forcing single cache.  !!!!!!!!!!!!!!!!")
        #log.info("sdoapp.py setting current datacache to: %s " % dcn)
        DataCache.setCurrent(dcn)
        PageStore.setCurrent(dcn)
        HeaderStore.setCurrent(dcn)

        debugging = False
        if "localhost" in hostString or "sdo-phobos.appspot.com" in hostString or FORCEDEBUGGING:
            debugging = True
        setAppVar('debugging',debugging)

        return True

    def redirectToBase(self,node="",full=False):
        uri = makeUrl("",node,full)
        log.info("Redirecting [301] to: %s" % uri)
        if not getInTestHarness():
            self.response = webapp2.redirect(uri, True, 301)
        return False

    def redirectToExt(self,node="",ext="",full=False):
        uri = makeUrl(ext,node,full)
        log.info("Redirecting [301] to: %s" % uri)
        if not getInTestHarness():
            self.response = webapp2.redirect(uri, True, 301)
        return False


    def head(self, node):

        self.get(node) #Get the page

        #Clear the request & payload and only put the headers and status back
        hdrs = self.response.headers.copy()
        stat = self.response.status
        self.response.clear()
        self.response.headers = hdrs
        self.response.status = stat
        return

    def get(self, node):
        if not self.setupHostinfo(node):
            return
        log.info("NODE: '%s'" % node)

        if not node or node == "":
            node = "/"

<<<<<<< HEAD
        if not validNode_re.search(str(node)): #invalid node name
=======
        if not validNode_re.search(str(node)) or os.path.basename(str(node)).count('.') > 2: #invalid node name
>>>>>>> 4ea9ac5e
            log.warning("Invalid node name '%s'" % str(node))
            self.handle404Failure(node,suggest=False)
            return

        NotModified = False
        matchTag = self.request.headers.get("If-None-Match",None)
        unMod = self.request.headers.get("If-Unmodified-Since",None)

        #log.info("matchTag '%s' unMod '%s'" % (matchTag,unMod))

        hdrIndex = getHostExt()
        if len(hdrIndex):
            hdrIndex +=  ":"
        hdrIndex += node

        hdrs = HeaderStore.get(hdrIndex)
<<<<<<< HEAD
=======
        mod = None
>>>>>>> 4ea9ac5e

        if hdrs:
            etag = hdrs.get("ETag",None)
            mod = hdrs.get("Last-Modified",None)
            log.info("stored etag '%s' mod '%s'" % (etag,mod))

            if matchTag == etag:
                NotModified = True
            elif unMod:
                unModt = datetime.datetime.strptime(unMod,"%a, %d %b %Y %H:%M:%S %Z")
                modt = datetime.datetime.strptime(mod,"%a, %d %b %Y %H:%M:%S %Z")
                if modt <= unModt:
                    log.info("Last mod '%s' not modified since '%s' " % (mod,unMod))
                    NotModified = True

        if hdrs and "_pageFlush" in getArguments():
            log.info("Reloading header for %s" % hdrIndex)
            HeaderStore.remove(hdrIndex)
            hdrs = None
            NotModified = False

        if NotModified:
            self.response.clear()
            self.response.headers = hdrs
            self.response.set_status(304,"Not Modified")
        else:
            enableCaching = self._get(node) #Go get the page

            if enableCaching:
                if self.response.status.startswith("200"):
                    stat = getAppVar(CLOUDSTAT)
                    log.info("CLOUDSTAT %s" % stat)
<<<<<<< HEAD

                    if stat: #Use values from cloud storage
                        self.response.headers.add_header("ETag", stat.etag)
                        self.response.headers['Last-Modified'] = time.strftime("%a, %d %b %Y %H:%M:%S GMT",time.gmtime(stat.st_ctime))
                    else:
=======
                    if stat: #Use values from cloud storage
                        self.response.headers.add_header("ETag", stat.etag)
                        self.response.headers['Last-Modified'] = time.strftime("%a, %d %b %Y %H:%M:%S GMT",time.gmtime(stat.st_ctime))
                        self.response.headers['Content-Type'] = stat.content_type
                    else:
                        if not self.response.headers.get('Content-Type',None):
                            mimetype, contentType = mimetypes.guess_type(node)
                            self.response.headers['Content-Type'] = mimetype

>>>>>>> 4ea9ac5e
                        self.response.headers.add_header("ETag", getslug() + str(hash(hdrIndex)))
                        self.response.headers['Last-Modified'] = getmodiftime().strftime("%a, %d %b %Y %H:%M:%S GMT")

                    store = True
                    if mod: #Previous hdrs cached for this node
                        new = self.response.headers.get('Last-Modified',None)
                        if new and new == mod: #previous cached hdrs has same time as new one
                            store = False #No point storing it again

                    if store:
                        retHdrs = self.response.headers.copy()
                        try:
                            HeaderStore.put(hdrIndex,retHdrs) #Cache these headers for a future 304 return
                        except Exception  as e:
                            log.warning("HeaderStore.put(%s) returned exception: %s" % (hdrIndex,e))
                            log.info("Abandoning caching of response headers for '%s'" % node)
                            pass

            #self.response.set_cookie('GOOGAPPUID', getAppEngineVersion())
        log.info("Responding:\n%s\nstatus: %s\n%s" % (node,self.response.status,self.response.headers ))


    def _get(self, node, doWarm=True):
        global LOADEDSOURCES
        """Get a schema.org site page generated for this node/term.

        Web content is written directly via self.response.

        CORS enabled all URLs - we assume site entirely public.
        See http://en.wikipedia.org/wiki/Cross-origin_resource_sharing

        These should give a JSON version of schema.org:

            curl --verbose -H "Accept: application/ld+json" http://localhost:8080/docs/jsonldcontext.json
            curl --verbose -H "Accept: application/ld+json" http://localhost:8080/docs/jsonldcontext.json.txt
            curl --verbose -H "Accept: application/ld+json" http://localhost:8080/

        Per-term pages vary for type, property and enumeration.

        Last resort is a 404 error if we do not exactly match a term's id.

        See also https://webapp-improved.appspot.com/guide/request.html#guide-request

        Return True to enable browser caching ETag/Last-Modified - False for no cache
        """
        global_vars.time_start = datetime.datetime.now()
        tick() #keep system fresh

        log.info("[%s] _get(%s)" % (getInstanceId(short=True),node))

        self.callCount()

        if (node in silent_skip_list):
            return False

        if ENABLE_HOSTED_EXTENSIONS:
            layerlist = self.setupExtensionLayerlist(node) # e.g. ['core', 'bib']
        else:
            layerlist = ["core"]

        setSiteName(self.getExtendedSiteName(layerlist)) # e.g. 'bib.schema.org', 'schema.org'
        log.debug("EXT: set sitename to %s " % getSiteName())

        if not LOADEDSOURCES:
            log.info("Instance[%s] received request for not stored page: %s" % (getInstanceId(short=True), node) )
            log.info("Instance[%s] needs to load sources to create it" % (getInstanceId(short=True)) )
            load_sources() #Get Examples files and schema definitions

        self.emitHTTPHeaders(node) #Ensure we have the right basic header values

        if node.startswith("docs/"):
            return self._getDocs(node,layerlist=layerlist)

        if(node == "_ah/warmup"):
            if "localhost" in os.environ['SERVER_NAME'] and WarmupState.lower() == "auto":
                log.info("[%s] Warmup dissabled for localhost instance" % getInstanceId(short=True))
                if DISABLE_NDB_FOR_LOCALHOST:
                    log.info("[%s] NDB dissabled for localhost instance" % getInstanceId(short=True))
                    enablePageStore("INMEM")
            else:
                if not memcache.get("warmedup"):
                    memcache.set("warmedup", value=True)
                    self.warmup()
                else:
                    log.info("Warmup already actioned")
            return False
        #elif doWarm:  #Do a bit of warming on each call
            #global WarmedUp
            #global Warmer
            #if not WarmedUp:
                #Warmer.stepWarm(self)

        if(node == "admin/refresh"):
            log.info("Processing refesh request")
            load_start = datetime.datetime.now()
            memcache.flush_all()
            memcache.set(key="app_initialising", value=True, time=300)  #Give the system 5 mins - auto remove flag in case of crash
            cleanmsg = CacheControl.clean()
            log.info("Clean count(s): %s" % cleanmsg)
            log.info(("[%s] Cache clean took %s " % (getInstanceId(short=True),(datetime.datetime.now() - load_start))))
            memcache.set(key="app_initialising", value=False)
            storeInitialisedTimestamp()
            self.emitSchemaorgHeaders("Refresh")
            #404 could be called from any path, so output all potential locations of schemaorg.css
            self.response.out.write('<link rel="stylesheet" type="text/css" href="../docs/schemaorg.css" />')
            self.response.out.write('<link rel="stylesheet" type="text/css" href="docs/schemaorg.css" />')
            self.response.out.write('<link rel="stylesheet" type="text/css" href="/docs/schemaorg.css" />')

            self.response.out.write('<h3>Refresh Completed</h3><p>Took: %s</p>' % (datetime.datetime.now() - load_start))
            return False


        if(node == "_ah/start"):
            log.info("Instance[%s] received Start request at %s" % (modules.get_current_instance_id(), global_vars.time_start) )
            if "localhost" in os.environ['SERVER_NAME'] and WarmupState.lower() == "auto":
                log.info("[%s] Warmup dissabled for localhost instance" % getInstanceId(short=True))
                if DISABLE_NDB_FOR_LOCALHOST:
                    log.info("[%s] NDB dissabled for localhost instance" % getInstanceId(short=True))
                    enablePageStore("INMEM")
            else:
                if not memcache.get("warmedup"):
                    memcache.set("warmedup", value=True)
                    self.warmup()
                else:
                    log.info("Warmup already actioned")
            return False

        if(node == "_ah/stop"):
            log.info("Instance[%s] received Stop request at %s" % (modules.get_current_instance_id(), global_vars.time_start) )
            log.info("Flushing memcache")
            memcache.flush_all()
            return False

        if (node in ["", "/"]):
            return self.handleHomepage(node)
<<<<<<< HEAD
        hstext = getHostExt()
        if hstext == "":
            hstext = "core"

        if (node.startswith("docs/") and hstext != "core"): #All docs should operate in core
            self.redirectToBase(node,True)

        if node in ["docs/jsonldcontext.json.txt", "docs/jsonldcontext.json"]:
            if self.handleJSONContext(node):
                return True
            else:
                log.info("Error handling JSON-LD context: %s" % node)
                return False

        if (node == "docs/full.html"):
            if self.handleFullHierarchyPage(node, layerlist=layerlist):
                return True
            else:
                log.info("Error handling full.html : %s " % node)
                return False

        if (node == "docs/schemas.html"):
            if self.handleSchemasPage(node, layerlist=layerlist):
                return True
            else:
                log.info("Error handling schemas.html : %s " % node)
                return False
        if (node == "docs/developers.html"):
            if self.handleDumpsPage(node, layerlist=layerlist):
                return True
            else:
                log.info("Error handling developers.html : %s " % node)
                return False

        if (node == "docs/tree.jsonld" or node == "docs/tree.json"):
            if self.handleJSONSchemaTree(node, layerlist=ALL_LAYERS):
                return True
            else:
                log.info("Error handling JSON-LD schema tree: %s " % node)
                return False
=======
>>>>>>> 4ea9ac5e

        currentVerPath = "version/%s" % SCHEMA_VERSION

        if(node.startswith("version/latest")):
            newurl = "%s%s" % (currentVerPath,node[14:])
            log.info("REDIRECTING TO: %s" % newurl)
            self.response.set_status(302,"Found")
            self.response.headers['Location'] = makeUrl("",newurl)
            self.emitCacheHeaders()
            return False #don't cache this redirect

        #Match nodes of pattern 'version/*' 'version/*/' or 'version/'
        if (re.match(r'^version/[^/]*$', str(node)) or re.match(r'^version/[^/]*/$', str(node)) or node == "version/") :
            if self.handleFullReleasePage(node, layerlist=layerlist):
                return True
            else:
                log.info("Error handling full release page: %s " % node)
                if self.handle404Failure(node):
                    return False
                else:
                    log.info("Error handling 404 under /version/")
                    return False

        if(node == "_siteDebug"):
            if(getBaseHost() != "schema.org" or os.environ['PRODSITEDEBUG'] == "True"):
                self.siteDebug()
                return False #Treat as a dynamic page - suppress Etags etc.

        if(node == "_cacheFlush"):
            setmodiftime(datetime.datetime.utcnow()) #Resets etags and modtime
            counts = CacheControl.clean(pagesonly=True)
            inf = "<div style=\"clear: both; float: left; text-align: left; font-size: xx-small; color: #888 ; margin: 1em; line-height: 100%;\">"
            inf +=  str(counts)
            inf += "</div>"
            self.handle404Failure(node,extrainfo=inf)
            return False


        # Pages based on request path matching a Unit in the term graph:
        if self.handleExactTermPage(node, layers=layerlist):
            return True
        else:
            log.info("Error handling exact term page. Assuming a 404: %s" % node)

            # Drop through to 404 as default exit.
            if self.handle404Failure(node):
                return False
            else:
                log.info("Error handling 404.")
                return False

    def _getDocs(self, node, layerlist=""):
        hstext = getHostExt()
        if hstext == "":
            hstext = "core"

        if (node.startswith("docs/") and hstext != "core"): #All docs should operate in core
            return self.redirectToBase(node,True)

        if node in ["docs/jsonldcontext.json.txt", "docs/jsonldcontext.json", "docs/jsonldcontext.jsonld"]:
            if self.handleJSONContext(node):
                return True
            else:
                log.info("Error handling JSON-LD context: %s" % node)
                return False

        elif (node == "docs/full.html"):
            if self.handleFullHierarchyPage(node, layerlist=layerlist):
                return True
            else:
                log.info("Error handling full.html : %s " % node)
                return False

        elif (node == "docs/schemas.html"):
            if self.handleSchemasPage(node, layerlist=layerlist):
                return True
            else:
                log.info("Error handling schemas.html : %s " % node)
                return False
        elif (node == "docs/developers.html"):
            if self.handleDumpsPage(node, layerlist=layerlist):
                return True
            else:
                log.info("Error handling developers.html : %s " % node)
                return False

        elif (node == "docs/tree.jsonld" or node == "docs/tree.json"):
            if self.handleJSONSchemaTree(node, layerlist=ALL_LAYERS):
                return True
            else:
                log.info("Error handling JSON-LD schema tree: %s " % node)
                return False
        else: #Asking for a sttic file under docs
            return self.handleStaticDoc(node)

    def handleStaticDoc(self,node):
        if PAGESTOREMODE == "CLOUDSTORE":
            log.info("Asking for: %s" % node)
            page = getPageFromStore(node,enableFlush=False)
            if page:
                self.response.out.write( page )
                log.debug("Serving static page: %s" % node)
                return True
            else:
                self.handle404Failure(node)
                return False


        return False

    def siteDebug(self):
        global STATS
        page = templateRender('siteDebug.tpl', "_siteDebug" )

        self.response.out.write( page )
        ext = getHostExt()
        if ext == "":
            ext = "core"
        self.response.out.write("<div style=\"display: none;\">\nLAYER:%s\n</div>" % ext)
        self.response.out.write("<table style=\"width: 70%; border: solid 1px #CCCCCC; border-collapse: collapse;\"><tbody>\n")
        self.writeDebugRow("Setting","Value",True)
        if SHAREDSITEDEBUG:
            self.writeDebugRow("System start",memcache.get("SysStart"))
            inst = memcache.get("Instances")
            extinst = memcache.get("ExitInstances")
            self.writeDebugRow("Running instances(%s)" % len(memcache.get("Instances")),inst.keys())
            self.writeDebugRow("Instance exits(%s)" % len(memcache.get("ExitInstances")),extinst.keys())
        self.writeDebugRow("httpScheme",getHttpScheme())
        self.writeDebugRow("host_ext",getHostExt())
        self.writeDebugRow("basehost",getBaseHost())
        self.writeDebugRow("hostport",getHostPort())
        self.writeDebugRow("sitename",getSiteName())
        self.writeDebugRow("debugging",getAppVar('debugging'))
        self.writeDebugRow("intestharness",getInTestHarness())
        if SHAREDSITEDEBUG:
            self.writeDebugRow("total calls",memcache.get("total"))
            for s in ALL_LAYERS:
                self.writeDebugRow("%s calls" % s, memcache.get(s))
            for s in ["http","https"]:
                self.writeDebugRow("%s calls" % s, memcache.get(s))


        self.writeDebugRow("This Instance ID",os.environ["INSTANCE_ID"],True)
        self.writeDebugRow("Instance Calls", callCount)
        self.writeDebugRow("Instance Memory Usage [Mb]", str(runtime.memory_usage()).replace("\n","<br/>"))
        self.writeDebugRow("Instance Current DataCache", DataCache.getCurrent())
        self.writeDebugRow("Instance DataCaches", len(DataCache.keys()))
        for c in DataCache.keys():
           self.writeDebugRow("Instance DataCache[%s] size" % c, len(DataCache.getCache(c) ))
        self.response.out.write("</tbody><table><br/>\n")
        self.response.out.write("</div>\n</body>\n<!--AppEngineVersion %s -->\n</html>\n"  % getAppEngineVersion())

    def writeDebugRow(self,term,value,head=False):
        rt = "td"
        cellStyle = "border: solid 1px #CCCCCC; vertical-align: top; border-collapse: collapse;"
        if head:
            rt = "th"
            cellStyle += " color: #FFFFFF; background: #888888;"

        leftcellStyle = cellStyle
        leftcellStyle += " width: 35%"

        divstyle = "width: 100%; max-height: 100px; overflow: auto"

        self.response.out.write("<tr><%s style=\"%s\">%s</%s><%s style=\"%s\"><div style=\"%s\">%s</div></%s></tr>\n" % (rt,leftcellStyle,term,rt,rt,cellStyle,divstyle,value,rt))

    def callCount(self):
        global instance_first
        global instance_num
        global callCount
        callCount += 1
        if(instance_first):
            instance_first = False
            instance_num += 1
            if SHAREDSITEDEBUG:
                if(memcache.add(key="Instances",value={})):
                    memcache.add(key="ExitInstances",value={})
                    memcache.add(key="http",value=0)
                    memcache.add(key="https",value=0)
                    memcache.add(key="total",value=0)
                    for i in ALL_LAYERS:
                        memcache.add(key=i,value=0)

                Insts = memcache.get("Instances")
                Insts[os.environ["INSTANCE_ID"]] = 1
                memcache.replace("Instances",Insts)

        if SHAREDSITEDEBUG:
            memcache.incr("total")
            memcache.incr(getHttpScheme())
            if getHostExt() != "":
                memcache.incr(getHostExt())
            else:
                memcache.incr("core")


    def warmup(self):
        global WarmedUp
        global Warmer
        if WarmedUp:
            return

        warm_start = datetime.datetime.now()
        log.debug("Instance[%s] received Warmup request at %s" % (modules.get_current_instance_id(), datetime.datetime.utcnow()) )
        if memcache.get("Warming"):
            log.debug("Instance[%s] detected system already warming" % (modules.get_current_instance_id()) )
        else:
            memcache.set("Warming",True,time=300)
            Warmer.warmAll(self)
            log.debug("Instance[%s] completed Warmup request at %s elapsed: %s" % (modules.get_current_instance_id(), datetime.datetime.utcnow(),datetime.datetime.now() - warm_start ) )
            memcache.set("Warming",False)

class WarmupTool():

    def __init__(self):
        #self.pageList = ["docs/schemas.html"]
        self.pageList = ["/","docs/schemas.html","docs/full.html","docs/tree.jsonld","docs/developers.html","docs/jsonldcontext.json"]
        self.extPageList = ["/"] #Pages warmed in all extentions
        self.warmPages = {}
        for l in ALL_LAYERS:
            self.warmPages[l] = []
        self.warmedLayers = []

    def stepWarm(self, unit=None, layer=None):
        lock = threading.Lock()
        with lock:
            realHostExt = getHostExt()
            if layer:
                setHostExt(layer)

            self._stepWarm(unit=unit, layer=layer)

            setHostExt(realHostExt)


    def _stepWarm(self, unit=None, layer=None):
        global WarmedUp
        if not layer:
            layer = getHostExt()
            if layer == "":
                layer = "core"
        if not unit or WarmedUp:
            return
        if layer in self.warmedLayers: #Done all for this layer
            return
        warmedPages = False
        for p in self.pageList:
            if p not in self.warmPages[layer]:
                self.warmPages[layer].append(p)
                if layer == "core" or p in self.extPageList: #Only warm selected pages in extensions
                    log.info("Warming page %s in layer %s" % (p,layer))
                    unit._get(p,doWarm=False)
                    unit.response.clear()
                if len(self.warmPages[layer]) == len(self.pageList):
                    warmedPages = True
                break
        if warmedPages: #Must be all warmed for this layer
            log.info("All warmed in layer %s" % layer)
            self.warmedLayers.append(layer)
            self.checkAll()

    def checkAll(self):
        global WarmedUp
        allDone = True
        for l in ALL_LAYERS:
            if l != "" and l not in self.warmedLayers:
                allDone = False
                break
        if allDone:
            WarmedUp = True
            log.info("All layers warmed!")

    def warmAll(self,unit):
        global WarmedUp
        while not WarmedUp:
            for l in ALL_LAYERS:
                self.stepWarm(layer=l,unit=unit)

Warmer = WarmupTool()

def getExtenstionDescriptions():
    extDisambiguatingDescription = ""
    extComment = ""
    extlinktext = ""
    extVers = ""
    extName = ""
    extDD = ""
    ex = getHostExt()
    if ex and len(ex):
        descs = api.SdoConfig.descriptor(ex)
        if descs and len(descs):
            extName = descs[0].get("name")
            extDD = Markdown.parse(descs[0].get("brief"))
            extVers = Markdown.parse(descs[0].get("version"))
            extlinktext = Markdown.parse(descs[0].get("linktext"))
            extComment = Markdown.parse(descs[0].get("comment"))
            extDisambiguatingDescription = Markdown.parse(descs[0].get("extDisambiguatingDescription"))

    return extName, extDD, extVers, extlinktext, extComment, extDisambiguatingDescription

def templateRender(templateName, node, values=None):
    global sitemode #,sitename
    #log.info("templateRender(%s,%s,%s)" % (templateName, node, values))
<<<<<<< HEAD

    if isinstance(node, Unit):
        node = node.id
=======
    #log.info("getHostExt %s" % getHostExt())


    if isinstance(node, Unit):
        node = node.id
    if isinstance(node, VTerm):
        node = node.getId()

    extName, extDD, extVers, extlinktext, extComment, extDisambiguatingDescription =  getExtenstionDescriptions()

    if node.startswith("docs/"):
        docsdir = "./"
        homedir = ".."
    elif node.startswith("version/"):
        docsdir = "/docs/"
        homedir = ""
    else:
        docsdir = "docs/"
        homedir = "."
    defvars = {
        'ENABLE_HOSTED_EXTENSIONS': ENABLE_HOSTED_EXTENSIONS,
        'SCHEMA_VERSION': SCHEMA_VERSION,
        'appengineVersion': getAppEngineVersion(),
        'developVersion': DEVELOPVERSION,
        'suppressDevnote': False,
        'debugging': getAppVar('debugging'),
        'docsdir': docsdir,
        'extlinktext': extlinktext,
        'extDisambiguatingDescription':extDisambiguatingDescription,
        'extComment': extComment,
        'extDD': extDD,
        'extName': extName,
        'extVers': extVers,
        'extensionPath': makeUrl(getHostExt(),"",full=True),
        'homedir': homedir,
        'host_ext': getHostExt(),
        'mybasehost': getBaseHost(),
        'myhost': getHost(),
        'myport': getHostPort(),
        'sitemode': sitemode,
        'sitename': SdoConfig.getname(),
        'staticPath': homedir,
        'targethost': makeUrl("","",full=True),
        'vocabUri': SdoConfig.vocabUri()
    }

    if values:
        defvars.update(values)
    template = JINJA_ENVIRONMENT.get_template(templateName)
    return template.render(defvars)

def oldtemplateRender(templateName, node, values=None):
    global sitemode #,sitename
    log.info("templateRender(%s,%s,%s)" % (templateName, node, values))
    log.info("getHostExt %s" % getHostExt())


    if isinstance(node, Unit):
        node = node.id
>>>>>>> 4ea9ac5e

    extDef = Unit.GetUnit(getNss(getHostExt()),True)
    extComment = ""
    extVers = ""
    extName = ""
    #log.info("EXDEF '%s'" % extDef)
    if extDef:
        extComment = GetComment(extDef,ALL_LAYERS)
        if extComment == "-":
            extComment = ""
        extDDs = GetTargets(Unit.GetUnit("schema:disambiguatingDescription", True), extDef, layers=ALL_LAYERS )
        if len(extDDs) > 0:
            extDD = Markdown.parse(extDDs[0])
        else:
            extDD = ""
        first = True
        for ver in GetsoftwareVersions(extDef, ALL_LAYERS):
            if first:
                first = False
                extVers = "<em>(Extension version: "
            else:
                extVers += ", "
            extVers += Markdown.parse(ver)
        if len(extVers) :
            extVers += ")</em>"
        nms = GetTargets(Unit.GetUnit("schema:name", True), extDef, layers=ALL_LAYERS )
        if len(nms) > 0:
            extName = nms[0]
    if node.startswith("docs/"):
        docsdir = "./"
        homedir = ".."
    else:
        docsdir = "docs/"
        homedir = "."
    defvars = {
        'ENABLE_HOSTED_EXTENSIONS': ENABLE_HOSTED_EXTENSIONS,
        'SCHEMA_VERSION': SCHEMA_VERSION,
        'SUBDOMAINS': SUBDOMAINS,
        'sitemode': sitemode,
        'sitename': SdoConfig.getname(),
        'staticPath': homedir,
        'extensionPath': makeUrl(getHostExt(),"",full=True),
        'myhost': getHost(),
        'myport': getHostPort(),
        'mybasehost': getBaseHost(),
        'host_ext': getHostExt(),
        'extComment': extComment,
        'docsdir': docsdir,
        'homedir': homedir,
        'extDD': extDD,
        'extVers': extVers,
        'extName': extName,
        'targethost': makeUrl("","",full=True),
        'debugging': getAppVar('debugging'),
        'appengineVersion': getAppEngineVersion()
    }

    if values:
        defvars.update(values)
    template = JINJA_ENVIRONMENT.get_template(templateName)
    return template.render(defvars)


def my_shutdown_hook():
    global instance_num
    if SHAREDSITEDEBUG:
        Insts = memcache.get("ExitInstances")
        if Insts:
            Insts[os.environ["INSTANCE_ID"]] = 1
            memcache.replace("ExitInstances",Insts)

        memcache.add("Exits",0)
        memcache.incr("Exits")
    log.info("Instance[%s] shutting down" % modules.get_current_instance_id())

runtime.set_shutdown_hook(my_shutdown_hook)

def setHttpScheme(val):
    setAppVar('httpScheme',val)

def getHttpScheme():
    return getAppVar('httpScheme')

def setHostExt(val):
    setAppVar('host_ext',val)

def getHostExt():
    return getAppVar('host_ext')

def setSiteName(val):
    setAppVar('sitename',val)

def getSiteName():
    return getAppVar('sitename')

def setHost(val):
    setAppVar('myhost',val)

def getHost():
    return getAppVar('myhost')

def setBaseHost(val):
    setAppVar('mybasehost',val)

def getBaseHost():
    return getAppVar('mybasehost')

def setHostPort(val):
    setAppVar('myport',val)

def getHostPort():
    return getAppVar('myport')

def setArguments(val):
    setAppVar('myarguments',val)

def getArguments():
    return getAppVar('myarguments')

def makeUrl(ext="",path="",full=False,scheme=None):
        port = ""
        sub = ""
        p = ""
        if(getHostPort() != "80"):
            port = ":%s" % getHostPort()
        if ext != "core" and ext != "":
            sub = "%s." % ext
        if path != "":
            if path.startswith("/"):
                p = path
            else:
                p = "/%s" % path

        if full:
            if not scheme:
                scheme = getHttpScheme()

            targethost = os.environ.get("TARGETSITE",getBaseHost())

            url = "%s://%s%s%s%s" % (scheme,sub,targethost,port,p)
        else:
            url = "%s" % (p)
        return url

def getPageFromStore(id,ext=None,enableFlush=True):
        cached = PageStore.get(id,ext)
        if enableFlush and cached and "_pageFlush" in getArguments():
            log.info("Reloading page for %s" % id)
            PageStore.remove(id,ext)
            cached = None
        return cached

schemasInitialized = False
def load_schema_definitions(refresh=False):
    global schemasInitialized
    if not schemasInitialized or refresh:
        log.info("STARTING UP... reading schemas.")
        #load_graph(loadExtensions=ENABLE_HOSTED_EXTENSIONS)
        if SdoConfig.isValid():
           read_schemas(SdoConfig.termFiles())
           load_usage_data(SdoConfig.countsFiles())
        else:
            read_local_schemas(loadExtensions=ENABLE_HOSTED_EXTENSIONS)
            if ENABLE_HOSTED_EXTENSIONS:
                read_extensions(ENABLED_EXTENSIONS)
        schemasInitialized = True

LOADINGSOURCE = None
WAITSECS = 360
def load_sources():
    global LOADINGSOURCE, LOADEDSOURCES,WAITSECS
    if LOADEDSOURCES:
        return
    if LOADINGSOURCE: #Another thread may already be here
        elapsedSecs = 0
        while LOADINGSOURCE and elapsedSecs < WAITSECS:
            time.sleep(0.1)
            if LOADINGSOURCE: #If still loading, check timing and go around again
                elapsed = datetime.datetime.now() - LOADINGSOURCE
                elapsedSecs = elapsed.total_seconds()

        if elapsedSecs >= WAITSECS: # Clear potential thread block caused by another thread crashing out leaving flags set
            log.info("LOADINGSOURCE Thread blocked for over %s seconds - clearing lock" % WAITSECS)
            LOADINGSOURCE = None

    if not LOADEDSOURCES and not LOADINGSOURCE: # Check again in case things have changed in above loop
        LOADINGSOURCE = datetime.datetime.now()
        load_start = datetime.datetime.now()
        load_schema_definitions()
        log.info(("[%s] Term definitions load took %s " % (getInstanceId(short=True),(datetime.datetime.now() - load_start))))
        load_start = datetime.datetime.now()
        load_examples_data(ENABLED_EXTENSIONS)
        log.info(("[%s] Examples load took %s " % (getInstanceId(short=True),(datetime.datetime.now() - load_start))))
        LOADEDSOURCES=True
        LOADINGSOURCE=None

if getInTestHarness():
    load_sources()
else:
    app = ndb.toplevel(webapp2.WSGIApplication([("/(.*)", ShowUnit)]))<|MERGE_RESOLUTION|>--- conflicted
+++ resolved
@@ -71,15 +71,15 @@
             # e.g. "mainsite testsite" when off expected domains
             # "extensionsite" when in an extension (e.g. blue?)
 
-releaselog = {  "2.0": "2015-05-13", 
-                "2.1": "2015-08-06", 
-                "2.2": "2015-11-05", 
-                "3.0": "2016-05-04", 
-                "3.1": "2016-08-09", 
-                "3.2": "2017-03-23", 
-                "3.3": "2017-08-14", 
-                "3.4": "2018-06-15", 
-                "3.5": "2019-04-01", 
+releaselog = {  "2.0": "2015-05-13",
+                "2.1": "2015-08-06",
+                "2.2": "2015-11-05",
+                "3.0": "2016-05-04",
+                "3.1": "2016-08-09",
+                "3.2": "2017-03-23",
+                "3.3": "2017-08-14",
+                "3.4": "2018-06-15",
+                "3.5": "2019-04-01",
                 "3.6": "2019-05-01" }
 
 silent_skip_list =  [ "favicon.ico" ] # Do nothing for now
@@ -263,18 +263,6 @@
         memcache.set(key="SysStart", value=systarttime)
         memcache.set(key="static-version", value=appver)
 
-<<<<<<< HEAD
-TIMESTAMPSTOREMODE = "CLOUDSTORE"
-if "TIMESTAMPSTOREMODE" in os.environ:
-    TIMESTAMPSTOREMODE = os.environ["TIMESTAMPSTOREMODE"]
-    log.info("TIMESTAMPSTOREMODE set to %s from .yaml file" % TIMESTAMPSTOREMODE)
-log.info("Initialised with TIMESTAMPSTOREMODE set to %s" % TIMESTAMPSTOREMODE)
-
-class TimestampEntity(ndb.Model):
-    content = ndb.TextProperty()
-
-=======
->>>>>>> 4ea9ac5e
 def check4NewVersion():
     ret = False
     dep = None
@@ -293,32 +281,9 @@
         ret = True
         log.info("Assuming new version for local/test instance")
     else:
-<<<<<<< HEAD
-
-        if TIMESTAMPSTOREMODE == "INMEM":
-            log.info("deployed-timestamp: '%s' mem version: '%s'" % (dep, memcache.get("deployed-timestamp")))
-            if dep != memcache.get("deployed-timestamp"):
-                ret = True
-
-        elif TIMESTAMPSTOREMODE == "NDBSHARED":
-            ent = TimestampEntity.get_by_id("deployed-timestamp")
-            val = ""
-            if ent:
-                val = ent.content
-            log.info("deployed-timestamp: '%s' ndbshared version: '%s'" % (dep, val))
-            if dep != val:
-                ret = True
-
-        elif TIMESTAMPSTOREMODE == "CLOUDSTORE":
-            val = cloudstoreGetContent("deployed-timestamp.txt", ".status")
-            log.info("deployed-timestamp: '%s' cloudstore version: '%s'" % (dep, val))
-            if dep != val:
-                ret = True
-=======
         stored,info = getTimestampedInfo("deployed-timestamp")
         if stored != dep:
             ret = True
->>>>>>> 4ea9ac5e
 
     return ret, dep
 
@@ -326,29 +291,8 @@
     storeTimestampedInfo("deployed-timestamp",stamp)
 
 def storeInitialisedTimestamp(stamp=None):
-<<<<<<< HEAD
-    storeTimestampInfo("initialised-timestamp",stamp)
-
-def storeTimestampInfo(tag,stamp=None):
-    if not stamp:
-        stamp = datetime.datetime.utcnow().strftime("%a %d %b %Y %H:%M:%S UTC")
-
-    if TIMESTAMPSTOREMODE == "INMEM":
-        log.info("Storing %s version: '%s'" % (tag,stamp))
-        memcache.set(key=tag,value=stamp)
-
-    elif TIMESTAMPSTOREMODE == "NDBSHARED":
-        log.info("Storing ndbshared %s version: '%s'" % (tag,stamp))
-        ent = TimestampEntity(id = tag, content = stamp)
-        ent.put()
-
-    elif TIMESTAMPSTOREMODE == "CLOUDSTORE":
-        log.info("Storing cloudstore %s version: '%s'" % (tag,stamp))
-        val = cloudstoreStoreContent("%s.txt" % tag, stamp, ".status", private=True)
-=======
     storeTimestampedInfo("initialised-timestamp",stamp)
 
->>>>>>> 4ea9ac5e
 
 
 if getInTestHarness():
@@ -1361,8 +1305,6 @@
         self.response.out.write(self.buildSchemaorgHeaders(node, ext_mappings, sitemode, sitename, layers))
 
 
-<<<<<<< HEAD
-=======
     def buildSiteHeaders(self, term, ext_mappings='', sitemode="default", sitename="schema.org"):
         """
         Generates, caches and emits HTML headers for class, property and enumeration pages. Leaves <body> open.
@@ -1394,7 +1336,6 @@
         buff.close()
         return ret
 
->>>>>>> 4ea9ac5e
     def buildSchemaorgHeaders(self, node, ext_mappings='', sitemode="default", sitename="schema.org", layers="core"):
         """
         Generates, caches and emits HTML headers for class, property and enumeration pages. Leaves <body> open.
@@ -1484,24 +1425,6 @@
             self.response.write(cached)
             return
         log.info("Building page")
-<<<<<<< HEAD
-
-        self.write(self.buildSchemaorgHeaders(node, ext_mappings, sitemode, getSiteName(), layers))
-
-        self.parentStack = []
-        self.GetParentStack(node, layers=self.appropriateLayers(layers=layers))
-
-        self.emitUnitHeaders(node,  layers=layers) # writes <h1><table>...
-
-        if (node.isClass(layers=layers)):
-            subclass = True
-            for p in self.parentStack:
-                self.ClassProperties(p, p==self.parentStack[0], layers=self.appropriateLayers(layers=layers))
-            if (not node.isDataType(layers=layers) and node.id != "DataType"):
-                self.write("\n\n</table>\n\n")
-            self.emitClassIncomingProperties(node, layers=layers)
-=======
->>>>>>> 4ea9ac5e
 
         ext_mappings = GetExtMappingsRDFa(term)
         self.write(self.buildSiteHeaders(term, ext_mappings, sitemode, getSiteName()))
@@ -1705,13 +1628,6 @@
             jsonldcontext = GetJsonLdContext(layers=ALL_LAYERS)
 
             PageStore.put(label,jsonldcontext)
-<<<<<<< HEAD
-
-            if PAGESTOREMODE == "CLOUDSTORE":
-                cloudstoreStoreContent("docs/jsonldcontext.json", jsonldcontext, "html")
-                cloudstoreStoreContent("docs/jsonldcontext.json.txt", jsonldcontext, "html")
-=======
->>>>>>> 4ea9ac5e
 
         if jsonldcontext:
             self.emitCacheHeaders()
@@ -1932,15 +1848,10 @@
 
     def handleExactTermPage(self, node, layers='core'):
 
-<<<<<<< HEAD
-        if node.startswith("http://schema.org/"): #Special case will map full schema URI to the term name
-            node = node[18:]
-=======
         baseuri = SdoConfig.baseUri()
 
         if node.startswith(baseuri): #Special case will map full schema URI to the term name
             node = node[len(baseuri):]
->>>>>>> 4ea9ac5e
 
         """Handle with requests for specific terms like /Person, /fooBar. """
         dataext = os.path.splitext(node)
@@ -1953,15 +1864,7 @@
         log.info("GETTING TERM: %s" % node)
         term = VTerm.getTerm(node)
 
-<<<<<<< HEAD
-        schema_node = Unit.GetUnit(node) # e.g. "Person", "CreativeWork".
-        if not schema_node: #Not a recognised term
-            return False
-
-        if not self.checkNodeExt(schema_node):
-=======
         if not term:
->>>>>>> 4ea9ac5e
             return False
 
         if not self.checkNodeExt(term):
@@ -1970,61 +1873,16 @@
         if not SUBDOMAINS or term.inLayers(layers):
             self.emitExactTermPage(term, layers=layers)
             return True
-<<<<<<< HEAD
-        else:
-            # log.info("Looking for node: %s in layers: %s" % (node.id, ",".join(all_layers.keys() )) )
-            if not ENABLE_HOSTED_EXTENSIONS:
-                return False
-            if schema_node is not None and schema_node.id in all_terms:# look for it in other layers
-                extensions = []
-                ext = {}
-                ext['href'] = makeUrl(schema_node.getHomeLayer(),schema_node.id,full=True)
-                ext['text'] = schema_node.getHomeLayer()
-                extensions.append(ext)
-                    #self.response.out.write("<li><a href='%s'>%s</a></li>" % (makeUrl(x,schema_node.id), x) )
-
-                template = JINJA_ENVIRONMENT.get_template('wrongExt.tpl')
-                page = templateRender('wrongExt.tpl', node,
-                                        {'target': schema_node.id,
-                                        'targetext': schema_node.getHomeLayer(),
-                                        'extensions': extensions,
-                                        'sitename': "schema.org"})
-
-                self.response.out.write( page )
-                log.debug("Serving fresh wrongExtPage.")
-                return True
-            else:
-                log.debug("No unit identified for node: %s" % node)
-                return False
-=======
->>>>>>> 4ea9ac5e
 
     def checkNodeExt(self,term):
         if os.environ.get('STAYINEXTENTION',"False").lower() == "true":
             return True
 
-<<<<<<< HEAD
-        home = node.home
-=======
         home = term.getLayer()
->>>>>>> 4ea9ac5e
         ext = getHostExt()
         log.info("term: '%s' home: '%s' ext: '%s'" % (term,home,ext))
         if home == CORE and ext == '':
             return True
-<<<<<<< HEAD
-        if home == ext:
-            return True
-
-        if home == CORE:
-            log.info("Redirecting to core entity")
-            self.redirectToBase(node.id,full=True)
-        else:
-            log.info("Redirecting to '%s' entity" % home)
-            self.redirectToExt(node.id,ext=home, full=True)
-        return False
-=======
->>>>>>> 4ea9ac5e
 
         if SUBDOMAINS:
             log.info("Checking for correct subdomain")
@@ -2160,29 +2018,11 @@
         # Full release page for: node: 'version/' cleannode: 'version/' requested_version: '' requested_format: '' l: 2
         # /version/
         log.debug("clean_node: %s requested_version: %s " %  (clean_node, requested_version))
-        
+
         if (clean_node=="version/" or clean_node=="version") and requested_version=="" and requested_format=="":
-<<<<<<< HEAD
-            log.info("Table of contents should be sent instead, then succeed.")
-            if getPageFromStore('tocVersionPage'):
-                self.response.out.write( getPageFromStore('tocVersionPage'))
-                return True
-            else:
-                log.debug("Serving tocversionPage from cache.")
-                page = templateRender('tocVersionPage.tpl', node,
-                        {"releases": sorted(releaselog.iterkeys()),
-                         "menu_sel": "Schemas"})
-
-                self.response.out.write( page )
-                log.debug("Serving fresh tocVersionPage.")
-                PageStore.put("tocVersionPage",page)
-                return True
-
-=======
             log.info("Defaulting to current version- %s" % SCHEMA_VERSION)
             requested_version = SCHEMA_VERSION
-            
->>>>>>> 4ea9ac5e
+
         if requested_version in releaselog:
             log.info("Version '%s' was released on %s. Serving from filesystem." % ( node, releaselog[requested_version] ))
 
@@ -2511,11 +2351,7 @@
         if not node or node == "":
             node = "/"
 
-<<<<<<< HEAD
-        if not validNode_re.search(str(node)): #invalid node name
-=======
         if not validNode_re.search(str(node)) or os.path.basename(str(node)).count('.') > 2: #invalid node name
->>>>>>> 4ea9ac5e
             log.warning("Invalid node name '%s'" % str(node))
             self.handle404Failure(node,suggest=False)
             return
@@ -2532,10 +2368,7 @@
         hdrIndex += node
 
         hdrs = HeaderStore.get(hdrIndex)
-<<<<<<< HEAD
-=======
         mod = None
->>>>>>> 4ea9ac5e
 
         if hdrs:
             etag = hdrs.get("ETag",None)
@@ -2568,13 +2401,6 @@
                 if self.response.status.startswith("200"):
                     stat = getAppVar(CLOUDSTAT)
                     log.info("CLOUDSTAT %s" % stat)
-<<<<<<< HEAD
-
-                    if stat: #Use values from cloud storage
-                        self.response.headers.add_header("ETag", stat.etag)
-                        self.response.headers['Last-Modified'] = time.strftime("%a, %d %b %Y %H:%M:%S GMT",time.gmtime(stat.st_ctime))
-                    else:
-=======
                     if stat: #Use values from cloud storage
                         self.response.headers.add_header("ETag", stat.etag)
                         self.response.headers['Last-Modified'] = time.strftime("%a, %d %b %Y %H:%M:%S GMT",time.gmtime(stat.st_ctime))
@@ -2584,7 +2410,6 @@
                             mimetype, contentType = mimetypes.guess_type(node)
                             self.response.headers['Content-Type'] = mimetype
 
->>>>>>> 4ea9ac5e
                         self.response.headers.add_header("ETag", getslug() + str(hash(hdrIndex)))
                         self.response.headers['Last-Modified'] = getmodiftime().strftime("%a, %d %b %Y %H:%M:%S GMT")
 
@@ -2720,49 +2545,6 @@
 
         if (node in ["", "/"]):
             return self.handleHomepage(node)
-<<<<<<< HEAD
-        hstext = getHostExt()
-        if hstext == "":
-            hstext = "core"
-
-        if (node.startswith("docs/") and hstext != "core"): #All docs should operate in core
-            self.redirectToBase(node,True)
-
-        if node in ["docs/jsonldcontext.json.txt", "docs/jsonldcontext.json"]:
-            if self.handleJSONContext(node):
-                return True
-            else:
-                log.info("Error handling JSON-LD context: %s" % node)
-                return False
-
-        if (node == "docs/full.html"):
-            if self.handleFullHierarchyPage(node, layerlist=layerlist):
-                return True
-            else:
-                log.info("Error handling full.html : %s " % node)
-                return False
-
-        if (node == "docs/schemas.html"):
-            if self.handleSchemasPage(node, layerlist=layerlist):
-                return True
-            else:
-                log.info("Error handling schemas.html : %s " % node)
-                return False
-        if (node == "docs/developers.html"):
-            if self.handleDumpsPage(node, layerlist=layerlist):
-                return True
-            else:
-                log.info("Error handling developers.html : %s " % node)
-                return False
-
-        if (node == "docs/tree.jsonld" or node == "docs/tree.json"):
-            if self.handleJSONSchemaTree(node, layerlist=ALL_LAYERS):
-                return True
-            else:
-                log.info("Error handling JSON-LD schema tree: %s " % node)
-                return False
-=======
->>>>>>> 4ea9ac5e
 
         currentVerPath = "version/%s" % SCHEMA_VERSION
 
@@ -3066,11 +2848,6 @@
 def templateRender(templateName, node, values=None):
     global sitemode #,sitename
     #log.info("templateRender(%s,%s,%s)" % (templateName, node, values))
-<<<<<<< HEAD
-
-    if isinstance(node, Unit):
-        node = node.id
-=======
     #log.info("getHostExt %s" % getHostExt())
 
 
@@ -3130,7 +2907,6 @@
 
     if isinstance(node, Unit):
         node = node.id
->>>>>>> 4ea9ac5e
 
     extDef = Unit.GetUnit(getNss(getHostExt()),True)
     extComment = ""
