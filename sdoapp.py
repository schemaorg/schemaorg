--- conflicted
+++ resolved
@@ -738,13 +738,8 @@
             if home == ATTIC:
                 self.write("Defined in the <a href=\"%s\">%s</a> archive area.<br/><strong>Use of this term is not advised</strong><br/>" % (exthomeurl,exthome))
             else:
-<<<<<<< HEAD
-                self.write("Defined in the %s.schema.org extension.<br/>" % home)
+                self.write("Defined in the <a href=\"%s\">%s</a> extension.<br/>" % (exthomeurl,exthome))
         self.emitCanonicalURL(term)
-=======
-                self.write("Defined in the <a href=\"%s\">%s</a> extension.<br/>" % (exthomeurl,exthome))
-        self.emitCanonicalURL(node)
->>>>>>> bf941fcd
 
         self.BreadCrumbs(term)
 
@@ -1832,19 +1827,9 @@
         
         if not self.checkNodeExt(term):
             return False
-<<<<<<< HEAD
         
-        if term.inLayers(layers):
+        if not SUBDOMAINS or term.inLayers(layers):
             self.emitExactTermPage(term, layers=layers)
-=======
-
-        self.response.headers['Content-Type'] = "text/html"
-        self.emitCacheHeaders()
-
-
-        if not SUBDOMAINS or inLayer(layers, schema_node): #If subdomains enabled check we are in the correct one 
-            self.emitExactTermPage(schema_node, layers=layers)
->>>>>>> bf941fcd
             return True
 
     def checkNodeExt(self,term):
@@ -1857,42 +1842,26 @@
         log.info("Supers: %s" % term.getSupers())
         if home == CORE and ext == '':
             return True
-<<<<<<< HEAD
-        if home == ext:
-            return True
-
-        if home == CORE:
-            log.info("Redirecting to core entity")
-            self.redirectToBase(term.getId(),full=True)
-        else:
-            log.info("Redirecting to '%s' entity" % home)
-            self.redirectToExt(term.getId(),ext=home, full=True)
-        return False
-
-=======
-            
+
         if SUBDOMAINS:
             log.info("Checking for correct subdomain")
             if home == ext:
                 return True
-            
+
             if home == CORE:
                 log.info("Redirecting to core entity")
-                self.redirectToBase(node.id,full=True)
+                self.redirectToBase(term.getId(),full=True)
             else:
                 log.info("Redirecting to '%s' entity" % home)
-                self.redirectToExt(node.id,ext=home, full=True)
+                self.redirectToExt(term.getId(),ext=home, full=True)
             return False
-            
         else: #SUBDOMAINS == False
             if ext == '':
                 return True
             else:
                  log.info("SUBDOMAINS dissabled - Redirecting to core entity")
-                 self.redirectToBase(node.id,full=True)
+                 self.redirectToBase(term.getId(),full=True)
             return False
-                
->>>>>>> bf941fcd
 
     def handleExactTermDataOutput(self, node=None, outputtype=None):
         log.info("handleExactTermDataOutput Node: '%s'  Outputtype: '%s'" % (node, outputtype))
