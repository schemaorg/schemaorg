#!/usr/bin/env python
# -*- coding: UTF-8 -*-

import os
import re
import webapp2
import jinja2
import logging
import StringIO
import json
from apirdflib import load_graph

from markupsafe import Markup, escape # https://pypi.python.org/pypi/MarkupSafe

import parsers
import threading
import datetime

from google.appengine.ext import ndb
from google.appengine.ext import blobstore
from google.appengine.api import users
from google.appengine.ext.webapp import blobstore_handlers
from google.appengine.api import modules
from google.appengine.api import runtime

from api import inLayer, read_file, full_path, read_schemas, read_extensions, read_examples, namespaces, DataCache
from api import Unit, GetTargets, GetSources
from api import GetComment, all_terms, GetAllTypes, GetAllProperties, GetAllEnumerationValues, LoadExamples
from api import GetParentList, GetImmediateSubtypes, HasMultipleBaseTypes
from api import GetJsonLdContext, ShortenOnSentence, StripHtmlTags
from api import setInTestHarness, getInTestHarness


logging.basicConfig(level=logging.INFO) # dev_appserver.py --log_level debug .
log = logging.getLogger(__name__)

SCHEMA_VERSION=2.2

FEEDBACK_FORM_BASE_URL='https://docs.google.com/a/google.com/forms/d/1krxHlWJAO3JgvHRZV9Rugkr9VYnMdrI10xbGsWt733c/viewform?entry.1174568178&entry.41124795={0}&entry.882602760={1}'
# {0}: term URL, {1} category of term.

sitemode = "mainsite" # whitespaced list for CSS tags,
            # e.g. "mainsite testsite" when off expected domains
            # "extensionsite" when in an extension (e.g. blue?)

releaselog = { "2.0": "2015-05-13", "2.1": "2015-08-06", "2.2": "2015-11-05" }
#

silent_skip_list =  [ "favicon.ico" ] # Do nothing for now

all_layers = {}
ext_re = re.compile(r'([^\w,])+')
PageCache = {}

#TODO: Modes:
# mainsite
# webschemadev
# known extension (not skiplist'd, eg. demo1 on schema.org)

JINJA_ENVIRONMENT = jinja2.Environment(
    loader=jinja2.FileSystemLoader(os.path.join(os.path.dirname(__file__), 'templates')),
    extensions=['jinja2.ext.autoescape'], autoescape=True, cache_size=0)

ENABLE_JSONLD_CONTEXT = True
ENABLE_CORS = True
ENABLE_HOSTED_EXTENSIONS = True

#INTESTHARNESS = True #Used to indicate we are being called from tests - use setInTestHarness() & getInTestHarness() to manage value

EXTENSION_SUFFIX = "" # e.g. "*"

#ENABLED_EXTENSIONS = [ 'admin', 'auto', 'bib', 'health-lifesci'  ]
ENABLED_EXTENSIONS = ['auto', 'bib', 'health-lifesci', 'pending', 'meta'  ]
ALL_LAYERS = [ 'core', 'admin', 'auto', 'bib', 'health-lifesci', 'pending', 'meta' ]


FORCEDEBUGGING = False
# FORCEDEBUGGING = True

SHAREDSITEDEBUG = True
if not getInTestHarness():
    if SHAREDSITEDEBUG:
        from google.appengine.api import memcache
else:
    SHAREDSITEDEBUG = False
       

instance_first = True 
instance_num = 0
callCount = 0
WarmedUp = False
global_vars = threading.local()
systarttime = datetime.datetime.now()

#Ensure clean start for any memcached values...
if SHAREDSITEDEBUG:
    if memcache.get("static-version") != os.environ["CURRENT_VERSION_ID"]:
        memcache.flush_all()
        memcache.set(key="static-version", value=os.environ["CURRENT_VERSION_ID"]) 
        memcache.add(key="SysStart", value=systarttime) 
        instance_first = True 
        log.info("Detected new code version - resetting debug values")
     


def cleanPath(node):
    """Return the substring of a string matching chars approved for use in our URL paths."""
    return re.sub(r'[^a-zA-Z0-9\-/,\.]', '', str(node), flags=re.DOTALL)



class HTMLOutput:
    """Used in place of http response when we're collecting HTML to pass to template engine."""

    def __init__(self):
        self.outputStrings = []

    def write(self, str):
        self.outputStrings.append(str)

    def toHTML(self):
        return Markup ( "".join(self.outputStrings)  )

    def __str__(self):
        return self.toHTML()

# Core API: we have a single schema graph built from triples and units.
# now in api.py


class TypeHierarchyTree:

    def __init__(self, prefix=""):
        self.txt = ""
        self.visited = {}
        self.prefix = prefix

    def emit(self, s):
        self.txt += s + "\n"

    def emit2buff(self, buff, s):
        buff.write(s + "\n")

    def toHTML(self):
        return '%s<ul>%s</ul>' % (self.prefix, self.txt)

    def toJSON(self):
        return self.txt

    def traverseForHTML(self, node, depth = 1, hashorslash="/", layers='core', buff=None):

        """Generate a hierarchical tree view of the types. hashorslash is used for relative link prefixing."""

        log.debug("traverseForHTML: node=%s hashorslash=%s" % ( node.id, hashorslash ))
        localBuff = False
        if buff == None:
            localBuff = True
            buff = StringIO.StringIO()

        urlprefix = ""
        home = node.getHomeLayer()
        gotOutput = False
        if home in layers:
            gotOutput = True

        if home in ENABLED_EXTENSIONS and home != getHostExt():
            urlprefix = makeUrl(home)

        extclass = ""
        extflag = ""
        tooltip=""
        if home != "core" and home != "":
            extclass = "class=\"ext ext-%s\"" % home
            extflag = EXTENSION_SUFFIX
            tooltip = "title=\"Extended schema: %s.schema.org\" " % home

        # we are a supertype of some kind
        subTypes = node.GetImmediateSubtypes(layers=ALL_LAYERS)
        if len(subTypes) > 0:
            # and we haven't been here before
            if node.id not in self.visited:
                self.visited[node.id] = True # remember our visit
                self.emit2buff(buff, ' %s<li class="tbranch" id="%s"><a %s %s href="%s%s%s">%s</a>%s' % (" " * 4 * depth, node.id,  tooltip, extclass, urlprefix, hashorslash, node.id, node.id, extflag) )
                self.emit2buff(buff, ' %s<ul>' % (" " * 4 * depth))

                # handle our subtypes
                for item in subTypes:
                    subBuff = StringIO.StringIO()
                    got = self.traverseForHTML(item, depth + 1, hashorslash=hashorslash, layers=layers, buff=subBuff)
                    if got:
                        gotOutput = True
                        self.emit2buff(buff,subBuff.getvalue())
                    subBuff.close()
                self.emit2buff(buff, ' %s</ul>' % (" " * 4 * depth))
            else:
                # we are a supertype but we visited this type before, e.g. saw Restaurant via Place then via Organization
                seen = '  <a href="#%s">+</a> ' % node.id
                self.emit2buff(buff, ' %s<li class="tbranch" id="%s"><a %s %s href="%s%s%s">%s</a>%s%s' % (" " * 4 * depth, node.id,  tooltip, extclass, urlprefix, hashorslash, node.id, node.id, extflag, seen) )

        # leaf nodes
        if len(subTypes) == 0:
            if node.id not in self.visited:
                self.emit2buff(buff, '%s<li class="tleaf" id="%s"><a %s %s href="%s%s%s">%s</a>%s%s' % (" " * depth, node.id, tooltip, extclass, urlprefix, hashorslash, node.id, node.id, extflag, "" ))
            #else:
                #self.visited[node.id] = True # never...
                # we tolerate "VideoGame" appearing under both Game and SoftwareApplication
                # and would only suppress it if it had its own subtypes. Seems legit.

        self.emit2buff(buff, ' %s</li>' % (" " * 4 * depth) )

        if localBuff:
            self.emit(buff.getvalue())
            buff.close()

        return gotOutput

    # based on http://danbri.org/2013/SchemaD3/examples/4063550/hackathon-schema.js  - thanks @gregg, @sandro
    def traverseForJSONLD(self, node, depth = 0, last_at_this_level = True, supertype="None", layers='core'):
        emit_debug = False
        if node.id in self.visited:
            # self.emit("skipping %s - already visited" % node.id)
            return
        self.visited[node.id] = True
        p1 = " " * 4 * depth
        if emit_debug:
            self.emit("%s# @id: %s last_at_this_level: %s" % (p1, node.id, last_at_this_level))
        global namespaces;
        ctx = "{}".format(""""@context": {
    "rdfs": "http://www.w3.org/2000/01/rdf-schema#",
    "schema": "http://schema.org/",
    "rdfs:subClassOf": { "@type": "@id" },
    "name": "rdfs:label",
    "description": "rdfs:comment",
    "children": { "@reverse": "rdfs:subClassOf" }
  },\n""" if last_at_this_level and depth==0 else '' )

        unseen_subtypes = []
        for st in node.GetImmediateSubtypes(layers=layers):
            if not st.id in self.visited:
                unseen_subtypes.append(st)
        unvisited_subtype_count = len(unseen_subtypes)
        subtype_count = len( node.GetImmediateSubtypes(layers=layers) )

        supertx = "{}".format( '"rdfs:subClassOf": "schema:%s", ' % supertype.id if supertype != "None" else '' )
        maybe_comma = "{}".format("," if unvisited_subtype_count > 0 else "")
        comment = GetComment(node, layers).strip()
        comment = ShortenOnSentence(StripHtmlTags(comment),60)

        def encode4json(s):
            return json.dumps(s)

        self.emit('\n%s{\n%s\n%s"@type": "rdfs:Class", %s "description": %s,\n%s"name": "%s",\n%s"@id": "schema:%s",\n%s"layer": "%s"%s'
                  % (p1, ctx, p1,                 supertx,            encode4json(comment),     p1,   node.id, p1,        node.id, p1, node.getHomeLayer(), maybe_comma))

        i = 1
        if unvisited_subtype_count > 0:
            self.emit('%s"children": ' % p1 )
            self.emit("  %s["  % p1 )
            inner_lastness = False
            for t in unseen_subtypes:
                if emit_debug:
                    self.emit("%s  # In %s > %s i: %s unvisited_subtype_count: %s" %(p1, node.id, t.id, i, unvisited_subtype_count))
                if i == unvisited_subtype_count:
                    inner_lastness = True
                i = i + 1
                self.traverseForJSONLD(t, depth + 1, inner_lastness, supertype=node, layers=layers)

            self.emit("%s  ]%s" % (p1,  "{}".format( "" if not last_at_this_level else '' ) ) )

        maybe_comma = "{}".format( ',' if not last_at_this_level else '' )
        self.emit('\n%s}%s\n' % (p1, maybe_comma))



def GetExamples(node, layers='core'):
    """Returns the examples (if any) for some Unit node."""
    return LoadExamples(node,layers)

def GetExtMappingsRDFa(node, layers='core'):
    """Self-contained chunk of RDFa HTML markup with mappings for this term."""
    if (node.isClass()):
        equivs = GetTargets(Unit.GetUnit("owl:equivalentClass"), node, layers=layers)
        if len(equivs) > 0:
            markup = ''
            for c in equivs:

                if (c.id.startswith('http')):
                  markup = markup + "<link property=\"owl:equivalentClass\" href=\"%s\"/>\n" % c.id
                else:
                  markup = markup + "<link property=\"owl:equivalentClass\" resource=\"%s\"/>\n" % c.id

            return markup
    if (node.isAttribute()):
        equivs = GetTargets(Unit.GetUnit("owl:equivalentProperty"), node, layers)
        if len(equivs) > 0:
            markup = ''
            for c in equivs:
                markup = markup + "<link property=\"owl:equivalentProperty\" href=\"%s\"/>\n" % c.id
            return markup
    return "<!-- no external mappings noted for this term. -->"

class ShowUnit (webapp2.RequestHandler):
    """ShowUnit exposes schema.org terms via Web RequestHandler
    (HTML/HTTP etc.).
    """

#    def __init__(self):
#        self.outputStrings = []

    def emitCacheHeaders(self):
        """Send cache-related headers via HTTP."""
        self.response.headers['Cache-Control'] = "public, max-age=43200" # 12h
        self.response.headers['Vary'] = "Accept, Accept-Encoding"

    def GetCachedText(self, node, layers='core'):
        """Return page text from node.id cache (if found, otherwise None)."""
        global PageCache
        cachekey = "%s:%s" % ( layers, node.id ) # was node.id
        if (cachekey in PageCache):
            return PageCache[cachekey]
        else:
            return None

    def AddCachedText(self, node, textStrings, layers='core'):
        """Cache text of our page for this node via its node.id.

        We can be passed a text string or an array of text strings.
        """
        global PageCache
        cachekey = "%s:%s" % ( layers, node.id ) # was node.id
        outputText = "".join(textStrings)
        log.debug("CACHING: %s" % node.id)
        PageCache[cachekey] = outputText
        return outputText

    def write(self, str):
        """Write some text to Web server's output stream."""
        self.outputStrings.append(str)


    def moreInfoBlock(self, node, layer='core'):

        # if we think we have more info on this term, show a bulleted list of extra items.

        # defaults
        bugs = ["No known open issues."]
        mappings = ["No recorded schema mappings."]
        items = bugs + mappings

        nodetype="Misc"

        if node.isEnumeration():
            nodetype = "enumeration"
        elif node.isDataType(layers=layer):
            nodetype = "datatype"
        elif node.isClass(layers=layer):
            nodetype = "type"
        elif node.isAttribute(layers=layer):
            nodetype = "property"
        elif node.isEnumerationValue(layers=layer):
            nodetype = "enumeratedvalue"

        feedback_url = FEEDBACK_FORM_BASE_URL.format("http://schema.org/{0}".format(node.id), nodetype)
        items = [

        "<a href='{0}'>Leave public feedback on this term &#128172;</a>".format(feedback_url),
        "<a href='https://github.com/schemaorg/schemaorg/issues?q=is%3Aissue+is%3Aopen+{0}'>Check for open issues.</a>".format(node.id)

        ]

        for l in all_terms[node.id]:
            l = l.replace("#","")
            if l == "core":
                ext = ""
            else:
                ext = "extension "
            if ENABLE_HOSTED_EXTENSIONS:
                items.append("'{0}' is mentioned in {1}layer: <a href='{2}'>{3}</a>".format( node.id, ext, makeUrl(l,node.id), l ))

        moreinfo = """<div>
        <div id='infobox' style='text-align: right;'><label role="checkbox" for=morecheck><b><span style="cursor: pointer;">[more...]</span></b></label></div>
        <input type='checkbox' checked="checked" style='display: none' id=morecheck><div id='infomsg' style='background-color: #EEEEEE; text-align: left; padding: 0.5em;'>
        <ul>"""

        for i in items:
            moreinfo += "<li>%s</li>" % i

#          <li>mappings to other terms.</li>
#          <li>or links to open issues.</li>

        moreinfo += "</ul>\n</div>\n</div>\n"
        return moreinfo

    def GetParentStack(self, node, layers='core'):
        """Returns a hiearchical structured used for site breadcrumbs."""
        thing = Unit.GetUnit("Thing")
        log.info("GetParentStack for: %s",node)
        if (node not in self.parentStack):
            self.parentStack.append(node)

        if (Unit.isAttribute(node, layers=layers)):
            self.parentStack.append(Unit.GetUnit("Property"))
            self.parentStack.append(thing)

        sc = Unit.GetUnit("rdfs:subClassOf")
        if GetTargets(sc, node, layers=layers):
            for p in GetTargets(sc, node, layers=layers):
                self.GetParentStack(p, layers=layers)
        else:
            # Enumerations are classes that have no declared subclasses
            sc = Unit.GetUnit("rdf:type")
            for p in GetTargets(sc, node, layers=layers):
                self.GetParentStack(p, layers=layers)

#Put 'Thing' to the end for multiple inheritance classes
        if(thing in self.parentStack):
            self.parentStack.remove(thing)
            self.parentStack.append(thing)


    def ml(self, node, label='', title='', prop='', hashorslash='/'):
        """ml ('make link')
        Returns an HTML-formatted link to the class or property URL

        * label = optional anchor text label for the link
        * title = optional title attribute on the link
        * prop = an optional property value to apply to the A element
        """
        if(node.id == "DataType"):  #Special case
            return "<a href=\"%s\">%s</a>" % (node.id, node.id)

        if label=='':
          label = node.id
        if title != '':
          title = " title=\"%s\"" % (title)
        if prop:
            prop = " property=\"%s\"" % (prop)
        urlprefix = ""
        home = node.getHomeLayer()

        if home in ENABLED_EXTENSIONS and home != getHostExt():
            port = ""
            if getHostPort() != "80":
                port = ":%s" % getHostPort()
            urlprefix = makeUrl(home)

        extclass = ""
        extflag = ""
        tooltip = ""
        if home != "core" and home != "":
            extclass = "class=\"ext ext-%s\" " % home
            extflag = EXTENSION_SUFFIX
            tooltip = "title=\"Extended schema: %s.schema.org\" " % home

        rdfalink = ''
        if prop:
            rdfalink = '<link %s href="http://schema.org/%s" />' % (prop,label)


        return "%s<a %s %s href=\"%s%s%s\"%s>%s</a>%s" % (rdfalink,tooltip, extclass, urlprefix, hashorslash, node.id, title, label, extflag)
        #return "<a %s %s href=\"%s%s%s\"%s%s>%s</a>%s" % (tooltip, extclass, urlprefix, hashorslash, node.id, prop, title, label, extflag)

    def makeLinksFromArray(self, nodearray, tooltip=''):
        """Make a comma separate list of links via ml() function.

        * tooltip - optional text to use as title of all links
        """
        hyperlinks = []
        for f in nodearray:
           hyperlinks.append(self.ml(f, f.id, tooltip))
        return (", ".join(hyperlinks))

    def emitUnitHeaders(self, node, layers='core'):
        """Write out the HTML page headers for this node."""
        self.write("<h1 property=\"rdfs:label\" class=\"page-title\">\n")
        self.write(node.id)
        self.write("</h1>")
        home = node.home
<<<<<<< HEAD
        if home != "core" and home != "" and home != None:
            self.write("Defined in the %s.schema.org extension." % home)
            self.write(" (This is an initial exploratory release.)<br/>")
=======
        if home != "core" and home != "":
            self.write("Defined in the %s.schema.org extension.<br/>" % home)
>>>>>>> 5d661c1e
            self.emitCanonicalURL(node)

        self.BreadCrumbs(node, layers=layers)

        comment = GetComment(node, layers)

        self.write(" <div property=\"rdfs:comment\">%s</div>\n\n" % (comment) + "\n")

        self.write(" <br/><div>Usage: %s</div>\n\n" % (node.UsageStr()) + "\n")

        #was:        self.write(self.moreInfoBlock(node))

        if (node.isClass(layers=layers) and not node.isDataType(layers=layers) and node.id != "DataType"):
            self.write("<table class=\"definition-table\">\n        <thead>\n  <tr><th>Property</th><th>Expected Type</th><th>Description</th>               \n  </tr>\n  </thead>\n\n")

    def emitCanonicalURL(self,node):
        cURL = "http://schema.org/" + node.id
        self.write(" <span class=\"canonicalUrl\">Canonical URL: <a href=\"%s\">%s</a></span>" % (cURL, cURL))

    # Stacks to support multiple inheritance
    crumbStacks = []
    def BreadCrumbs(self, node, layers):
        self.crumbStacks = []
        cstack = []
        self.crumbStacks.append(cstack)
        self.WalkCrumbs(node,cstack,layers=layers)
        if (node.isAttribute(layers=layers)):
            cstack.append(Unit.GetUnit("Property"))
            cstack.append(Unit.GetUnit("Thing"))

        enuma = node.isEnumerationValue(layers=layers)

        crumbsout = []
        for row in range(len(self.crumbStacks)):
           thisrow = ""
           if(":" in self.crumbStacks[row][len(self.crumbStacks[row])-1].id):
                continue
           count = 0
           while(len(self.crumbStacks[row]) > 0):
                n = self.crumbStacks[row].pop()
                if(count > 0):
                    if((len(self.crumbStacks[row]) == 0) and enuma):
                        thisrow += " :: "
                    else:
                        thisrow += " &gt; "
                elif n.id == "Class": # If Class is first breadcrum suppress it
                        continue
                count += 1
                thisrow += "%s" % (self.ml(n))
           crumbsout.append(thisrow)

        self.write("<h4>")
        rowcount = 0
        for crumb in sorted(crumbsout):
           if rowcount > 0:
               self.write("<br/>")
           self.write("<span class='breadcrumbs'>%s</span>\n" % crumb)
           rowcount += 1
        self.write("</h4>\n")

#Walk up the stack, appending crumbs & create new (duplicating crumbs already identified) if more than one parent found
    def WalkCrumbs(self, node, cstack, layers):
        if "http://" in node.id or "https://" in node.id:  #Suppress external class references
            return

        cstack.append(node)
        tmpStacks = []
        tmpStacks.append(cstack)
        subs = []

        if(node.isDataType(layers=layers)):
            subs = GetTargets(Unit.GetUnit("rdf:type"), node, layers=layers)
            subs += GetTargets(Unit.GetUnit("rdfs:subClassOf"), node, layers=layers)
        elif node.isClass(layers=layers):
            subs = GetTargets(Unit.GetUnit("rdfs:subClassOf"), node, layers=layers)
        elif(node.isAttribute(layers=layers)):
            subs = GetTargets(Unit.GetUnit("rdfs:subPropertyOf"), node, layers=layers)
        else:
            subs = GetTargets(Unit.GetUnit("rdf:type"), node, layers=layers)# Enumerations are classes that have no declared subclasses

        for i in range(len(subs)):
            if(i > 0):
                t = cstack[:]
                tmpStacks.append(t)
                self.crumbStacks.append(t)
        x = 0
        for p in subs:
            self.WalkCrumbs(p,tmpStacks[x],layers=layers)
            x += 1


    def emitSimplePropertiesPerType(self, cl, layers="core", out=None, hashorslash="/"):
        """Emits a simple list of properties applicable to the specified type."""

        if not out:
            out = self

        out.write("<ul class='props4type'>")
        for prop in sorted(GetSources(  Unit.GetUnit("domainIncludes"), cl, layers=layers), key=lambda u: u.id):
            if (prop.superseded(layers=layers)):
                continue
            out.write("<li><a href='%s%s'>%s</a></li>" % ( hashorslash, prop.id, prop.id  ))
        out.write("</ul>\n\n")

    def emitSimplePropertiesIntoType(self, cl, layers="core", out=None, hashorslash="/"):
        """Emits a simple list of properties whose values are the specified type."""

        if not out:
            out = self

        out.write("<ul class='props2type'>")
        for prop in sorted(GetSources(  Unit.GetUnit("rangeIncludes"), cl, layers=layers), key=lambda u: u.id):
            if (prop.superseded(layers=layers)):
                continue
            out.write("<li><a href='%s%s'>%s</a></li>" % ( hashorslash, prop.id, prop.id  ))
        out.write("</ul>\n\n")

    def ClassProperties (self, cl, subclass=False, layers="core", out=None, hashorslash="/"):
        """Write out a table of properties for a per-type page."""
        if not out:
            out = self

        propcount = 0

        headerPrinted = False
        di = Unit.GetUnit("domainIncludes")
        ri = Unit.GetUnit("rangeIncludes")

        for prop in sorted(GetSources(di, cl, layers=layers), key=lambda u: u.id):
            if (prop.superseded(layers=layers)):
                continue
            supersedes = prop.supersedes(layers=layers)
            olderprops = prop.supersedes_all(layers=layers)
            inverseprop = prop.inverseproperty(layers=layers)
            subprops = prop.subproperties(layers=layers)
            superprops = prop.superproperties(layers=layers)
            ranges = GetTargets(ri, prop, layers=layers)
            comment = GetComment(prop, layers=layers)
            if (not headerPrinted):
                class_head = self.ml(cl)
                if subclass:
                    class_head = self.ml(cl, prop="rdfs:subClassOf")
                out.write("<tr class=\"supertype\">\n     <th class=\"supertype-name\" colspan=\"3\">Properties from %s</th>\n  \n</tr>\n\n<tbody class=\"supertype\">\n  " % (class_head))
                headerPrinted = True

            out.write("<tr typeof=\"rdfs:Property\" resource=\"http://schema.org/%s\">\n    \n      <th class=\"prop-nam\" scope=\"row\">\n\n<code property=\"rdfs:label\">%s</code>\n    </th>\n " % (prop.id, self.ml(prop)))
            out.write("<td class=\"prop-ect\">\n")
            first_range = True
            for r in ranges:
                if (not first_range):
                    out.write(" or <br/> ")
                first_range = False
                out.write(self.ml(r, prop='rangeIncludes'))
                out.write("&nbsp;")
            out.write("</td>")
            out.write("<td class=\"prop-desc\" property=\"rdfs:comment\">%s" % (comment))
            if (len(olderprops) > 0):
                olderlinks = ", ".join([self.ml(o) for o in olderprops])
                out.write(" Supersedes %s." % olderlinks )
            if (inverseprop != None):
                out.write("<br/> Inverse property: %s." % (self.ml(inverseprop)))

            out.write("</td></tr>")
            subclass = False
            propcount += 1

        if subclass: # in case the superclass has no defined attributes
            out.write("<tr><td colspan=\"3\"><meta property=\"rdfs:subClassOf\" content=\"%s\"></td></tr>" % (cl.id))

        return propcount

    def emitClassExtensionSuperclasses (self, cl, layers="core", out=None):
       first = True
       count = 0
       if not out:
           out = self

       buff = StringIO.StringIO()
       sc = Unit.GetUnit("rdfs:subClassOf")

       for p in GetTargets(sc, cl, ALL_LAYERS):

          if inLayer(layers,p):
               continue

          if p.id == "http://www.w3.org/2000/01/rdf-schema#Class": #Special case for "DataType"
              p.id = "Class"

          sep = ", "
          if first:
            sep = "<li>"
            first = False

          buff.write("%s%s" % (sep,self.ml(p)))
          count += 1

          if(count > 0):
            buff.write("</li>\n")

       content = buff.getvalue()
       if(len(content) > 0):
           if cl.id == "DataType":
               self.write("<h4>Subclass of:<h4>")
           else:
               self.write("<h4>Available supertypes defined in extensions</h4>")
           self.write("<ul>")
           self.write(content)
           self.write("</ul>")
       buff.close()

    def emitClassExtensionProperties (self, cl, layers="core", out=None):
       if not out:
           out = self

       buff = StringIO.StringIO()

       for p in self.parentStack:
           self._ClassExtensionProperties(buff, p, layers=layers)

       content = buff.getvalue()
       if(len(content) > 0):
           self.write("<h4>Available properties in extensions</h4>")
           self.write("<ul>")
           self.write(content)
           self.write("</ul>")
       buff.close()

    def _ClassExtensionProperties (self, out, cl, layers="core"):
        """Write out a list of properties not displayed as they are in extensions for a per-type page."""

        di = Unit.GetUnit("domainIncludes")

        first = True
        count = 0
        for prop in sorted(GetSources(di, cl, ALL_LAYERS), key=lambda u: u.id):
            if (prop.superseded(layers=layers)):
                continue
            if inLayer(layers,prop):
                continue
            log.debug("ClassExtensionfFound %s " % (prop))

            sep = ", "
            if first:
                out.write("<li>From %s: " % cl)
                sep = ""
                first = False

            out.write("%s%s" % (sep,self.ml(prop)))
            count += 1
        if(count > 0):
            out.write("</li>\n")


    def emitClassIncomingProperties (self, cl, layers="core", out=None, hashorslash="/"):
        """Write out a table of incoming properties for a per-type page."""
        if not out:
            out = self

        headerPrinted = False
        di = Unit.GetUnit("domainIncludes")
        ri = Unit.GetUnit("rangeIncludes")
        log.info("Incomming for %s" % cl.id)
        for prop in sorted(GetSources(ri, cl, layers=layers), key=lambda u: u.id):
            if (prop.superseded(layers=layers)):
                continue
            supersedes = prop.supersedes(layers=layers)
            inverseprop = prop.inverseproperty(layers=layers)
            subprops = prop.subproperties(layers=layers)
            superprops = prop.superproperties(layers=layers)
            ranges = GetTargets(di, prop, layers=layers)
            comment = GetComment(prop, layers=layers)

            if (not headerPrinted):
                self.write("<br/><br/>Instances of %s may appear as values for the following properties<br/>" % (self.ml(cl)))
                self.write("<table class=\"definition-table\">\n        \n  \n<thead>\n  <tr><th>Property</th><th>On Types</th><th>Description</th>               \n  </tr>\n</thead>\n\n")

                headerPrinted = True

            self.write("<tr>\n<th class=\"prop-nam\" scope=\"row\">\n <code>%s</code>\n</th>\n " % (self.ml(prop)) + "\n")
            self.write("<td class=\"prop-ect\">\n")
            first_range = True
            for r in ranges:
                if (not first_range):
                    self.write(" or<br/> ")
                first_range = False
                self.write(self.ml(r))
                self.write("&nbsp;")
            self.write("</td>")
            self.write("<td class=\"prop-desc\">%s " % (comment))
            if (supersedes != None):
                self.write(" Supersedes %s." % (self.ml(supersedes)))
            if (inverseprop != None):
                self.write("<br/> inverse property: %s." % (self.ml(inverseprop)) )

            self.write("</td></tr>")
        if (headerPrinted):
            self.write("</table>\n")


    def emitRangeTypesForProperty(self, node, layers="core", out=None, hashorslash="/"):
        """Write out simple HTML summary of this property's expected types."""
        if not out:
            out = self

        out.write("<ul class='attrrangesummary'>")
        for rt in sorted(GetTargets(Unit.GetUnit("rangeIncludes"), node, layers=layers), key=lambda u: u.id):
            out.write("<li><a href='%s%s'>%s</a></li>" % ( hashorslash, rt.id, rt.id  ))
        out.write("</ul>\n\n")


    def emitDomainTypesForProperty(self, node, layers="core", out=None, hashorslash="/"):
        """Write out simple HTML summary of types that expect this property."""
        if not out:
            out = self

        out.write("<ul class='attrdomainsummary'>")
        for dt in sorted(GetTargets(Unit.GetUnit("domainIncludes"), node, layers=layers), key=lambda u: u.id):
            out.write("<li><a href='%s%s'>%s</a></li>" % ( hashorslash, dt.id, dt.id  ))
        out.write("</ul>\n\n")



    def emitAttributeProperties(self, node, layers="core", out=None, hashorslash="/"):
        """Write out properties of this property, for a per-property page."""
        if not out:
            out = self

        di = Unit.GetUnit("domainIncludes")
        ri = Unit.GetUnit("rangeIncludes")
        ranges = sorted(GetTargets(ri, node, layers=layers), key=lambda u: u.id)
        domains = sorted(GetTargets(di, node, layers=layers), key=lambda u: u.id)
        first_range = True

        newerprop = node.supersededBy(layers=layers) # None of one. e.g. we're on 'seller'(new) page, we get 'vendor'(old)
        olderprop = node.supersedes(layers=layers) # None or one
        olderprops = node.supersedes_all(layers=layers) # list, e.g. 'seller' has 'vendor', 'merchant'.

        inverseprop = node.inverseproperty(layers=layers)
        subprops = node.subproperties(layers=layers)
        superprops = node.superproperties(layers=layers)


        if (inverseprop != None):
            tt = "This means the same thing, but with the relationship direction reversed."
            out.write("<p>Inverse-property: %s.</p>" % (self.ml(inverseprop, inverseprop.id,tt, prop=False, hashorslash=hashorslash)) )

        out.write("<table class=\"definition-table\">\n")
        out.write("<thead>\n  <tr>\n    <th>Values expected to be one of these types</th>\n  </tr>\n</thead>\n\n  <tr>\n    <td>\n      ")

        for r in ranges:
            if (not first_range):
                out.write("<br/>")
            first_range = False
            tt = "The '%s' property has values that include instances of the '%s' type." % (node.id, r.id)
            out.write(" <code>%s</code> " % (self.ml(r, r.id, tt, prop="rangeIncludes", hashorslash=hashorslash) +"\n"))
        out.write("    </td>\n  </tr>\n</table>\n\n")
        first_domain = True

        out.write("<table class=\"definition-table\">\n")
        out.write("  <thead>\n    <tr>\n      <th>Used on these types</th>\n    </tr>\n</thead>\n<tr>\n  <td>")
        for d in domains:
            if (not first_domain):
                out.write("<br/>")
            first_domain = False
            tt = "The '%s' property is used on the '%s' type." % (node.id, d.id)
            out.write("\n    <code>%s</code> " % (self.ml(d, d.id, tt, prop="domainIncludes",hashorslash=hashorslash)+"\n" ))
        out.write("      </td>\n    </tr>\n</table>\n\n")

        if (subprops != None and len(subprops) > 0):
            out.write("<table class=\"definition-table\">\n")
            out.write("  <thead>\n    <tr>\n      <th>Sub-properties</th>\n    </tr>\n</thead>\n")
            for sbp in subprops:
                c = ShortenOnSentence(StripHtmlTags( GetComment(sbp,layers=layers) ),60)
                tt = "%s: ''%s''" % ( sbp.id, c)
                out.write("\n    <tr><td><code>%s</code></td></tr>\n" % (self.ml(sbp, sbp.id, tt, hashorslash=hashorslash)))
            out.write("\n</table>\n\n")

        # Super-properties
        if (superprops != None and  len(superprops) > 0):
            out.write("<table class=\"definition-table\">\n")
            out.write("  <thead>\n    <tr>\n      <th>Super-properties</th>\n    </tr>\n</thead>\n")
            for spp in superprops:
                c = ShortenOnSentence(StripHtmlTags( GetComment(spp,layers=layers) ),60)
                c = re.sub(r'<[^>]*>', '', c) # This is not a sanitizer, we trust our input.
                tt = "%s: ''%s''" % ( spp.id, c)
                out.write("\n    <tr><td><code>%s</code></td></tr>\n" % (self.ml(spp, spp.id, tt,hashorslash)))
            out.write("\n</table>\n\n")

        # Supersedes
        if (olderprops != None and len(olderprops) > 0):
            out.write("<table class=\"definition-table\">\n")
            out.write("  <thead>\n    <tr>\n      <th>Supersedes</th>\n    </tr>\n</thead>\n")

            for o in olderprops:
                c = GetComment(o, layers=layers)
                tt = "%s: ''%s''" % ( o.id, c)
                out.write("\n    <tr><td><code>%s</code></td></tr>\n" % (self.ml(o, o.id, tt, hashorslash)))
            out.write("\n</table>\n\n")

        # supersededBy (at most one direct successor)
        if (newerprop != None):
            out.write("<table class=\"definition-table\">\n")
            out.write("  <thead>\n    <tr>\n      <th><a href=\"/supersededBy\">supersededBy</a></th>\n    </tr>\n</thead>\n")
            tt="supersededBy: %s" % newerprop.id
            out.write("\n    <tr><td><code>%s</code></td></tr>\n" % (self.ml(newerprop, newerprop.id, tt,hashorslash)))
            out.write("\n</table>\n\n")

    def rep(self, markup):
        """Replace < and > with HTML escape chars."""
        m1 = re.sub("<", "&lt;", markup)
        m2 = re.sub(">", "&gt;", m1)
        # TODO: Ampersand? Check usage with examples.
        return m2

    def handleHomepage(self, node):
        """Send the homepage, or if no HTML accept header received and JSON-LD was requested, send JSON-LD context file.

        typical browser accept list: ('Accept', 'text/html,application/xhtml+xml,application/xml;q=0.9,image/webp,*/*;q=0.8')
        # e.g. curl -H "Accept: application/ld+json" http://localhost:8080/
        see also http://www.w3.org/Protocols/rfc2616/rfc2616-sec14.html
        https://github.com/rvguha/schemaorg/issues/5
        https://github.com/rvguha/schemaorg/wiki/JsonLd
        """
        accept_header = self.request.headers.get('Accept').split(',')
        log.info("accepts: %s" % self.request.headers.get('Accept'))            

        # Homepage is content-negotiated. HTML or JSON-LD.
        mimereq = {}
        for ah in accept_header:
            ah = re.sub( r";q=\d?\.\d+", '', ah).rstrip()
            mimereq[ah] = 1

        html_score = mimereq.get('text/html', 5)
        xhtml_score = mimereq.get('application/xhtml+xml', 5)
        jsonld_score = mimereq.get('application/ld+json', 10)
        # print "accept_header: " + str(accept_header) + " mimereq: "+str(mimereq) + "Scores H:{0} XH:{1} J:{2} ".format(html_score,xhtml_score,jsonld_score)

        if (ENABLE_JSONLD_CONTEXT and (jsonld_score < html_score and jsonld_score < xhtml_score)):
            jsonldcontext = GetJsonLdContext(layers=ALL_LAYERS)
            self.response.headers['Content-Type'] = "application/ld+json"
            self.emitCacheHeaders()
            self.response.out.write( jsonldcontext )
            return True
        else:
            # Serve a homepage from template
            # the .tpl has responsibility for extension homepages
            # TODO: pass in extension, base_domain etc.
            sitekeyedhomepage = "homepage %s" % getSiteName()
            hp = DataCache.get(sitekeyedhomepage)
            if hp != None:
                self.response.out.write( hp )
                #log.info("Served datacache homepage.tpl key: %s" % sitekeyedhomepage)
                log.debug("Served datacache homepage.tpl key: %s" % sitekeyedhomepage)
            else:

                template = JINJA_ENVIRONMENT.get_template('homepage.tpl')
                template_values = {
                    'ENABLE_HOSTED_EXTENSIONS': ENABLE_HOSTED_EXTENSIONS,
                    'SCHEMA_VERSION': SCHEMA_VERSION,
                    'sitename': getSiteName(),
                    'staticPath': makeUrl("",""),
                    'myhost': getHost(),
                    'myport': getHostPort(),
                    'mybasehost': getBaseHost(),
                    'host_ext': getHostExt(),
                    'ext_contents': self.handleExtensionContents(getHostExt()),
                    'home_page': "True",
                    'debugging': getAppVar('debugging')
                }

                # We don't want JINJA2 doing any cachine of included sub-templates.

                page = template.render(template_values)
                self.response.out.write( page )
                log.debug("Served and cached fresh homepage.tpl key: %s " % sitekeyedhomepage)
                #log.info("Served and cached fresh homepage.tpl key: %s " % sitekeyedhomepage)
                DataCache.put(sitekeyedhomepage, page)
                #            self.response.out.write( open("static/index.html", 'r').read() )
            return True
        log.info("Warning: got here how?")
        return False

    def getExtendedSiteName(self, layers):
        """Returns site name (domain name), informed by the list of active layers."""
        if layers==["core"]:
            return "schema.org"
        if len(layers)==0:
            return "schema.org"
        return (getHostExt() + ".schema.org")

    def emitSchemaorgHeaders(self, node, ext_mappings='', sitemode="default", sitename="schema.org", layers="core"):
        """
        Generates, caches and emits HTML headers for class, property and enumeration pages. Leaves <body> open.

        * entry = name of the class or property
        """
        rdfs_type = 'rdfs:Property'
        anode = True
        if isinstance(node, str):
            entry = node
            anode = False
        else:
            entry = node.id

            if node.isEnumeration():
                rdfs_type = 'rdfs:Class'
            elif node.isEnumerationValue():
                rdfs_type = ""
                nodeTypes = GetTargets(Unit.GetUnit("rdf:type"), node, layers=layers)
                typecount = 0
                for type in nodeTypes:
                     if typecount > 0:
                         rdfs_type += " "
                     rdfs_type += type.id
                     typecount += 1

            elif node.isClass():
                rdfs_type = 'rdfs:Class'
            elif node.isAttribute():
                rdfs_type = 'rdfs:Property'

        generated_page_id = "genericTermPageHeader-%s-%s" % ( str(entry), getSiteName() )
        gtp = DataCache.get( generated_page_id )

        if gtp != None:
            self.response.out.write( gtp )
            log.debug("Served recycled genericTermPageHeader.tpl for %s" % generated_page_id )
        else:

            desc = entry
            if anode:
                desc = self.getMetaDescription(node, layers=layers, lengthHint=200)

            template = JINJA_ENVIRONMENT.get_template('genericTermPageHeader.tpl')
            template_values = {
                'entry': str(entry),
                'desc' : desc,
                'sitemode': sitemode,
                'sitename': getSiteName(),
                'staticPath': makeUrl("",""),
                'menu_sel': "Schemas",
                'rdfs_type': rdfs_type,
                'ext_mappings': ext_mappings
            }
            out = template.render(template_values)
            DataCache.put(generated_page_id,out)
            log.debug("Served and cached fresh genericTermPageHeader.tpl for %s" % generated_page_id )

            self.response.write(out)

    def getMetaDescription(self, node, layers="core",lengthHint=250):
        ins = ""
        if node.isEnumeration():
            ins += " Enumeration Type"
        elif node.isClass():
            ins += " Type"
        elif node.isAttribute():
            ins += " Property"
        elif node.isEnumerationValue():
            ins += " Enumeration Value"

        desc = "Schema.org%s: %s - " % (ins, node.id)

        lengthHint -= len(desc)

        comment = GetComment(node, layers)

        desc += ShortenOnSentence(StripHtmlTags(comment),lengthHint)

        return desc




    def emitExactTermPage(self, node, layers="core"):
        """Emit a Web page that exactly matches this node."""
        log.debug("EXACT PAGE: %s" % node.id)
        self.outputStrings = [] # blank slate
        ext_mappings = GetExtMappingsRDFa(node, layers=layers)

        global sitemode #,sitename
        if ("schema.org" not in self.request.host and sitemode == "mainsite"):
            sitemode = "mainsite testsite"

        self.emitSchemaorgHeaders(node, ext_mappings, sitemode, getSiteName(), layers)

        if ( ENABLE_HOSTED_EXTENSIONS and ("core" not in layers or len(layers)>1) ):
            ll = " ".join(layers).replace("core","")

            target=""
            if inLayer("core", node):
                target = node.id


            s = "<p id='lli' class='layerinfo %s'><a href=\"https://github.com/schemaorg/schemaorg/wiki/ExtensionList\">extension shown</a>: %s [<a href='%s'>x</a>]</p>\n" % (ll, ll, makeUrl("",target))
            self.write(s)

        cached = self.GetCachedText(node, layers)
        if (cached != None):
            self.response.write(cached)
            return

        self.parentStack = []
        self.GetParentStack(node, layers=layers)

        self.emitUnitHeaders(node,  layers=layers) # writes <h1><table>...

        if (node.isEnumerationValue(layers=layers)):
            self.write(self.moreInfoBlock(node))

        if (node.isClass(layers=layers)):
            subclass = True
            self.write(self.moreInfoBlock(node))

            for p in self.parentStack:
                self.ClassProperties(p, p==self.parentStack[0], layers=layers)
            if (not node.isDataType(layers=layers) and node.id != "DataType"):
                self.write("\n\n</table>\n\n")
            self.emitClassIncomingProperties(node, layers=layers)

            self.emitClassExtensionSuperclasses(node,layers)

            self.emitClassExtensionProperties(p,layers)

        elif (Unit.isAttribute(node, layers=layers)):
            self.emitAttributeProperties(node, layers=layers)
            self.write(self.moreInfoBlock(node))

        if (node.isClass(layers=layers)):
            children = []
            children = GetSources(Unit.GetUnit("rdfs:subClassOf"), node, ALL_LAYERS)# Normal subclasses
            if(node.isDataType() or node.id == "DataType"):
                children += GetSources(Unit.GetUnit("rdf:type"), node, ALL_LAYERS)# Datatypes
            children = sorted(children, key=lambda u: u.id)

            if (len(children) > 0):
                buff = StringIO.StringIO()
                extbuff = StringIO.StringIO()

                firstext=True
                for c in children:
                    if inLayer(layers, c):
                        buff.write("<li> %s </li>" % (self.ml(c)))
                    else:
                        sep = ", "
                        if firstext:
                            sep = ""
                            firstext=False
                        extbuff.write("%s%s" % (sep,self.ml(c)) )

                if (len(buff.getvalue()) > 0):
                    if node.isDataType():
                        self.write("<br/><b>More specific DataTypes</b><ul>")
                    else:
                        self.write("<br/><b>More specific Types</b><ul>")
                    self.write(buff.getvalue())
                    self.write("</ul>")

                if (len(extbuff.getvalue()) > 0):
                    self.write("<h4>More specific Types available in extensions</h4><ul><li>")
                    self.write(extbuff.getvalue())
                    self.write("</li></ul>")
                buff.close()
                extbuff.close()

        if (node.isEnumeration(layers=layers)):

            children = sorted(GetSources(Unit.GetUnit("rdf:type"), node, ALL_LAYERS), key=lambda u: u.id)
            if (len(children) > 0):
                buff = StringIO.StringIO()
                extbuff = StringIO.StringIO()

                firstext=True
                for c in children:
                    if inLayer(layers, c):
                        buff.write("<li> %s </li>" % (self.ml(c)))
                    else:
                        sep = ","
                        if firstext:
                            sep = ""
                            firstext=False
                        extbuff.write("%s%s" % (sep,self.ml(c)) )

                if (len(buff.getvalue()) > 0):
                    self.write("<br/><br/><b>Enumeration members</b><ul>")
                    self.write(buff.getvalue())
                    self.write("</ul>")

                if (len(extbuff.getvalue()) > 0):
                    self.write("<h4>Enumeration members available in extensions</h4><ul><li>")
                    self.write(extbuff.getvalue())
                    self.write("</li></ul>")
                buff.close()
                extbuff.close()

        ackorgs = GetTargets(Unit.GetUnit("dc:source"), node, layers=layers)
        if (len(ackorgs) > 0):
            self.write("<h4  id=\"acks\">Acknowledgements</h4>\n")
            for ao in ackorgs:
                acks = sorted(GetTargets(Unit.GetUnit("rdfs:comment"), ao, layers))
                for ack in acks:
                    self.write(str(ack+"<br/>"))

        examples = GetExamples(node, layers=layers)
        log.debug("Rendering n=%s examples" % len(examples))
        if (len(examples) > 0):
            example_labels = [
              ('Without Markup', 'original_html', 'selected'),
              ('Microdata', 'microdata', ''),
              ('RDFa', 'rdfa', ''),
              ('JSON-LD', 'jsonld', ''),
            ]
            self.write("<br/><br/><b><a id=\"examples\">Examples</a></b><br/><br/>\n\n")
            for ex in examples:
                if "id" in ex.egmeta:
                    self.write('<span id="%s"></span>' % ex.egmeta["id"])
                self.write("<div class='ds-selector-tabs ds-selector'>\n")
                self.write("  <div class='selectors'>\n")
                for label, example_type, selected in example_labels:
                    self.write("    <a data-selects='%s' class='%s'>%s</a>\n"
                               % (example_type, selected, label))
                self.write("</div>\n\n")
                for label, example_type, selected in example_labels:
                    self.write("<pre class=\"prettyprint lang-html linenums %s %s\">%s</pre>\n\n"
                               % (example_type, selected, self.rep(ex.get(example_type))))
                self.write("</div>\n\n")

        self.write("<p class=\"version\"><b>Schema Version %s</b></p>\n\n" % SCHEMA_VERSION)
        # TODO: add some version info regarding the extension

        # Analytics
	self.write("""<script>(function(i,s,o,g,r,a,m){i['GoogleAnalyticsObject']=r;i[r]=i[r]||function(){
	  (i[r].q=i[r].q||[]).push(arguments)},i[r].l=1*new Date();a=s.createElement(o),
	  m=s.getElementsByTagName(o)[0];a.async=1;a.src=g;m.parentNode.insertBefore(a,m)
	  })(window,document,'script','//www.google-analytics.com/analytics.js','ga');
	  ga('create', 'UA-52672119-1', 'auto');ga('send', 'pageview');</script>""")

        self.write(" \n\n</div>\n</body>\n</html>")

        self.response.write(self.AddCachedText(node, self.outputStrings, layers))

    def emitHTTPHeaders(self, node):
        if ENABLE_CORS:
            self.response.headers.add_header("Access-Control-Allow-Origin", "*") # entire site is public.
            # see http://en.wikipedia.org/wiki/Cross-origin_resource_sharing

    def setupExtensionLayerlist(self, node):
        # Identify which extension layer(s) are requested
        # TODO: add subdomain support e.g. bib.schema.org/Globe
        # instead of Globe?ext=bib which is more for debugging.

        # 1. get a comma list from ?ext=foo,bar URL notation
        extlist = cleanPath( self.request.get("ext")  )# for debugging
        extlist = re.sub(ext_re, '', extlist).split(',')
        log.debug("?ext= extension list: %s " % ", ".join(extlist))

        # 2. Ignore ?ext=, start with 'core' only.
        layerlist = [ "core"]

        # 3. Use host_ext if set, e.g. 'bib' from bib.schema.org
        if getHostExt() != None:
            log.debug("Host: %s host_ext: %s" % ( self.request.host , getHostExt() ) )
            extlist.append(getHostExt())

        # Report domain-requested extensions
        for x in extlist:
            log.debug("Ext filter found: %s" % str(x))
            if x  in ["core", "localhost", ""]:
                continue
            layerlist.append("%s" % str(x))
        layerlist = list(set(layerlist))   # dedup
        log.debug("layerlist: %s" % layerlist)
        return layerlist

    def handleJSONContext(self, node):
        """Handle JSON-LD Context non-homepage requests (including refuse if not enabled)."""

        if not ENABLE_JSONLD_CONTEXT:
            self.error(404)
            self.response.out.write('<title>404 Not Found.</title><a href="/">404 Not Found (JSON-LD Context not enabled.)</a><br/><br/>')
            return True

        if (node=="docs/jsonldcontext.json.txt"):
            jsonldcontext = GetJsonLdContext(layers=ALL_LAYERS)
            self.response.headers['Content-Type'] = "text/plain"
            self.emitCacheHeaders()
            self.response.out.write( jsonldcontext )
            return True
        if (node=="docs/jsonldcontext.json"):
            jsonldcontext = GetJsonLdContext(layers=ALL_LAYERS)
            self.response.headers['Content-Type'] = "application/ld+json"
            self.emitCacheHeaders()
            self.response.out.write( jsonldcontext )
            return True
        return False
        # see also handleHomepage for conneg'd version.

    def handleSchemasPage(self, node,  layerlist='core'):
        self.response.headers['Content-Type'] = "text/html"
        self.emitCacheHeaders()

        if DataCache.get('SchemasPage'):
            self.response.out.write( DataCache.get('SchemasPage') )
            log.debug("Serving recycled SchemasPage.")
            return True
        else:
            extensions = []
            for ex in sorted(ENABLED_EXTENSIONS):
                extensions.append("<a href=\"%s\">%s.schema.org</a>" % (makeUrl(ex,""),ex))

            template = JINJA_ENVIRONMENT.get_template('schemas.tpl')
            page = template.render({'sitename': getSiteName(),
                                    'staticPath': makeUrl("",""),
                                    'counts': self.getCounts(),
                                    'extensions': extensions,
                                    'menu_sel': "Schemas"})

            self.response.out.write( page )
            log.debug("Serving fresh SchemasPage.")
            DataCache.put("SchemasPage",page)

            return True

    def getCounts(self):
        text = ""
        text += "The core vocabulary currently consists of %s Types, " % len(GetAllTypes("core"))
        text += " %s Properties, " % len(GetAllProperties("core"))
        text += "and %s Enumeration values." % len(GetAllEnumerationValues("core"))
        return text


    def handleFullHierarchyPage(self, node,  layerlist='core'):
        self.response.headers['Content-Type'] = "text/html"
        self.emitCacheHeaders()

        if DataCache.get('FullTreePage'):
            self.response.out.write( DataCache.get('FullTreePage') )
            log.debug("Serving recycled FullTreePage.")
            return True
        else:
            template = JINJA_ENVIRONMENT.get_template('full.tpl')


            extlist=""
            extonlylist=[]
            count=0
            for i in layerlist:
                if i != "core":
                    sep = ""
                    if count > 0:
                        sep = ", "
                    extlist += "'%s'%s" % (i, sep)
                    extonlylist.append(i)
                    count += 1
            local_button = ""
            local_label = "<h3>Core plus %s extension vocabularies</h3>" % extlist
            if count == 0:
                local_button = "Core vocabulary"
            elif count == 1:
                local_button = "Core plus %s extension" % extlist
            else:
                local_button = "Core plus %s extensions" % extlist

            ext_button = ""
            if count == 1:
                ext_button = "Extension %s" % extlist
            elif count > 1:
                ext_button = "Extensions %s" % extlist


            uThing = Unit.GetUnit("Thing")
            uDataType = Unit.GetUnit("DataType")

            mainroot = TypeHierarchyTree(local_label)
            mainroot.traverseForHTML(uThing, layers=layerlist)
            thing_tree = mainroot.toHTML()
            #az_enums = GetAllEnumerationValues(layerlist)
            #az_enums.sort( key = lambda u: u.id)
            #thing_tree += self.listTerms(az_enums,"<br/><strong>Enumeration Values</strong><br/>")


            fullmainroot = TypeHierarchyTree("<h3>Core plus all extension vocabularies</h3>")
            fullmainroot.traverseForHTML(uThing, layers=ALL_LAYERS)
            full_thing_tree = fullmainroot.toHTML()
            #az_enums = GetAllEnumerationValues(ALL_LAYERS)
            #az_enums.sort( key = lambda u: u.id)
            #full_thing_tree += self.listTerms(az_enums,"<br/><strong>Enumeration Values</strong><br/>")

            ext_thing_tree = None
            if len(extonlylist) > 0:
                extroot = TypeHierarchyTree("<h3>Extension: %s</h3>" % extlist)
                extroot.traverseForHTML(uThing, layers=extonlylist)
                ext_thing_tree = extroot.toHTML()
                #az_enums = GetAllEnumerationValues(extonlylist)
                #az_enums.sort( key = lambda u: u.id)
                #ext_thing_tree += self.listTerms(az_enums,"<br/><strong>Enumeration Values</strong><br/>")


            dtroot = TypeHierarchyTree("<h4>Data Types</h4>")
            dtroot.traverseForHTML(uDataType, layers=layerlist)
            datatype_tree = dtroot.toHTML()

            full_button = "Core plus all extensions"

            page = template.render({ 'thing_tree': thing_tree,
                                    'full_thing_tree': full_thing_tree,
                                    'ext_thing_tree': ext_thing_tree,
                                    'datatype_tree': datatype_tree,
                                    'local_button': local_button,
                                    'full_button': full_button,
                                    'ext_button': ext_button,
                                    'sitename': getSiteName(),
                                    'staticPath': makeUrl("",""),
                                    'menu_sel': "Schemas"})

            self.response.out.write( page )
            log.debug("Serving fresh FullTreePage.")
            DataCache.put("FullTreePage",page)

            return True

    def handleJSONSchemaTree(self, node, layerlist='core'):
        """Handle a request for a JSON-LD tree representation of the schemas (RDFS-based)."""

        self.response.headers['Content-Type'] = "application/ld+json"
        self.emitCacheHeaders()

        if DataCache.get('JSONLDThingTree'):
            self.response.out.write( DataCache.get('JSONLDThingTree') )
            log.debug("Serving recycled JSONLDThingTree.")
            return True
        else:
            uThing = Unit.GetUnit("Thing")
            mainroot = TypeHierarchyTree()
            mainroot.traverseForJSONLD(Unit.GetUnit("Thing"), layers=layerlist)
            thing_tree = mainroot.toJSON()
            self.response.out.write( thing_tree )
            log.debug("Serving fresh JSONLDThingTree.")
            DataCache.put("JSONLDThingTree",thing_tree)
            return True
        return False


    def handleExactTermPage(self, node, layers='core'):
        """Handle with requests for specific terms like /Person, /fooBar. """

        #self.outputStrings = [] # blank slate
        log.debug("Looking for node: %s" % node)
        schema_node = Unit.GetUnit(node) # e.g. "Person", "CreativeWork".
        #log.info("Node in layer: %s" % inLayer(layers, schema_node))
        if inLayer(layers, schema_node):
            self.emitExactTermPage(schema_node, layers=layers)
            return True
        else:
            # log.info("Looking for node: %s in layers: %s" % (node.id, ",".join(all_layers.keys() )) )
            if not ENABLE_HOSTED_EXTENSIONS:
                return False
            if schema_node is not None and schema_node.id in all_terms:# look for it in other layers
                log.debug("TODO: layer toc: %s" % all_terms[schema_node.id] )
                # self.response.out.write("Layers should be listed here. %s " %  all_terms[node.id] )

                extensions = []
                for x in all_terms[schema_node.id]:
                    x = x.replace("#","")
                    ext = {}
                    ext['href'] = makeUrl(x,schema_node.id)
                    ext['text'] = x
                    extensions.append(ext)
                    #self.response.out.write("<li><a href='%s'>%s</a></li>" % (makeUrl(x,schema_node.id), x) )

                template = JINJA_ENVIRONMENT.get_template('wrongExt.tpl')
                page = template.render({ 'target': schema_node.id,
                                        'extensions': extensions,
                                        'sitename': "schema.org",
                                        'staticPath': makeUrl("","")})

                self.response.out.write( page )
                log.debug("Serving fresh wrongExtPage.")
                return True
            return False

    def handle404Failure(self, node, layers="core"):
        self.error(404)
        self.emitSchemaorgHeaders("404%20Missing")
        self.response.out.write('<h3>404 Not Found.</h3><p><br/>Page not found. Please <a href="/">try the homepage.</a><br/><br/></p>')


        clean_node = cleanPath(node)

        log.debug("404: clean_node: clean_node: %s node: %s" % (clean_node, node))

        base_term = Unit.GetUnit( node.rsplit('/')[0] )
        if base_term != None :
            self.response.out.write('<div>Perhaps you meant: <a href="/%s">%s</a></div> <br/><br/> ' % ( base_term.id, base_term.id ))

        base_actionprop = Unit.GetUnit( node.rsplit('-')[0] )
        if base_actionprop != None :
            self.response.out.write('<div>Looking for an <a href="/Action">Action</a>-related property? Note that xyz-input and xyz-output have <a href="/docs/actions.html">special meaning</a>. See also: <a href="/%s">%s</a></div> <br/><br/> ' % ( base_actionprop.id, base_actionprop.id ))
        
        self.response.out.write("</div>\n</body>\n</html>\n")

        return True

#    def handleJSONSchemaTree(self, node, layerlist='core'):
#        """Handle a request for a JSON-LD tree representation of the schemas (RDFS-based)."""
#
#        self.response.headers['Content-Type'] = "application/ld+json"
#        self.emitCacheHeaders()
#
#        if DataCache.get('JSONLDThingTree'):
#            self.response.out.write( DataCache.get('JSONLDThingTree') )
#            log.debug("Serving recycled JSONLDThingTree.")
#            return True
#        else:
#            uThing = Unit.GetUnit("Thing")
#            mainroot = TypeHierarchyTree()
#            mainroot.traverseForJSONLD(Unit.GetUnit("Thing"), layers=layerlist)
#            thing_tree = mainroot.toJSON()
#            self.response.out.write( thing_tree )
#            log.debug("Serving fresh JSONLDThingTree.")
#            DataCache.put("JSONLDThingTree",thing_tree)
#            return True
#        return False



    # if (node == "version/2.0/" or node == "version/latest/" or "version/" in node) ...

    def handleFullReleasePage(self, node,  layerlist='core'):

        """Deal with a request for a full release summary page. Lists all terms and their descriptions inline in one long page.
        version/latest/ is from current schemas, others will need to be loaded and emitted from stored HTML snapshots (for now)."""

        # http://jinja.pocoo.org/docs/dev/templates/

        global releaselog
        clean_node = cleanPath(node)
        self.response.headers['Content-Type'] = "text/html"
        self.emitCacheHeaders()

        requested_version = clean_node.rsplit('/')[1]
        requested_format = clean_node.rsplit('/')[-1]
        if len( clean_node.rsplit('/') ) == 2:
            requested_format=""

        log.info("Full release page for: node: '%s' cleannode: '%s' requested_version: '%s' requested_format: '%s' l: %s" % (node, clean_node, requested_version, requested_format, len(clean_node.rsplit('/')) ) )

        # Full release page for: node: 'version/' cleannode: 'version/' requested_version: '' requested_format: '' l: 2
        # /version/
        log.debug("clean_node: %s requested_version: %s " %  (clean_node, requested_version))
        if (clean_node=="version/" or clean_node=="version") and requested_version=="" and requested_format=="":
            log.info("Table of contents should be sent instead, then succeed.")
            if DataCache.get('tocVersionPage'):
                self.response.out.write( DataCache.get('tocVersionPage'))
                return True
            else:
                log.debug("Serving tocversionPage from cache.")
                template = JINJA_ENVIRONMENT.get_template('tocVersionPage.tpl')
                page = template.render({ "releases": releaselog.keys(),
                                         "menu_sel": "Schemas",
                                         "sitename": getSiteName(),
                                         'staticPath': makeUrl("","")})

                self.response.out.write( page )
                log.debug("Serving fresh tocVersionPage.")
                DataCache.put("tocVersionPage",page)
                return True

        if requested_version in releaselog:
            log.info("Version '%s' was released on %s. Serving from filesystem." % ( node, releaselog[requested_version] ))

            version_rdfa = "data/releases/%s/schema.rdfa" % requested_version
            version_allhtml = "data/releases/%s/schema-all.html" % requested_version
            version_nt = "data/releases/%s/schema.nt" % requested_version

            if requested_format=="":
                self.response.out.write( open(version_allhtml, 'r').read() )
                return True
                # log.info("Skipping filesystem for now.")

            if requested_format=="schema.rdfa":
                self.response.headers['Content-Type'] = "application/octet-stream" # It is HTML but ... not really.
                self.response.headers['Content-Disposition']= "attachment; filename=schemaorg_%s.rdfa.html" % requested_version
                self.response.out.write( open(version_rdfa, 'r').read() )
                return True

            if requested_format=="schema.nt":
                self.response.headers['Content-Type'] = "application/n-triples" # It is HTML but ... not really.
                self.response.headers['Content-Disposition']= "attachment; filename=schemaorg_%s.rdfa.nt" % requested_version
                self.response.out.write( open(version_nt, 'r').read() )
                return True

            if requested_format != "":
                return False # Turtle, csv etc.

        else:
            log.info("Unreleased version requested. We only understand requests for latest if unreleased.")

            if requested_version != "latest":
                return False
                log.info("giving up to 404.")
            else:
                log.info("generating a live view of this latest release.")


        if DataCache.get('FullReleasePage'):
            self.response.out.write( DataCache.get('FullReleasePage') )
            log.debug("Serving recycled FullReleasePage.")
            return True
        else:
            template = JINJA_ENVIRONMENT.get_template('fullReleasePage.tpl')
            mainroot = TypeHierarchyTree()
            mainroot.traverseForHTML(Unit.GetUnit("Thing"), hashorslash="#term_", layers=layerlist)
            thing_tree = mainroot.toHTML()
            base_href = "/version/%s/" % requested_version

            az_types = GetAllTypes()
            az_types.sort( key=lambda u: u.id)
            az_type_meta = {}

            az_props = GetAllProperties()
            az_props.sort( key = lambda u: u.id)
            az_prop_meta = {}


#TODO: ClassProperties (self, cl, subclass=False, layers="core", out=None, hashorslash="/"):

            # TYPES
            for t in az_types:
                props4type = HTMLOutput() # properties applicable for a type
                props2type = HTMLOutput() # properties that go into a type

                self.emitSimplePropertiesPerType(t, out=props4type, hashorslash="#term_" )
                self.emitSimplePropertiesIntoType(t, out=props2type, hashorslash="#term_" )

                #self.ClassProperties(t, out=typeInfo, hashorslash="#term_" )
                tcmt = Markup(GetComment(t))
                az_type_meta[t]={}
                az_type_meta[t]['comment'] = tcmt
                az_type_meta[t]['props4type'] = props4type.toHTML()
                az_type_meta[t]['props2type'] = props2type.toHTML()

            # PROPERTIES
            for pt in az_props:
                attrInfo = HTMLOutput()
                rangeList = HTMLOutput()
                domainList = HTMLOutput()
                # self.emitAttributeProperties(pt, out=attrInfo, hashorslash="#term_" )
                # self.emitSimpleAttributeProperties(pt, out=rangedomainInfo, hashorslash="#term_" )

                self.emitRangeTypesForProperty(pt, out=rangeList, hashorslash="#term_" )
                self.emitDomainTypesForProperty(pt, out=domainList, hashorslash="#term_" )

                cmt = Markup(GetComment(pt))
                az_prop_meta[pt] = {}
                az_prop_meta[pt]['comment'] = cmt
                az_prop_meta[pt]['attrinfo'] = attrInfo.toHTML()
                az_prop_meta[pt]['rangelist'] = rangeList.toHTML()
                az_prop_meta[pt]['domainlist'] = domainList.toHTML()

            page = template.render({ "base_href": base_href, 'thing_tree': thing_tree,
                    'liveversion': SCHEMA_VERSION,
                    'requested_version': requested_version,
                    'releasedate': releaselog[str(SCHEMA_VERSION)],
                    'az_props': az_props, 'az_types': az_types,
                    'az_prop_meta': az_prop_meta, 'az_type_meta': az_type_meta,
                    'sitename': getSiteName(),
                    'staticPath': makeUrl("",""),
                    'menu_sel': "Documentation"})

            self.response.out.write( page )
            log.debug("Serving fresh FullReleasePage.")
            DataCache.put("FullReleasePage",page)
            return True

    def handleExtensionContents(self,ext):
        if not ext in ENABLED_EXTENSIONS:
            return ""
            
        if DataCache.get('ExtensionContents',ext):
            return DataCache.get('ExtensionContents',ext)
        
        buff = StringIO.StringIO()

        az_types = GetAllTypes(ext)
        az_types.sort( key=lambda u: u.id)
        az_props = GetAllProperties(ext)
        az_props.sort( key = lambda u: u.id)
        az_enums = GetAllEnumerationValues(ext)
        az_enums.sort( key = lambda u: u.id)

        buff.write("<br/><h3>Terms defined or referenced in the '%s' extension.</h3>" % ext)
        buff.write(self.listTerms(az_types,"<br/><strong>Types</strong> (%s)<br/>" % len(az_types)))
        buff.write(self.listTerms(az_props,"<br/><br/><strong>Properties</strong> (%s)<br/>" % len(az_props)))
        buff.write(self.listTerms(az_enums,"<br/><br/><strong>Enumeration values</strong> (%s)<br/>" % len(az_enums)))
        ret = buff.getvalue()
        DataCache.put('ExtensionContents',ret,ext)
        buff.close()
        return ret

    def listTerms(self,terms,prefix=""):
        buff = StringIO.StringIO()
        if(len(terms) > 0):
            buff.write(prefix)
            first = True
            sep = ""
            for term in terms:
                if not first:
                    sep = ", "
                else:
                    first = False
                buff.write("%s%s" % (sep,self.ml(term)))

        ret = buff.getvalue()
        buff.close()
        return ret


    def setupHostinfo(self, node, test=""):
        hostString = test
        if test == "":
            hostString = self.request.host

        scheme = "http" #Defalt for tests
        if not getInTestHarness():  #Get the actual scheme from the request
            scheme = self.request.scheme

        host_ext = re.match( r'([\w\-_]+)[\.:]?', hostString).group(1)
        log.info("setupHostinfo: scheme=%s hoststring=%s host_ext?=%s" % (scheme, hostString, str(host_ext) ))

        setHttpScheme(scheme)

        split = hostString.rsplit(':')
        myhost = split[0]
        mybasehost = myhost
        myport = "80"
        if len(split) > 1:
            myport = split[1]

        if host_ext != None:
            # e.g. "bib"
            log.debug("HOST: Found %s in %s" % ( host_ext, hostString ))
            if host_ext == "www":
                # www is special case that cannot be an extension - need to redirect to basehost
                mybasehost = mybasehost[4:]
                return self.redirectToBase(node)
            elif not host_ext in ENABLED_EXTENSIONS:
                host_ext = ""
            else:
                mybasehost = mybasehost[len(host_ext) + 1:]

        setHostExt(host_ext)
        setBaseHost(mybasehost)
        setHostPort(myport)

        dcn = host_ext
        if dcn == None or dcn == "" or dcn =="core":
            dcn = "core"

        log.debug("sdoapp.py setting current datacache to: %s " % dcn)
        DataCache.setCurrent(dcn)


        debugging = False
        if "localhost" in hostString or "sdo-phobos.appspot.com" in hostString or FORCEDEBUGGING:
            debugging = True
        setAppVar('debugging',debugging)

        return True

    def redirectToBase(self,node=""):
        uri = makeUrl("",node)
        self.response = webapp2.redirect(uri, True, 301)
        log.info("Redirecting [301] to: %s" % uri)
        return False


    def get(self, node):

        """Get a schema.org site page generated for this node/term.

        Web content is written directly via self.response.

        CORS enabled all URLs - we assume site entirely public.
        See http://en.wikipedia.org/wiki/Cross-origin_resource_sharing

        These should give a JSON version of schema.org:

            curl --verbose -H "Accept: application/ld+json" http://localhost:8080/docs/jsonldcontext.json
            curl --verbose -H "Accept: application/ld+json" http://localhost:8080/docs/jsonldcontext.json.txt
            curl --verbose -H "Accept: application/ld+json" http://localhost:8080/

        Per-term pages vary for type, property and enumeration.

        Last resort is a 404 error if we do not exactly match a term's id.

        See also https://webapp-improved.appspot.com/guide/request.html#guide-request
        """

        global_vars.time_start = datetime.datetime.now()
                
        if not self.setupHostinfo(node):
            return

        self.callCount()

        self.emitHTTPHeaders(node)

        if (node in silent_skip_list):
            return

        if ENABLE_HOSTED_EXTENSIONS:
            layerlist = self.setupExtensionLayerlist(node) # e.g. ['core', 'bib']
        else:
            layerlist = ["core"]

        setSiteName(self.getExtendedSiteName(layerlist)) # e.g. 'bib.schema.org', 'schema.org'
        log.debug("EXT: set sitename to %s " % getSiteName())
        if(node == "_ah/warmup"):
            self.warmup()
            return
        else:  #Do a bit of warming on each call
            global WarmedUp
            global Warmer
            if not WarmedUp:
                Warmer.stepWarm()
            
        if(node == "_ah/start"):
            log.info("Instance[%s] received Start request at %s" % (modules.get_current_instance_id(), global_vars.time_start) )
            return

        if (node in ["", "/"]):
            if self.handleHomepage(node):
                return
            else:
                log.info("Error handling homepage: %s" % node)
                return

        if node in ["docs/jsonldcontext.json.txt", "docs/jsonldcontext.json"]:
            if self.handleJSONContext(node):
                return
            else:
                log.info("Error handling JSON-LD context: %s" % node)
                return

        if (node == "docs/full.html"): # DataCache.getDataCache.get
            if self.handleFullHierarchyPage(node, layerlist=layerlist):
                return
            else:
                log.info("Error handling full.html : %s " % node)
                return

        if (node == "docs/schemas.html"): # DataCache.getDataCache.get
            if self.handleSchemasPage(node, layerlist=layerlist):
                return
            else:
                log.info("Error handling schemas.html : %s " % node)
                return



        if (node == "docs/tree.jsonld" or node == "docs/tree.json"):
            if self.handleJSONSchemaTree(node, layerlist=ALL_LAYERS):
                return
            else:
                log.info("Error handling JSON-LD schema tree: %s " % node)
                return

        if (node == "version/2.0/" or node == "version/latest/" or "version/" in node):
            if self.handleFullReleasePage(node, layerlist=layerlist):
                return
            else:
                log.info("Error handling full release page: %s " % node)
                if self.handle404Failure(node):
                    return
                else:
                    log.info("Error handling 404 under /version/")
                    return
        log.info("PRODSITEDEBUG: %s" % os.environ['PRODSITEDEBUG'])
        if(node == "_siteDebug"):
            if(getBaseHost() != "schema.org" or os.environ['PRODSITEDEBUG'] == "True"):
                self.siteDebug()
                return 

        # Pages based on request path matching a Unit in the term graph:
        if self.handleExactTermPage(node, layers=layerlist):
            return
        else:
            log.info("Error handling exact term page. Assuming a 404: %s" % node)

            # Drop through to 404 as default exit.
            if self.handle404Failure(node):
                return
            else:
                log.info("Error handling 404.")
                return

    def siteDebug(self):
        global STATS
        template = JINJA_ENVIRONMENT.get_template('siteDebug.tpl')
        page = template.render({'sitename': getSiteName(),
                                'staticPath': makeUrl("","")})

        self.response.out.write( page )
        ext = getHostExt()
        if ext == "":
            ext = "core"
        self.response.out.write("<div style=\"display: none;\">\nLAYER:%s\n</div>" % ext)
        self.response.out.write("<table style=\"width: 70%; border: solid 1px #CCCCCC; border-collapse: collapse;\"><tbody>\n")
        self.writeDebugRow("Setting","Value",True)
        if SHAREDSITEDEBUG:
            self.writeDebugRow("System start",memcache.get("SysStart"))
            inst = memcache.get("Instances")
            extinst = memcache.get("ExitInstances")
            self.writeDebugRow("Running instances(%s)" % len(memcache.get("Instances")),inst.keys())
            self.writeDebugRow("Instance exits(%s)" % len(memcache.get("ExitInstances")),extinst.keys())
        self.writeDebugRow("httpScheme",getHttpScheme())
        self.writeDebugRow("host_ext",getHostExt())
        self.writeDebugRow("basehost",getBaseHost())
        self.writeDebugRow("hostport",getHostPort())
        self.writeDebugRow("sitename",getSiteName())
        self.writeDebugRow("debugging",getAppVar('debugging'))
        self.writeDebugRow("intestharness",getInTestHarness())
        if SHAREDSITEDEBUG:
            self.writeDebugRow("total calls",memcache.get("total"))
            for s in ALL_LAYERS:
                self.writeDebugRow("%s calls" % s, memcache.get(s))
            for s in ["http","https"]:
                self.writeDebugRow("%s calls" % s, memcache.get(s))
            

        self.writeDebugRow("This Instance ID",os.environ["INSTANCE_ID"],True)
        self.writeDebugRow("Instance Calls", callCount)
        self.writeDebugRow("Instance Memory Usage [Mb]", str(runtime.memory_usage()).replace("\n","<br/>"))
        self.writeDebugRow("Instance Current DataCache", DataCache.getCurrent())
        self.writeDebugRow("Instance DataCaches", len(DataCache.keys()))
        for c in DataCache.keys():
           self.writeDebugRow("Instance DataCache[%s] size" % c, len(DataCache.getCache(c) ))
        self.response.out.write("</tbody><table><br/>\n")
        self.response.out.write( "</div>\n<body>\n</html>" )

    def writeDebugRow(self,term,value,head=False):
        rt = "td"
        cellStyle = "border: solid 1px #CCCCCC; vertical-align: top; border-collapse: collapse;"
        if head:
            rt = "th"
            cellStyle += " color: #FFFFFF; background: #888888;"
        
        leftcellStyle = cellStyle
        leftcellStyle += " width: 35%"

        divstyle = "width: 100%; max-height: 100px; overflow: auto"

        self.response.out.write("<tr><%s style=\"%s\">%s</%s><%s style=\"%s\"><div style=\"%s\">%s</div></%s></tr>\n" % (rt,leftcellStyle,term,rt,rt,cellStyle,divstyle,value,rt))

    def callCount(self):
        global instance_first
        global instance_num
        global callCount
        callCount += 1
        if(instance_first):
            instance_first = False
            instance_num += 1
            if SHAREDSITEDEBUG:
                if(memcache.add(key="Instances",value={})):                
                    memcache.add(key="ExitInstances",value={})
                    memcache.add(key="http",value=0)
                    memcache.add(key="https",value=0)
                    memcache.add(key="total",value=0)
                    for i in ALL_LAYERS:
                        memcache.add(key=i,value=0)
           
                Insts = memcache.get("Instances")
                Insts[os.environ["INSTANCE_ID"]] = 1
                memcache.replace("Instances",Insts)
        
        if SHAREDSITEDEBUG:
            memcache.incr("total")
            memcache.incr(getHttpScheme())
            if getHostExt() != "":
                memcache.incr(getHostExt())
            else:
                memcache.incr("core")
                
                
    def warmup(self):
        global WarmedUp
        global Warmer
        if WarmedUp:
            return
        log.info("Instance[%s] received Warmup request at %s" % (modules.get_current_instance_id(), global_vars.time_start) )
        Warmer.warmAll()
        log.info("Instance[%s] completed Warmup request at %s" % (modules.get_current_instance_id(), global_vars.time_start) )

class WarmupTool():
    
    def __init__(self):
        self.types = []
        self.props = []
        self.enums = []
        
    def stepWarm(self,all=False):
        global WarmedUp
        if WarmedUp:
            return
        if len (self.types) < len(ALL_LAYERS): 
            for l in ALL_LAYERS:
                if l not in self.types:
                    self.types.append(l)           
                    GetAllTypes(l)
                    break
        elif len (self.props) < len(ALL_LAYERS):
            for l in ALL_LAYERS:
                if l not in self.props:
                    self.props.append(l)           
                    GetAllProperties(l)
                    break
        elif len (self.enums) < len(ALL_LAYERS):
            for l in ALL_LAYERS:
                if l not in self.enums:
                    self.enums.append(l)           
                    GetAllEnumerationValues(l)
                    break
        else:
            WarmedUp = True

    def warmAll(self):
        global WarmedUp
        while not WarmedUp:
            self.stepWarm(True)

Warmer = WarmupTool()            
            

def my_shutdown_hook():
    global instance_num
    if SHAREDSITEDEBUG:
        Insts = memcache.get("ExitInstances")
        Insts[os.environ["INSTANCE_ID"]] = 1
        memcache.replace("ExitInstances",Insts)
    
        memcache.add("Exits",0)
        memcache.incr("Exits")
    log.info("Instance[%s] shutting down" % modules.get_current_instance_id())

runtime.set_shutdown_hook(my_shutdown_hook)

ThreadVars = threading.local()
def getAppVar(var):
    ret = getattr(ThreadVars, var, None)
    log.debug("got var %s as %s" % (var,ret))
    return ret

def setAppVar(var,val):
    log.debug("Setting var %s to %s" % (var,val))
    setattr(ThreadVars,var,val)

def setHttpScheme(val):
    setAppVar('httpScheme',val)

def getHttpScheme():
    return getAppVar('httpScheme')

def setHostExt(val):
    setAppVar('host_ext',val)

def getHostExt():
    return getAppVar('host_ext')

def setSiteName(val):
    setAppVar('sitename',val)

def getSiteName():
    return getAppVar('sitename')

def setHost(val):
    setAppVar('myhost',val)

def getHost():
    return getAppVar('myhost')

def setBaseHost(val):
    setAppVar('mybasehost',val)

def getBaseHost():
    return getAppVar('mybasehost')

def setHostPort(val):
    setAppVar('myport',val)

def getHostPort():
    return getAppVar('myport')

def makeUrl(ext="",path=""):
        port = ""
        sub = ""
        p = ""
        if(getHostPort() != "80"):
            port = ":%s" % getHostPort()
        if ext != "core" and ext != "":
            sub = "%s." % ext
        if path != "":
            if path.startswith("/"):
                p = path
            else:
                p = "/%s" % path

        url = "%s://%s%s%s%s" % (getHttpScheme(),sub,getBaseHost(),port,p)
        return url

#log.info("STARTING UP... reading schemas.")
#load_graph(loadExtensions=ENABLE_HOSTED_EXTENSIONS)
read_schemas(loadExtensions=ENABLE_HOSTED_EXTENSIONS)
if ENABLE_HOSTED_EXTENSIONS:
    read_extensions(ENABLED_EXTENSIONS)
schemasInitialized = True

app = ndb.toplevel(webapp2.WSGIApplication([("/(.*)", ShowUnit)]))<|MERGE_RESOLUTION|>--- conflicted
+++ resolved
@@ -476,14 +476,8 @@
         self.write(node.id)
         self.write("</h1>")
         home = node.home
-<<<<<<< HEAD
-        if home != "core" and home != "" and home != None:
-            self.write("Defined in the %s.schema.org extension." % home)
-            self.write(" (This is an initial exploratory release.)<br/>")
-=======
         if home != "core" and home != "":
             self.write("Defined in the %s.schema.org extension.<br/>" % home)
->>>>>>> 5d661c1e
             self.emitCanonicalURL(node)
 
         self.BreadCrumbs(node, layers=layers)
