--- conflicted
+++ resolved
@@ -1411,13 +1411,9 @@
 	  })(window,document,'script','//www.google-analytics.com/analytics.js','ga');
 	  ga('create', 'UA-52672119-1', 'auto');ga('send', 'pageview');</script>""")
 
-<<<<<<< HEAD
-        self.write(" \n\n</div>\n</body>\n</html>")
-        
-=======
+ 
         self.write(" \n\n</div>\n</body>\n<!--AppEngineVersion %s -->\n</html>" % getAppEngineVersion())
-
->>>>>>> 71be5c5a
+  
         page = "".join(self.outputStrings)
         PageStore.put(node.id,page)
 
