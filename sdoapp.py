--- conflicted
+++ resolved
@@ -69,17 +69,11 @@
 
 EXTENSION_SUFFIX = "" # e.g. "*"
 
-<<<<<<< HEAD
-#ENABLED_EXTENSIONS = [ 'admin', 'auto', 'bib' ]
-ENABLED_EXTENSIONS = [ 'auto', 'bib', 'legal' ]
-ALL_LAYERS = [ 'core', 'auto', 'bib', 'legal' ]
-=======
-ENABLED_EXTENSIONS = ['auto', 'bib', 'health-lifesci', 'pending', 'meta'  ]
+ENABLED_EXTENSIONS = ['auto', 'bib', 'health-lifesci', 'pending', 'meta', 'legal'  ]
 ALL_LAYERS = ['core',""]
 
 ALL_LAYERS += ENABLED_EXTENSIONS
 setAllLayersList(ALL_LAYERS)
->>>>>>> e6a082be
 
 
 FORCEDEBUGGING = False
