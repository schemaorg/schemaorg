--- conflicted
+++ resolved
@@ -82,7 +82,7 @@
 SHAREDSITEDEBUG = True
 if getInTestHarness():
     SHAREDSITEDEBUG = False
-<<<<<<< HEAD
+
 ############# Warmup Control ########
 WarmedUp = False
 WarmupState = "Auto"
@@ -101,10 +101,8 @@
 appver = "TestHarness Version"
 if "CURRENT_VERSION_ID" in os.environ:
     appver = os.environ["CURRENT_VERSION_ID"]
-=======
-
-
->>>>>>> 91053d84
+
+
 instance_first = True
 instance_num = 0
 callCount = 0
@@ -124,7 +122,6 @@
 if not getInTestHarness():
     if memcache.get("static-version") != appver: #We are a new instance of the app
         memcache.flush_all()
-<<<<<<< HEAD
         memcache.set(key="static-version", value=appver)
         memcache.add(key="SysStart", value=systarttime)
         instance_first = True
@@ -136,14 +133,7 @@
 modtime = systarttime.replace(microsecond=0)
 etagSlug = "24751%s" % modtime.strftime("%y%m%d%H%M%Sa")
 #################################################
-=======
-        memcache.set(key="static-version", value=os.environ["CURRENT_VERSION_ID"])
-        memcache.add(key="SysStart", value=systarttime)
-        instance_first = True
-        log.info("Detected new code version - resetting debug values")
-
-
->>>>>>> 91053d84
+
 
 def cleanPath(node):
     """Return the substring of a string matching chars approved for use in our URL paths."""
@@ -1822,13 +1812,11 @@
                 mybasehost = mybasehost[len(host_ext) + 1:]
             setHostExt(host_ext)
             setBaseHost(mybasehost)
-<<<<<<< HEAD
-=======
-            
+
+
         setHostExt(host_ext)
         setBaseHost(mybasehost)
         setHostPort(myport)
->>>>>>> 91053d84
 
         dcn = host_ext
         if dcn == None or dcn == "" or dcn =="core":
@@ -1929,13 +1917,10 @@
         """
 
         global_vars.time_start = datetime.datetime.now()
-<<<<<<< HEAD
         tick() #keep system fresh
-=======
 
         if not self.setupHostinfo(node):
             return
->>>>>>> 91053d84
 
         self.callCount()
 
@@ -2167,7 +2152,6 @@
 
 Warmer = WarmupTool()
 
-<<<<<<< HEAD
 def templateRender(templateName,values=None):
     global sitemode #,sitename
     extDef = Unit.GetUnit(getNss(getHostExt()),True)
@@ -2220,8 +2204,6 @@
     template = JINJA_ENVIRONMENT.get_template(templateName)
     return template.render(defvars)
 
-=======
->>>>>>> 91053d84
 
 def my_shutdown_hook():
     global instance_num
