--- conflicted
+++ resolved
@@ -83,8 +83,6 @@
 SHAREDSITEDEBUG = True
 if getInTestHarness():
     SHAREDSITEDEBUG = False
-<<<<<<< HEAD
-       
 ############# Warmup Control ########
 WarmedUp = False
 WarmupState = "Auto"
@@ -97,19 +95,13 @@
 elif "SERVER_NAME" in os.environ and ("localhost" in os.environ['SERVER_NAME'] and WarmupState.lower() == "auto"):
     WarmedUp = True
 ######################################
-=======
->>>>>>> a7db6b3d
 
 ############# Shared values and times ############
 #### Memcache functions dissabled in test mode ###
 appver = "TestHarness Version"
 if "CURRENT_VERSION_ID" in os.environ:
     appver = os.environ["CURRENT_VERSION_ID"]
-<<<<<<< HEAD
 instance_first = True 
-=======
-instance_first = True
->>>>>>> a7db6b3d
 instance_num = 0
 callCount = 0
 global_vars = threading.local()
@@ -1494,12 +1486,7 @@
     def handleExactTermPage(self, node, layers='core'):
         """Handle with requests for specific terms like /Person, /fooBar. """
 
-<<<<<<< HEAD
-        #self.outputStrings = [] # blank slate
-        log.debug("Looking for node: %s" % node)
-=======
         self.emitCacheHeaders()
->>>>>>> a7db6b3d
         schema_node = Unit.GetUnit(node) # e.g. "Person", "CreativeWork".
         #log.info("Node in layer: %s" % inLayer(layers, schema_node))
         if inLayer(layers, schema_node):
