{
    "@context": {
        "@vocab": "http://configfiles.schema.org/"
    },
    "@type": "DataFeed",
    "name": "schema.org",
    "dataFeedElement": [
        {
            "@type": "DataDownload",
            "fileContent": "docs",
            "contentLocation": "[[VOCABDEFLOC]]/docs",
            "contentFile": [
                "about.html",
                "actions.html",
                "automotive-img/VehicleHierarchy.png",
                "automotive-img/VehicleEngineSteeringPositionAndCarUsageSpecification.png",
                "automotive-img/VehicleTypeAndItsProperties.png",
                "automotive-img/CarHierarchy.png",
                "automotive-img/VehicleOffer.png",
                "automotive-img/CarAcrissCodeAndRoofLoad.png",
                "automotive-img/VehicleTypeAndItsSubtypes.png",
                "automotive-img/VehicleDriveAndWheelConfiguration.png",
                "automotive.html",
                "cg/sdo-wot-tpac-2016-09.txt",
                "cg/sdo-wot-tpac-2016-09.pdf",
                "dash/index.html",
                "dash/index.js",
                "dash/index.css",
                "dash/README.md",
                "dash/thumbnail.png",
                "data-and-datasets.html",
                "datamodel.html",
                "documents.html",
                "extension.html",
                "faq.html",
                "favicon.ico",
                "feedback.html",
                "financial-img/8.png",
                "financial-img/4.png",
                "financial-img/5.png",
                "financial-img/7.png",
                "financial-img/6.png",
                "financial-img/2.png",
                "financial-img/3.png",
                "financial-img/1.png",
                "financial.html",
                "full_md.html",
                "gs.html",
                "hotels.html",
                "howwework.html",
                "iot-gettingstarted.html",
                "kickoff-workshop/sw1109_Vocabulary_LRMI.pdf",
                "kickoff-workshop/rnews_schema.pdf",
                "kickoff-workshop/sw1109_Vocabulary_GoodRelations.pdf",
                "kickoff-workshop/sw1109_Implementation.pdf",
                "kickoff-workshop/rdfa_lite.html",
                "kickoff-workshop/sw1109_Welcome.pdf",
                "kickoff-workshop/sw1109_Vocabulary.pdf",
                "kickoff-workshop/sw1109_Vocabulary_MSTechNet.pdf",
                "kickoff.html",
                "meddocs.html",
                "news.html",
                "old_extension.html",
                "old_extension_2015.html",
                "prettify.css",
                "prettify.js",
                "qa.html",
                "releases.html",
                "robots-blockall.txt",
                "robots.txt",
                "schema_hotels_1.png",
                "schemaicon.png",
                "schemaorg.css",
                "schemaorg.owl",
                "search_results.html",
                "sitemap.xml",
                "terms.html"
                ]
        },
        {
            "@type": "DataDownload",
            "fileContent": "terms",
            "contentLocation": "[[VOCABDEFLOC]]/data",
            "contentFile": [
                "gr-property-acks.rdfa",
                "mappings.rdfa",
                "schema.rdfa"
            ]

        },
        {
            "@type": "DataDownload",
            "fileContent": "examples",
            "contentLocation": "[[VOCABDEFLOC]]/data",
            "contentFile": [
                "examples.txt",
                "issue-1004-examples.txt",
                "issue-1100-examples.txt",
                "sdo-ClaimReview-issue-1061-examples.txt",
                "sdo-automobile-examples.txt",
                "sdo-course-examples.txt",
                "sdo-creativework-examples.txt",
                "sdo-datafeed-examples.txt",
                "sdo-digital-document-examples.txt",
                "sdo-exhibitionevent-examples.txt",
                "sdo-fibo-examples.txt",
                "sdo-hotels-examples.txt",
                "sdo-howto-examples.txt",
                "sdo-identifier-examples.txt",
                "sdo-invoice-examples.txt",
                "sdo-itemlist-examples.txt",
                "sdo-library-examples.txt",
                "sdo-lrmi-examples.txt",
                "sdo-mainEntity-examples.txt",
                "sdo-map-examples.txt",
                "sdo-menu-examples.txt",
                "sdo-music-examples.txt",
                "sdo-offeredby-examples.txt",
                "sdo-periodical-examples.txt",
                "sdo-property-value-examples.txt",
                "sdo-screeningevent-examples.txt",
                "sdo-service-examples.txt",
                "sdo-social-media-examples.txt",
                "sdo-sponsor-examples.txt",
                "sdo-sports-examples.txt",
                "sdo-tourism-examples.txt",
                "sdo-trip-examples.txt",
                "sdo-tv-listing-examples.txt",
                "sdo-userinteraction-examples.txt",
                "sdo-videogame-examples.txt",
                "sdo-visualartwork-examples.txt",
                "sdo-website-examples.txt"
            ]

        },
        {
            "@type": "DataDownload",
            "fileContent": "terms",
            "contentLocation": "[[VOCABDEFLOC]]/data/ext/attic",
            "contentFile": [
                "attic.rdfa"
            ]

        },
        {
            "@type": "DataDownload",
            "fileContent": "terms",
            "contentLocation": "[[VOCABDEFLOC]]/data/ext/auto",
            "contentFile": [
                "auto.rdfa"
            ]

        },
        {
            "@type": "DataDownload",
            "fileContent": "terms",
            "contentLocation": "[[VOCABDEFLOC]]/data/ext/bib",
            "contentFile": [
                "bsdo-1.0.rdfa",
                "comics.rdfa"
            ]

        },
        {
            "@type": "DataDownload",
            "fileContent": "examples",
            "contentLocation": "[[VOCABDEFLOC]]/data/ext/bib",
            "contentFile": [
                "bsdo-atlas-examples.txt",
                "bsdo-audiobook-examples.txt",
                "bsdo-chapter-examples.txt",
                "bsdo-collection-examples.txt",
                "bsdo-newspaper-examples.txt",
                "bsdo-thesis-examples.txt",
                "bsdo-translation-examples.txt",
                "comics-examples.txt"
            ]

        },
        {
            "@type": "DataDownload",
            "fileContent": "terms",
            "contentLocation": "[[VOCABDEFLOC]]/data/ext/health-lifesci",
            "contentFile": [
                "med-health-core.rdfa",
                "physical-activity-and-exercise.rdfa"
            ]

        },
        {
            "@type": "DataDownload",
            "fileContent": "examples",
            "contentLocation": "[[VOCABDEFLOC]]/data/ext/health-lifesci",
            "contentFile": [
                "MedicalScholarlyArticle-examples.txt",
                "medicalCondition-examples.txt",
                "medicalGuideline-examples.txt",
                "medicalWebpage-examples.txt"
            ]

        },
        {
            "@type": "DataDownload",
            "fileContent": "terms",
            "contentLocation": "[[VOCABDEFLOC]]/data/ext/meta",
            "contentFile": [
                "meta.rdfa"
            ]

        },
        {
            "@type": "DataDownload",
            "fileContent": "terms",
            "contentLocation": "[[VOCABDEFLOC]]/data/ext/pending",
            "contentFile": [
                "issue-1045.rdfa",
                "issue-1050.rdfa",
                "issue-1062.rdfa",
                "issue-1083.rdfa",
                "issue-1156.rdfa",
                "issue-1244.rdfa",
                "issue-1253.rdfa",
                "issue-1375.rdfa",
                "issue-1397.rdfa",
                "issue-1401.rdfa",
                "issue-1423.rdfa",
                "issue-1425.rdfa",
                "issue-1448.rdfa",
                "issue-1457.rdfa",
                "issue-1495.rdfa",
                "issue-1525.rdfa",
                "issue-1559.rdfa",
                "issue-1576.rdfa",
                "issue-1589.rdfa",
                "issue-1591.rdfa",
                "issue-1624.rdfa",
                "issue-1672.rdfa",
                "issue-1688.rdfa",
                "issue-1758.rdfa",
                "issue-1759.rdfa",
                "issue-1779.rdfa",
                "issue-1810.rdfa",
                "issue-1816.rdfa",
                "issue-1828.rdfa",
                "issue-1886.rdfa",
                "issue-1909.rdfa",
                "issue-1950.rdfa",
                "issue-1976.rdfa",
                "issue-2021.rdfa",
                "issue-2083.rdfa",
                "issue-2085.rdfa",
                "issue-2108.rdfa",
                "issue-2109.rdfa",
                "issue-2110.rdfa",
                "issue-2111.rdfa",
                "issue-2126.rdfa",
                "issue-2140.rdfa",
                "issue-2173.rdfa",
                "issue-2192.rdfa",
                "issue-2242.rdfa",
                "issue-2244.rdfa",
                "issue-2288.rdfa",
                "issue-2289.rdfa",
                "issue-2291.rdfa",
                "issue-2296.rdfa",
                "issue-2300.rdfa",
                "issue-2329.rdfa",
                "issue-2341.rdfa",
<<<<<<< HEAD
=======
                "issue-2348.rdfa",
                "issue-2358.rdfa",
                "issue-2373.rdfa",
                "issue-2374.rdfa",
>>>>>>> 3173b12c
                "issue-271.rdfa",
                "issue-276.rdfa",
                "issue-373.rdfa",
                "issue-383.rdfa",
                "issue-447.rdfa",
                "issue-894.rdfa",
                "issue-987.rdfa"
            ]

        },
        {
            "@type": "DataDownload",
            "fileContent": "examples",
            "contentLocation": "[[VOCABDEFLOC]]/data/ext/pending",
            "contentFile": [
                "issue-1045-examples.txt",
                "issue-1050-examples.txt",
                "issue-1062-examples.txt",
                "issue-1156-examples.txt",
                "issue-1253-examples.txt",
                "issue-1389-examples.txt",
                "issue-1423-examples.txt",
                "issue-1457-examples.txt",
                "issue-1525-examples.txt",
                "issue-1670-examples.txt",
                "issue-1689-examples.txt",
                "issue-1698-examples.txt",
                "issue-1741-examples.txt",
                "issue-1758-examples.txt",
                "issue-1759-examples.txt",
                "issue-1779-examples.txt",
                "issue-1810-examples.txt",
                "issue-1950-examples.txt",
                "issue-2021-examples.txt",
                "issue-2083-examples.txt",
                "issue-2085-examples.txt",
                "issue-2108-examples.txt",
                "issue-2109-examples.txt",
                "issue-2173-examples.txt",
                "issue-2192-examples.txt",
                "issue-2289-examples.txt",
                "issue-2294-examples.txt",
                "issue-2296-examples.txt",
                "issue-271-examples.txt",
                "issue-373-examples.txt",
                "issue-383-examples.txt",
                "issue-447-examples.txt",
                "issue-894-examples.txt",
                "issue-template-examples.txt"
            ]

        }
    ]
}<|MERGE_RESOLUTION|>--- conflicted
+++ resolved
@@ -266,13 +266,10 @@
                 "issue-2300.rdfa",
                 "issue-2329.rdfa",
                 "issue-2341.rdfa",
-<<<<<<< HEAD
-=======
                 "issue-2348.rdfa",
                 "issue-2358.rdfa",
                 "issue-2373.rdfa",
                 "issue-2374.rdfa",
->>>>>>> 3173b12c
                 "issue-271.rdfa",
                 "issue-276.rdfa",
                 "issue-373.rdfa",
