--- conflicted
+++ resolved
@@ -1,81 +1,46 @@
-<<<<<<< HEAD
 #!/usr/bin/env python3
 # -*- coding: UTF-8 -*-
 
+import logging
 import markdown2
 import re
 import threading
 
 
-WIKILINKPATTERN = r'\[\[([\w0-9_ -]+)\]\]'
+WIKILINKPATTERN = r"\[\[([\w0-9_ -]+)\]\]"
 
-class MarkdownTool():
-
-=======
-import logging
-
-logging.basicConfig(level=logging.INFO)  # dev_appserver.py --log_level debug .
 log = logging.getLogger(__name__)
 
-import markdown2
-
-# from markdown2 import Markdown
-import re
-import threading
-
-WIKILINKPATTERN = r"\[\[([\w0-9_ -]+)\]\]"
-
-
-class MarkdownTool:
->>>>>>> 6f2ca80b
+class MarkdownTool(object):
     WCLASS = "localLink"
     WPRE = "/"
     WPOST = ""
 
-<<<<<<< HEAD
     def __init__ (self):
+        # from markdown.extensions.wikilinks import WikiLinkExtension
+        # self._md = markdown2.Markdown(extensions=[WikiLinkExtension(base_url='/', end_url='', html_class='localLink')])
         self._md = markdown2.Markdown()
-        self.parselock = threading.Lock()
+        self._parselock = threading.Lock()
 
     def setPre(self,pre="./"):
         self.wpre = pre
 
     def setPost(self,post=""):
-=======
-    def __init__(self):
-        # from markdown.extensions.wikilinks import WikiLinkExtension
-        # self._md = markdown2.Markdown(extensions=[WikiLinkExtension(base_url='/', end_url='', html_class='localLink')])
-        self._md = markdown2.Markdown()
-        self.parselock = threading.Lock()
-
-    def setPre(self, pre="./"):
-        self.wpre = pre
-
-    def setPost(self, post=""):
->>>>>>> 6f2ca80b
         self.wpost = post
 
+
     def parse(self, source, preservePara=False, wpre=None):
-        if not source or len(source) == 0:
+        source = source.strip()
+        if not source:
             return ""
-        source = source.strip()
-<<<<<<< HEAD
+
         source = source.replace("\\n","\n")
-        with self.parselock:
+        with self._parselock:
             ret = self._md.convert(source)
-=======
-        source = source.replace("\\n", "\n")
-        try:
-            self.parselock.acquire()
-            ret = self._md.convert(source)
-        finally:
-            self.parselock.release()
->>>>>>> 6f2ca80b
 
         if not preservePara:
             # Remove wrapping <p> </p>\n that Markdown2 adds by default
             if len(ret) > 7 and ret.startswith("<p>") and ret.endswith("</p>\n"):
-<<<<<<< HEAD
                 ret = ret[3:len(ret)-5]
 
             ret = ret.replace("<p>","")
@@ -84,16 +49,6 @@
                 ret = ret[:len(ret)-10]
 
         return self.parseWiklinks(ret,wpre=wpre)
-=======
-                ret = ret[3 : len(ret) - 5]
-
-            ret = ret.replace("<p>", "")
-            ret = ret.replace("</p>", "<br/><br/>")
-            if ret.endswith("<br/><br/>"):
-                ret = ret[: len(ret) - 10]
-
-        return self.parseWiklinks(ret, wpre=wpre)
->>>>>>> 6f2ca80b
 
     def parseWiklinks(self, source, wpre=None):
         self.wpre = wpre
@@ -102,28 +57,7 @@
     def wikilinksReplace(self, match):
         wpre = self.wpre
         t = match.group(1)
-<<<<<<< HEAD
         return '<a class="%s" href="%s%s%s">%s</a>' % (MarkdownTool.WCLASS,MarkdownTool.WPRE,t,MarkdownTool.WPOST,t)
-
-    @staticmethod
-    def setWikilinkCssClass(c):
-        MarkdownTool.WCLASS = c
-
-    @staticmethod
-    def setWikilinkPrePath(p):
-        MarkdownTool.WPRE = p
-
-    @staticmethod
-    def setWikilinkPostPath(p):
-        MarkdownTool.WPOST = p
-=======
-        return '<a class="%s" href="%s%s%s">%s</a>' % (
-            MarkdownTool.WCLASS,
-            MarkdownTool.WPRE,
-            t,
-            MarkdownTool.WPOST,
-            t,
-        )
 
     @classmethod
     def setWikilinkCssClass(cls, c):
@@ -136,7 +70,6 @@
     @classmethod
     def setWikilinkPostPath(cls, p):
         cls.WPOST = p
->>>>>>> 6f2ca80b
 
 
 Markdown = MarkdownTool()