#!/usr/bin/env python3
# -*- coding: utf-8 -*-

# Import standard python libraries
import collections
import copy
import glob
import logging
import os
import rdflib
import re
import sys
import threading
import typing


# Import schema.org libraries
if not os.getcwd() in sys.path:
    sys.path.insert(1, os.getcwd())

import software
import software.SchemaTerms.sdoterm as sdoterm
import software.SchemaTerms.sdocollaborators as sdocollaborators
import software.SchemaTerms.localmarkdown as localmarkdown

import software.util.pretty_logger as pretty_logger

log = logging.getLogger(__name__)

DEFVOCABURI = "https://schema.org/"
VOCABURI = None
DATATYPEURI = None
ENUMERATIONURI = None
THINGURI = None

CORE = "core"
DEFTRIPLESFILESGLOB = ("data/*.ttl", "data/ext/*/*.ttl")
LOADEDDEFAULT = False


class _TmpTerm:
    """Temporary holder for terms"""

    def __init__(self, term_id):
        self.id = term_id
        self.types = []
        self.sups = []
        self.lab = None
        self.layer = None
        self.tt = ""


def _loadOneSourceGraph(file_path: str) -> rdflib.Graph:
    """Load the content of one source file."""
    name, extension = os.path.splitext(file_path)
    if extension == ".nt":
        file_format = "nt"
    elif extension == ".ttl":
        file_format = "turtle"
    else:
        raise NotImplementedError("Unsupported file format: %s" % extension)
    try:
        graph = rdflib.Graph()
        graph.parse(source=file_path, format=file_format)
        return graph
    except Exception as e:
        message = "Error parsing source file '%s': %s" % (file_path, e)
        log.warn(message)
        raise IOError(message)


class SdoTermSource:
    """This class acts as the source of information for terms.


    The class acts as a cache of terms keyed by id.
    Instances are kind of factory for terms.

    """

    TYPE = "Class"
    TERMCOUNTS = None

    SOURCEGRAPH = None
    MARKDOWNPROCESS = True
    EXPANDEDTERMS = {}
    TERMS = {}

    TERMSLOCK = threading.Lock()
    RDFLIBLOCK = threading.Lock()

    def __init__(self, uri: str, ttype=None, label: str = "", layer=None):
        term_id = uri2id(uri)
        self.layer = CORE
        if layer:
            self.layer = layer
        self.termdesc = None

        self.parent = None
        self.checkedDataTypeParents = False
        self.supersededBy = None
        self.supersedes = None
        self.supers = None
        self.termStack = None
        self.subs = None
        self.members = None
        self.props = None
        self.propUsedOn = None
        self.ranges = None
        self.domains = None
        self.targetOf = None
        self.equivalents = None
        self.gotinverseOf = False
        self.inverseOf = None
        self.comments = None
        self.comment = None
        self.srcaks = None
        self.sources = None
        self.aks = None
        self.examples = None
        global DATATYPEURI, ENUMERATIONURI
        cls = self.__class__
        if ttype == rdflib.RDFS.Class:
            self.ttype = sdoterm.SdoTermType.TYPE
            if uri == str(DATATYPEURI):  # The base DataType is defined as a Class
                self.ttype = sdoterm.SdoTermType.DATATYPE
            elif uri == str(
                ENUMERATIONURI
            ):  # The base Enumeration Type is defined as a Class
                self.ttype = sdoterm.SdoTermType.ENUMERATION
            elif self._isEnumeration(term_id=term_id):
                self.ttype = sdoterm.SdoTermType.ENUMERATION
        elif ttype == rdflib.RDF.Property:
            self.ttype = sdoterm.SdoTermType.PROPERTY
        elif ttype == ENUMERATIONURI:
            self.ttype = sdoterm.SdoTermType.ENUMERATION
        elif ttype == DATATYPEURI:
            self.ttype = sdoterm.SdoTermType.DATATYPE
        elif not ttype:
            self.ttype = sdoterm.SdoTermType.REFERENCE
            label = term_id
        else:
            self.parent = cls._getTerm(str(ttype), createReference=True)

            if self.parent.termType == sdoterm.SdoTermType.ENUMERATION:
                self.ttype = sdoterm.SdoTermType.ENUMERATIONVALUE
            elif self.parent.termType == sdoterm.SdoTermType.DATATYPE:
                self.ttype = sdoterm.SdoTermType.DATATYPE
            else:
                self.ttype = sdoterm.SdoTermType.REFERENCE

<<<<<<< HEAD
        self.termdesc = sdoterm.SdoTermforType(self.ttype, Id=self.id, uri=self.uri, label=self.label)
        if self.ttype == sdoterm.SdoTermType.ENUMERATIONVALUE and self.parent:
            self.termdesc.enumerationParent.setId(self.parent.id)
=======
        if self.ttype == sdoterm.SdoTermType.TYPE:
            self.termdesc = sdoterm.SdoType(term_id, uri, label=label)
        elif self.ttype == sdoterm.SdoTermType.PROPERTY:
            self.termdesc = sdoterm.SdoProperty(term_id=term_id, uri=uri, label=label)
        elif self.ttype == sdoterm.SdoTermType.DATATYPE:
            self.termdesc = sdoterm.SdoDataType(term_id=term_id, uri=uri, label=label)
        elif self.ttype == sdoterm.SdoTermType.ENUMERATION:
            self.termdesc = sdoterm.SdoEnumeration(
                term_id=term_id, uri=uri, label=label
            )
        elif self.ttype == sdoterm.SdoTermType.ENUMERATIONVALUE:
            self.termdesc = sdoterm.SdoEnumerationvalue(
                term_id=term_id, uri=uri, label=label
            )
            if self.parent:
                self.termdesc.enumerationParent.setId(self.parent.id)
        elif self.ttype == sdoterm.SdoTermType.REFERENCE:
            self.termdesc = sdoterm.SdoReference(term_id=term_id, uri=uri, label=label)
>>>>>>> 5b71e368

        self.termdesc.acknowledgements = self.getAcknowledgements()
        self.termdesc.comment = self.getComment()
        self.termdesc.comments = self.getComments()
        self.termdesc.equivalents.setIds(self.getEquivalents())
        self.termdesc.pending = self.inLayers("pending")
        self.termdesc.retired = self.inLayers("attic")
        self.termdesc.extLayer = self.getExtLayer()
        self.termdesc.sources = self.getSources()
        self.termdesc.subs.setIds(self.getSubs())
        self.termdesc.supers.setIds(self.getSupers())
        self.termdesc.supersededBy = self.getSupersededBy()
        self.termdesc.supersedes = self.getSupersedes()
        self.termdesc.superseded = self.superseded()
        self.termdesc.termStack.setTerms(self.getTermStack())
        self.termdesc.superPaths = (
            self.getParentPaths()
        )  # MUST be called after supers has been added to self.termdesc

        # Class (Type) Building
        if self.ttype in sdoterm.SdoTerm.TYPE_LIKE_TYPES:
            self.termdesc.properties.setIds(self.getProperties(getall=False))
            self.termdesc.allproperties.setIds(self.getProperties(getall=True))
            self.termdesc.expectedTypeFor.setIds(self.getTargetOf())
            if self.ttype == sdoterm.SdoTermType.ENUMERATION:
                if not len(self.termdesc.properties):
                    self.termdesc.termStack.clear()
                self.termdesc._enumerationMembers.setIds(self.getEnumerationMembers())
        elif self.ttype == sdoterm.SdoTermType.PROPERTY:
            self.termdesc.domainIncludes.setIds(self.getDomains())
            self.termdesc.rangeIncludes.setIds(self.getRanges())
            self.termdesc.inverse.setId(self.getInverseOf())
        elif self.ttype == sdoterm.SdoTermType.ENUMERATIONVALUE:
            pass
        elif self.ttype == sdoterm.SdoTermType.REFERENCE:
            self.termdesc.label = prefixedIdFromUri(uri)
            self.termdesc.comment = self.getComment()

        cls.TERMS[uri] = self.termdesc

    def __str__(self):
        return ("<SdoTermSource: %s '%s'>") % (self.ttype, self.id)

    @property
    def id(self):
        return self.termdesc.id

    @property
    def uri(self):
        return self.termdesc.uri

    def getTermdesc(self) -> sdoterm.SdoType:
        return self.termdesc

    def getType(self) -> sdoterm.SdoTermType:
        return self.ttype

    def isClass(self) -> bool:
        return self.ttype == sdoterm.SdoTermType.TYPE

    def isProperty(self) -> bool:
        return self.ttype == sdoterm.SdoTermType.PROPERTY

    def isDataType(self) -> bool:
        if self.ttype == sdoterm.SdoTermType.DATATYPE:
            return True
        if self.isClass() and not self.checkedDataTypeParents:
            self.checkedDataTypeParents = True
            for super in self.getSupers():
                if super.isDataType():
                    self.ttype = sdoterm.SdoTermType.DATATYPE
                    return True
        return False

    @classmethod
    def _isEnumeration(cls, term_id: str) -> bool:
        global ENUMERATIONURI
        query = """
          ASK  {
                    %s rdfs:subClassOf* %s.
            }""" % (uriWrap(toFullId(term_id)), uriWrap(ENUMERATIONURI))

        result = cls.query(query)
        return result[-1]

    def _isEnumerationValue(self) -> bool:
        return self.ttype == sdoterm.SdoTermType.ENUMERATIONVALUE

    def isReference(self) -> bool:
        return self.ttype == sdoterm.SdoTermType.REFERENCE

    def getParent(self):
        return self.parent

    def getPrefixedId(self) -> str:
        return prefixedIdFromUri(self.uri)

    def getComments(self) -> typing.Sequence[str]:
        if not self.comments:
            self.comments = tuple(map(str, self.loadObjects(rdflib.RDFS.comment)))
        return self.comments

    def getComment(self) -> str:
        if not self.comment:
            self.loadComment()
        return self.comment

    def getSupersededBy(self):
        if not self.supersededBy:
            tmp = []
            ss = self.loadObjects("schema:supersededBy")
            for s in ss:
                t = uri2id(str(s))
                if t:
                    tmp.append(t)

            if len(tmp) > 1:
                log.debug(
                    "Warning '%s' supersededBy more than 1 term (%d)"
                    % (self.id, len(tmp))
                )
            if len(tmp):
                self.supersededBy = tmp[0]
            else:
                self.supersededBy = ""
        return self.supersededBy

    def superseded(self) -> bool:
        return len(self.getSupersededBy()) > 0

    def getSupersedes(self) -> typing.Sequence[str]:
        if not self.supersedes:
            self.supersedes = []
            subs = self.loadSubjects("schema:supersededBy")
            for sub in subs:
                self.supersedes.append(uri2id(str(sub)))
        return self.supersedes

    def getSources(self):
        if not self.sources:
            objs = self.loadObjects("schema:source")  # To accept later ttl versions.
            self.sources = list(objs)
        return self.sources

    def getAcknowledgements(self) -> typing.Sequence[str]:
        if not self.aks:
            self.aks = []
            objs = self.loadObjects(
                "schema:contributor"
            )  # To accept later ttl versions.
            for obj in objs:
                cont = sdocollaborators.collaborator.getContributor(str(obj))
                if cont:
                    self.aks.append(cont)
            self.aks = sorted(self.aks, key=lambda t: t.title)
        return self.aks

    def getLayer(self):
        return self.layer

    def getInverseOf(self):
        if not self.gotinverseOf:
            self.gotinverseOf = True
            inverse = self.loadValue("schema:inverseOf")
            if inverse:
                self.inverseOf = uri2id(str(inverse))
        return self.inverseOf

    def getSupers(self):
        if not self.supers:
            self.loadsupers()
        return self.supers

    def getTermStack(self):
        if not self.termStack:
            self.termStack = []
            for sup in self.getSupers():
                s = self.__class__._getTerm(sup, createReference=True)
                if s.termType == sdoterm.SdoTermType.REFERENCE:
                    continue
                self.termStack.append(s)
                if s.termStack:
                    self.termStack.extend(s.termStack.terms)
            stack = []
            for t in reversed(self.termStack):
                if t not in stack:
                    stack.append(t)
            self.termStack = list(reversed(stack))
        return self.termStack

    def getSubs(self):
        if not self.subs:
            self.loadsubs()
        return self.subs

    def getProperties(self, getall=False):
        if not self.props:
            self.props = []
            subs = self.loadSubjects("schema:domainIncludes")
            for sub in subs:
                self.props.append(uri2id(str(sub)))
            self.props.sort()
        ret = self.props

        if getall:
            allprop_ids = set(self.props)
            for t in self.termStack:
                if not isinstance(t, sdoterm.SdoTerm):
                    term = self.__class__._getTerm(t, createReference=True)
                else:
                    term = t
                if term.id != self.id:
                    if term.id == "ENUMERATION":
                        break
                    if term.termType in sdoterm.SdoTerm.TYPE_LIKE_TYPES:
                        allprop_ids.update(term.properties.ids)
            ret = sorted(allprop_ids)
        return ret

    def getPropUsedOn(self):
        raise Exception("Not implemented yet")

    def getRanges(self):
        if not self.ranges:
            self.ranges = []
            objs = self.loadObjects("schema:rangeIncludes")
            for obj in objs:
                self.ranges.append(uri2id(str(obj)))
            self.ranges.sort()
        return self.ranges

    def getDomains(self):
        if not self.domains:
            self.domains = []
            objs = self.loadObjects("schema:domainIncludes")
            for obj in objs:
                self.domains.append(uri2id(str(obj)))
            self.domains.sort()
        return self.domains

    def getTargetOf(self, plusparents=False, stopontarget=False):
        global ENUMERATIONURI, THINGURI
        if not self.targetOf:
            self.targetOf = []
            subs = self.loadSubjects("schema:rangeIncludes")
            for sub in subs:
                self.targetOf.append(uri2id(str(sub)))
        ret = self.targetOf
        if not (len(self.targetOf) and stopontarget):
            if plusparents:
                targets = self.targetOf
                for s in self.getSupers():
                    sup = cls._getTerm(s, createReference=True)
                    if sup.uri() == ENUMERATIONURI or sup.uri == THINGURI:
                        break
                    ptargets = sup.expectedTypeFor
                    for t in ptargets:
                        targets.append(t)
                    if len(targets) and stopontarget:
                        break
                ret = targets
        ret.sort()
        return ret

    def getEquivalents(self):
        if not self.equivalents:
            self.equivalents = []
            equivalents = self.loadObjects("owl:equivalentClass")
            equivalents.extend(self.loadObjects("owl:equivalentProperty"))
            for e in equivalents:
                self.equivalents.append(str(e))
        return self.equivalents

    def inLayers(self, layers):
        return self.layer in layers

    def getExtLayer(self):
        ret = ""
        lay = self.layer
        if len(lay) and lay != CORE:
            ret = lay
        return ret

    @classmethod
    def subClassOf(cls, child, parent):
        if isinstance(child, str):
            child = cls.getTerm(child)
        if isinstance(parent, str):
            parent = cls.getTerm(parent)

        if child == parent:
            return True

        parents = child.supers.ids
        if parent.id in parents:
            return True

        for p in parents:
            if cls.subClassOf(p, parent):
                return True
        return False

    def loadComment(self):
        comments = self.getComments()
        wpre = None
        name = self.termdesc.id
        if name.startswith(
            "http:"
        ):  # Wikilinks in markdown default to current site - extermals need overriding
            val = os.path.basename(name)
            wpre = name[: len(name) - len(val)]

        if self.__class__.MARKDOWNPROCESS:
            comment_buffer = [
                localmarkdown.Markdown.parse(comment, wpre=wpre) for comment in comments
            ]
        else:
            comment_buffer = comments
        result = " ".join(comment_buffer)
        self.comment = result.strip()

    def loadValue(self, valType):
        ret = self.loadObjects(valType)
        if not ret or len(ret) == 0:
            return None
        return ret[0]

    def loadObjects(self, pred):
        query = """
        SELECT ?val WHERE {
                %s %s ?val.
         }""" % (uriWrap(toFullId(self.id)), uriWrap(pred))
        res = self.__class__.query(query)
        return [row.val for row in res]

    def loadSubjects(self, pred):
        query = """
        SELECT ?sub WHERE {
                ?sub %s %s.
         }""" % (uriWrap(pred), uriWrap(toFullId(self.id)))
        res = self.__class__.query(query)
        return [row.sub for row in res]

    def loadsupers(self):
        fullId = toFullId(self.id)
        query = """
        SELECT ?sup WHERE {
             {
                 %s rdfs:subClassOf ?sup .
             }UNION{
                 %s rdfs:subPropertyOf ?sup .
             }
         }
         ORDER BY ?sup""" % (uriWrap(fullId), uriWrap(fullId))

        res = self.__class__.query(query)
        self.supers = [uri2id(str(row.sup)) for row in res]

    def loadsubs(self):
        fullId = toFullId(self.id)
        if self.ttype in sdoterm.SdoTerm.TYPE_LIKE_TYPES:
            sel = "rdfs:subClassOf"
        else:
            sel = "rdfs:subPropertyOf"
        query = """
        SELECT ?sub WHERE {
                ?sub %s %s.
         }ORDER BY ?sub""" % (uriWrap(sel), uriWrap(fullId))
        res = self.__class__.query(query)
        self.subs = [uri2id(str(row.sub)) for row in res]

        if self.ttype == sdoterm.SdoTermType.DATATYPE:
            subjects = self.loadSubjects(
                "a"
            )  # Enumerationvalues have an Enumeration as a type
            self.subs.extend([uri2id(str(child)) for child in subjects])

    def getEnumerationMembers(self):
        if not self.members and self.ttype == sdoterm.SdoTermType.ENUMERATION:
            subjects = self.loadSubjects(
                "a"
            )  # Enumerationvalues have an Enumeration as a type
            self.members = [uri2id(str(child)) for child in subjects]
            self.members.sort()
        return self.members

    def getParentPaths(self, cstack: typing.Sequence[str] = None):
        self._pstacks = []
        cstack = cstack or []
        self._pstacks.append(cstack)
        self._getParentPaths(self.termdesc, cstack)

        inserts = []
        if self.ttype == sdoterm.SdoTermType.PROPERTY:
            inserts = ["Property", "Thing"]
        elif self.ttype == sdoterm.SdoTermType.DATATYPE and self.id != "DataType":
            inserts = ["DataType"]
        elif self.ttype == sdoterm.SdoTermType.TYPE:
            base = self._pstacks[0][0]
            if base != self.id:
                basetype = self.__class__._getTerm(base)
            else:
                basetype = self.termdesc
            if basetype.termType == sdoterm.SdoTermType.DATATYPE:
                inserts = ["DataType"]

        for ins in inserts:
            for s in self._pstacks:
                s.insert(0, ins)

        return self._pstacks

    def _getParentPaths(self, term: sdoterm.SdoTerm, cstack):
        cstack.insert(0, term.id)
        tmpStacks = []
        tmpStacks.append(cstack)
        super_ids = list(term.supers.ids)

        if (
            term.termType == sdoterm.SdoTermType.ENUMERATIONVALUE
            and term.enumerationParent
            and term.enumerationParent.id not in super_ids
        ):
            super_ids.append(term.enumerationParent.id)

        if super_ids:
            for i in range(len(super_ids)):
                if i > 0:
                    t = cstack[:]
                    tmpStacks.append(t)
                    self._pstacks.append(t)

            x = 0
            for parent_id in super_ids:
                if not (
                    parent_id.startswith("http:") or parent_id.startswith("https:")
                ):
                    sup = self.__class__._getTerm(parent_id)
                    self._getParentPaths(sup, tmpStacks[x])
                    x += 1

    @classmethod
    def getParentPathTo(cls, start_term_id: str, end_term_id: str = None):
        # Output paths from start_term to only if end_term in path
        end_term_id = end_term_id or "Thing"
        start_term = cls.getTerm(start_term_id, expanded=True)
        outList = []
        for path in start_term.superPaths:
            if end_term_id in path:
                outList.append(path)
        return outList

    def checkForEnumVal(self) -> bool:
        if self.ttype == sdoterm.SdoTermType.ENUMERATION:
            return True

        for super_terms in self.supers:
            if super_terms.checkForEnumVal():
                return True
        return False

    @classmethod
    def expandTerms(cls, terms, depth: int = 2):
        return [cls.expandTerm(t, depth=depth) for t in terms]

    @classmethod
    def expandTerm(cls, termdesc: sdoterm.SdoTerm, depth: int = 2) -> sdoterm.SdoTerm:
        """Expand a term, e.g. expand the properties that only contain term-ids to contain actual SdoTerm instances."""
        assert isinstance(termdesc, sdoterm.SdoTerm), termdesc
        if termdesc.expanded() or depth < 1:
            return termdesc

        termdesc.markExpanded(depth)

        # TODO: optimise expansion.

        termdesc.superPaths = [
            sdoterm.SdoTermSequence.forElements(paths) for paths in termdesc.superPaths
        ]
        termdesc.termStack.setTerms(cls.termsFromIds(termdesc.termStack.ids))
        termdesc.supers.setTerms(cls.termsFromIds(termdesc.supers.ids))
        termdesc.subs.setTerms(cls.termsFromIds(termdesc.subs.ids))
        termdesc.equivalents.setTerms(cls.termsFromIds(termdesc.equivalents.ids))

        if termdesc.termType in sdoterm.SdoTerm.TYPE_LIKE_TYPES:
            if depth > 1:  # Expand the properties but prevent recursion further
                termdesc.properties.setTerms(
                    cls.expandTerms(
                        cls.termsFromIds(termdesc.properties.ids), depth=depth - 1
                    )
                )
                termdesc.expectedTypeFor.setTerms(
                    cls.expandTerms(
                        cls.termsFromIds(termdesc.expectedTypeFor.ids), depth=depth - 1
                    )
                )
            else:
                termdesc.properties.setTerms(cls.termsFromIds(termdesc.properties.ids))
                termdesc.expectedTypeFor.setTerms(
                    cls.termsFromIds(termdesc.expectedTypeFor.ids)
                )

            if termdesc.termType == sdoterm.SdoTermType.ENUMERATION:
                termdesc.enumerationMembers.setTerms(
                    cls.termsFromIds(termdesc.enumerationMembers.ids)
                )
        elif termdesc.termType == sdoterm.SdoTermType.PROPERTY:
            termdesc.domainIncludes.setTerms(
                cls.termsFromIds(termdesc.domainIncludes.ids)
            )
            termdesc.rangeIncludes.setTerms(
                cls.termsFromIds(termdesc.rangeIncludes.ids)
            )
            termdesc.inverse.setTerm(cls.termFromId(termdesc.inverse.id))
        elif termdesc.termType == sdoterm.SdoTermType.ENUMERATIONVALUE:
            termdesc.enumerationParent.setTerm(
                cls.termFromId(termdesc.enumerationParent.id)
            )

        if (
            depth > 0
        ):  # Expand the individual termdescs in the terms' termstack but prevent recursion further.
            termdesc.termStack.setTerms(
                cls.expandTerms(
                    cls.termsFromIds(termdesc.termStack.ids), depth=depth - 1
                )
            )

        return termdesc

    @classmethod
    def termFromId(cls, id: str = "") -> sdoterm.SdoTerm:
        ids = cls.termsFromIds([id])
        if len(ids):
            return ids[0]
        return None

    @classmethod
    def termsFromIds(
        cls, ids: typing.Sequence[str] = None
    ) -> typing.Sequence[sdoterm.SdoTerm]:
        """Convert a sequence of term-identities into a sequnece of SdoTerms."""
        ids = ids or []
        ret = []
        for tid in ids:
            if tid and len(tid):
                if type(tid) is str:
                    ret.append(cls._getTerm(tid, createReference=True))
                else:
                    ret.append(tid)
        return ret

    @classmethod
    def _singleTermFromResult(
        cls, res: typing.Sequence[rdflib.query.ResultRow], termId: str
    ) -> sdoterm.SdoTerm:
        """Return a single term matching `termId` from res."""
        tmp = _TmpTerm(termId)
        for row in res:  # Assumes termdefinition rows are ordered by termId
            if tmp.id != termId:  # New term definition starts on this row
                if tmp.id:
                    term = cls._createTerm(tmp.id)
                    if term:
                        ret.append(term)
                        count += 1
                tmp = _TmpTerm(termId)
            tmp.types.append(row.type)
            tmp.sups.append(row.sup)
            tmp.tt = row.type
            tmp.lab = row.label
            tmp.layer = layerFromUri(row.layer)

        return cls._createTerm(tmp)

    @classmethod
    def termsFromResults(
        cls, res: typing.Sequence[rdflib.query.ResultRow]
    ) -> typing.Sequence[sdoterm.SdoTerm]:
        ret = []
        tmp = _TmpTerm(None)
        count = 0
        for row in res:  # Assumes termdefinition rows are ordered by termId
            termId = str(row.term)
            if tmp.id != termId:  # New term definition starts on this row
                if tmp.id:
                    term = cls._createTerm(tmp)
                    if term:
                        ret.append(term)
                        count += 1
                tmp = _TmpTerm(termId)
            tmp.types.append(row.type)
            tmp.sups.append(row.sup)
            tmp.tt = row.type
            tmp.lab = row.label
            tmp.layer = layerFromUri(row.layer)

        term = cls._createTerm(tmp)
        if term:
            ret.append(term)
            count += 1
        return ret

    @classmethod
    def _createTerm(cls, tmp: _TmpTerm) -> sdoterm.SdoTerm:
        global DATATYPEURI, ENUMERATIONURI
        if not tmp or not tmp.id:
            return None

        if DATATYPEURI in tmp.types:
            tmp.tt = DATATYPEURI
        elif ENUMERATIONURI in tmp.sups:
            tmp.tt = ENUMERATIONURI

        term = cls.TERMS.get(tmp.id, None)
        if not term:  # Already created this term ?
            t = cls(tmp.id, ttype=tmp.tt, label=tmp.lab, layer=tmp.layer)
            term = t.termdesc
        return term

    @classmethod
    def triples4Term(cls, termId: str):
        term = cls.getTerm(termId)
        g = cls.SOURCEGRAPH
        triples = g.triples((rdflib.URIRef(term.uri), None, None))
        return triples

    @classmethod
    def getTermAsRdfString(cls, termId: str, output_format: str, full=False):
        global VOCABURI
        term = cls.getTerm(termId)
        if not term or term.termType == sdoterm.SdoTermType.REFERENCE:
            return ""
        g = rdflib.Graph()

        schema = rdflib.Namespace(VOCABURI)
        g.bind("schema", VOCABURI)

        if not full:  # Only the term definition
            triples = cls.triples4Term(term)
            for trip in triples:
                g.add(trip)
        else:  # full - Include all related terms
            types = []
            props = []
            stack = [term]

            stack.extend(cls.termsFromIds(term.termStack.ids))
            for t in stack:
                if t.termType == sdoterm.SdoTermType.PROPERTY:
                    props.append(t)
                else:
                    types.append(t)
                    if t.termType == sdoterm.SdoTermType.ENUMERATIONVALUE:
                        types.append(cls.termFromId(t.enumerationParent.id))
                    elif t == stack[0]:
                        props.extend(cls.termsFromIds(t.allproperties.ids))

            for t in types:
                triples = cls.triples4Term(t.id)
                for trip in triples:
                    g.add(trip)

            for p in props:
                triples = cls.triples4Term(p.id)
                for trip in triples:
                    g.add(trip)

        if output_format == "rdf":
            output_format = "pretty-xml"
        ret = g.serialize(format=output_format, auto_compact=True, sort_keys=True)
        return ret

    @classmethod
    def getAllTypes(cls, layer=None, expanded=False):
        return cls.getAllTerms(
            ttype=sdoterm.SdoTermType.TYPE, layer=layer, expanded=expanded
        )

    @classmethod
    def getAllProperties(cls, layer=None, expanded=False):
        return cls.getAllTerms(
            ttype=sdoterm.SdoTermType.PROPERTY, layer=layer, expanded=expanded
        )

    @classmethod
    def getAllEnumerations(cls, layer=None, expanded=False):
        return cls.getAllTerms(
            ttype=sdoterm.SdoTermType.ENUMERATION, layer=layer, expanded=expanded
        )

    @classmethod
    def getAllEnumerationvalues(cls, layer=None, expanded=False):
        return cls.getAllTerms(
            ttype=sdoterm.SdoTermType.ENUMERATIONVALUE, layer=layer, expanded=expanded
        )

    @classmethod
    def getAllTerms(
        cls, ttype=None, layer=None, suppressSourceLinks=False, expanded=False
    ):
        with pretty_logger.BlockLog(
            logger=log, message="GetAllTerms", timing=True
        ) as block:
            global DATATYPEURI, ENUMERATIONURI
            typsel = ""
            extra = ""
            if ttype == sdoterm.SdoTermType.TYPE:
                typsel = "a <%s>;" % rdflib.RDFS.Class
            elif ttype == sdoterm.SdoTermType.PROPERTY:
                typsel = "a <%s>;" % rdflib.RDF.Property
            elif ttype == sdoterm.SdoTermType.DATATYPE:
                typsel = "a <%s>;" % DATATYPEURI
            elif ttype == sdoterm.SdoTermType.ENUMERATION:
                typsel = "rdfs:subClassOf* <%s>;" % ENUMERATIONURI
            elif ttype == sdoterm.SdoTermType.ENUMERATIONVALUE:
                extra = "?type rdfs:subClassOf*  <%s>." % ENUMERATIONURI
            elif not ttype:
                typesel = ""
            else:
                log.debug("Invalid type value '%s'" % ttype)

            laysel = ""
            fil = ""
            suppress = ""
            if layer:
                if layer == "core":
                    fil = "FILTER NOT EXISTS { ?term schema:isPartOf ?x. }"
                else:
                    laysel = "schema:isPartOf <%s>;" % uriFromLayer(layer)

            if suppressSourceLinks:
                suppress = "FILTER NOT EXISTS { ?s dc:source ?term. }"

            query = """SELECT DISTINCT ?term ?type ?label ?layer ?sup WHERE {
                 ?term a ?type;
                    %s
                    %s
                    rdfs:label ?label.
                %s
                OPTIONAL {
                    ?term schema:isPartOf ?layer.
                }
                OPTIONAL {
                    ?term rdfs:subClassOf ?sup.
                }
                OPTIONAL {
                    ?term rdfs:subPropertyOf ?sup.
                }
                %s
                %s
            }
            ORDER BY ?term
            """ % (typsel, laysel, extra, fil, suppress)

            log.debug("query %s", query)
            res = cls.query(query)
            log.debug("res %d", len(res))

            terms = []
            if expanded:
                with pretty_logger.BlockLog(
                    logger=log, message=f"Expanding {len(res)} terms", timing=True
                ):
                    terms = cls.termsFromResults(res)

            else:
                for row in res:
                    term = uri2id(str(row.term))
                    if not term in terms:
                        terms.append(term)
            block.message = f"GetAllTerms: {len(terms)} terms, total: {len(cls.TERMS)}"
            return terms

    @classmethod
    def getAcknowledgedTerms(cls, ack):
        query = (
            """SELECT DISTINCT ?term ?type ?label ?layer ?sup WHERE {
             ?term a ?type;
                schema:contributor <%s>;
                rdfs:label ?label.
                OPTIONAL {
                    ?term schema:isPartOf ?layer.
                }
                OPTIONAL {
                    ?term rdfs:subClassOf ?sup.
                }
                OPTIONAL {
                    ?term rdfs:subPropertyOf ?sup.
                }
            }
            ORDER BY ?term
            """
            % ack
        )
        res = cls.query(query)
        terms = cls.termsFromResults(res)
        return terms

    @classmethod
    def setSourceGraph(cls, g: rdflib.graph.Graph):
        global VOCABURI
        cls.SOURCEGRAPH = g
        g.bind("schema", VOCABURI)
        g.bind("owl", "http://www.w3.org/2002/07/owl#")
        g.bind("dc", "http://purl.org/dc/elements/1.1/")
        g.bind("dct", "http://purl.org/dc/terms/")
        g.bind("dctype", "http://purl.org/dc/dcmitype/")
        g.bind("void", "http://rdfs.org/ns/void#")
        g.bind("dcat", "http://www.w3.org/ns/dcat#")

        cls.TERMS = {}  # Clear cache
        cls.EXPANDEDTERMS = {}

    @classmethod
    def loadSourceGraph(
        cls, files=None, init: bool = False, vocaburi: str = None
    ) -> None:
        """Load the source graph.

        Args:
          files: this can be either a string or a sequence of strings.
                 The special file 'default' loads the default set of files.
                 A single string is interpreted as a file-path to load from.
                 A sequence of string is interpreted as a set of file-paths to load from.
          init: if true, reset the `SOURCEGRAPH` class variable.
          vocaburi: the vocabulary to use.
        """
        global VOCABURI, DEFTRIPLESFILESGLOB
        if init:
            cls.SOURCEGRAPH = None
        if not VOCABURI and not vocaburi:
            cls.setVocabUri(DEFVOCABURI)
        elif vocaburi:
            cls.setVocabUri(vocaburi)

        if not files or files == "default":
            if cls.SOURCEGRAPH:
                if not cls.LOADEDDEFAULT:
                    raise Exception(
                        "Sourcegraph already loaded - cannot overwrite with defaults"
                    )
                log.info("Default files already loaded")
                return

            else:
                cls.LOADEDDEFAULT = True
                log.info(
                    "SdoTermSource.loadSourceGraph() loading from default files found in globs: %s",
                    ",".join(DEFTRIPLESFILESGLOB),
                )
                files = []
                for g in DEFTRIPLESFILESGLOB:
                    files.extend(glob.glob(g))
        elif isinstance(files, str):
            cls.LOADEDDEFAULT = False
            log.info("SdoTermSource.loadSourceGraph() loading from file: %s", files)
            files = [files]
        else:
            cls.LOADEDDEFAULT = False
            log.info(
                "SdoTermSource.loadSourceGraph() loading from %d files", len(files)
            )

        if not len(files):
            raise Exception("No triples file(s) to load")

        cls.setSourceGraph(rdflib.Graph())

        for file_path in files:
            cls.SOURCEGRAPH += _loadOneSourceGraph(file_path)
        log.info(
            "Done: Loaded %s triples - %s terms",
            len(cls.sourceGraph()),
            len(cls.getAllTerms()),
        )

    @classmethod
    def sourceGraph(cls) -> rdflib.Graph:
        if cls.SOURCEGRAPH == None:
            cls.loadSourceGraph()
        return cls.SOURCEGRAPH

    @staticmethod
    def setVocabUri(uri: str = None):
        global VOCABURI, DATATYPEURI, ENUMERATIONURI, THINGURI
        VOCABURI = uri or DEFVOCABURI
        DATATYPEURI = rdflib.URIRef(VOCABURI + "DataType")
        ENUMERATIONURI = rdflib.URIRef(VOCABURI + "Enumeration")
        THINGURI = rdflib.URIRef(VOCABURI + "Thing")

    @classmethod
    def vocabUri(cls):
        global VOCABURI
        if not VOCABURI:
            cls.setVocabUri()
        return VOCABURI

    @classmethod
    def query(cls, query_string: str) -> typing.Sequence[rdflib.query.ResultRow]:
        graph = cls.sourceGraph()
        with cls.RDFLIBLOCK:
            result = tuple(graph.query(query_string))
        return result

    @classmethod
    def termCounts(cls) -> int:
        global VOCABURI
        if not cls.TERMCOUNTS:
            count = (
                """SELECT (COUNT(DISTINCT ?s) as ?count) WHERE {
                ?s a ?type .
                FILTER (strStarts(str(?s),"%s"))
            } """
                % VOCABURI
            )
            res = cls.query(count)
            allterms = int(res[0][0])

            count = (
                """SELECT (COUNT(DISTINCT ?s) as ?count) WHERE {
                ?s a rdfs:Class .
                FILTER (strStarts(str(?s),"%s"))
            } """
                % VOCABURI
            )
            res = cls.query(count)
            classes = int(res[0][0])

            count = (
                """SELECT (COUNT(DISTINCT ?s) as ?count) WHERE {
                ?s a rdf:Property .
                FILTER (strStarts(str(?s),"%s"))
            } """
                % VOCABURI
            )
            res = cls.query(count)
            properties = int(res[0][0])

            count = (
                """SELECT (COUNT(DISTINCT ?s) as ?count) WHERE {
                ?s rdfs:subClassOf* schema:Enumeration .
                FILTER (strStarts(str(?s),"%s"))
            } """
                % VOCABURI
            )
            res = cls.query(count)
            enums = int(res[0][0])

            count = (
                """SELECT (COUNT(DISTINCT ?s) as ?count) WHERE {
                ?s a ?type .
                ?type rdfs:subClassOf* schema:Enumeration .
                FILTER (strStarts(str(?s),"%s"))
            } """
                % VOCABURI
            )
            res = cls.query(count)
            enumvals = int(res[0][0])

            count = (
                """SELECT (COUNT(DISTINCT ?s) as ?count) WHERE {
                {
                    ?s a schema:DataType .
                }UNION{
                    ?s rdf:type* schema:DataType .
                }UNION{
                    ?s rdfs:subClassOf* ?x .
                    ?x a schema:DataType .
                }
                FILTER (strStarts(str(?s),"%s"))
           } """
                % VOCABURI
            )
            res = cls.query(count)
            datatypes = int(res[0][0])

            count = (
                """SELECT (COUNT(DISTINCT ?s) as ?count) WHERE {
                ?s rdfs:subClassOf* ?x .
                ?x a schema:DataType .
                FILTER (strStarts(str(?s),"%s"))
           } """
                % VOCABURI
            )
            res = cls.query(count)
            datatypeclasses = int(res[0][0])

            types = classes
            types -= 1  # DataType not counted
            types -= enums
            types -= datatypeclasses
            datatypes -= 1  # Datatype not counted

            cls.TERMCOUNTS = {}
            cls.TERMCOUNTS[sdoterm.SdoTermType.TYPE] = types
            cls.TERMCOUNTS[sdoterm.SdoTermType.PROPERTY] = properties
            cls.TERMCOUNTS[sdoterm.SdoTermType.DATATYPE] = datatypes
            cls.TERMCOUNTS[sdoterm.SdoTermType.ENUMERATION] = enums
            cls.TERMCOUNTS[sdoterm.SdoTermType.ENUMERATIONVALUE] = enumvals
            cls.TERMCOUNTS["All"] = types + properties + datatypes + enums + enumvals
        return cls.TERMCOUNTS

    @classmethod
    def setMarkdownProcess(cls, process: bool):
        cls.MARKDOWNPROCESS = process

    @classmethod
    def termCache(cls):
        return cls.TERMS

    @classmethod
    def getTerm(
        cls,
        termId: str,
        expanded: bool = False,
        refresh: bool = False,
        createReference: bool = False,
    ):
        with cls.TERMSLOCK:
            return cls._getTerm(
                termId,
                expanded=expanded,
                refresh=refresh,
                createReference=createReference,
            )

    @classmethod
    def _getTerm(
        cls,
        termId: str,
        expanded: bool = False,
        refresh: bool = False,
        createReference: bool = False,
    ):
        if not termId:
            return None
        assert isinstance(termId, str), termId
        termId = termId.strip()
        fullId = toFullId(termId)
        term = cls.TERMS.get(fullId, None)

        if term and refresh:
            del cls.TERMS[termId]
            log.info("Term '%s' found and removed" % termId)
            term = None

        query = """
        SELECT ?term ?type ?label ?layer ?sup WHERE {
             %s a ?type;
                rdfs:label ?label.
            OPTIONAL {
                %s schema:isPartOf ?layer.
            }
            OPTIONAL {
                %s rdfs:subClassOf ?sup.
            }
            OPTIONAL {
                %s rdfs:subPropertyOf ?sup.
            }

        }""" % (uriWrap(fullId), uriWrap(fullId), uriWrap(fullId), uriWrap(fullId))

        if not term:
            res = cls.query(query)
            if len(res):
                term = cls._singleTermFromResult(res, termId=fullId)
            elif createReference:
                # Create a new TermSource
                term = cls(fullId).getTermdesc()
            else:
                log.warning("No definition of term %s" % fullId)

        if term and expanded and not term.expanded():
            exterm = cls.EXPANDEDTERMS.get(fullId, None)
            if not exterm:
                exterm = cls.expandTerm(term)
                cls.EXPANDEDTERMS[fullId] = exterm
            term = exterm

        return term


def toFullId(termId: str) -> str:
    global VOCABURI
    assert VOCABURI
    if not ":" in termId:  # Includes full path or namespaces
        return VOCABURI + termId

    if termId.startswith("http"):
        return termId
    prefix, id_component = termId.split(":")
    return "%s%s" % (uriForPrefix(prefix), id_component)


def uriWrap(identity_str: str) -> str:
    if identity_str.startswith("http://") or identity_str.startswith("https://"):
        return "<%s>" % identity_str
    return identity_str


LAYERPATTERN = None


def layerFromUri(uri: str) -> str:
    global VOCABURI
    global LAYERPATTERN
    assert VOCABURI
    if uri:
        if not LAYERPATTERN:
            voc = VOCABURI
            if voc.endswith("/") or voc.endswith("#"):
                voc = voc[: len(voc) - 1]
            prto, root = getProtoAndRoot(voc)
            LAYERPATTERN = "^%s([\w]*)\.%s" % (prto, root)

        if LAYERPATTERN:
            m = re.search(LAYERPATTERN, str(uri))
            if m:
                return m.group(1)
    return None


def uriFromLayer(layer: str = None) -> str:
    global VOCABURI
    voc = VOCABURI
    if voc.endswith("/") or voc.endswith("#"):
        voc = voc[: len(voc) - 1]
    if not layer:
        return voc
    prto, root = getProtoAndRoot(voc)
    return "%s%s.%s" % (prto, layer, root)


ProtoAndRoot = collections.namedtuple("ProtoAndRoot", ["proto", "root"])


def getProtoAndRoot(uri: str) -> ProtoAndRoot:
    m = re.search("^(http[s]?:\/\/)(.*)", uri)
    if m:
        prto = m.group(1)
        root = m.group(2)
        return ProtoAndRoot(prto, root)
    return ProtoAndRoot(None, None)


def uri2id(uri: str) -> str:
    global VOCABURI
    if uri.startswith(VOCABURI):
        return uri[len(VOCABURI) :]
    return uri


def prefixFromUri(uri: str) -> rdflib.term.URIRef:
    for pref, pth in SdoTermSource.SOURCEGRAPH.namespaces():
        if uri.startswith(str(pth)):
            return pref
    return None


def uriForPrefix(pre: str) -> str:
    for pref, pth in SdoTermSource.SOURCEGRAPH.namespaces():
        if pre == pref:
            return pth
    return None


def prefixedIdFromUri(uri: str) -> str:
    """Converts a URI into a string of the form namespace:term."""
    prefix = prefixFromUri(uri)
    if prefix:
        base = os.path.basename(uri)
        if "#" in base:
            base = base.split("#")[1]
        return "%s:%s" % (prefix, base)
    return uri<|MERGE_RESOLUTION|>--- conflicted
+++ resolved
@@ -149,30 +149,9 @@
             else:
                 self.ttype = sdoterm.SdoTermType.REFERENCE
 
-<<<<<<< HEAD
         self.termdesc = sdoterm.SdoTermforType(self.ttype, Id=self.id, uri=self.uri, label=self.label)
         if self.ttype == sdoterm.SdoTermType.ENUMERATIONVALUE and self.parent:
             self.termdesc.enumerationParent.setId(self.parent.id)
-=======
-        if self.ttype == sdoterm.SdoTermType.TYPE:
-            self.termdesc = sdoterm.SdoType(term_id, uri, label=label)
-        elif self.ttype == sdoterm.SdoTermType.PROPERTY:
-            self.termdesc = sdoterm.SdoProperty(term_id=term_id, uri=uri, label=label)
-        elif self.ttype == sdoterm.SdoTermType.DATATYPE:
-            self.termdesc = sdoterm.SdoDataType(term_id=term_id, uri=uri, label=label)
-        elif self.ttype == sdoterm.SdoTermType.ENUMERATION:
-            self.termdesc = sdoterm.SdoEnumeration(
-                term_id=term_id, uri=uri, label=label
-            )
-        elif self.ttype == sdoterm.SdoTermType.ENUMERATIONVALUE:
-            self.termdesc = sdoterm.SdoEnumerationvalue(
-                term_id=term_id, uri=uri, label=label
-            )
-            if self.parent:
-                self.termdesc.enumerationParent.setId(self.parent.id)
-        elif self.ttype == sdoterm.SdoTermType.REFERENCE:
-            self.termdesc = sdoterm.SdoReference(term_id=term_id, uri=uri, label=label)
->>>>>>> 5b71e368
 
         self.termdesc.acknowledgements = self.getAcknowledgements()
         self.termdesc.comment = self.getComment()
