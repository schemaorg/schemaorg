--- conflicted
+++ resolved
@@ -3,38 +3,18 @@
 
 # Import standard python libraries
 
-<<<<<<< HEAD
 import glob
 import logging
 import os
 import re
 import sys
-=======
-import threading
-import os
-import re
-import sys
-import logging
-import glob
->>>>>>> 6f2ca80b
 
 # Import schema.org libraries
 if not os.getcwd() in sys.path:
     sys.path.insert(1, os.getcwd())
 
 import software
-<<<<<<< HEAD
 import software.util.schemaglobals as schemaglobals
-
-from sdotermsource import SdoTermSource
-from localmarkdown import Markdown
-
-log = logging.getLogger(__name__)
-
-class collaborator():
-    """Wrapper for the collaboration meta-data."""
-
-=======
 import software.SchemaTerms.sdoterm as sdoterm
 import software.SchemaTerms.sdotermsource as sdotermsource
 import software.SchemaTerms.localmarkdown as localmarkdown
@@ -42,8 +22,8 @@
 log = logging.getLogger(__name__)
 
 
-class collaborator:
->>>>>>> 6f2ca80b
+class collaborator(object):
+    """Wrapper for the collaboration meta-data."""
     COLLABORATORS = {}
     CONTRIBUTORS = {}
 
@@ -67,7 +47,7 @@
             % (self.ref, self.uri, self.contributor, self.img, self.title, self.url)
         )
 
-<<<<<<< HEAD
+
     def _parseDesc(self, desc):
         """Parses data from the pseudo-markdown format.
 
@@ -77,20 +57,13 @@
         section = 0
         description_lines = []
         acknowledgement_lines = []
-=======
-    def parseDesc(self, desc):
-        state = 0
-        dt = []
-        at = []
-        target = None
->>>>>>> 6f2ca80b
+
         for line in desc.splitlines():
             if line.startswith("---"):
                 section += 1
             if section == 1:
                 if line.startswith("---"):
                     continue
-<<<<<<< HEAD
                 match = self.matchval('url', line)
                 if match:
                     self.url = match
@@ -111,8 +84,8 @@
                     acknowledgement_lines.append(line)
                     continue
 
-        self.description = Markdown.parse(''.join(description_lines))
-        self.acknowledgement = Markdown.parse(''.join(acknowledgement_lines))
+        self.description = localmarkdown.Markdown.parse(''.join(description_lines))
+        self.acknowledgement = localmarkdown.Markdown.parse(''.join(acknowledgement_lines))
 
 
     def matchval(self, val, line):
@@ -126,49 +99,6 @@
     def matchsep(self, val, line):
         line = re.sub(' ', '', line).lower()
         val = re.sub(' ', '', val).lower()
-=======
-                match = self.matchval("url", line)
-                if match:
-                    self.url = match
-                    continue
-                match = self.matchval("title", line)
-                if match:
-                    self.title = match
-                    continue
-                match = self.matchval("img", line)
-                if match:
-                    self.img = match
-                    continue
-            elif state > 1:
-                if self.matchsep("--- DescriptionText.md", line):
-                    target = "d"
-                    continue
-                if self.matchsep("--- AcknowledgementText.md", line):
-                    target = "a"
-                    continue
-                if target:
-                    if target == "a":
-                        at.append(line)
-                    elif target == "d":
-                        dt.append(line)
-        self.description = "".join(dt)
-        self.acknowledgement = "".join(at)
-        self.description = localmarkdown.Markdown.parse(self.description)
-        self.acknowledgement = localmarkdown.Markdown.parse(self.acknowledgement)
-
-    def matchval(self, val, line):
-        ret = None
-        matchstr = "(?i)%s:" % val
-        o = re.search(matchstr, line)
-        if o:
-            ret = line[len(val) + 1 :]
-            ret = ret.strip()
-        return ret
-
-    def matchsep(self, val, line):
-        line = re.sub(" ", "", line).lower()
-        val = re.sub(" ", "", val).lower()
->>>>>>> 6f2ca80b
         return line.startswith(val)
 
     def isContributor(self):
@@ -181,22 +111,12 @@
             self.terms = sdotermsource.SdoTermSource.getAcknowledgedTerms(self.uri)
         return self.terms
 
-<<<<<<< HEAD
-
     @classmethod
     def getCollaborator(cls, ref):
         cls.loadCollaborators()
         coll = cls.COLLABORATORS.get(ref,None)
         if not coll:
             log.warn("No such collaborator: %s" % ref)
-=======
-    @classmethod
-    def getCollaborator(cls, ref):
-        cls.loadCollaborators()
-        coll = cls.COLLABORATORS.get(ref, None)
-        if not coll:
-            log.warning("No such collaborator: %s" % ref)
->>>>>>> 6f2ca80b
         return coll
 
     @classmethod
@@ -205,7 +125,6 @@
         cls.loadContributors()
         cont = cls.CONTRIBUTORS.get(ref, None)
         if not cont:
-<<<<<<< HEAD
             log.warn("No such contributor: %s" % ref)
         return cont
 
@@ -221,36 +140,15 @@
             log.error("Error loading colaborator source %s: %s" % (file_path, e))
             return None
 
-=======
-            log.warning("No such contributor: %s" % ref)
-        return cont
-
-    @classmethod
-    def createCollaborator(cls, filename):
-        code = os.path.basename(filename)
-        ref = os.path.splitext(code)[0]
-        coll = None
-        try:
-            with open(filename, "r") as f:
-                desc = f.read()
-            coll = cls(ref, desc=desc)
-        except Exception as e:
-            log.error("Error loading colaborator source %s: %s" % (filename, e))
-        return coll
->>>>>>> 6f2ca80b
 
     @classmethod
     def loadCollaborators(cls):
         if not len(cls.COLLABORATORS):
-<<<<<<< HEAD
             for file_path in glob.glob("data/collab/*.md"):
                 cls.createCollaborator(file_path)
             log.info("Loaded %s collaborators" % len(cls.COLLABORATORS))
-=======
-            for filename in glob.glob("data/collab/*.md"):
-                cls.createCollaborator(filename)
-            log.info("%s Loaded %s collaborators", cls, len(collaborator.COLLABORATORS))
->>>>>>> 6f2ca80b
+
+
 
     @classmethod
     def createContributor(cls, ref):
@@ -258,11 +156,7 @@
         coll = cls.getCollaborator(ref)
         if coll:
             coll.contributor = True
-<<<<<<< HEAD
-            cls.CONTRIBUTORS[ref]=coll
-=======
             cls.CONTRIBUTORS[ref] = coll
->>>>>>> 6f2ca80b
 
     @classmethod
     def loadContributors(cls):
@@ -272,20 +166,11 @@
             SELECT distinct ?val WHERE {
                     [] schema:contributor ?val.
             }"""
-<<<<<<< HEAD
-            res = SdoTermSource.query(query)
-=======
             res = sdotermsource.SdoTermSource.query(query)
->>>>>>> 6f2ca80b
-
             for row in res:
                 cont = row.val
                 cls.createContributor(os.path.basename(str(cont)))
-<<<<<<< HEAD
             log.info("Loaded %s contributors" % len(cls.CONTRIBUTORS))
-=======
-            log.info("%s Loaded %s contributors", cls, len(collaborator.CONTRIBUTORS))
->>>>>>> 6f2ca80b
 
     @classmethod
     def collaborators(cls):
