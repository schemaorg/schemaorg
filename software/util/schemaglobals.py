--- conflicted
+++ resolved
@@ -8,23 +8,13 @@
 TERMS = []
 PAGES = []
 FILES = []
-<<<<<<< HEAD
-OUTPUTDIR = 'software/site'
-DOCSDOCSDIR = '/docs'
-TERMDOCSDIR = '/docs'
-HANDLER_TEMPLATE = 'handlers-template.yaml'
-HANDLER_FILE = 'handlers.yaml'
-RELEASE_DIR = 'software/site/releases'
-HOMEPAGE = 'https://schema.org'
-=======
 OUTPUTDIR = "software/site"
 DOCSDOCSDIR = "/docs"
 TERMDOCSDIR = "/docs"
 HANDLER_TEMPLATE = "handlers-template.yaml"
 HANDLER_FILE = "handlers.yaml"
 RELEASE_DIR = "software/site/releases"
-
->>>>>>> 6f2ca80b
+HOMEPAGE = 'https://schema.org'
 
 def hasOpt(opt):
     """Return true if `opt` is among the build options"""
