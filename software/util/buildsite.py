--- conflicted
+++ resolved
@@ -33,16 +33,14 @@
 # Import schema.org libraries
 import rdflib
 import fileutils
-<<<<<<< HEAD
 import assign_example_ids
-=======
 import runtests
 import buildtermpages
 import buildocspages
 import copystaticdocsplusinsert
 import schemaglobals
 import schemaversion
->>>>>>> 9a3168e4
+
 
 from sdotermsource import SdoTermSource
 from sdocollaborators import collaborator
@@ -270,11 +268,7 @@
     processDocs(pages=schemaglobals.PAGES)
     processFiles(files=schemaglobals.FILES)
     if args.rubytests:
-<<<<<<< HEAD
-        runRubyTests()
-=======
         runRubyTests(release_dir=schemaglobals.RELEASE_DIR)
->>>>>>> 9a3168e4
     if args.release:
         copyReleaseFiles(release_dir=schemaglobals.RELEASE_DIR)
 
