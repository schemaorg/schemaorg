--- conflicted
+++ resolved
@@ -96,19 +96,19 @@
     )
 
 
-def RenderAndWriteSingleTerm(term_id):
+def RenderAndWriteSingleTerm(term_key):
     """Renders a single term and write the result into a file.
 
     Parameters:
       term_id (str): key for the term.
     """
-<<<<<<< HEAD
+
     with pretty_logger.BlockLog(
         logger=log, message=f"Generate term {term_key}", timing=True, displayStart=False
     ) as block:
         term = sdotermsource.SdoTermSource.getTerm(term_key, expanded=True)
         if not term:
-            log.error("No such term: %s\n" % term_key)
+            log.error(f"No such term: {term_key}")
             return 0
         if (
             term.termType == sdoterm.SdoTermType.REFERENCE
@@ -122,25 +122,7 @@
         with open(termFileName(term.id), "w", encoding="utf8") as outfile:
             outfile.write(pageout)
     return block.elapsed
-=======
-    tic = time.perf_counter()
-    term = sdotermsource.SdoTermSource.getTerm(term_id, expanded=True)
-    if not term:
-        log.error(f"No such term: {term_id}")
-        return 0
-    if (
-        term.termType == sdoterm.SdoTermType.REFERENCE
-    ):  # Don't create pages for reference types
-        return 0
-    examples = schemaexamples.SchemaExamples.examplesForTerm(term.id)
-    json = sdotermsource.SdoTermSource.getTermAsRdfString(term.id, "json-ld", full=True)
-    pageout = termtemplateRender(term, examples, json)
-    with open(termFileName(term.id), "w", encoding="utf8") as outfile:
-        outfile.write(pageout)
-    elapsed = datetime.timedelta(seconds=time.perf_counter() - tic)
-    log.info(f"Term {term_id} generated in {elapsed}")
 
->>>>>>> c9e2e7d6
 
 def _buildTermIds(pair):
     shard, term_ids = pair
