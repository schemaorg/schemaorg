--- conflicted
+++ resolved
@@ -510,7 +510,6 @@
             break
 
     for p in files:
-<<<<<<< HEAD
         with pretty_logger.BlockLog(message=f"Preparing file {p}.", logger=log):
             if p in FILELIST.keys():
                 func, filenames = FILELIST.get(p, None)
@@ -523,24 +522,8 @@
                                 handle.write(content)
             else:
                 log.warning("Unknown files name: %s" % p)
-=======
-        log.info("Preparing file %s:" % p)
-        if p in FILELIST.keys():
-            func, filenames = FILELIST.get(p, None)
-            if func:
-                content = func(p)
-                if content:
-                    for filename in filenames:
-                        fn = absoluteFilePath(filename)
-                        with open(fn, "w", encoding="utf8") as handle:
-                            handle.write(content)
-                        log.info("Created %s" % fn)
-        else:
-            log.warning("Unknown files name: %s" % p)
 
 
 if __name__ == "__main__":
     logging.basicConfig(level=logging.INFO)
-
-    buildFiles(sys.argv[1:])
->>>>>>> c9e2e7d6
+    buildFiles(sys.argv[1:])