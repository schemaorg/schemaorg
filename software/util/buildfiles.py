--- conflicted
+++ resolved
@@ -32,12 +32,13 @@
 log = logging.getLogger(__name__)
 
 ###################################################
-#MARKDOWN INITIALISE
+# MARKDOWN INITIALISE
 ###################################################
 Markdown.setWikilinkCssClass("localLink")
 Markdown.setWikilinkPrePath("https://schema.org/")
-    #Production site uses no suffix in link - mapping to file done in server config
+# Production site uses no suffix in link - mapping to file done in server config
 Markdown.setWikilinkPostPath("")
+
 
 def absoluteFilePath(fn):
     name = os.path.join(schemaglobals.OUTPUTDIR, fn)
@@ -46,67 +47,79 @@
 
 
 CACHECONTEXT = None
+
+
 def jsonldcontext(page):
     global CACHECONTEXT
     from sdojsonldcontext import createcontext
+
     if not CACHECONTEXT:
         CACHECONTEXT = createcontext()
     return CACHECONTEXT
 
 
 import json
+
+
 def jsonldtree(page):
     global VISITLIST
-    VISITLIST=[]
+    VISITLIST = []
 
     term = {}
     context = {}
-    context['rdfs'] = "http://www.w3.org/2000/01/rdf-schema#"
-    context['schema'] = "https://schema.org"
-    context['rdfs:subClassOf'] = { "@type": "@id" }
-    context['description'] = "rdfs:comment"
-    context['children'] = { "@reverse": "rdfs:subClassOf" }
-    term['@context'] = context
-    data = _jsonldtree("Thing",term)
-    return json.dumps(data,indent=3)
-
-def _jsonldtree(tid,term=None):
+    context["rdfs"] = "http://www.w3.org/2000/01/rdf-schema#"
+    context["schema"] = "https://schema.org"
+    context["rdfs:subClassOf"] = {"@type": "@id"}
+    context["description"] = "rdfs:comment"
+    context["children"] = {"@reverse": "rdfs:subClassOf"}
+    term["@context"] = context
+    data = _jsonldtree("Thing", term)
+    return json.dumps(data, indent=3)
+
+
+def _jsonldtree(tid, term=None):
     termdesc = SdoTermSource.getTerm(tid)
     if not term:
         term = {}
-    term['@type'] = "rdfs:Class"
-    term['@id'] = "schema:" + termdesc.id
-    term['name'] = termdesc.label
+    term["@type"] = "rdfs:Class"
+    term["@id"] = "schema:" + termdesc.id
+    term["name"] = termdesc.label
     if termdesc.supers:
         sups = []
         for sup in termdesc.supers:
             sups.append("schema:" + sup)
         if len(sups) == 1:
-            term['rdfs:subClassOf'] = sups[0]
+            term["rdfs:subClassOf"] = sups[0]
         else:
-            term['rdfs:subClassOf'] = sups
-    term['description'] = textutils.ShortenOnSentence(
-        textutils.StripHtmlTags(termdesc.comment))
+            term["rdfs:subClassOf"] = sups
+    term["description"] = textutils.ShortenOnSentence(
+        textutils.StripHtmlTags(termdesc.comment)
+    )
     if termdesc.pending:
-        term['pending'] = True
+        term["pending"] = True
     if termdesc.retired:
-        term['attic'] = True
+        term["attic"] = True
     if tid not in VISITLIST:
         VISITLIST.append(tid)
         if termdesc.subs:
             subs = []
             for sub in termdesc.subs:
                 subs.append(_jsonldtree(sub))
-            term['children'] = subs
+            term["children"] = subs
     return term
+
 
 def httpequivs(page):
     from buildhttpequivs import buildequivs
+
     return buildequivs("turtle")
+
 
 def owl(page):
     from sdoowl import OwlBuild
+
     return OwlBuild().getContent()
+
 
 def sitemap(page):
     node = """ <url>
@@ -114,18 +127,20 @@
    <lastmod>%s</lastmod>
  </url>
 """
-    STATICPAGES = ["docs/schemas.html",
-                    "docs/full.html",
-                    "docs/gs.html",
-                    "docs/about.html",
-                    "docs/howwework.html",
-                    "docs/releases.html",
-                    "docs/faq.html",
-                    "docs/datamodel.html",
-                    "docs/developers.html",
-                    "docs/extension.html",
-                    "docs/meddocs.html",
-                    "docs/hotels.html"]
+    STATICPAGES = [
+        "docs/schemas.html",
+        "docs/full.html",
+        "docs/gs.html",
+        "docs/about.html",
+        "docs/howwework.html",
+        "docs/releases.html",
+        "docs/faq.html",
+        "docs/datamodel.html",
+        "docs/developers.html",
+        "docs/extension.html",
+        "docs/meddocs.html",
+        "docs/hotels.html",
+    ]
 
     output = []
     output.append("""<?xml version="1.0" encoding="utf-8"?>
@@ -141,31 +156,39 @@
     output.append("</urlset>\n")
     return "".join(output)
 
+
 def protocolSwap(content, protocol, altprotocol):
-    ret = content.replace("%s://schema.org" % protocol,"%s://schema.org" % altprotocol)
-    for ext in ["attic","auto","bib","health-lifesci","meta","pending"]:
-        ret = ret.replace("%s://%s.schema.org" % (protocol,ext),"%s://%s.schema.org" % (altprotocol,ext))
+    ret = content.replace("%s://schema.org" % protocol, "%s://schema.org" % altprotocol)
+    for ext in ["attic", "auto", "bib", "health-lifesci", "meta", "pending"]:
+        ret = ret.replace(
+            "%s://%s.schema.org" % (protocol, ext),
+            "%s://%s.schema.org" % (altprotocol, ext),
+        )
     return ret
+
 
 def protocols():
     """Return the protocols (http, https) in order of priority."""
     vocaburi = SdoTermSource.vocabUri()
     if vocaburi.startswith("https"):
-        return 'https', 'http'
-    return 'http', 'https'
+        return "https", "http"
+    return "http", "https"
 
 
 from rdflib.serializer import Serializer
+
 allGraph = None
 currentGraph = None
+
+
 def exportrdf(exportType):
     global allGraph, currentGraph
 
     if not allGraph:
         allGraph = rdflib.Graph()
-        allGraph.bind("schema",VOCABURI)
+        allGraph.bind("schema", VOCABURI)
         currentGraph = rdflib.Graph()
-        currentGraph.bind("schema",VOCABURI)
+        currentGraph.bind("schema", VOCABURI)
 
         allGraph += SdoTermSource.sourceGraph()
 
@@ -179,40 +202,48 @@
         allGraph.update(deloddtriples)
         currentGraph += allGraph
 
-
-        desuperseded="""PREFIX schema: <%s://schema.org/>
+        desuperseded = """PREFIX schema: <%s://schema.org/>
         DELETE {?s ?p ?o}
         WHERE{
             ?s ?p ?o;
                 schema:supersededBy ?sup.
         }""" % (protocol)
-        #Currently superseded terms are not suppressed from 'current' file dumps
-        #Whereas they are suppressed from the UI
-        #currentGraph.update(desuperseded)
-
-        delattic="""PREFIX schema: <%s://schema.org/>
+        # Currently superseded terms are not suppressed from 'current' file dumps
+        # Whereas they are suppressed from the UI
+        # currentGraph.update(desuperseded)
+
+        delattic = """PREFIX schema: <%s://schema.org/>
         DELETE {?s ?p ?o}
         WHERE{
             ?s ?p ?o;
                 schema:isPartOf <%s://attic.schema.org>.
-        }""" % (protocol,protocol)
+        }""" % (protocol, protocol)
         currentGraph.update(delattic)
 
-    formats =  ["json-ld", "turtle", "nt", "nquads", "rdf"]
-    extype = exportType[len("RDFExport."):]
+    formats = ["json-ld", "turtle", "nt", "nquads", "rdf"]
+    extype = exportType[len("RDFExport.") :]
     if exportType == "RDFExports":
         for format in sorted(formats):
-            _exportrdf(format,allGraph,currentGraph)
+            _exportrdf(format, allGraph, currentGraph)
     elif extype in formats:
-        _exportrdf(extype,allGraph,currentGraph)
+        _exportrdf(extype, allGraph, currentGraph)
     else:
         raise Exception("Unknown export format: %s" % exportType)
 
 
 completed = []
-def _exportrdf(format,all,current):
+
+
+def _exportrdf(format, all, current):
     global completed
-    exts = {"xml":".xml","rdf":".rdf","nquads":".nq","nt": ".nt","json-ld": ".jsonld", "turtle":".ttl"}
+    exts = {
+        "xml": ".xml",
+        "rdf": ".rdf",
+        "nquads": ".nq",
+        "nt": ".nt",
+        "json-ld": ".jsonld",
+        "turtle": ".ttl",
+    }
     protocol, altprotocol = protocols()
 
     if format in completed:
@@ -222,7 +253,7 @@
 
     version = schemaversion.getVersion()
 
-    for ver in ["current","all"]:
+    for ver in ["current", "all"]:
         if ver == "all":
             g = all
         else:
@@ -232,59 +263,85 @@
             qg = gr.graph(URIRef("%s://schema.org/%s" % (protocol, version)))
             qg += g
             g = gr
-        fn = absoluteFilePath("releases/%s/schemaorg-%s-%s%s" % (version,ver,protocol,exts[format]))
-        afn = absoluteFilePath("releases/%s/schemaorg-%s-%s%s" % (version,ver,altprotocol,exts[format]))
+        fn = absoluteFilePath(
+            "releases/%s/schemaorg-%s-%s%s" % (version, ver, protocol, exts[format])
+        )
+        afn = absoluteFilePath(
+            "releases/%s/schemaorg-%s-%s%s" % (version, ver, altprotocol, exts[format])
+        )
         fmt = format
         if format == "rdf":
             fmt = "pretty-xml"
-        f = open(fn,"w", encoding='utf8')
-        af = open(afn,"w", encoding='utf8')
-        kwargs = {'sort_keys': True}
-        out = g.serialize(format=fmt,auto_compact=True,**kwargs)
+        f = open(fn, "w", encoding="utf8")
+        af = open(afn, "w", encoding="utf8")
+        kwargs = {"sort_keys": True}
+        out = g.serialize(format=fmt, auto_compact=True, **kwargs)
         f.write(out)
-<<<<<<< HEAD
-        print(fn)
-        af.write(protocolSwap(out,protocol=protocol,altprotocol=altprotocol))
-        print(afn)
-=======
-
-        af.write(prtocolswap(out,protocol=protocol,altprotocol=altprotocol))
-
-        log.info('Exported %s and %s' % (fn, afn))
->>>>>>> 31ae47ea
+        af.write(prtocolswap(out, protocol=protocol, altprotocol=altprotocol))
+        log.info("Exported %s and %s" % (fn, afn))
         f.close()
         af.close()
 
+
 def array2str(values):
     if not values:
-      return ''
-    return ', '.join(values)
+        return ""
+    return ", ".join(values)
 
 
 def uriwrap(ids):
     if not ids:
-      return ''
+        return ""
     if isinstance(ids, list):
-      return array2str(map(uriwrap, ids))
+        return array2str(map(uriwrap, ids))
     # ids is a single element
     if ids.startswith("http:") or ids.startswith("https:"):
-      #external reference
-      return ids
+        # external reference
+        return ids
     return VOCABURI + ids
 
 
 def exportcsv(page):
     protocol, altprotocol = protocols()
 
-    typeFields = ["id","label","comment","subTypeOf","enumerationtype","equivalentClass","properties","subTypes","supersedes","supersededBy","isPartOf"]
-    propFields = ["id","label","comment","subPropertyOf","equivalentProperty","subproperties","domainIncludes","rangeIncludes","inverseOf","supersedes","supersededBy","isPartOf"]
+    typeFields = [
+        "id",
+        "label",
+        "comment",
+        "subTypeOf",
+        "enumerationtype",
+        "equivalentClass",
+        "properties",
+        "subTypes",
+        "supersedes",
+        "supersededBy",
+        "isPartOf",
+    ]
+    propFields = [
+        "id",
+        "label",
+        "comment",
+        "subPropertyOf",
+        "equivalentProperty",
+        "subproperties",
+        "domainIncludes",
+        "rangeIncludes",
+        "inverseOf",
+        "supersedes",
+        "supersededBy",
+        "isPartOf",
+    ]
     typedata = []
     typedataAll = []
     propdata = []
     propdataAll = []
-    terms = SdoTermSource.getAllTerms(expanded=True,suppressSourceLinks=True)
+    terms = SdoTermSource.getAllTerms(expanded=True, suppressSourceLinks=True)
     for term in terms:
-        if term.termType == SdoTerm.REFERENCE or term.id.startswith("http://") or term.id.startswith("https://"):
+        if (
+            term.termType == SdoTerm.REFERENCE
+            or term.id.startswith("http://")
+            or term.id.startswith("https://")
+        ):
             continue
         row = {}
         row["id"] = term.uri
@@ -294,7 +351,7 @@
         row["supersededBy"] = uriwrap(term.supersededBy)
         ext = term.extLayer
         if len(ext):
-            ext ="%s://%s.schema.org" % (protocol,ext)
+            ext = "%s://%s.schema.org" % (protocol, ext)
         row["isPartOf"] = ext
         if term.termType == SdoTerm.PROPERTY:
             row["subPropertyOf"] = uriwrap(term.supers)
@@ -318,39 +375,44 @@
             if not term.retired:
                 typedata.append(row)
 
-    writecsvout("properties",propdata,propFields,"current",protocol,altprotocol)
-    writecsvout("properties",propdataAll,propFields,"all",protocol,altprotocol)
-    writecsvout("types",typedata,typeFields,"current",protocol,altprotocol)
-    writecsvout("types",typedataAll,typeFields,"all",protocol,altprotocol)
-
-def writecsvout(ftype,data,fields,ver,protocol,altprotocol):
-
+    writecsvout("properties", propdata, propFields, "current", protocol, altprotocol)
+    writecsvout("properties", propdataAll, propFields, "all", protocol, altprotocol)
+    writecsvout("types", typedata, typeFields, "current", protocol, altprotocol)
+    writecsvout("types", typedataAll, typeFields, "all", protocol, altprotocol)
+
+
+def writecsvout(ftype, data, fields, ver, protocol, altprotocol):
     version = schemaversion.getVersion()
-    fn = absoluteFilePath("releases/%s/schemaorg-%s-%s-%s.csv" % (version, ver, protocol, ftype))
-    afn = absoluteFilePath("releases/%s/schemaorg-%s-%s-%s.csv" % (version, ver, altprotocol, ftype))
-    log.debug('Writing files %s and %s' % (fn, afn))
+    fn = absoluteFilePath(
+        "releases/%s/schemaorg-%s-%s-%s.csv" % (version, ver, protocol, ftype)
+    )
+    afn = absoluteFilePath(
+        "releases/%s/schemaorg-%s-%s-%s.csv" % (version, ver, altprotocol, ftype)
+    )
+    log.debug("Writing files %s and %s" % (fn, afn))
     csvout = io.StringIO()
-    csvfile = open(fn,'w', encoding='utf8')
-    acsvfile = open(afn,'w', encoding='utf8')
-    writer = csv.DictWriter(csvout, fieldnames=fields, quoting=csv.QUOTE_ALL,lineterminator='\n')
+    csvfile = open(fn, "w", encoding="utf8")
+    acsvfile = open(afn, "w", encoding="utf8")
+    writer = csv.DictWriter(
+        csvout, fieldnames=fields, quoting=csv.QUOTE_ALL, lineterminator="\n"
+    )
     writer.writeheader()
     for row in data:
         writer.writerow(row)
     csvfile.write(csvout.getvalue())
     csvfile.close()
-<<<<<<< HEAD
-    acsvfile.write(protocolSwap(csvout.getvalue(),protocol=protocol,altprotocol=altprotocol))
-    print(afn)
-=======
-    acsvfile.write(prtocolswap(csvout.getvalue(),protocol=protocol,altprotocol=altprotocol))
->>>>>>> 31ae47ea
+    acsvfile.write(
+        protocolSwap(csvout.getvalue(), protocol=protocol, altprotocol=altprotocol)
+    )
     acsvfile.close()
     csvout.close()
 
+
 def jsoncounts(page):
     counts = SdoTermSource.termCounts()
-    counts['schemaorgversion'] = schemaversion.getVersion()
+    counts["schemaorgversion"] = schemaversion.getVersion()
     return json.dumps(counts)
+
 
 def jsonpcounts(page):
     content = """
@@ -360,55 +422,77 @@
     """ % jsoncounts(page)
     return content
 
+
 def exportshex_shacl(page):
-    reldir = os.path.join('./software/site/releases/', schemaversion.getVersion())
+    reldir = os.path.join("./software/site/releases/", schemaversion.getVersion())
     shex_shacl_shapes_exporter.generate_files(
-        term_defs_path = os.path.join(reldir, 'schemaorg-all-http.nt'),
-        outputdir = reldir,
-        outputfileprefix = 'schemaorg-')
+        term_defs_path=os.path.join(reldir, "schemaorg-all-http.nt"),
+        outputdir=reldir,
+        outputfileprefix="schemaorg-",
+    )
 
 
 def examples(page):
     return schemaexamples.SchemaExamples.allExamplesSerialised()
 
-FILELIST = { "Context": (jsonldcontext,["docs/jsonldcontext.jsonld",
-                "docs/jsonldcontext.json","docs/jsonldcontext.json.txt",
-                "releases/%s/schemaorgcontext.jsonld" % schemaversion.getVersion()]),
-            "Tree": (jsonldtree,["docs/tree.jsonld"]),
-            "jsoncounts": (jsoncounts,["docs/jsoncounts.json"]),
-            "jsonpcounts": (jsonpcounts,["docs/jsonpcounts.js"]),
-            "Owl": (owl,["docs/schemaorg.owl","releases/%s/schemaorg.owl" % schemaversion.getVersion()]),
-            "Httpequivs": (httpequivs,["releases/%s/httpequivs.ttl" % schemaversion.getVersion()]),
-            "Sitemap": (sitemap,["docs/sitemap.xml"]),
-            "RDFExports": (exportrdf,[""]),
-            "RDFExport.turtle": (exportrdf,[""]),
-            "RDFExport.rdf": (exportrdf,[""]),
-            "RDFExport.nt": (exportrdf,[""]),
-            "RDFExport.nquads": (exportrdf,[""]),
-            "RDFExport.json-ld": (exportrdf,[""]),
-            "Shex_Shacl": (exportshex_shacl,[""]),
-            "CSVExports": (exportcsv,[""]),
-            "Examples": (examples,["releases/%s/schemaorg-all-examples.txt" % schemaversion.getVersion()])
-         }
+
+FILELIST = {
+    "Context": (
+        jsonldcontext,
+        [
+            "docs/jsonldcontext.jsonld",
+            "docs/jsonldcontext.json",
+            "docs/jsonldcontext.json.txt",
+            "releases/%s/schemaorgcontext.jsonld" % schemaversion.getVersion(),
+        ],
+    ),
+    "Tree": (jsonldtree, ["docs/tree.jsonld"]),
+    "jsoncounts": (jsoncounts, ["docs/jsoncounts.json"]),
+    "jsonpcounts": (jsonpcounts, ["docs/jsonpcounts.js"]),
+    "Owl": (
+        owl,
+        [
+            "docs/schemaorg.owl",
+            "releases/%s/schemaorg.owl" % schemaversion.getVersion(),
+        ],
+    ),
+    "Httpequivs": (
+        httpequivs,
+        ["releases/%s/httpequivs.ttl" % schemaversion.getVersion()],
+    ),
+    "Sitemap": (sitemap, ["docs/sitemap.xml"]),
+    "RDFExports": (exportrdf, [""]),
+    "RDFExport.turtle": (exportrdf, [""]),
+    "RDFExport.rdf": (exportrdf, [""]),
+    "RDFExport.nt": (exportrdf, [""]),
+    "RDFExport.nquads": (exportrdf, [""]),
+    "RDFExport.json-ld": (exportrdf, [""]),
+    "Shex_Shacl": (exportshex_shacl, [""]),
+    "CSVExports": (exportcsv, [""]),
+    "Examples": (
+        examples,
+        ["releases/%s/schemaorg-all-examples.txt" % schemaversion.getVersion()],
+    ),
+}
+
 
 def buildFiles(files):
-    all = ["ALL","All","all"]
+    all = ["ALL", "All", "all"]
     for a in all:
         if a in files:
             files = sorted(FILELIST.keys())
             break
 
-
     for p in files:
-        log.debug("Preparing file %s:"%p)
+        log.debug("Preparing file %s:" % p)
         if p in FILELIST.keys():
-            func, filenames = FILELIST.get(p,None)
+            func, filenames = FILELIST.get(p, None)
             if func:
                 content = func(p)
                 if content:
                     for filename in filenames:
                         fn = absoluteFilePath(filename)
-                        with open(fn,"w", encoding='utf8') as handle:
+                        with open(fn, "w", encoding="utf8") as handle:
                             handle.write(content)
                         log.info("Created %s" % fn)
         else:
