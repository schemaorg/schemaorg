#!/usr/bin/env python3
# -*- coding: UTF-8 -*-

# Import standard python libraries
import csv
import io
import logging
import os
import rdflib
import sys


# Import schema.org libraries
if not os.getcwd() in sys.path:
    sys.path.insert(1, os.getcwd())

import software

import software.util.fileutils as fileutils
import software.util.schemaglobals as schemaglobals
import software.util.schemaversion as schemaversion
import software.util.textutils as textutils
import software.util.sdojsonldcontext as sdojsonldcontext
import software.scripts.shex_shacl_shapes_exporter as shex_shacl_shapes_exporter

import software.SchemaTerms.sdotermsource as sdotermsource
import software.SchemaTerms.sdoterm as sdoterm
import software.SchemaExamples.schemaexamples as schemaexamples
import software.SchemaTerms.localmarkdown as localmarkdown


VOCABURI = sdotermsource.SdoTermSource.vocabUri()

log = logging.getLogger(__name__)

<<<<<<< HEAD
=======
###################################################
# MARKDOWN INITIALISE
###################################################
Markdown.setWikilinkCssClass("localLink")
Markdown.setWikilinkPrePath("https://schema.org/")
# Production site uses no suffix in link - mapping to file done in server config
Markdown.setWikilinkPostPath("")
>>>>>>> 5d8263cf


def absoluteFilePath(fn):
    name = os.path.join(schemaglobals.OUTPUTDIR, fn)
    fileutils.checkFilePath(os.path.dirname(name))
    return name


CACHECONTEXT = None


def jsonldcontext(page):
    global CACHECONTEXT
<<<<<<< HEAD
=======
    from sdojsonldcontext import createcontext

>>>>>>> 5d8263cf
    if not CACHECONTEXT:
        CACHECONTEXT = sdojsonldcontext.createcontext()
    return CACHECONTEXT


import json


def jsonldtree(page):
    global VISITLIST
    VISITLIST = []

    term = {}
    context = {}
    context["rdfs"] = "http://www.w3.org/2000/01/rdf-schema#"
    context["schema"] = "https://schema.org"
    context["rdfs:subClassOf"] = {"@type": "@id"}
    context["description"] = "rdfs:comment"
    context["children"] = {"@reverse": "rdfs:subClassOf"}
    term["@context"] = context
    data = _jsonldtree("Thing", term)
    return json.dumps(data, indent=3)


def _jsonldtree(tid, term=None):
<<<<<<< HEAD
    termdesc = sdotermsource.SdoTermSource.getTerm(tid)
=======
    termdesc = SdoTermSource.getTerm(tid)
>>>>>>> 5d8263cf
    if not term:
        term = {}
    term["@type"] = "rdfs:Class"
    term["@id"] = "schema:" + termdesc.id
    term["name"] = termdesc.label
    if termdesc.supers:
        sups = []
        for sup in termdesc.supers:
            sups.append("schema:" + sup)
        if len(sups) == 1:
            term["rdfs:subClassOf"] = sups[0]
        else:
            term["rdfs:subClassOf"] = sups
    term["description"] = textutils.ShortenOnSentence(
        textutils.StripHtmlTags(termdesc.comment)
    )
    if termdesc.pending:
        term["pending"] = True
    if termdesc.retired:
        term["attic"] = True
    if tid not in VISITLIST:
        VISITLIST.append(tid)
        if termdesc.subs:
            subs = []
            for sub in termdesc.subs:
                subs.append(_jsonldtree(sub))
            term["children"] = subs
    return term


def httpequivs(page):
    from buildhttpequivs import buildequivs

    return buildequivs("turtle")


def owl(page):
    from sdoowl import OwlBuild

    return OwlBuild().getContent()


def sitemap(page):
    node = """ <url>
   <loc>https://schema.org/%s</loc>
   <lastmod>%s</lastmod>
 </url>
"""
    STATICPAGES = [
        "docs/schemas.html",
        "docs/full.html",
        "docs/gs.html",
        "docs/about.html",
        "docs/howwework.html",
        "docs/releases.html",
        "docs/faq.html",
        "docs/datamodel.html",
        "docs/developers.html",
        "docs/extension.html",
        "docs/meddocs.html",
        "docs/hotels.html",
    ]

    output = []
    output.append("""<?xml version="1.0" encoding="utf-8"?>
<urlset xmlns="http://www.sitemaps.org/schemas/sitemap/0.9">
""")
    terms = sdotermsource.SdoTermSource.getAllTerms(suppressSourceLinks=True)
    version_date = schemaversion.getCurrentVersionDate()
    for term in terms:
        if not (term.startswith("http://") or term.startswith("https://")):
            output.append(node % (term, version_date))
    for term in STATICPAGES:
        output.append(node % (term, version_date))
    output.append("</urlset>\n")
    return "".join(output)


<<<<<<< HEAD
def prtocolswap(content, protocol, altprotocol):
=======
def protocolSwap(content, protocol, altprotocol):
>>>>>>> 5d8263cf
    ret = content.replace("%s://schema.org" % protocol, "%s://schema.org" % altprotocol)
    for ext in ["attic", "auto", "bib", "health-lifesci", "meta", "pending"]:
        ret = ret.replace(
            "%s://%s.schema.org" % (protocol, ext),
            "%s://%s.schema.org" % (altprotocol, ext),
        )
    return ret


def protocols():
<<<<<<< HEAD
    vocaburi = sdotermsource.SdoTermSource.vocabUri()
    protocol = "http"
    altprotocol = "https"
    if vocaburi.startswith("https"):
        protocol = "https"
        altprotocol = "http"
    return protocol, altprotocol


=======
    """Return the protocols (http, https) in order of priority."""
    vocaburi = SdoTermSource.vocabUri()
    if vocaburi.startswith("https"):
        return "https", "http"
    return "http", "https"


from rdflib.serializer import Serializer

>>>>>>> 5d8263cf
allGraph = None
currentGraph = None


def exportrdf(exportType):
    global allGraph, currentGraph

    if not allGraph:
        allGraph = rdflib.Graph()
        allGraph.bind("schema", VOCABURI)
        currentGraph = rdflib.Graph()
        currentGraph.bind("schema", VOCABURI)

        allGraph += sdotermsource.SdoTermSource.sourceGraph()

        protocol, altprotocol = protocols()

        deloddtriples = """DELETE {?s ?p ?o}
            WHERE {
                ?s ?p ?o.
                FILTER (! strstarts(str(?s), "%s://schema.org") ).
            }""" % (protocol)
        allGraph.update(deloddtriples)
        currentGraph += allGraph

        desuperseded = """PREFIX schema: <%s://schema.org/>
        DELETE {?s ?p ?o}
        WHERE{
            ?s ?p ?o;
                schema:supersededBy ?sup.
        }""" % (protocol)
        # Currently superseded terms are not suppressed from 'current' file dumps
        # Whereas they are suppressed from the UI
        # currentGraph.update(desuperseded)

        delattic = """PREFIX schema: <%s://schema.org/>
        DELETE {?s ?p ?o}
        WHERE{
            ?s ?p ?o;
                schema:isPartOf <%s://attic.schema.org>.
        }""" % (protocol, protocol)
        currentGraph.update(delattic)

    formats = ["json-ld", "turtle", "nt", "nquads", "rdf"]
    extype = exportType[len("RDFExport.") :]
    if exportType == "RDFExports":
        for format in sorted(formats):
            _exportrdf(format, allGraph, currentGraph)
    elif extype in formats:
        _exportrdf(extype, allGraph, currentGraph)
    else:
        raise Exception("Unknown export format: %s" % exportType)


completed = []


def _exportrdf(format, all, current):
    global completed
    exts = {
        "xml": ".xml",
        "rdf": ".rdf",
        "nquads": ".nq",
        "nt": ".nt",
        "json-ld": ".jsonld",
        "turtle": ".ttl",
    }
    protocol, altprotocol = protocols()

    if format in completed:
        return
    else:
        completed.append(format)

    version = schemaversion.getVersion()

    for ver in ["current", "all"]:
        if ver == "all":
            g = all
        else:
            g = current
        if format == "nquads":
            gr = rdflib.Dataset()
            qg = gr.graph(rdflib.URIRef("%s://schema.org/%s" % (protocol, version)))
            qg += g
            g = gr
        fn = absoluteFilePath(
            "releases/%s/schemaorg-%s-%s%s" % (version, ver, protocol, exts[format])
        )
        afn = absoluteFilePath(
            "releases/%s/schemaorg-%s-%s%s" % (version, ver, altprotocol, exts[format])
        )
        fmt = format
        if format == "rdf":
            fmt = "pretty-xml"
        f = open(fn, "w", encoding="utf8")
        af = open(afn, "w", encoding="utf8")
        kwargs = {"sort_keys": True}
        out = g.serialize(format=fmt, auto_compact=True, **kwargs)
        f.write(out)
<<<<<<< HEAD

        af.write(prtocolswap(out, protocol=protocol, altprotocol=altprotocol))

=======
        af.write(protocolSwap(out, protocol=protocol, altprotocol=altprotocol))
>>>>>>> 5d8263cf
        log.info("Exported %s and %s" % (fn, afn))
        f.close()
        af.close()


<<<<<<< HEAD
def array2str(ar):
    if not ar or not len(ar):
        return ""
    buf = []
    first = True
    for i in ar:
        if first:
            first = False
        else:
            buf.append(", ")
        buf.append(i)
    return "".join(buf)
=======
def array2str(values):
    if not values:
        return ""
    return ", ".join(values)

>>>>>>> 5d8263cf


def uriwrap(ids):
<<<<<<< HEAD
    single = False
    if not isinstance(ids, list):
        single = True
        ids = [ids]
    ret = []
    for i in ids:
        if i and len(i):
            if i.startswith("http:") or i.startswith("https:"):  # external reference
                ret.append(i)
            else:
                ret.append(VOCABURI + i)
        else:
            ret.append("")
    if single:
        return ret[0]
    if not len(ret):
=======
    if not ids:
>>>>>>> 5d8263cf
        return ""
    if isinstance(ids, list):
        return array2str(map(uriwrap, ids))
    # ids is a single element
    if ids.startswith("http:") or ids.startswith("https:"):
        # external reference
        return ids
    return VOCABURI + ids



def exportcsv(page):
    protocol, altprotocol = protocols()

    typeFields = [
        "id",
        "label",
        "comment",
        "subTypeOf",
        "enumerationtype",
        "equivalentClass",
        "properties",
        "subTypes",
        "supersedes",
        "supersededBy",
        "isPartOf",
    ]
    propFields = [
        "id",
        "label",
        "comment",
        "subPropertyOf",
        "equivalentProperty",
        "subproperties",
        "domainIncludes",
        "rangeIncludes",
        "inverseOf",
        "supersedes",
        "supersededBy",
        "isPartOf",
    ]
    typedata = []
    typedataAll = []
    propdata = []
    propdataAll = []
<<<<<<< HEAD
    terms = sdotermsource.SdoTermSource.getAllTerms(
        expanded=True, suppressSourceLinks=True
    )
=======
    terms = SdoTermSource.getAllTerms(expanded=True, suppressSourceLinks=True)
>>>>>>> 5d8263cf
    for term in terms:
        if (
            term.termType == SdoTerm.REFERENCE
            or term.id.startswith("http://")
            or term.id.startswith("https://")
        ):
            continue
        row = {}
        row["id"] = term.uri
        row["label"] = term.label
        row["comment"] = term.comment
        row["supersedes"] = uriwrap(term.supersedes)
        row["supersededBy"] = uriwrap(term.supersededBy)
        ext = term.extLayer
        if len(ext):
            ext = "%s://%s.schema.org" % (protocol, ext)
        row["isPartOf"] = ext
        if term.termType == SdoTerm.PROPERTY:
            row["subPropertyOf"] = uriwrap(term.supers)
            row["equivalentProperty"] = array2str(term.equivalents)
            row["subproperties"] = uriwrap(term.subs)
            row["domainIncludes"] = uriwrap(term.domainIncludes)
            row["rangeIncludes"] = uriwrap(term.rangeIncludes)
            row["inverseOf"] = uriwrap(term.inverse)
            propdataAll.append(row)
            if not term.retired:
                propdata.append(row)
        else:
            row["subTypeOf"] = uriwrap(term.supers)
            if term.termType == SdoTerm.ENUMERATIONVALUE:
                row["enumerationtype"] = uriwrap(term.enumerationParent)
            else:
                row["properties"] = uriwrap(term.allproperties)
            row["equivalentClass"] = array2str(term.equivalents)
            row["subTypes"] = uriwrap(term.subs)
            typedataAll.append(row)
            if not term.retired:
                typedata.append(row)

    writecsvout("properties", propdata, propFields, "current", protocol, altprotocol)
    writecsvout("properties", propdataAll, propFields, "all", protocol, altprotocol)
    writecsvout("types", typedata, typeFields, "current", protocol, altprotocol)
    writecsvout("types", typedataAll, typeFields, "all", protocol, altprotocol)


def writecsvout(ftype, data, fields, ver, protocol, altprotocol):
    version = schemaversion.getVersion()
    fn = absoluteFilePath(
        "releases/%s/schemaorg-%s-%s-%s.csv" % (version, ver, protocol, ftype)
    )
    afn = absoluteFilePath(
        "releases/%s/schemaorg-%s-%s-%s.csv" % (version, ver, altprotocol, ftype)
    )
    log.debug("Writing files %s and %s" % (fn, afn))
    csvout = io.StringIO()
    csvfile = open(fn, "w", encoding="utf8")
    acsvfile = open(afn, "w", encoding="utf8")
    writer = csv.DictWriter(
        csvout, fieldnames=fields, quoting=csv.QUOTE_ALL, lineterminator="\n"
    )
    writer.writeheader()
    for row in data:
        writer.writerow(row)
    csvfile.write(csvout.getvalue())
    csvfile.close()
    acsvfile.write(
<<<<<<< HEAD
        prtocolswap(csvout.getvalue(), protocol=protocol, altprotocol=altprotocol)
=======
        protocolSwap(csvout.getvalue(), protocol=protocol, altprotocol=altprotocol)
>>>>>>> 5d8263cf
    )
    acsvfile.close()
    csvout.close()


def jsoncounts(page):
<<<<<<< HEAD
    counts = sdotermsource.SdoTermSource.termCounts()
=======
    counts = SdoTermSource.termCounts()
>>>>>>> 5d8263cf
    counts["schemaorgversion"] = schemaversion.getVersion()
    return json.dumps(counts)


def jsonpcounts(page):
    content = """
    COUNTS = '%s';

    insertschemacounts ( COUNTS );
    """ % jsoncounts(page)
    return content


def exportshex_shacl(page):
<<<<<<< HEAD
    release_dir = os.path.join(
        os.cwd(), schemaglobals.RELEASE_DIR, schemaversion.getVersion()
    )
    shex_shacl_shapes_exporter.generate_files(
        term_defs_path=os.path.join(reldir, "schemaorg-all-http.nt"),
        outputdir=release_dir,
=======
    reldir = os.path.join("./software/site/releases/", schemaversion.getVersion())
    shex_shacl_shapes_exporter.generate_files(
        term_defs_path=os.path.join(reldir, "schemaorg-all-http.nt"),
        outputdir=reldir,
>>>>>>> 5d8263cf
        outputfileprefix="schemaorg-",
    )


def examples(page):
    return schemaexamples.SchemaExamples.allExamplesSerialised()


FILELIST = {
    "Context": (
        jsonldcontext,
        [
            "docs/jsonldcontext.jsonld",
            "docs/jsonldcontext.json",
            "docs/jsonldcontext.json.txt",
            "releases/%s/schemaorgcontext.jsonld" % schemaversion.getVersion(),
        ],
    ),
    "Tree": (jsonldtree, ["docs/tree.jsonld"]),
    "jsoncounts": (jsoncounts, ["docs/jsoncounts.json"]),
    "jsonpcounts": (jsonpcounts, ["docs/jsonpcounts.js"]),
    "Owl": (
        owl,
        [
            "docs/schemaorg.owl",
            "releases/%s/schemaorg.owl" % schemaversion.getVersion(),
        ],
    ),
    "Httpequivs": (
        httpequivs,
        ["releases/%s/httpequivs.ttl" % schemaversion.getVersion()],
    ),
    "Sitemap": (sitemap, ["docs/sitemap.xml"]),
    "RDFExports": (exportrdf, [""]),
    "RDFExport.turtle": (exportrdf, [""]),
    "RDFExport.rdf": (exportrdf, [""]),
    "RDFExport.nt": (exportrdf, [""]),
    "RDFExport.nquads": (exportrdf, [""]),
    "RDFExport.json-ld": (exportrdf, [""]),
    "Shex_Shacl": (exportshex_shacl, [""]),
    "CSVExports": (exportcsv, [""]),
    "Examples": (
        examples,
        ["releases/%s/schemaorg-all-examples.txt" % schemaversion.getVersion()],
    ),
}


def buildFiles(files):
<<<<<<< HEAD
    log.debug("Initalizing Mardown")
    software.SchemaTerms.localmarkdown.MarkdownTool.setWikilinkCssClass("localLink")
    software.SchemaTerms.localmarkdown.MarkdownTool.setWikilinkPrePath(
        "https://schema.org/"
    )
    # Production site uses no suffix in link - mapping to file done in server config
    software.SchemaTerms.localmarkdown.MarkdownTool.setWikilinkPostPath("")

=======
>>>>>>> 5d8263cf
    all = ["ALL", "All", "all"]
    for a in all:
        if a in files:
            files = sorted(FILELIST.keys())
            break

    for p in files:
<<<<<<< HEAD
        log.info("Preparing file %s:" % p)
=======
        log.debug("Preparing file %s:" % p)
>>>>>>> 5d8263cf
        if p in FILELIST.keys():
            func, filenames = FILELIST.get(p, None)
            if func:
                content = func(p)
                if content:
                    for filename in filenames:
                        fn = absoluteFilePath(filename)
                        with open(fn, "w", encoding="utf8") as handle:
                            handle.write(content)
                        log.info("Created %s" % fn)
        else:
            log.warning("Unknown files name: %s" % p)<|MERGE_RESOLUTION|>--- conflicted
+++ resolved
@@ -4,11 +4,11 @@
 # Import standard python libraries
 import csv
 import io
+import json
 import logging
 import os
 import rdflib
 import sys
-
 
 # Import schema.org libraries
 if not os.getcwd() in sys.path:
@@ -28,22 +28,9 @@
 import software.SchemaExamples.schemaexamples as schemaexamples
 import software.SchemaTerms.localmarkdown as localmarkdown
 
-
 VOCABURI = sdotermsource.SdoTermSource.vocabUri()
 
 log = logging.getLogger(__name__)
-
-<<<<<<< HEAD
-=======
-###################################################
-# MARKDOWN INITIALISE
-###################################################
-Markdown.setWikilinkCssClass("localLink")
-Markdown.setWikilinkPrePath("https://schema.org/")
-# Production site uses no suffix in link - mapping to file done in server config
-Markdown.setWikilinkPostPath("")
->>>>>>> 5d8263cf
-
 
 def absoluteFilePath(fn):
     name = os.path.join(schemaglobals.OUTPUTDIR, fn)
@@ -53,20 +40,11 @@
 
 CACHECONTEXT = None
 
-
 def jsonldcontext(page):
     global CACHECONTEXT
-<<<<<<< HEAD
-=======
-    from sdojsonldcontext import createcontext
-
->>>>>>> 5d8263cf
     if not CACHECONTEXT:
         CACHECONTEXT = sdojsonldcontext.createcontext()
     return CACHECONTEXT
-
-
-import json
 
 
 def jsonldtree(page):
@@ -86,11 +64,7 @@
 
 
 def _jsonldtree(tid, term=None):
-<<<<<<< HEAD
     termdesc = sdotermsource.SdoTermSource.getTerm(tid)
-=======
-    termdesc = SdoTermSource.getTerm(tid)
->>>>>>> 5d8263cf
     if not term:
         term = {}
     term["@type"] = "rdfs:Class"
@@ -169,11 +143,7 @@
     return "".join(output)
 
 
-<<<<<<< HEAD
-def prtocolswap(content, protocol, altprotocol):
-=======
 def protocolSwap(content, protocol, altprotocol):
->>>>>>> 5d8263cf
     ret = content.replace("%s://schema.org" % protocol, "%s://schema.org" % altprotocol)
     for ext in ["attic", "auto", "bib", "health-lifesci", "meta", "pending"]:
         ret = ret.replace(
@@ -184,30 +154,15 @@
 
 
 def protocols():
-<<<<<<< HEAD
+    """Return the protocols (http, https) in order of priority."""
     vocaburi = sdotermsource.SdoTermSource.vocabUri()
-    protocol = "http"
-    altprotocol = "https"
-    if vocaburi.startswith("https"):
-        protocol = "https"
-        altprotocol = "http"
-    return protocol, altprotocol
-
-
-=======
-    """Return the protocols (http, https) in order of priority."""
-    vocaburi = SdoTermSource.vocabUri()
     if vocaburi.startswith("https"):
         return "https", "http"
     return "http", "https"
 
 
-from rdflib.serializer import Serializer
-
->>>>>>> 5d8263cf
 allGraph = None
 currentGraph = None
-
 
 def exportrdf(exportType):
     global allGraph, currentGraph
@@ -305,61 +260,20 @@
         kwargs = {"sort_keys": True}
         out = g.serialize(format=fmt, auto_compact=True, **kwargs)
         f.write(out)
-<<<<<<< HEAD
-
-        af.write(prtocolswap(out, protocol=protocol, altprotocol=altprotocol))
-
-=======
         af.write(protocolSwap(out, protocol=protocol, altprotocol=altprotocol))
->>>>>>> 5d8263cf
         log.info("Exported %s and %s" % (fn, afn))
         f.close()
         af.close()
 
 
-<<<<<<< HEAD
-def array2str(ar):
-    if not ar or not len(ar):
-        return ""
-    buf = []
-    first = True
-    for i in ar:
-        if first:
-            first = False
-        else:
-            buf.append(", ")
-        buf.append(i)
-    return "".join(buf)
-=======
 def array2str(values):
     if not values:
         return ""
     return ", ".join(values)
 
->>>>>>> 5d8263cf
-
 
 def uriwrap(ids):
-<<<<<<< HEAD
-    single = False
-    if not isinstance(ids, list):
-        single = True
-        ids = [ids]
-    ret = []
-    for i in ids:
-        if i and len(i):
-            if i.startswith("http:") or i.startswith("https:"):  # external reference
-                ret.append(i)
-            else:
-                ret.append(VOCABURI + i)
-        else:
-            ret.append("")
-    if single:
-        return ret[0]
-    if not len(ret):
-=======
     if not ids:
->>>>>>> 5d8263cf
         return ""
     if isinstance(ids, list):
         return array2str(map(uriwrap, ids))
@@ -368,7 +282,6 @@
         # external reference
         return ids
     return VOCABURI + ids
-
 
 
 def exportcsv(page):
@@ -405,13 +318,9 @@
     typedataAll = []
     propdata = []
     propdataAll = []
-<<<<<<< HEAD
     terms = sdotermsource.SdoTermSource.getAllTerms(
         expanded=True, suppressSourceLinks=True
     )
-=======
-    terms = SdoTermSource.getAllTerms(expanded=True, suppressSourceLinks=True)
->>>>>>> 5d8263cf
     for term in terms:
         if (
             term.termType == SdoTerm.REFERENCE
@@ -478,22 +387,14 @@
     csvfile.write(csvout.getvalue())
     csvfile.close()
     acsvfile.write(
-<<<<<<< HEAD
-        prtocolswap(csvout.getvalue(), protocol=protocol, altprotocol=altprotocol)
-=======
         protocolSwap(csvout.getvalue(), protocol=protocol, altprotocol=altprotocol)
->>>>>>> 5d8263cf
     )
     acsvfile.close()
     csvout.close()
 
 
 def jsoncounts(page):
-<<<<<<< HEAD
     counts = sdotermsource.SdoTermSource.termCounts()
-=======
-    counts = SdoTermSource.termCounts()
->>>>>>> 5d8263cf
     counts["schemaorgversion"] = schemaversion.getVersion()
     return json.dumps(counts)
 
@@ -508,19 +409,12 @@
 
 
 def exportshex_shacl(page):
-<<<<<<< HEAD
     release_dir = os.path.join(
         os.cwd(), schemaglobals.RELEASE_DIR, schemaversion.getVersion()
     )
     shex_shacl_shapes_exporter.generate_files(
         term_defs_path=os.path.join(reldir, "schemaorg-all-http.nt"),
         outputdir=release_dir,
-=======
-    reldir = os.path.join("./software/site/releases/", schemaversion.getVersion())
-    shex_shacl_shapes_exporter.generate_files(
-        term_defs_path=os.path.join(reldir, "schemaorg-all-http.nt"),
-        outputdir=reldir,
->>>>>>> 5d8263cf
         outputfileprefix="schemaorg-",
     )
 
@@ -570,7 +464,6 @@
 
 
 def buildFiles(files):
-<<<<<<< HEAD
     log.debug("Initalizing Mardown")
     software.SchemaTerms.localmarkdown.MarkdownTool.setWikilinkCssClass("localLink")
     software.SchemaTerms.localmarkdown.MarkdownTool.setWikilinkPrePath(
@@ -579,8 +472,6 @@
     # Production site uses no suffix in link - mapping to file done in server config
     software.SchemaTerms.localmarkdown.MarkdownTool.setWikilinkPostPath("")
 
-=======
->>>>>>> 5d8263cf
     all = ["ALL", "All", "all"]
     for a in all:
         if a in files:
@@ -588,11 +479,7 @@
             break
 
     for p in files:
-<<<<<<< HEAD
         log.info("Preparing file %s:" % p)
-=======
-        log.debug("Preparing file %s:" % p)
->>>>>>> 5d8263cf
         if p in FILELIST.keys():
             func, filenames = FILELIST.get(p, None)
             if func:
