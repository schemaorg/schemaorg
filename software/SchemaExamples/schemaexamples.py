#!/usr/bin/env python3
# -*- coding: UTF-8 -*-

import logging
import os
import io
import glob
import re
import threading

IDPREFIX = "eg-"
DEFTEXAMPLESFILESGLOB = ("data/*examples.txt","data/ext/*/*examples.txt")
NO_JSON_REGEXPS = (
    re.compile('No JSON-?LD',re.I),
    re.compile('This example is in microdata only',re.I),
    re.compile('No Json example available',re.I),
    re.compile('microdata only', re.I))


ldscript_match = re.compile('[\s\S]*<\s*script\s+type="application\/ld\+json"\s*>(.*)<\s*\/script\s*>[\s\S]*',re.S)


log = logging.getLogger(__name__)


class Example():
    """Representation of an example file, with accessors for the various parts."""
    ExamplesCount = 0
    MaxId = 0

    def __init__ (self, terms, original_html, microdata, rdfa, jsonld, exmeta, jsonld_offset=None):
        self.terms = terms
        if not len(terms):
            log.info("No terms for ex: %s in file %s" % (exmeta["filepos"],exmeta["file"]) )
            first_term = 'Empty'
        else:
            first_term = terms[0]
        self.original_html = original_html
        self.microdata = microdata
        self.rdfa = rdfa
        self.jsonld = jsonld
        self.jsonld_offset = jsonld_offset
        self.exmeta = exmeta
        self.keyvalue = self.exmeta.get('id',None)
        if not self.keyvalue:
            self.keyvalue = "%s-temp-%s"% (first_term,Example.ExamplesCount)
            self.exmeta['id'] = self.keyvalue
        else:
            idnum = self.getIdNum()
            if idnum > -1:
                Example.MaxId = max(Example.MaxId,idnum)
                self.keyvalue = Example.formatId(idnum)
        Example.ExamplesCount += 1

    def __str__(self):
        buf = []
        buf.append("Example: \nTerms: ")
        if not len(self.terms):
            buf.append("No Terms!")
        else:
            buf.append("%s" % self.terms)
        buf.append("\nKeyvalue: %s" % self.keyvalue)
        buf.append("\nOrigLen: %s MicroLen: %s RdfaLen: %s JsonLen: %s" % (len(self.original_html),len(self.microdata),len(self.rdfa),len(self.jsonld)))
        buf.append("\nexmeta: %s" % self.exmeta)
        return ''.join(buf)

    def getKey(self):
        return self.keyvalue
    def setKey(self,key):
        self.keyvalue = key

    def terms(self):
        return self.terms
    def setTerms(self,terms):
        self.terms = terms

    def getHtml(self):
        return self.original_html
    def setHtml(self,content):
        self.original_html = content

    def getMicrodata(self):
        return self.microdata
    def setMicrodata(self,content):
        self.microdata = content

    def getRdfa(self):
        return self.rdfa
    def setRdfa(self,content):
        self.rdfa = content

    def getJsonld(self):
        return self.jsonld

    def getJsonldRaw(self):
        jsondata = self.getJsonld()
        jsondata = jsondata.strip()
        if len(jsondata):
            jsonmatch = ldscript_match.match(jsondata)
            if jsonmatch:
                #extract json from within script tag
                jsondata = jsonmatch.group(1).strip()
        return jsondata

    def setJsonld(self,content):
        self.jsonld = content

    def hasHtml(self):
        return len(self.original_html.strip()) > 0

    def hasMicrodata(self):
        content = self.microdata.strip()
        if len(content) > 0:
            if "itemtype" in content and "itemprop" in content:
                return True
        return False
    def hasRdfa(self):
        content = self.rdfa.strip()
        if len(content) > 0:
            if "typeof" in content and "property" in content:
                return True
        return False

    def hasJsonld(self):
        """Return True if there is real JSON, and not a placehold comment in the JSON section."""
        json_content = self.getJsonldRaw()
        if not json_content:
            return False
        for reg in NO_JSON_REGEXPS:
            if reg.match(json_content):
                return False
        if json_content:
            if "@type" in json_content:
                return True
        return False

    def setMeta(self,name,val):
        self.exmeta[name] = val
    def getMeta(self,name):
        return self.exmeta.get(name,None)

    def getIdNum(self):
        idnum = -1
        if self.keyvalue.startswith(IDPREFIX):
            try:
                idnum = int(self.keyvalue[len(IDPREFIX):])
            except:
                pass
        return idnum

    def hasValidId(self):
        return self.getIdNum() > -1


    def serialize(self):
       termnames = ', '.join(self.terms)
       idd = "#%s" % self.keyvalue
       if "-temp-" in idd:
           idd = ""

       sections = [
         "TYPES: %s %s\n" % (idd, termnames),
         "PRE-MARKUP:", self.getHtml(),
         "MICRODATA:", self.getMicrodata(),
         "RDFA:", self.getRdfa(),
         "JSON:", self.getJsonld(),
       ]
       return "\n".join(sections)

    @staticmethod
    def nextId():
        Example.MaxId += 1
        return Example.formatId(Example.MaxId)

    @staticmethod
    def formatId(val):
        return 'eg-{0:04d}'.format(val)

    @staticmethod
    def nextIdReset(val=None):
        if not val:
            val = 0
        Example.MaxId = val

class SchemaExamples():

    EXAMPLESLOADED=False
    EXAMPLESMAP = {}
    EXAMPLES = {}
    exlock = threading.RLock()


    @staticmethod
    def loadExamplesFiles(exfiles,init=False):
        global DEFTEXAMPLESFILESGLOB
        if init:
            EXAMPLESLOADED=False
            EXAMPLESMAP = {}
            EXAMPLES = {}

        if SchemaExamples.EXAMPLESLOADED:
            log.info("Examples files already loaded")
            return

        if not exfiles or exfiles == "default":
<<<<<<< HEAD
            print("SchemaExamples.loadExamplesFiles() loading from default files found in globs: %s" %  ','.join(DEFTEXAMPLESFILESGLOB))
=======
            log.info("SchemaExamples.loadExamplesFiles() loading from default files found in globs: %s" %  DEFTEXAMPLESFILESGLOB)
>>>>>>> 96f090d3
            exfiles = []
            for g in DEFTEXAMPLESFILESGLOB:
                exfiles.extend(glob.glob(g))
        elif isinstance(exfiles, str):
            log.info("SchemaExamples.loadExamplesFiles() loading from file: %s" % exfiles)
            exfiles = [exfiles]
        else:
             log.info("SchemaExamples.loadExamplesFiles() loading from %d" % len(exfiles))

        if not len(exfiles):
            raise Exception("No examples file(s) to load")


        parser = ExampleFileParser()
        for f in exfiles:
            for example in parser.parse(f):
                #log.info("Ex: %s %s" % (example.keyvalue,example.terms))
                keyvalue = example.keyvalue
                example.setMeta("source",f)
                with SchemaExamples.exlock:
                    if not SchemaExamples.EXAMPLES.get(keyvalue,None):
                        SchemaExamples.EXAMPLES[keyvalue] = example

                    for term in example.terms:
                        if(not SchemaExamples.EXAMPLESMAP.get(term, None)):
                            SchemaExamples.EXAMPLESMAP[term] = []

                        if not keyvalue in SchemaExamples.EXAMPLESMAP.get(term):
                            SchemaExamples.EXAMPLESMAP.get(term).append(keyvalue)
        SchemaExamples.EXAMPLESLOADED = True

    @staticmethod
    def loaded():
        if not SchemaExamples.EXAMPLESLOADED:
            log.info("Loading examples files")
            SchemaExamples.loadExamplesFiles("default")
            log.info("Loaded %d examples", SchemaExamples.count())


    @staticmethod
    def examplesForTerm(term):
        SchemaExamples.loaded()
        examples = []
        examps = SchemaExamples.EXAMPLESMAP.get(term)
        if examps:
            for e in examps:
                ex = SchemaExamples.EXAMPLES.get(e)
                if ex:
                    examples.append(ex)
        return sorted(examples,key=lambda x: x.keyvalue)

    @staticmethod
    def allExamples(sort=False):
        SchemaExamples.loaded()
        ret = SchemaExamples.EXAMPLES.values()
        if sort:
            return sorted(ret, key=lambda x: (x.exmeta['file'],x.exmeta['filepos']))
        return ret

    @staticmethod
    def allExamplesSerialised(sort=False):
        SchemaExamples.loaded()
        examples = SchemaExamples.allExamples(sort=sort)
        f = io.StringIO()
        for ex in examples:
            f.write(ex.serialize())
            f.write("\n")
        return f.getvalue()

    @staticmethod
    def count():
        SchemaExamples.loaded()
        return len(SchemaExamples.EXAMPLES)


class ExampleFileParser():

    def __init__ (self):
        logging.basicConfig(level=logging.INFO) # dev_appserver.py --log_level debug .
        self.file = ""    # File being parsed.
        self.filepos = 0  # Part index.
        self.initFields()
        self.idcache = []

    def initFields(self):
        self.currentStr = []
        self.terms = []
        self.exmeta = {}
        self.preMarkupStr = ""
        self.microdataStr = ""
        self.rdfaStr = ""
        self.jsonStr = ""
        self.jsonld_offset = None
        self.state= ""

    def nextPart(self, next):
        self.trimCurrentStr()
        if (self.state == 'PRE-MARKUP:'):
            self.preMarkupStr = "".join(self.currentStr)
        elif (self.state ==  'MICRODATA:'):
            self.microdataStr = "".join(self.currentStr)
        elif (self.state == 'RDFA:'):
            self.rdfaStr = "".join(self.currentStr)
        elif (self.state == 'JSON:'):
            self.jsonStr = "".join(self.currentStr)

        self.state = next
        self.currentStr = []

    def trimCurrentStr(self):
        #strip: leading blank lines, strip multi blank lines (replace with 1) end with blank line
        temp = []
        begin = True
        inwhitespace = False

        for line in self.currentStr:
            linelen = len(line.strip())
            if not linelen:
                if begin:
                    continue
                else:
                    inwhitespace = True
            else:
                if begin:
                    temp.append("\n")
                    begin = False
                if inwhitespace:
                    temp.append("\n")
                    inwhitespace = False
                temp.append(line+"\n")

        if not inwhitespace:
            temp.append("\n")
        self.currentStr = temp

    def process_example_id(self, m):
        ident = m.group(1)
        if ident not in self.idcache:
            self.idcache.append(ident)
        else:
            raise Exception("Example %s in file %s has duplicate identifier: '%s'" % (self.filepos,self.file,ident))
        self.exmeta["id"] = ident
        return ''

    def makeExample(self):
        """Build an example out of the current state"""
        return Example(
            terms=self.terms, original_html=self.preMarkupStr, microdata=self.microdataStr, rdfa=self.rdfaStr,
            jsonld=self.jsonStr, exmeta=self.exmeta, jsonld_offset=self.jsonld_offset)

    def parse (self, filen):
        import codecs
        import requests
        self.file = filen
        self.filepos = 0
        examples = []
        egid = re.compile("""#(\S+)\s+""")

        if self.file.startswith("file://"):
            self.file = self.file[7:]

        if "://" in self.file:
            r = requests.get(self.file)
            content = r.text
        else:
            fd = codecs.open(self.file, 'r', encoding="utf8")
            content = fd.read()
            fd.close()

        lines = re.split('\n|\r', content)
        first = True
        boilerplate = False
        for lineno, line in enumerate(lines):
            # Per-example sections begin with e.g.: 'TYPES: #music-2 Person, MusicComposition, Organization'
            line = line.rstrip()

            if line.startswith("TYPES:"):
                self.filepos += 1
                self.nextPart('TYPES:')
                #Create example from what has been previously collected
                if first:
                    first = False
                else:
                    if not boilerplate:
                        examples.append(self.makeExample())
                    boilerplate = False
                    self.initFields()
                self.exmeta['file'] = self.file
                self.exmeta['filepos'] = self.filepos
                typelist = re.split(':', line)
                tdata = egid.sub(self.process_example_id, typelist[1]) # strips IDs, records them in exmeta["id"]
                ttl = tdata.split(',')
                for ttli in ttl:
                    ttli = ttli.strip()
                    if len(ttli):
                        if "@@" not in ttli and not "FakeEntryNeeded" in ttli:
                            self.terms.append(ttli)
                        else:
                            boilerplate = True
            else:
                # Heuristic to find the start line that will be used by `getJsonldRaw`.
                if '<script type="application/ld+json">' in line:
                    self.jsonld_offset = lineno + 1
                tokens = ("PRE-MARKUP:", "MICRODATA:", "RDFA:", "JSON:")
                for tk in tokens:
                    ltk = len(tk)
                    if line.startswith(tk):
                        self.nextPart(tk)
                        line = line[ltk:]
                self.currentStr.append(line)
        self.nextPart('TYPES:') # should flush on each block of examples
        self.filepos += 1
        if not boilerplate:
            self.exmeta['file'] = self.file
            self.exmeta['filepos'] = self.filepos
            examples.append(self.makeExample()) # should flush last one
        self.initFields()
        return examples


<|MERGE_RESOLUTION|>--- conflicted
+++ resolved
@@ -203,11 +203,7 @@
             return
 
         if not exfiles or exfiles == "default":
-<<<<<<< HEAD
-            print("SchemaExamples.loadExamplesFiles() loading from default files found in globs: %s" %  ','.join(DEFTEXAMPLESFILESGLOB))
-=======
-            log.info("SchemaExamples.loadExamplesFiles() loading from default files found in globs: %s" %  DEFTEXAMPLESFILESGLOB)
->>>>>>> 96f090d3
+            log.info("SchemaExamples.loadExamplesFiles() loading from default files found in globs: %s" % ','.join(DEFTEXAMPLESFILESGLOB))
             exfiles = []
             for g in DEFTEXAMPLESFILESGLOB:
                 exfiles.extend(glob.glob(g))
