import sys
if not (sys.version_info.major == 3 and sys.version_info.minor > 5):
    print("Python version %s.%s not supported version 3.6 or above required - exiting" % (sys.version_info.major,sys.version_info.minor))
    sys.exit(1)
import os
import json
import unittest
import logging # https://docs.python.org/2/library/logging.html#logging-levels
for path in [os.getcwd(),"software/util","software/SchemaTerms","software/SchemaExamples"]:
  sys.path.insert( 1, path ) #Pickup libs from local  directories

from sdotermsource import SdoTermSource
from sdoterm import *
from schemaexamples import SchemaExamples

VOCABURI = SdoTermSource.vocabUri()
TRIPLESFILESGLOB = ["data/*.ttl","data/ext/*/*.ttl"]
EXAMPLESFILESGLOB = ["data/*examples.txt","data/ext/*/*examples.txt"]


schema_path = './data/schema.ttl'
examples_path = './data/examples.txt'

andstr = "\n AND\n  "
TYPECOUNT_UPPERBOUND = 1500
TYPECOUNT_LOWERBOUND = 500
CURRENT_CONTEXT_FILE = os.path.join(os.getcwd(), 'software', 'site', 'docs', 'jsonldcontext.jsonld')


log = logging.getLogger(__name__)

SdoTermSource.loadSourceGraph("default")
SchemaExamples.loaded()

# Tests to probe the health of both schemas and code.
# Note that known failings can be annotated with @unittest.expectedFailure or @skip("reason...")

class BallparkCountTests(unittest.TestCase):
    def test_alltypes(self):

      # ballpark estimates.
      self.assertTrue( len( SdoTermSource.getAllTypes() )  > TYPECOUNT_LOWERBOUND , "Should be > %d types. Got %s" % (TYPECOUNT_LOWERBOUND, len (SdoTermSource.getAllTypes()) ))
      self.assertTrue( len( SdoTermSource.getAllTypes() )  < TYPECOUNT_UPPERBOUND , "Should be < %d types. Got %s" % (TYPECOUNT_UPPERBOUND, len (SdoTermSource.getAllTypes()) ))


class SDOBasicsTestCase(unittest.TestCase):

  def test_ExtractedPlausibleNumberOfExamples(self):

    example_count = SchemaExamples.count()
    log.info("Extracted %s examples." % example_count )
    self.assertTrue(example_count > 200 and example_count < 600, "Expect that we extracted 200 < x < 600 examples from data/*examples.txt. Found: %s " % example_count)

class SupertypePathsTestCase(unittest.TestCase):
    """
    tRestaurant = VTerm.getTerm("Restaurant")
    tThing = VTerm.getTerm("Thing")
    for path in GetParentPathTo(tRestaurant, tThing ):
      pprint.pprint(', '.join([str(x.id) for x in path ]))"""

    def test_simplePath(self):
       self.assertEqual(  len(
                  SdoTermSource.getParentPathTo("CreativeWork","Thing")
                  ), 1, "1 supertype path from CreativeWork to Thing."  )

    def test_dualPath(self):
      self.assertEqual(  len(
                  SdoTermSource.getParentPathTo("Restaurant","Thing")
                  ), 2, "2 supertype paths from Restaurant to Thing."  )

    def test_inverseDualPath(self):
      self.assertEqual(  len(
                  SdoTermSource.getParentPathTo("Thing", "Restaurant")
                  ), 0, "0 supertype paths from Thing to Restaurant."  )

class SchemaBasicAPITestCase(unittest.TestCase):

  def test_gotThing(self):

     thing = SdoTermSource.getTerm("Thing")
     if thing is None:
       gotThing = False
     else:
       gotThing = True

     self.assertEqual( gotThing, True, "Thing node should be accessible via GetUnit('Thing').")

  def test_gotFooBarThing(self):

     foobar = SdoTermSource.getTerm("FooBar")
     if foobar is None:
       gotFooBar = False
     else:
       gotFooBar = True

     self.assertEqual( gotFooBar, False, "Thing node should NOT be accessible via GetUnit('FooBar').")

  def test_NewsArticleIsType(self):
   # node.isClass
   tNewsArticle = SdoTermSource.getTerm("NewsArticle")
   self.assertTrue(tNewsArticle.termType == SdoTerm.TYPE, "NewsArticle is a class.")

  def test_QuantityisClass(self):
    tQuantity = SdoTermSource.getTerm("Quantity")
    self.assertTrue(tQuantity.termType == SdoTerm.TYPE, "Quantity is a class.")
    # Note that Quantity is a text type.

  def test_ItemAvailabilityIsEnumeration(self):
    eItemAvailability = SdoTermSource.getTerm("ItemAvailability")
    self.assertTrue(eItemAvailability.termType == SdoTerm.ENUMERATION, "ItemAvailability is an Enumeration.")

  def test_EnumerationIsEnumeration(self):
    eEnumeration = SdoTermSource.getTerm("Enumeration")
    self.assertTrue(eEnumeration.termType == SdoTerm.ENUMERATION, "Enumeration is an Enumeration type.")

  def test_ArticleSupertypeNewsArticle(self):
    #tNewsArticle = SdoTermSource.getTerm("NewsArticle")
    tArticle = SdoTermSource.getTerm("Article")
    self.assertTrue("NewsArticle" in tArticle.subs, "NewsArticle is a sub-type of Article")

  def test_NewsArticleSupertypeArticle(self):
    tNewsArticle = SdoTermSource.getTerm("NewsArticle")
    #tArticle = SdoTermSource.getTerm("Article")
    self.assertFalse("Article" in tNewsArticle.subs, "Article is not a sub-type of NewsArticle")

  def test_ThingSupertypeThing(self):
    tThing = SdoTermSource.getTerm("Thing")
    self.assertFalse("Thing" in tThing.subs, "Thing subClassOf Thing.")

  def test_DataTypeSupertypeDataType(self):
    tDataType = SdoTermSource.getTerm("DataType")
    self.assertFalse("DataType" in tDataType.subs, "DataType subClassOf DataType.")

  # TODO: subClassOf() function has "if (self.id == type.id)", investigate how this is used.

  def test_PersonSupertypeThing(self):
    tThing = SdoTermSource.getTerm("Thing")
    #tPerson = VTerm.getTerm("Person")
    self.assertTrue("Person" in tThing.subs, "Person subClassOf Thing.")

  def test_ThingNotSupertypePerson(self):
    #tThing = VTerm.getTerm("Thing")
    tPerson = SdoTermSource.getTerm("Person")
    self.assertFalse("Thing" in tPerson.subs, "Thing not subClassOf Person.")

  def test_StoreSupertypeLocalBusiness(self):
    self.assertTrue(SdoTermSource.subClassOf("Store","LocalBusiness"), "Store subClassOf LocalBusiness.")

  def test_StoresArePlaces(self):
     self.assertTrue(SdoTermSource.subClassOf("Store","Place"), "Store subClassOf Place.")

  def test_StoresAreOrganizations(self):
     self.assertTrue(SdoTermSource.subClassOf("Store","Organization"), "Store subClassOf Organization.")

  def test_PersonNotAttribute(self):
    tPerson = SdoTermSource.getTerm("Person")
    self.assertFalse(tPerson.termType == SdoTerm.PROPERTY, "Not true that Person isAttribute().")

  def test_GetImmediateSubtypesOk(self):
    tArticle = SdoTermSource.getTerm("Article")
    self.assertTrue("NewsArticle" in tArticle.subs, "NewsArticle is in immediate subtypes of Article.")

  def test_GetImmediateSubtypesWrong(self):
    tArticle = SdoTermSource.getTerm("CreativeWork")
    self.assertFalse("NewsArticle" in tArticle.subs, "CreativeWork is not in immediate subtypes of Article.")


class SchemaPropertyAPITestCase(unittest.TestCase):

  def test_actorSupersedesActors(self):
    p_actor = SdoTermSource.getTerm("actor")
    self.assertTrue("actors" in p_actor.supersedes, "actor supersedes actors.")

  def test_actorsSuperseded(self):
    p_actors = SdoTermSource.getTerm("actors")
    self.assertTrue(p_actors.superseded, "actors property has been superseded.%s %s" % (p_actors.superseded,p_actors.supersededBy))

  def test_actorNotSuperseded(self):
    p_actor = SdoTermSource.getTerm("actor")
    self.assertFalse(p_actor.superseded, "actor property has not been superseded.")

  def test_offersNotSuperseded(self):
    p_offers = SdoTermSource.getTerm("offers")
    self.assertFalse(p_offers.superseded, "offers property has not been superseded.")

  def test_actorNotSupersededByOffers(self):
    p_offers = SdoTermSource.getTerm("offers")
    self.assertFalse("actor" in p_offers.supersedes, "actor property doesn't supersede offers property.")

  def test_offersNotSupersededByActor(self):
    p_actor = SdoTermSource.getTerm("actor")
    self.assertFalse("offers" in p_actor.supersedes, "offers property doesn't supersede actors property.")

# acceptedAnswer subPropertyOf suggestedAnswer .
class SchemaPropertyMetadataTestCase(unittest.TestCase):

  def test_suggestedAnswerSuperproperties(self):
    p_acceptedAnswer = SdoTermSource.getTerm("acceptedAnswer")
    self.assertTrue("suggestedAnswer" in p_acceptedAnswer.supers[0], "acceptedAnswer superproperties(), suggestedAnswer in 0th element of array.")

  def test_acceptedAnswerSuperpropertiesArrayLen(self):
    p_acceptedAnswer = SdoTermSource.getTerm("acceptedAnswer")
    aa_supers = p_acceptedAnswer.supers
    #for f in aa_supers:
        #log.info("acceptedAnswer's subproperties(): %s" % f)
    self.assertTrue( len(aa_supers) == 1, "acceptedAnswer subproperties() gives array of len 1. Actual: %s ." % len(aa_supers) )

  def test_answerSubproperty(self):
    p_suggestedAnswer = SdoTermSource.getTerm("suggestedAnswer")
    self.assertTrue("acceptedAnswer" in p_suggestedAnswer.subs, "acceptedAnswer is a subPropertyOf suggestedAanswer.")

  def test_answerSubproperties(self):
    p_suggestedAnswer = SdoTermSource.getTerm("suggestedAnswer")
    self.assertTrue("acceptedAnswer" == p_suggestedAnswer.subs[0], "suggestedAnswer subproperties(), acceptedAnswer in 0th element of array.")

  def test_answerSubpropertiesArrayLen(self):
    p_suggestedAnswer = SdoTermSource.getTerm("suggestedAnswer")
    log.info("suggestedAnswer array: "+ str(p_suggestedAnswer.subs ))
    self.assertEqual(p_suggestedAnswer.subs, 0, "answer subproperties() gives array of len 1.")

  def test_answerSubpropertiesArrayLen(self):
    p_offers = SdoTermSource.getTerm("offers")
    self.assertEqual(len(p_offers.subs), 0, "offers subproperties() gives array of len 0.")

  def test_alumniSuperproperty(self):
    p_alumni = SdoTermSource.getTerm("alumni")
    p_suggestedAnswer = SdoTermSource.getTerm("suggestedAnswer")
    self.assertFalse("alumni" in p_suggestedAnswer.supers, "not suggestedAnswer subPropertyOf alumni.")
    self.assertFalse("suggestedAnswer" in p_alumni.supers, "not alumni subPropertyOf suggestedAnswer.")
    self.assertFalse("alumni" in p_alumni.supers, "not alumni subPropertyOf alumni.")
    self.assertFalse("alumniOf" in p_alumni.supers, "not alumni subPropertyOf alumniOf.")
    self.assertFalse("suggestedAnswer" in p_suggestedAnswer.supers, "not suggestedAnswer subPropertyOf suggestedAnswer.")

  def test_alumniInverse(self):
    p_alumni = SdoTermSource.getTerm("alumni")
    p_alumniOf = SdoTermSource.getTerm("alumniOf")
    p_suggestedAnswer = SdoTermSource.getTerm("suggestedAnswer")

    #log.info("alumni: " + str(p_alumniOf.getInverseOf() ))

    self.assertTrue("alumni" == p_alumniOf.inverse, "alumniOf inverseOf alumni." )
    self.assertTrue("alumniOf" == p_alumni.inverse, "alumni inverseOf alumniOf." )

    self.assertFalse("alumni" == p_alumni.inverse, "Not alumni inverseOf alumni." )
    self.assertFalse("alumniOf" == p_alumniOf.inverse, "Not alumniOf inverseOf alumniOf." )
    self.assertFalse("alumni" == p_suggestedAnswer.inverse, "Not answer inverseOf alumni." )
    # Confirmed informally that the direction asserted doesn't matter currently.
    # Need to add tests that read in custom test-specific schema markup samples to verify this.
    # It is probably best to have redundant inverseOf in the RDFS so that information is visible locally.


    # TODO: http://schema.org/ReserveAction
    # has scheduledTime from apparently two parent types. how can we test against the html ui?

# Simple checks that the schema is not mis-shapen.
# We could do more with SPARQL, but would require rdflib, e.g. sanity check rangeIncludes/domainIncludes with inverseOf

class EnumerationValueTests(unittest.TestCase):

  def test_EventStatusTypeIsEnumeration(self):
    eEventStatusType = SdoTermSource.getTerm("EventStatusType")
    self.assertTrue(eEventStatusType.termType == SdoTerm.ENUMERATION, "EventStatusType is an Enumeration.")

  def test_EventStatusTypeIsntEnumerationValue(self):
    eEventStatusType = SdoTermSource.getTerm("EventStatusType")
    self.assertFalse(eEventStatusType.termType == SdoTerm.ENUMERATIONVALUE, "EventStatusType is not an Enumeration value.")

  def test_EventCancelledIsEnumerationValue(self):
    eEventCancelled = SdoTermSource.getTerm("EventCancelled")
    self.assertTrue(eEventCancelled.termType == SdoTerm.ENUMERATIONVALUE, "EventCancelled is an Enumeration value.")

class DataTypeTests(unittest.TestCase):
    def test_booleanDataType(self):
      self.assertTrue(SdoTermSource.getTerm("Boolean").termType == SdoTerm.DATATYPE )
      self.assertTrue(SdoTermSource.getTerm("DataType").termType == SdoTerm.DATATYPE)
      self.assertFalse(SdoTermSource.getTerm("Thing").termType == SdoTerm.DATATYPE)
      self.assertFalse(SdoTermSource.getTerm("Duration").termType == SdoTerm.DATATYPE)

class MarkDownTest(unittest.TestCase):
    def test_emph(self):
      from localmarkdown import Markdown
      markstring = "This is _em_, __strong__, ___strong em___"
      html = Markdown.parse(markstring,True)
      self.assertFalse(html != "<p>This is <em>em</em>, <strong>strong</strong>, <strong><em>strong em</em></strong></p>\n", "Markdown string not formatted correctly")

class HasMultipleBaseTypesTests(unittest.TestCase):

    def test_localbusiness2supertypes(self):
        fred = SdoTermSource.getTerm("LocalBusiness")
        self.assertTrue( len(fred.supers) > 1 , "LocalBusiness is subClassOf Place + Organization." )

    def test_restaurant_non_multiple_supertypes(self):
        fred = SdoTermSource.getTerm("Restaurant")
        self.assertFalse( len(fred.supers) > 1 , "Restaurant only has one *direct* supertype.")

    def test_article_non_multiple_supertypes(self):
        fred = SdoTermSource.getTerm("Article")
        self.assertFalse( len(fred.supers) > 1  , "Article only has one direct supertype.")

class SimpleCommentCountTests(unittest.TestCase):

  def test_zeroCommentCount(self):
    query = """
    SELECT  ?term ?comment WHERE {
            ?term a ?type.
            FILTER NOT EXISTS { ?term rdfs:comment ?comment. }
            FILTER (strStarts(str(?term),"%s"))
      }
      ORDER BY ?term""" % VOCABURI

    ndi1_results = SdoTermSource.query(query)
    if (len(ndi1_results) > 0):
        for row in ndi1_results:
            log.warning("Term %s has no rdfs:comment value" % (row["term"]))
    self.assertEqual(len(ndi1_results), 0,
                    "Found: %s term(s) without comment value" % len(ndi1_results ) )

  def test_multiCommentCount(self):
    query = """
    SELECT  ?term ?comment WHERE {
            ?term a ?type;
              rdfs:comment ?comment.
              FILTER (strStarts(str(?term),"%s"))
    }
    GROUP BY ?term
    HAVING (count(DISTINCT ?comment) > 1)
    ORDER BY ?term""" % VOCABURI
    ndi1_results = SdoTermSource.query(query)
    if (len(ndi1_results) > 0):
          log.info("Query was: %s" % query)
          for row in ndi1_results:
              log.warning("Term %s has  rdfs:comment value %s" % (row["term"],row["comment"]))
    self.assertEqual(len(ndi1_results), 0,
        "Found: %s term(s) without multiple comment values" % len(ndi1_results ) )


class BasicJSONLDTests(unittest.TestCase):

    def setUp(self):
<<<<<<< HEAD
      self.ctx = None
      try:
        with open(CURRENT_CONTEXT_FILE) as json_file:
          self.ctx = json.load(json_file)
      except:
        print("jsonldcontext.json file not loaded - bypassing tests")
=======
        self.ctx = None
        try:
            with open('site/docs/jsonldcontext.json') as json_file:
                self.ctx = json.load(json_file)
        except IOError:
            pass
>>>>>>> 96f090d3

#    @skip("Need to think about this.")
#    def test_jsonld_basic_jsonld_context_available(self):
#      if self.ctx:
#        self.assertEqual( self.ctx["@context"]["@vocab"], "https://schema.org/", "Context file should declare schema.org url.")

    def test_issuedBy_jsonld(self):
        if not self.ctx:
            raise unittest.SkipTest("jsonldcontext.json file not loaded - bypassing tests")
        self.assertTrue( "issuedBy" in self.ctx["@context"] , "issuedBy should be defined." )


    def test_dateModified_jsonld(self):
        if not self.ctx:
            raise unittest.SkipTest("jsonldcontext.json file not loaded - bypassing tests")
        self.assertTrue( "dateModified" in self.ctx["@context"] , "dateModified should be defined." )
        self.assertTrue( self.ctx["@context"]["dateModified"]["@type"] == "Date" , "dateModified should have Date type." )

    def test_sameas_jsonld(self):
       if not self.ctx:
           raise unittest.SkipTest("jsonldcontext.json file not loaded - bypassing tests")
       self.assertTrue( "sameAs" in self.ctx["@context"] , "sameAs should be defined." )

#      self.assertTrue( HasMultipleBaseTypes( Unit.GetUnit("LocalBusiness") ) , "LocalBusiness is subClassOf Place + Organization." )


class JsonExampleTests(unittest.TestCase):

  def testAllExamples(self):
    for example in SchemaExamples.allExamples():
      source_filename = example.getMeta("file")
      with self.subTest(key=example.getKey(), file=source_filename):
        if not example.hasJsonld():
          continue
        json_source = example.getJsonldRaw()
        try:
          parsed = json.loads(json_source)
        except json.decoder.JSONDecodeError as json_error:
          # Display a helpful error message showing where the JSON error is.
          lines = json_error.doc.split('\n')
          snippet = lines[json_error.lineno - 1] + '\n' + '^'.rjust(json_error.colno)
          # Show up to three lines above the error, often the problem is a missing comma above.
          if json_error.lineno > 2:
            for i in range(2, min(json_error.lineno, 5)):
              snippet = lines[json_error.lineno - i] + '\n' + snippet
          # Adjust by the offset inside the example file.
          lineno = json_error.lineno + (example.jsonld_offset or 0)
          self.fail("JSON parsing error: '%s' in file %s:%d:%d \n%s" % (json_error.msg, source_filename, lineno, json_error.colno, snippet))
        except Exception as exception:
          self.fail("Could not parse JSON '%s' error: %s file: %s" % (json_source, exception, source_filename))



# TODO: Unwritten tests
#
# * different terms should not have identical comments
# * if x and y are inverseOf each other, the rangeIncludes types on x should be domainIncludes on y, and vice-versa.
# * need a few supporting functions e.g. all terms, all types, all properties, all enum values; candidates for api later but just use here first.
# * make sure terms match their labels (e.g. priceRange), with or without whitespace?
# * check we don't assign more than one example to the same ID

if __name__ == "__main__":
    unittest.main()<|MERGE_RESOLUTION|>--- conflicted
+++ resolved
@@ -337,21 +337,12 @@
 class BasicJSONLDTests(unittest.TestCase):
 
     def setUp(self):
-<<<<<<< HEAD
-      self.ctx = None
-      try:
-        with open(CURRENT_CONTEXT_FILE) as json_file:
-          self.ctx = json.load(json_file)
-      except:
-        print("jsonldcontext.json file not loaded - bypassing tests")
-=======
         self.ctx = None
         try:
-            with open('site/docs/jsonldcontext.json') as json_file:
+            with open(CURRENT_CONTEXT_FILE) as json_file:
                 self.ctx = json.load(json_file)
         except IOError:
             pass
->>>>>>> 96f090d3
 
 #    @skip("Need to think about this.")
 #    def test_jsonld_basic_jsonld_context_available(self):
@@ -360,13 +351,13 @@
 
     def test_issuedBy_jsonld(self):
         if not self.ctx:
-            raise unittest.SkipTest("jsonldcontext.json file not loaded - bypassing tests")
+            raise unittest.SkipTest("%s file not loaded - bypassing tests" % CURRENT_CONTEXT_FILE)
         self.assertTrue( "issuedBy" in self.ctx["@context"] , "issuedBy should be defined." )
 
 
     def test_dateModified_jsonld(self):
         if not self.ctx:
-            raise unittest.SkipTest("jsonldcontext.json file not loaded - bypassing tests")
+            raise unittest.SkipTest("%s file not loaded - bypassing tests" % CURRENT_CONTEXT_FILE)
         self.assertTrue( "dateModified" in self.ctx["@context"] , "dateModified should be defined." )
         self.assertTrue( self.ctx["@context"]["dateModified"]["@type"] == "Date" , "dateModified should have Date type." )
 
