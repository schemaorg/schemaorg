#!/usr/bin/env python3
# -*- coding: UTF-8 -*-

# Import standard python libraries
import sys
import os
import os
import json
import unittest
import logging

# Import schema.org libraries
if not os.getcwd() in sys.path:
    sys.path.insert(1, os.getcwd())

import software

import software.SchemaTerms.sdotermsource as sdotermsource
import software.SchemaTerms.sdoterm as sdoterm
import software.SchemaExamples.schemaexamples as schemaexamples

VOCABURI = sdotermsource.SdoTermSource.vocabUri()
TRIPLESFILESGLOB = ["data/*.ttl", "data/ext/*/*.ttl"]
EXAMPLESFILESGLOB = ["data/*examples.txt", "data/ext/*/*examples.txt"]


schema_path = "./data/schema.ttl"
examples_path = "./data/examples.txt"

TYPECOUNT_UPPERBOUND = 1500
TYPECOUNT_LOWERBOUND = 500
CURRENT_CONTEXT_FILE = os.path.join(os.getcwd(), 'software', 'site', 'docs', 'jsonldcontext.jsonld')


log = logging.getLogger(__name__)

sdotermsource.SdoTermSource.loadSourceGraph("default")
schemaexamples.SchemaExamples.loaded()

# Tests to probe the health of both schemas and code.
# Note that known failings can be annotated with @unittest.expectedFailure or @skip("reason...")


class BallparkCountTests(unittest.TestCase):
    def test_alltypes(self):
        # ballpark estimates.
        type_range = range(TYPECOUNT_LOWERBOUND, TYPECOUNT_UPPERBOUND)
        self.assertIn(len(sdotermsource.SdoTermSource.getAllTypes()), type_range)


class SDOBasicsTestCase(unittest.TestCase):
    def test_ExtractedPlausibleNumberOfExamples(self):
        example_count = schemaexamples.SchemaExamples.count()
        log.info("Extracted %s examples." % example_count)
        example_range = range(200, 600)
        self.assertIn(
            example_count,
            example_range,
            msg="Expected extraction of %s examples, found %d"
            % (example_range, example_count),
        )


class SupertypePathsTestCase(unittest.TestCase):
    """
    tRestaurant = VTerm.getTerm("Restaurant")
    tThing = VTerm.getTerm("Thing")
    for path in GetParentPathTo(tRestaurant, tThing ):
      pprint.pprint(', '.join([str(x.id) for x in path ]))"""

    def test_simplePath(self):
        self.assertEqual(
            len(sdotermsource.SdoTermSource.getParentPathTo("CreativeWork", "Thing")),
            1,
            "1 supertype path from CreativeWork to Thing.",
        )

    def test_dualPath(self):
        self.assertEqual(
            len(sdotermsource.SdoTermSource.getParentPathTo("Restaurant", "Thing")),
            2,
            "2 supertype paths from Restaurant to Thing.",
        )

    def test_inverseDualPath(self):
        self.assertEqual(
            len(sdotermsource.SdoTermSource.getParentPathTo("Thing", "Restaurant")),
            0,
            "0 supertype paths from Thing to Restaurant.",
        )


class SchemaBasicAPITestCase(unittest.TestCase):
    def test_gotThing(self):
        self.assertIsNotNone(
            sdotermsource.SdoTermSource.getTerm("Thing"),
            msg="Thing node should be accessible via GetUnit('Thing').",
        )

    def test_gotFooBarThing(self):
        self.assertIsNone(
            sdotermsource.SdoTermSource.getTerm("FooBar"),
            msg="Thing node should NOT be accessible via GetUnit('FooBar').",
        )

    def test_NewsArticleIsType(self):
        # node.isClass
        tNewsArticle = sdotermsource.SdoTermSource.getTerm("NewsArticle")
        self.assertEqual(
            tNewsArticle.termType, sdoterm.SdoTerm.TYPE, "NewsArticle is a class."
        )

    def test_QuantityisClass(self):
        tQuantity = sdotermsource.SdoTermSource.getTerm("Quantity")
        self.assertTrue(
            tQuantity.termType == sdoterm.SdoTerm.TYPE, "Quantity is a class."
        )
        # Note that Quantity is a text type.

    def test_ItemAvailabilityIsEnumeration(self):
        eItemAvailability = sdotermsource.SdoTermSource.getTerm("ItemAvailability")
        self.assertEqual(
            eItemAvailability.termType,
            sdoterm.SdoTerm.ENUMERATION,
            "ItemAvailability is an Enumeration.",
        )

    def test_EnumerationIsEnumeration(self):
        eEnumeration = sdotermsource.SdoTermSource.getTerm("Enumeration")
        self.assertEqual(
            eEnumeration.termType,
            sdoterm.SdoTerm.ENUMERATION,
            "Enumeration is an Enumeration type.",
        )

    def test_ArticleSupertypeNewsArticle(self):
        tArticle = sdotermsource.SdoTermSource.getTerm("Article")
        self.assertTrue(
            "NewsArticle" in tArticle.subs, "NewsArticle is a sub-type of Article"
        )

    def test_NewsArticleSupertypeArticle(self):
        tNewsArticle = sdotermsource.SdoTermSource.getTerm("NewsArticle")
        # tArticle = sdoterm.SdoTermSource.getTerm("Article")
        self.assertNotIn(
            "Article", tNewsArticle.subs, "Article is not a sub-type of NewsArticle"
        )

    def test_ThingSupertypeThing(self):
        tThing = sdotermsource.SdoTermSource.getTerm("Thing")
        self.assertNotIn("Thing", tThing.subs, "Thing subClassOf Thing.")

    def test_DataTypeSupertypeDataType(self):
        tDataType = sdotermsource.SdoTermSource.getTerm("DataType")
        self.assertNotIn("DataType", tDataType.subs, "DataType subClassOf DataType.")

    # TODO: subClassOf() function has "if (self.id == type.id)", investigate how this is used.

    def test_PersonSupertypeThing(self):
        tThing = sdotermsource.SdoTermSource.getTerm("Thing")
        self.assertIn("Person", tThing.subs, "Person subClassOf Thing.")

    def test_ThingNotSupertypePerson(self):
        tPerson = sdotermsource.SdoTermSource.getTerm("Person")
        self.assertNotIn("Thing", tPerson.subs, "Thing not subClassOf Person.")

    def test_StoreSupertypeLocalBusiness(self):
        self.assertTrue(
            sdotermsource.SdoTermSource.subClassOf("Store", "LocalBusiness"),
            "Store subClassOf LocalBusiness.",
        )

    def test_StoresArePlaces(self):
        self.assertTrue(
            sdotermsource.SdoTermSource.subClassOf("Store", "Place"),
            "Store subClassOf Place.",
        )

    def test_StoresAreOrganizations(self):
        self.assertTrue(
            sdotermsource.SdoTermSource.subClassOf("Store", "Organization"),
            "Store subClassOf Organization.",
        )

    def test_PersonNotAttribute(self):
        tPerson = sdotermsource.SdoTermSource.getTerm("Person")
        self.assertFalse(
            tPerson.termType == sdoterm.SdoTerm.PROPERTY,
            "Not true that Person isAttribute().",
        )

    def test_GetImmediateSubtypesOk(self):
        tArticle = sdotermsource.SdoTermSource.getTerm("Article")
        self.assertIn(
            "NewsArticle",
            tArticle.subs,
            "NewsArticle is in immediate subtypes of Article.",
        )

    def test_GetImmediateSubtypesWrong(self):
        tArticle = sdotermsource.SdoTermSource.getTerm("CreativeWork")
        self.assertNotIn(
            "NewsArticle",
            tArticle.subs,
            "CreativeWork is not in immediate subtypes of Article.",
        )


class SchemaPropertyAPITestCase(unittest.TestCase):
    def test_actorSupersedesActors(self):
        p_actor = sdotermsource.SdoTermSource.getTerm("actor")
        self.assertIn("actors", p_actor.supersedes, "actor supersedes actors.")

    def test_actorsSuperseded(self):
        p_actors = sdotermsource.SdoTermSource.getTerm("actors")
        self.assertTrue(
            p_actors.superseded,
            "actors property has been superseded.%s %s"
            % (p_actors.superseded, p_actors.supersededBy),
        )

    def test_actorNotSuperseded(self):
        p_actor = sdotermsource.SdoTermSource.getTerm("actor")
        self.assertFalse(p_actor.superseded, "actor property has not been superseded.")

    def test_offersNotSuperseded(self):
        p_offers = sdotermsource.SdoTermSource.getTerm("offers")
        self.assertFalse(
            p_offers.superseded, "offers property has not been superseded."
        )

    def test_actorNotSupersededByOffers(self):
        p_offers = sdotermsource.SdoTermSource.getTerm("offers")
        self.assertNotIn(
            "actor",
            p_offers.supersedes,
            msg="actor property doesn't supersede offers property.",
        )

    def test_offersNotSupersededByActor(self):
        p_actor = sdotermsource.SdoTermSource.getTerm("actor")
        self.assertNotIn(
            "offers",
            p_actor.supersedes,
            msg="offers property doesn't supersede actors property.",
        )


# acceptedAnswer subPropertyOf suggestedAnswer .
class SchemaPropertyMetadataTestCase(unittest.TestCase):
    def test_suggestedAnswerSuperproperties(self):
        p_acceptedAnswer = sdotermsource.SdoTermSource.getTerm("acceptedAnswer")
        self.assertIn(
            "suggestedAnswer",
            p_acceptedAnswer.supers[0],
            msg="acceptedAnswer superproperties(), suggestedAnswer in 0th element of array.",
        )

    def test_acceptedAnswerSuperpropertiesArrayLen(self):
        p_acceptedAnswer = sdotermsource.SdoTermSource.getTerm("acceptedAnswer")
        aa_supers = p_acceptedAnswer.supers
        # for f in aa_supers:
        # log.info("acceptedAnswer's subproperties(): %s" % f)
        self.assertEqual(
            len(aa_supers),
            1,
            msg="acceptedAnswer subproperties() gives array of len 1. Actual: %s ."
            % len(aa_supers),
        )

    def test_answerSubproperty(self):
        p_suggestedAnswer = sdotermsource.SdoTermSource.getTerm("suggestedAnswer")
        self.assertIn(
            "acceptedAnswer",
            p_suggestedAnswer.subs,
            msg="acceptedAnswer is a subPropertyOf suggestedAanswer.",
        )

    def test_answerSubproperties(self):
        p_suggestedAnswer = sdotermsource.SdoTermSource.getTerm("suggestedAnswer")
        self.assertEqual(
            "acceptedAnswer",
            p_suggestedAnswer.subs[0],
            msg="suggestedAnswer subproperties(), acceptedAnswer in 0th element of array.",
        )

    def test_answerSubpropertiesArrayLen(self):
        p_suggestedAnswer = sdotermsource.SdoTermSource.getTerm("suggestedAnswer")
        log.info("suggestedAnswer array: " + str(p_suggestedAnswer.subs))
        self.assertEqual(
            p_suggestedAnswer.subs, 0, "answer subproperties() gives array of len 1."
        )

    def test_answerSubpropertiesArrayLen(self):
        p_offers = sdotermsource.SdoTermSource.getTerm("offers")
        self.assertEqual(
            len(p_offers.subs), 0, "offers subproperties() gives array of len 0."
        )

    def test_alumniSuperproperty(self):
        p_alumni = sdotermsource.SdoTermSource.getTerm("alumni")
        p_suggestedAnswer = sdotermsource.SdoTermSource.getTerm("suggestedAnswer")
        self.assertNotIn(
            "alumni",
            p_suggestedAnswer.supers,
            msg="not suggestedAnswer subPropertyOf alumni.",
        )
        self.assertNotIn(
            "suggestedAnswer",
            p_alumni.supers,
            msg="not alumni subPropertyOf suggestedAnswer.",
        )
        self.assertNotIn(
            "alumni", p_alumni.supers, msg="not alumni subPropertyOf alumni."
        )
        self.assertNotIn(
            "alumniOf", p_alumni.supers, msg="not alumni subPropertyOf alumniOf."
        )
        self.assertNotIn(
            "suggestedAnswer",
            p_suggestedAnswer.supers,
            msg="not suggestedAnswer subPropertyOf suggestedAnswer.",
        )

    def test_alumniInverse(self):
        p_alumni = sdotermsource.SdoTermSource.getTerm("alumni")
        p_alumniOf = sdotermsource.SdoTermSource.getTerm("alumniOf")
        p_suggestedAnswer = sdotermsource.SdoTermSource.getTerm("suggestedAnswer")

        # log.info("alumni: " + str(p_alumniOf.getInverseOf() ))

        self.assertEqual("alumni", p_alumniOf.inverse, msg="alumniOf inverseOf alumni.")
        self.assertEqual("alumniOf", p_alumni.inverse, msg="alumni inverseOf alumniOf.")

        self.assertNotEqual(
            "alumni", p_alumni.inverse, msg="Not alumni inverseOf alumni."
        )
        self.assertNotEqual(
            "alumniOf", p_alumniOf.inverse, msg="Not alumniOf inverseOf alumniOf."
        )
        self.assertNotEqual(
            "alumni", p_suggestedAnswer.inverse, msg="Not answer inverseOf alumni."
        )
        # Confirmed informally that the direction asserted doesn't matter currently.
        # Need to add tests that read in custom test-specific schema markup samples to verify this.
        # It is probably best to have redundant inverseOf in the RDFS so that information is visible locally.

        # TODO: http://schema.org/ReserveAction
        # has scheduledTime from apparently two parent types. how can we test against the html ui?


# Simple checks that the schema is not mis-shapen.
# We could do more with SPARQL, but would require rdflib, e.g. sanity check rangeIncludes/domainIncludes with inverseOf


class EnumerationValueTests(unittest.TestCase):
    def test_EventStatusTypeIsEnumeration(self):
        eEventStatusType = sdotermsource.SdoTermSource.getTerm("EventStatusType")
        self.assertEqual(
            eEventStatusType.termType,
            sdoterm.SdoTerm.ENUMERATION,
            msg="EventStatusType is an Enumeration.",
        )

    def test_EventStatusTypeIsntEnumerationValue(self):
        eEventStatusType = sdotermsource.SdoTermSource.getTerm("EventStatusType")
        self.assertNotEqual(
            eEventStatusType.termType,
            sdoterm.SdoTerm.ENUMERATIONVALUE,
            msg="EventStatusType is not an Enumeration value.",
        )

    def test_EventCancelledIsEnumerationValue(self):
        eEventCancelled = sdotermsource.SdoTermSource.getTerm("EventCancelled")
        self.assertEqual(
            eEventCancelled.termType,
            sdoterm.SdoTerm.ENUMERATIONVALUE,
            msg="EventCancelled is an Enumeration value.",
        )


class DataTypeTests(unittest.TestCase):
    def test_booleanDataType(self):
        self.assertEqual(
            sdotermsource.SdoTermSource.getTerm("Boolean").termType,
            sdoterm.SdoTerm.DATATYPE,
        )
        self.assertEqual(
            sdotermsource.SdoTermSource.getTerm("DataType").termType,
            sdoterm.SdoTerm.DATATYPE,
        )
        self.assertNotEqual(
            sdotermsource.SdoTermSource.getTerm("Thing").termType,
            sdoterm.SdoTerm.DATATYPE,
        )
        self.assertNotEqual(
            sdotermsource.SdoTermSource.getTerm("Duration").termType,
            sdoterm.SdoTerm.DATATYPE,
        )


class MarkDownTest(unittest.TestCase):
    def test_emph(self):
        from localmarkdown import Markdown

        markstring = "This is _em_, __strong__, ___strong em___"
        html = Markdown.parse(markstring, True)
        self.assertMultiLineEqual(
            html,
            "<p>This is <em>em</em>, <strong>strong</strong>, <strong><em>strong em</em></strong></p>\n",
            "Markdown string not formatted correctly",
        )


class HasMultipleBaseTypesTests(unittest.TestCase):
    def test_localbusiness2supertypes(self):
        fred = sdotermsource.SdoTermSource.getTerm("LocalBusiness")
        self.assertGreater(
            len(fred.supers), 1, msg="LocalBusiness is subClassOf Place + Organization."
        )

    def test_restaurant_non_multiple_supertypes(self):
        fred = sdotermsource.SdoTermSource.getTerm("Restaurant")
        self.assertEqual(
            len(fred.supers), 1, msg="Restaurant only has one *direct* supertype."
        )

    def test_article_non_multiple_supertypes(self):
        fred = sdotermsource.SdoTermSource.getTerm("Article")
        self.assertEqual(
            len(fred.supers), 1, msg="Article only has one direct supertype."
        )


class SimpleCommentCountTests(unittest.TestCase):
    def test_zeroCommentCount(self):
        query = (
            """
    SELECT  ?term ?comment WHERE {
            ?term a ?type.
            FILTER NOT EXISTS { ?term rdfs:comment ?comment. }
            FILTER (strStarts(str(?term),"%s"))
      }
      ORDER BY ?term"""
            % VOCABURI
        )

        ndi1_results = sdotermsource.SdoTermSource.query(query)
        if len(ndi1_results) > 0:
            for row in ndi1_results:
                log.warning("Term %s has no rdfs:comment value" % (row["term"]))
        self.assertEqual(
            len(ndi1_results),
            0,
            "Found: %s term(s) without comment value" % len(ndi1_results),
        )

    def test_multiCommentCount(self):
        query = (
            """
    SELECT  ?term ?comment WHERE {
            ?term a ?type;
              rdfs:comment ?comment.
              FILTER (strStarts(str(?term),"%s"))
    }
    GROUP BY ?term
    HAVING (count(DISTINCT ?comment) > 1)
    ORDER BY ?term"""
            % VOCABURI
        )
        ndi1_results = sdotermsource.SdoTermSource.query(query)
        if len(ndi1_results) > 0:
            log.info("Query was: %s" % query)
            for row in ndi1_results:
                log.warning(
                    "Term %s has  rdfs:comment value %s" % (row["term"], row["comment"])
                )
        self.assertEqual(
            len(ndi1_results),
            0,
            "Found: %s term(s) without multiple comment values" % len(ndi1_results),
        )


class BasicJSONLDTests(unittest.TestCase):
    def setUp(self):
        self.ctx = None
        try:
<<<<<<< HEAD
            with open(CURRENT_CONTEXT_FILE) as json_file:
=======
            with open("site/docs/jsonldcontext.json") as json_file:
>>>>>>> c79c5eed
                self.ctx = json.load(json_file)
        except IOError:
            raise unittest.SkipTest(
                "jsonldcontext.json file not loaded - bypassing tests"
            )

    #    @skip("Need to think about this.")
    #    def test_jsonld_basic_jsonld_context_available(self):
    #      if self.ctx:
    #        self.assertEqual( self.ctx["@context"]["@vocab"], "https://schema.org/", "Context file should declare schema.org url.")

    def test_issuedBy_jsonld(self):
<<<<<<< HEAD
        if not self.ctx:
            raise unittest.SkipTest("%s file not loaded - bypassing tests" % CURRENT_CONTEXT_FILE)
        self.assertTrue( "issuedBy" in self.ctx["@context"] , "issuedBy should be defined." )


    def test_dateModified_jsonld(self):
        if not self.ctx:
            raise unittest.SkipTest("%s file not loaded - bypassing tests" % CURRENT_CONTEXT_FILE)
        self.assertTrue( "dateModified" in self.ctx["@context"] , "dateModified should be defined." )
        self.assertTrue( self.ctx["@context"]["dateModified"]["@type"] == "Date" , "dateModified should have Date type." )
=======
        self.assertIn(
            "issuedBy", self.ctx["@context"], msg="issuedBy should be defined."
        )

    def test_dateModified_jsonld(self):
        self.assertIn(
            "dateModified", self.ctx["@context"], msg="dateModified should be defined."
        )
        self.assertEqual(
            self.ctx["@context"]["dateModified"]["@type"],
            "Date",
            msg="dateModified should have Date type.",
        )
>>>>>>> c79c5eed

    def test_sameas_jsonld(self):
        if not self.ctx:
            raise unittest.SkipTest(
                "jsonldcontext.json file not loaded - bypassing tests"
            )
        self.assertIn("sameAs", self.ctx["@context"], msg="sameAs should be defined.")


class JsonExampleTests(unittest.TestCase):
<<<<<<< HEAD

  def testAllExamples(self):
    for example in SchemaExamples.allExamples():
      source_filename = example.getMeta("file")
      with self.subTest(key=example.getKey(), file=source_filename):
        if not example.hasJsonld():
          continue
        json_source = example.getJsonldRaw()
        try:
          parsed = json.loads(json_source)
        except json.decoder.JSONDecodeError as json_error:
          # Display a helpful error message showing where the JSON error is.
          lines = json_error.doc.split('\n')
          snippet = lines[json_error.lineno - 1] + '\n' + '^'.rjust(json_error.colno)
          # Show up to three lines above the error, often the problem is a missing comma above.
          if json_error.lineno > 2:
            for i in range(2, min(json_error.lineno, 5)):
              snippet = lines[json_error.lineno - i] + '\n' + snippet
          # Adjust by the offset inside the example file.
          lineno = json_error.lineno + (example.jsonld_offset or 0)
          self.fail("JSON parsing error: '%s' in file %s:%d:%d \n%s" % (json_error.msg, source_filename, lineno, json_error.colno, snippet))
        except Exception as exception:
          self.fail("Could not parse JSON '%s' error: %s file: %s" % (json_source, exception, source_filename))

=======
    def testAllExamples(self):
        for example in schemaexamples.SchemaExamples.allExamples():
            source_filename = example.getMeta("file")
            with self.subTest(key=example.getKey(), file=source_filename):
                if not example.hasJsonld():
                    continue
                json_source = example.getJsonldRaw()
                if "microdata only" in json_source:
                    continue
                if "No JSON-LD" in json_source:
                    continue
                try:
                    parsed = json.loads(json_source)
                except json.decoder.JSONDecodeError as json_error:
                    # Display a helpful error message showing where the JSON error is.
                    lines = json_error.doc.split("\n")
                    snippet = (
                        lines[json_error.lineno - 1]
                        + "\n"
                        + "^".rjust(json_error.colno)
                    )
                    # Show up to three lines above the error, often the problem is a missing comma above.
                    if json_error.lineno > 2:
                        for i in range(2, min(json_error.lineno, 5)):
                            snippet = lines[json_error.lineno - i] + "\n" + snippet
                    # Adjust by the offset inside the example file.
                    lineno = json_error.lineno + (example.jsonld_offset or 0)
                    self.fail(
                        "JSON parsing error: '%s' in file %s:%d:%d \n%s"
                        % (
                            json_error.msg,
                            source_filename,
                            lineno,
                            json_error.colno,
                            snippet,
                        )
                    )
                except Exception as exception:
                    self.fail(
                        "Could not parse JSON '%s' error: %s file: %s"
                        % (json_source, exception, source_filename)
                    )
>>>>>>> c79c5eed


# TODO: Unwritten tests
#
# * different terms should not have identical comments
# * if x and y are inverseOf each other, the rangeIncludes types on x should be domainIncludes on y, and vice-versa.
# * need a few supporting functions e.g. all terms, all types, all properties, all enum values; candidates for api later but just use here first.
# * make sure terms match their labels (e.g. priceRange), with or without whitespace?
# * check we don't assign more than one example to the same ID

if __name__ == "__main__":
    unittest.main()<|MERGE_RESOLUTION|>--- conflicted
+++ resolved
@@ -486,11 +486,7 @@
     def setUp(self):
         self.ctx = None
         try:
-<<<<<<< HEAD
             with open(CURRENT_CONTEXT_FILE) as json_file:
-=======
-            with open("site/docs/jsonldcontext.json") as json_file:
->>>>>>> c79c5eed
                 self.ctx = json.load(json_file)
         except IOError:
             raise unittest.SkipTest(
@@ -503,7 +499,6 @@
     #        self.assertEqual( self.ctx["@context"]["@vocab"], "https://schema.org/", "Context file should declare schema.org url.")
 
     def test_issuedBy_jsonld(self):
-<<<<<<< HEAD
         if not self.ctx:
             raise unittest.SkipTest("%s file not loaded - bypassing tests" % CURRENT_CONTEXT_FILE)
         self.assertTrue( "issuedBy" in self.ctx["@context"] , "issuedBy should be defined." )
@@ -514,21 +509,6 @@
             raise unittest.SkipTest("%s file not loaded - bypassing tests" % CURRENT_CONTEXT_FILE)
         self.assertTrue( "dateModified" in self.ctx["@context"] , "dateModified should be defined." )
         self.assertTrue( self.ctx["@context"]["dateModified"]["@type"] == "Date" , "dateModified should have Date type." )
-=======
-        self.assertIn(
-            "issuedBy", self.ctx["@context"], msg="issuedBy should be defined."
-        )
-
-    def test_dateModified_jsonld(self):
-        self.assertIn(
-            "dateModified", self.ctx["@context"], msg="dateModified should be defined."
-        )
-        self.assertEqual(
-            self.ctx["@context"]["dateModified"]["@type"],
-            "Date",
-            msg="dateModified should have Date type.",
-        )
->>>>>>> c79c5eed
 
     def test_sameas_jsonld(self):
         if not self.ctx:
@@ -539,8 +519,6 @@
 
 
 class JsonExampleTests(unittest.TestCase):
-<<<<<<< HEAD
-
   def testAllExamples(self):
     for example in SchemaExamples.allExamples():
       source_filename = example.getMeta("file")
@@ -564,52 +542,6 @@
         except Exception as exception:
           self.fail("Could not parse JSON '%s' error: %s file: %s" % (json_source, exception, source_filename))
 
-=======
-    def testAllExamples(self):
-        for example in schemaexamples.SchemaExamples.allExamples():
-            source_filename = example.getMeta("file")
-            with self.subTest(key=example.getKey(), file=source_filename):
-                if not example.hasJsonld():
-                    continue
-                json_source = example.getJsonldRaw()
-                if "microdata only" in json_source:
-                    continue
-                if "No JSON-LD" in json_source:
-                    continue
-                try:
-                    parsed = json.loads(json_source)
-                except json.decoder.JSONDecodeError as json_error:
-                    # Display a helpful error message showing where the JSON error is.
-                    lines = json_error.doc.split("\n")
-                    snippet = (
-                        lines[json_error.lineno - 1]
-                        + "\n"
-                        + "^".rjust(json_error.colno)
-                    )
-                    # Show up to three lines above the error, often the problem is a missing comma above.
-                    if json_error.lineno > 2:
-                        for i in range(2, min(json_error.lineno, 5)):
-                            snippet = lines[json_error.lineno - i] + "\n" + snippet
-                    # Adjust by the offset inside the example file.
-                    lineno = json_error.lineno + (example.jsonld_offset or 0)
-                    self.fail(
-                        "JSON parsing error: '%s' in file %s:%d:%d \n%s"
-                        % (
-                            json_error.msg,
-                            source_filename,
-                            lineno,
-                            json_error.colno,
-                            snippet,
-                        )
-                    )
-                except Exception as exception:
-                    self.fail(
-                        "Could not parse JSON '%s' error: %s file: %s"
-                        % (json_source, exception, source_filename)
-                    )
->>>>>>> c79c5eed
-
-
 # TODO: Unwritten tests
 #
 # * different terms should not have identical comments
