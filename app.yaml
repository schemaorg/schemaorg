<<<<<<< HEAD
#application: schemaorgae

application: sdo-callisto
#application: webschemas-g

version: 3-2
module: sdo-addiction
application: webschemas-g
=======
application: schemaorgae
#application: webschemas
>>>>>>> 5fd18386

version: 1
module: default
runtime: python27
api_version: 1
threadsafe: true

  
#automatic_scaling: #Only applicable for appengine accounts with billing enabled
#  min_idle_instances: 2

#basic_scaling:
#  max_instances: 10
#  idle_timeout: 10m

inbound_services:
- warmup

env_variables:
  PRODSITEDEBUG: 'False'
  WARMUPSTATE: 'Auto' # 'Off', 'On', 'Auto' - Off for localhost, On elsewhere

handlers:

- url: /favicon.ico
  static_files: docs/favicon.ico
  upload: docs/favicon.ico
  mime_type: image/x-icon

- url: /robots.txt
  static_files: docs/robots-blockall.txt
  upload: docs/robots-blockall.txt
  mime_type: text/plain

# To avoid: "Could not guess mimetype for docs/schemaorg.owl.  Using application/octet-stream."
- url: /docs/schemaorg.owl
  static_files: docs/schemaorg.owl
  upload: docs/schemaorg.owl
  mime_type: application/rdf+xml

- url: /docs/schema_org_rdfa.html
  static_files: data/schema.rdfa
  upload: data/schema.rdfa
  application_readable: True
  mime_type: text/html

- url: /docs/jsonldcontext.json.*
  script: sdoapp.app

- url: /docs/full.*.html
  script: sdoapp.app

- url: /docs/schemas.html
  script: sdoapp.app

- url: /docs/developers.html
  script: sdoapp.app

- url: /docs/tree.json.*
  script: sdoapp.app

- url: /docs
  static_dir: docs

#- url: /
#  static_files: static/index.html
#  upload: static/index.html
#  application_readable: True

- url: /search_files
  static_dir: static/search_files

- url: /version/latest/.*
  script: sdoapp.app

- url: /(version/[^/]*/)$
  script: sdoapp.app

- url: /(version/([^/]*))$
  script: sdoapp.app

- url: /version/
  script: sdoapp.app

- url: /version/*/*
  static_dir: data/releases/
  application_readable: True

- url: /.*
  script: sdoapp.app




libraries:
- name: webapp2
  version: 2.5.2
- name: jinja2
  version: 2.6<|MERGE_RESOLUTION|>--- conflicted
+++ resolved
@@ -1,16 +1,6 @@
-<<<<<<< HEAD
-#application: schemaorgae
-
-application: sdo-callisto
-#application: webschemas-g
-
-version: 3-2
-module: sdo-addiction
-application: webschemas-g
-=======
 application: schemaorgae
 #application: webschemas
->>>>>>> 5fd18386
+
 
 version: 1
 module: default
