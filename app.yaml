#application: schemaorgae
<<<<<<< HEAD
application: sdo-scripts
=======
application: sdo-gozer
>>>>>>> b5738ab7
version: 1
runtime: python27
api_version: 1
threadsafe: true

handlers:

- url: /docs/schema_org_rdfa.html
  static_files: data/schema.rdfa
  upload: data/schema.rdfa
  application_readable: True
  mime_type: text/html

- url: /docs/jsonldcontext.json.*
  script: api.app

- url: /docs/full.*.html
  script: api.app

- url: /docs/tree.jsonld
  script: api.app

- url: /docs
  static_dir: docs

#- url: /
#  static_files: static/index.html
#  upload: static/index.html
#  application_readable: True

- url: /search_files
  static_dir: static/search_files

- url: /.*
  script: api.app



libraries:
- name: webapp2
  version: 2.5.2
- name: jinja2
  version: 2.6<|MERGE_RESOLUTION|>--- conflicted
+++ resolved
@@ -1,9 +1,5 @@
 #application: schemaorgae
-<<<<<<< HEAD
-application: sdo-scripts
-=======
 application: sdo-gozer
->>>>>>> b5738ab7
 version: 1
 runtime: python27
 api_version: 1
