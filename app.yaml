application: schemaorgae
#application: webschemas
<<<<<<< HEAD
application: sdo-rjwtest1
=======
#application: sdo-deimos
>>>>>>> 1b53ace9

version: 1
runtime: python27
api_version: 1
threadsafe: true

automatic_scaling:
  min_idle_instances: 2

inbound_services:
- warmup

env_variables:
  PRODSITEDEBUG: 'False'

handlers:

- url: /favicon.ico
  static_files: docs/favicon.ico
  upload: docs/favicon.ico
  mime_type: image/x-icon

- url: /docs/schema_org_rdfa.html
  static_files: data/schema.rdfa
  upload: data/schema.rdfa
  application_readable: True
  mime_type: text/html

- url: /docs/jsonldcontext.json.*
  script: sdoapp.app

- url: /docs/full.*.html
  script: sdoapp.app

- url: /docs/schemas.html
  script: sdoapp.app

- url: /docs/tree.json.*
  script: sdoapp.app

- url: /docs
  static_dir: docs

#- url: /
#  static_files: static/index.html
#  upload: static/index.html
#  application_readable: True

- url: /search_files
  static_dir: static/search_files

- url: /.*
  script: sdoapp.app



libraries:
- name: webapp2
  version: 2.5.2
- name: jinja2
  version: 2.6<|MERGE_RESOLUTION|>--- conflicted
+++ resolved
@@ -1,10 +1,6 @@
 application: schemaorgae
 #application: webschemas
-<<<<<<< HEAD
-application: sdo-rjwtest1
-=======
 #application: sdo-deimos
->>>>>>> 1b53ace9
 
 version: 1
 runtime: python27
