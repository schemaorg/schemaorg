#application: schemaorgae
<<<<<<< HEAD
application: sdo-itemlist
=======
application: sdo-music
>>>>>>> 3859fbdf
version: 1
runtime: python27
api_version: 1
threadsafe: true

handlers:

- url: /docs/schema_org_rdfa.html
  static_files: data/schema.rdfa
  upload: data/schema.rdfa
  application_readable: True
  mime_type: text/html

- url: /docs/jsonldcontext.json.*
  script: api.app

- url: /docs/full
  script: api.app

- url: /docs
  static_dir: docs

#- url: /
#  static_files: static/index.html
#  upload: static/index.html
#  application_readable: True

- url: /search_files
  static_dir: static/search_files

- url: /.*
  script: api.app



libraries:
- name: webapp2
  version: 2.5.2
- name: jinja2
  version: 2.6<|MERGE_RESOLUTION|>--- conflicted
+++ resolved
@@ -1,9 +1,5 @@
 #application: schemaorgae
-<<<<<<< HEAD
-application: sdo-itemlist
-=======
 application: sdo-music
->>>>>>> 3859fbdf
 version: 1
 runtime: python27
 api_version: 1
