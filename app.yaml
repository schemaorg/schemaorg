--- conflicted
+++ resolved
@@ -1,10 +1,6 @@
 #application: schemaorgae
-<<<<<<< HEAD
 #application: webschemas
 application: sdo-fibo
-=======
-application: webschemas
->>>>>>> fc72fb03
 
 version: 1
 runtime: python27
