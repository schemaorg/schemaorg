--- conflicted
+++ resolved
@@ -1,10 +1,6 @@
 application: schemaorgae
 
-<<<<<<< HEAD
-version: 3-3c
-=======
-version: 3-3b
->>>>>>> 48c155bf
+version: 3-3fixes
 module: default
 runtime: python27
 api_version: 1
