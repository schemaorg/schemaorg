<!DOCTYPE html>
<html xmlns="http://www.w3.org/1999/xhtml" xml:lang="en" lang="en">
<head>
<<<<<<< HEAD
{% include 'headtags.tpl' with context %}
=======
    <meta http-equiv="Content-Type" content="text/html; charset=UTF-8" />
>>>>>>> 086c81fd
    <title>{{target}} defined in  '{{ targetext }}' extention - {{ sitename }}</title>
    <meta name="description" content="Schema.org is a set of extensible schemas that enables webmasters to embed
    structured data on their web pages for use by search engines and other applications." />

</head>
<body>
	
{% include 'basicPageHeader.tpl' with context %}

  <div id="mainContent">
	<h1>Schema.org Extensions</h1>

	<p>
		The term '{{ target }}' is not in the schema.org core vocabulary, but is defined in an <a href="/docs/extension.html">extension</a>:
	</p> 
	<ul>
	{% for ext in extensions %}
		  <li><a href="{{ext['href']}}">{{ext['text']}}: {{ target }}</a></li>
	{% endfor %}
	</ul>

        <p><strong>Note:</strong> extension terms can be used in schema.org markup in the normal manner; it is not necessary for markup publishers to indicate which extension  a term is currently in. Terms may move between extensions over time (e.g. from <a href="http://pending.schema.org/">pending</a> to the core) without the need for the corresponding markup to change.
        </p>
        <br/>

  </div>

</body>
</html><|MERGE_RESOLUTION|>--- conflicted
+++ resolved
@@ -1,11 +1,9 @@
 <!DOCTYPE html>
 <html xmlns="http://www.w3.org/1999/xhtml" xml:lang="en" lang="en">
 <head>
-<<<<<<< HEAD
+
 {% include 'headtags.tpl' with context %}
-=======
-    <meta http-equiv="Content-Type" content="text/html; charset=UTF-8" />
->>>>>>> 086c81fd
+
     <title>{{target}} defined in  '{{ targetext }}' extention - {{ sitename }}</title>
     <meta name="description" content="Schema.org is a set of extensible schemas that enables webmasters to embed
     structured data on their web pages for use by search engines and other applications." />
