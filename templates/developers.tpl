<!DOCTYPE html>
<html lang="en">
<head>
  {% include 'headtags.tpl' with context %}
    <title>Developers - schema.org</title>
    <meta name="viewport" content="width=device-width, initial-scale=1">
    <meta name="description" content="Schema.org is a set of extensible schemas that enables webmasters to embed
    structured data on their web pages for use by search engines and other applications." />
</head>
<body onload="updatetext()">

{% include 'docsBasicPageHeader.tpl' with context %}


  <div id="mainContent" class="faq">


<h2>Schema.org for Developers</h2>

<p>
This is a placeholder page for developer-oriented information about schema.org. In particular it gives access to machine-readable representations of our schemas.
</p>


<h2 id="conneg">Machine Readable Term Definitions</h2>

<p>Machine-readable definitions of individual terms are availble as RDFa, embeded into the term page html. It is also available in other formats by accessing term URLs, using the <a href="https://www.w3.org/TR/swbp-vocab-pub/#negotiation">Linked Data Content Negotiation</a> technique of providing the required type in an HTTP Accept header value.  The same content is also available by providing an appropriate suffix to the term URL.  For example the Triples definition for the <a href="{{staticPath}}/Book">Book</a> Type can bet retrieved with the following URL <a href="{{staticPath}}/Book.nt">Book.nt</a>.</p>
<p>The currently supported format types, relevant Accept values, and url suffixes are:</p>
	<ul><li>JSON-LD - application/ld+json - .jsonld</li>
		<li>RDF/XML - application/rdf+xml - .rdf</li>
		<li>Triples - text/plain - .nt</li>
		<li>Turtle - application/x-turtle - .ttl</li>
		<li>CSV - text/csv - .csv</li></ul>

<p><strong>Note:</strong> This is currently an experimental feature</p>

<h2 id="defs">Vocabulary Definition Files</h2>

<p>To assist developers, files containing the definition of the core Schema.org vocabulary and its extensions are available for download in common RDF formats.</p>

<p>Older releases can be found (under data/releases/) at <a href="https://github.com/schemaorg/schemaorg">GitHub</a>.

<p>Select the file and format required and click Download.  The CSV format downloads are split accross two files: <em>Types</em> includes definitions of Types and Enumeration Values, including lists of associated properties; <em>Properties</em> contains property definitions.<br/>
<br/><strong>Note:</strong> File <em>schema</em> contains the definition of the core vocabulary; <em>bib</em> contains only the definitions for the bib.schema.org extension; <em>all-layers</em> contains definitions for the core plus all the extensions.</p>


	<table style="padding: 2px; width:600px">
	<tr><td style="width: 30%;">
			File: <select id="filename"  onchange="updatetext()">
				<option value="{{targethost}}/version/latest/schema">schema</option>
				<option value="{{targethost}}/version/latest/all-layers">all-layers</option>
				{% for ext in extensions %}
					<option value="{{targethost}}/version/latest/ext-{{ ext | safe }}">{{ ext | safe }}</option>
				{% endfor %}
			</select>
	</td>
	<td style="width: 30%;">
		Format:  <select id="fileext" onchange="updatetext()">
				<option value=".nt">Triples</option>
				<option value=".nq">Quads</option>
				<option value=".jsonld">JSON-LD</option>
				<option value=".rdf">RDF/XML</option>
				<option value=".ttl">Turtle</option>
				<option value=".csv">CSV</option>
		</select>
	</td>
	<td style="width: 30%;">
		<div id ="csvsel">
			For: <select id="csvfmt" onchange="updatetext()">
				<option value="-types">Types</option>
				<option value="-properties">Properties</option>
				<!-- <option value="-enumvalues">Enumeration Values</option> -->
			</select>
		</div>
	</td>
	</tr>
	<tr><td colspan="3">
		<div id="label"></div>
	<tr><td colspan="3" style="text-align: center;">
		<input type="button" onclick="dowloadfunc();" value="Download"/>
	</td></tr>

	</table>
<<<<<<< HEAD
    
=======
    <h2  id="experiments">Experimental/Unsupported</h2>

   <p>The following representations are <em>experimental</em> and may change or be removed in future releases.</p>

   <h3 style="margin-left: 50px;" id="d3rdfs">D3 RDFS in JSON-LD</h3>

   <p>
    A simplification of the Schema.org type hierarchy, in which each type has at most one super-type, represented
    in a hybrid format that combines JSON-LD, <a href="https://en.wikipedia.org/wiki/RDF_Schema">RDFS</a> and <a href="https://d3js.org/">D3</a>: <a href="{{staticPath}}/docs/tree.jsonld">tree.jsonld</a>.
  </p>
  <p>
    This file is made available to support developers using the <a href="https://d3js.org/">D3</a> JavaScript library for manipulating documents based on data.
    It uses JSON-LD to declare that D3's default "children" JSON field represents "subClassOf" relationships, but expressed in the
    reverse direction (<a href="https://bl.ocks.org/danbri/1c121ea8bd2189cf411c">example usage</a>).




   <h3 style="margin-left: 50px;" id="owl">OWL</h3>
    <p>As an experimental feature, an <a href="https://en.wikipedia.org/wiki/Web_Ontology_Language">OWL</a> definition file <a href="{{staticPath}}/docs/schemaorg.owl">schemaorg.owl</a> is available. It includes
        the core and all current extensions to the vocabulary.</p>
    <p>The structure of the file differs from the above vocabulary definition files, in that <code>schema:domainIncludes</code> and <code>schema:rangeIncludes</code>
        values are converted into <code>rdfs:domain</code> and <code>rdfs:range</code> values using <code>owl:unionOf</code> to capture the multiplicity of values.
        Included in the range values are the, implicit within the vocabulary, default values of <a href="{{staticPath}}/Text">Text</a>, <a href="{{staticPath}}/URL">URL</a>,
        and <a href="{{staticPath}}/Role">Role</a>.</p>
    <p>This file has been made available to enable the representation of the vocabulary in some OWL-based modeling tools.
      The mapping into OWL is an approximation, and should not be considered an authoritative definition for Schema.org's terms; see <a href="{{staticPath}}/docs/datamodel.html">datamodel page</a> for details.
      As an experimental feature, there are no expectations as to its interpretation by any third party tools.</p>
    <br/>

>>>>>>> 07672523
  </div>


<div id="footer"><p>
  <a href="../docs/terms.html">Terms and conditions</a></p>
</div>
<script>
function getschemafilename(){
	path = document.getElementById("filename").value;
	ext = document.getElementById("fileext").value;
	csvfmt = ""
	if( ext == ".csv"){
		csvfmt = document.getElementById("csvfmt").value;
	}
	return (path + csvfmt + ext);
}

function updatetext(){

	if(document.getElementById("fileext").value == ".csv"){
		document.getElementById("csvsel").style.display = 'block';
	}
	else{
		document.getElementById("csvsel").style.display = 'none';
	}

	document.getElementById("label").innerHTML = getschemafilename();
}

function dowloadfunc(){
	//alert(path + ext);
	window.location.href = getschemafilename();
}


</script>
</body>
</html><|MERGE_RESOLUTION|>--- conflicted
+++ resolved
@@ -81,9 +81,6 @@
 	</td></tr>
 
 	</table>
-<<<<<<< HEAD
-    
-=======
     <h2  id="experiments">Experimental/Unsupported</h2>
 
    <p>The following representations are <em>experimental</em> and may change or be removed in future releases.</p>
@@ -114,7 +111,6 @@
       As an experimental feature, there are no expectations as to its interpretation by any third party tools.</p>
     <br/>
 
->>>>>>> 07672523
   </div>
 
 
