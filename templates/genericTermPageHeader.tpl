<!DOCTYPE html>
<html lang="en">
<!-- Generated from genericTermPageHeader.tpl -->
<head>
<<<<<<< HEAD
    <meta charset="utf-8">
=======
    {% include 'headtags.tpl' with context %}

>>>>>>> 17ae4aed
	{% if noindexpage %}<meta name="robots" content="noindex">{% endif %}
    <title>{{ entry }} - {{ sitename }}</title>
    <meta name="viewport" content="width=device-width, initial-scale=1">
    <meta name="description" content="{{ desc }}" />


<script type="text/javascript">
      $(document).ready(function(){
        prettyPrint();
        setTimeout(function(){

  $(".atn:contains(itemscope), .atn:contains(itemtype), .atn:contains(itemprop), .atn:contains(itemid), .atn:contains(time), .atn:contains(datetime), .atn:contains(datetime), .tag:contains(time) ").addClass('new');
  $('.new + .pun + .atv').addClass('curl');

        }, 500);
        setTimeout(function(){

  $(".atn:contains(property), .atn:contains(typeof) ").addClass('new');
  $('.new + .pun + .atv').addClass('curl');

        }, 500);
        setTimeout(function() {
          $('.ds-selector-tabs .selectors a').click(function() {
            var $this = $(this);
            var $p = $this.parents('.ds-selector-tabs');
            $('.selected', $p).removeClass('selected');
            $this.addClass('selected');
            $('pre.' + $this.data('selects'), $p).addClass('selected');
          });
        }, 0);
      });
</script>

<style>

  .pln    { color: #444;    } /* plain text                 */
  .tag    { color: #515484; } /* div, span, a, etc          */
  .atn,
  .atv    { color: #314B17; } /* href, datetime             */
  .new    { color: #660003; } /* itemscope, itemtype, etc,. */
  .curl   { color: #080;    } /* new url                    */

  table.definition-table {
    border-spacing: 3px;
    border-collapse: separate;
  }
  
  #morecheck {
	  outline: none;
  }
#morecheck:checked + div { display: none; }
  

</style>

</head>
<body class="{{ sitemode }}">

{% include 'basicPageHeader.tpl' with context %}

  <div id="mainContent" vocab="http://schema.org/" typeof="{{ rdfs_type }}" resource="http://schema.org/{{ entry }}">
  {{ ext_mappings | safe }}

<!-- webapp will assemble the rest elsewhere -->
<!-- Will need at least:  </div></body></html> -->
<!-- end of genericTermPageHeader.tpl -->
  
<|MERGE_RESOLUTION|>--- conflicted
+++ resolved
@@ -2,12 +2,7 @@
 <html lang="en">
 <!-- Generated from genericTermPageHeader.tpl -->
 <head>
-<<<<<<< HEAD
-    <meta charset="utf-8">
-=======
-    {% include 'headtags.tpl' with context %}
-
->>>>>>> 17ae4aed
+  {% include 'headtags.tpl' with context %}
 	{% if noindexpage %}<meta name="robots" content="noindex">{% endif %}
     <title>{{ entry }} - {{ sitename }}</title>
     <meta name="viewport" content="width=device-width, initial-scale=1">
