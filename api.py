--- conflicted
+++ resolved
@@ -540,12 +540,8 @@
         return DataCache.get(KEY,Utc)
     else:
         logging.debug("DataCache MISS: %s" % KEY)
-<<<<<<< HEAD
         mynode = Unit.GetUnit("Enumeration", True)
         log.info("Enum %s" % mynode)
-=======
-        mynode = Unit.GetUnit("Enumeration")
->>>>>>> 1b53ace9
         enums = {}
         subbed = {}
         todo = [mynode]
