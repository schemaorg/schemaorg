--- conflicted
+++ resolved
@@ -1,139 +1,4 @@
-<<<<<<< HEAD
-
 handlers:
-
-- url: /robots.txt
-  static_files: site/docs/robots.txt
-  upload: site/docs/robots.txt
-  application_readable: True
-  mime_type: text/plain
-
-- url: /favicon.ico
-  static_files: site/docs/favicon.ico
-  upload: site/docs/favicon.ico
-  application_readable: True
-  mime_type: image/x-icon
-
-# To avoid: "Could not guess mimetype for docs/schemaorg.owl.  Using application/octet-stream."
-- url: /docs/schema_org_rdfa.html
-  static_files: site/data/schema.rdfa
-  upload: site/data/schema.rdfa
-  application_readable: True
-  mime_type: text/html
-
-- url: /docs/jsonldcontext.json.*
-  script: sdoapp.app
-
-- url: /docs/full.*.html
-  script: sdoapp.app
-
-- url: /docs/schemas.html
-  script: sdoapp.app
-
-- url: /docs/developers.html
-  script: sdoapp.app
-
-- url: /docs/tree.json.*
-  script: sdoapp.app
-
-
-- url: /docs/.*\.home.html
-  script: sdoapp.app
-
-- url: /admin/refresh
-  login: required
-  script: sdoapp.app
-
-- url: /docs/devnote.css
-  static_files: site/docs/devnoteshow.css
-  upload: site/docs/devnoteshow.css
-  mime_type: text/css
-
-# Use for /docs when PAGESTOREMODE not set to CLOUDSTORE
-- url: /docs
-  static_dir: site/docs
-  application_readable: True
-  
-# Use for /docs when PAGESTOREMODE set to CLOUDSTORE
-#- url: /docs
-  #script: sdoapp.app
-
-- url: /admin
-  static_dir: admin
-  application_readable: True
-
-#- url: /
-#  static_files: static/index.html
-#  upload: static/index.html
-#  application_readable: True
-
-- url: /search_files
-  static_dir: static/search_files
-
-- url: /version/latest/.*
-  script: sdoapp.app
-
-- url: /(version/[^/]*/)$
-  script: sdoapp.app
-
-- url: /(version/([^/]*))$
-  script: sdoapp.app
-
-- url: /version/
-  script: sdoapp.app
-
-- url: /version/(.*/.*\.rdfa)
-  mime_type: text/html
-  static_files: site/data/releases/\1
-  upload: site/data/releases/(.*/.*\.rdfa)
-  application_readable: True
-
-- url: /version/(.*/.*\.ttl)
-  mime_type: application/x-turtle
-  static_files: site/data/releases/\1
-  upload: site/data/releases/(.*/.*\.ttl)
-  application_readable: True
-
-- url: /version/(.*/.*\.jsonld)
-  mime_type: application/ld+json
-  static_files: site/data/releases/\1
-  upload: site/data/releases/(.*/.*\.jsonld)
-  application_readable: True
-
-- url: /version/(.*/.*\.rdf)
-  mime_type: application/rdf+xml
-  static_files: site/data/releases/\1
-  upload: site/data/releases/(.*/.*\.rdf)
-  application_readable: True
- 
-- url: /version/(.*/.*\.nt)
-  mime_type: application/n-triples
-  static_files: site/data/releases/\1
-  upload: site/data/releases/(.*/.*\.nt)
-  application_readable: True
-
-- url: /version/(.*/.*\.nq)
-  mime_type: application/n-quads
-  static_files: site/data/releases/\1
-  upload: site/data/releases/(.*/.*\.nq)
-  application_readable: True
-
-- url: /version/(.*/.*\.csv)
-  mime_type: text/csv
-  static_files: site/data/releases/\1
-  upload: site/data/releases/(.*/.*\.csv)
-  application_readable: True
-
-- url: /version/*/*
-  static_dir: site/data/releases/
-  application_readable: True
-
-- url: /.*
-  script: sdoapp.app
-
-=======
---- 
-handlers: 
   - url: /robots.txt
     application_readable: true
     mime_type: text/plain
@@ -311,5 +176,3 @@
     script: sdoapp.app
     secure: always
     redirect_http_response_code: "301"
-    
->>>>>>> 44125235
