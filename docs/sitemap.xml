<?xml version="1.0" encoding="utf-8"?>
<urlset xmlns="http://www.sitemaps.org/schemas/sitemap/0.9">
  <url>
   <loc>https://schema.org/3DModel</loc>
<<<<<<< HEAD
   <lastmod>2019-10-09</lastmod>
  </url>  <url>
   <loc>https://schema.org/AMRadioChannel</loc>
   <lastmod>2019-10-09</lastmod>
  </url>  <url>
   <loc>https://schema.org/APIReference</loc>
   <lastmod>2019-10-09</lastmod>
  </url>  <url>
   <loc>https://schema.org/AboutPage</loc>
   <lastmod>2019-10-09</lastmod>
  </url>  <url>
   <loc>https://schema.org/AcceptAction</loc>
   <lastmod>2019-10-09</lastmod>
  </url>  <url>
   <loc>https://schema.org/Accommodation</loc>
   <lastmod>2019-10-09</lastmod>
  </url>  <url>
   <loc>https://schema.org/AccountingService</loc>
   <lastmod>2019-10-09</lastmod>
  </url>  <url>
   <loc>https://schema.org/AchieveAction</loc>
   <lastmod>2019-10-09</lastmod>
  </url>  <url>
   <loc>https://schema.org/Action</loc>
   <lastmod>2019-10-09</lastmod>
  </url>  <url>
   <loc>https://schema.org/ActionAccessSpecification</loc>
   <lastmod>2019-10-09</lastmod>
  </url>  <url>
   <loc>https://schema.org/ActionStatusType</loc>
   <lastmod>2019-10-09</lastmod>
  </url>  <url>
   <loc>https://schema.org/ActivateAction</loc>
   <lastmod>2019-10-09</lastmod>
  </url>  <url>
   <loc>https://schema.org/AddAction</loc>
   <lastmod>2019-10-09</lastmod>
  </url>  <url>
   <loc>https://schema.org/AdministrativeArea</loc>
   <lastmod>2019-10-09</lastmod>
  </url>  <url>
   <loc>https://schema.org/AdultEntertainment</loc>
   <lastmod>2019-10-09</lastmod>
  </url>  <url>
   <loc>https://schema.org/AdvertiserContentArticle</loc>
   <lastmod>2019-10-09</lastmod>
  </url>  <url>
   <loc>https://schema.org/AggregateOffer</loc>
   <lastmod>2019-10-09</lastmod>
  </url>  <url>
   <loc>https://schema.org/AggregateRating</loc>
   <lastmod>2019-10-09</lastmod>
  </url>  <url>
   <loc>https://schema.org/AgreeAction</loc>
   <lastmod>2019-10-09</lastmod>
  </url>  <url>
   <loc>https://schema.org/Airline</loc>
   <lastmod>2019-10-09</lastmod>
  </url>  <url>
   <loc>https://schema.org/Airport</loc>
   <lastmod>2019-10-09</lastmod>
  </url>  <url>
   <loc>https://schema.org/AlignmentObject</loc>
   <lastmod>2019-10-09</lastmod>
  </url>  <url>
   <loc>https://schema.org/AllocateAction</loc>
   <lastmod>2019-10-09</lastmod>
  </url>  <url>
   <loc>https://schema.org/AmusementPark</loc>
   <lastmod>2019-10-09</lastmod>
  </url>  <url>
   <loc>https://schema.org/AnalysisNewsArticle</loc>
   <lastmod>2019-10-09</lastmod>
  </url>  <url>
   <loc>https://schema.org/AnatomicalStructure</loc>
   <lastmod>2019-10-09</lastmod>
  </url>  <url>
   <loc>https://schema.org/AnatomicalSystem</loc>
   <lastmod>2019-10-09</lastmod>
  </url>  <url>
   <loc>https://schema.org/AnimalShelter</loc>
   <lastmod>2019-10-09</lastmod>
  </url>  <url>
   <loc>https://schema.org/Answer</loc>
   <lastmod>2019-10-09</lastmod>
  </url>  <url>
   <loc>https://schema.org/Apartment</loc>
   <lastmod>2019-10-09</lastmod>
  </url>  <url>
   <loc>https://schema.org/ApartmentComplex</loc>
   <lastmod>2019-10-09</lastmod>
  </url>  <url>
   <loc>https://schema.org/AppendAction</loc>
   <lastmod>2019-10-09</lastmod>
  </url>  <url>
   <loc>https://schema.org/ApplyAction</loc>
   <lastmod>2019-10-09</lastmod>
  </url>  <url>
   <loc>https://schema.org/ApprovedIndication</loc>
   <lastmod>2019-10-09</lastmod>
  </url>  <url>
   <loc>https://schema.org/Aquarium</loc>
   <lastmod>2019-10-09</lastmod>
  </url>  <url>
   <loc>https://schema.org/ArchiveComponent</loc>
   <lastmod>2019-10-09</lastmod>
  </url>  <url>
   <loc>https://schema.org/ArchiveOrganization</loc>
   <lastmod>2019-10-09</lastmod>
  </url>  <url>
   <loc>https://schema.org/ArriveAction</loc>
   <lastmod>2019-10-09</lastmod>
  </url>  <url>
   <loc>https://schema.org/ArtGallery</loc>
   <lastmod>2019-10-09</lastmod>
  </url>  <url>
   <loc>https://schema.org/Artery</loc>
   <lastmod>2019-10-09</lastmod>
  </url>  <url>
   <loc>https://schema.org/Article</loc>
   <lastmod>2019-10-09</lastmod>
  </url>  <url>
   <loc>https://schema.org/AskAction</loc>
   <lastmod>2019-10-09</lastmod>
  </url>  <url>
   <loc>https://schema.org/AskPublicNewsArticle</loc>
   <lastmod>2019-10-09</lastmod>
  </url>  <url>
   <loc>https://schema.org/AssessAction</loc>
   <lastmod>2019-10-09</lastmod>
  </url>  <url>
   <loc>https://schema.org/AssignAction</loc>
   <lastmod>2019-10-09</lastmod>
  </url>  <url>
   <loc>https://schema.org/Atlas</loc>
   <lastmod>2019-10-09</lastmod>
  </url>  <url>
   <loc>https://schema.org/Attorney</loc>
   <lastmod>2019-10-09</lastmod>
  </url>  <url>
   <loc>https://schema.org/Audience</loc>
   <lastmod>2019-10-09</lastmod>
  </url>  <url>
   <loc>https://schema.org/AudioObject</loc>
   <lastmod>2019-10-09</lastmod>
  </url>  <url>
   <loc>https://schema.org/Audiobook</loc>
   <lastmod>2019-10-09</lastmod>
  </url>  <url>
   <loc>https://schema.org/AuthorizeAction</loc>
   <lastmod>2019-10-09</lastmod>
  </url>  <url>
   <loc>https://schema.org/AutoBodyShop</loc>
   <lastmod>2019-10-09</lastmod>
  </url>  <url>
   <loc>https://schema.org/AutoDealer</loc>
   <lastmod>2019-10-09</lastmod>
  </url>  <url>
   <loc>https://schema.org/AutoPartsStore</loc>
   <lastmod>2019-10-09</lastmod>
  </url>  <url>
   <loc>https://schema.org/AutoRental</loc>
   <lastmod>2019-10-09</lastmod>
  </url>  <url>
   <loc>https://schema.org/AutoRepair</loc>
   <lastmod>2019-10-09</lastmod>
  </url>  <url>
   <loc>https://schema.org/AutoWash</loc>
   <lastmod>2019-10-09</lastmod>
  </url>  <url>
   <loc>https://schema.org/AutomatedTeller</loc>
   <lastmod>2019-10-09</lastmod>
  </url>  <url>
   <loc>https://schema.org/AutomotiveBusiness</loc>
   <lastmod>2019-10-09</lastmod>
  </url>  <url>
   <loc>https://schema.org/BackgroundNewsArticle</loc>
   <lastmod>2019-10-09</lastmod>
  </url>  <url>
   <loc>https://schema.org/Bakery</loc>
   <lastmod>2019-10-09</lastmod>
  </url>  <url>
   <loc>https://schema.org/BankAccount</loc>
   <lastmod>2019-10-09</lastmod>
  </url>  <url>
   <loc>https://schema.org/BankOrCreditUnion</loc>
   <lastmod>2019-10-09</lastmod>
  </url>  <url>
   <loc>https://schema.org/BarOrPub</loc>
   <lastmod>2019-10-09</lastmod>
  </url>  <url>
   <loc>https://schema.org/Barcode</loc>
   <lastmod>2019-10-09</lastmod>
  </url>  <url>
   <loc>https://schema.org/Beach</loc>
   <lastmod>2019-10-09</lastmod>
  </url>  <url>
   <loc>https://schema.org/BeautySalon</loc>
   <lastmod>2019-10-09</lastmod>
  </url>  <url>
   <loc>https://schema.org/BedAndBreakfast</loc>
   <lastmod>2019-10-09</lastmod>
  </url>  <url>
   <loc>https://schema.org/BedDetails</loc>
   <lastmod>2019-10-09</lastmod>
  </url>  <url>
   <loc>https://schema.org/BedType</loc>
   <lastmod>2019-10-09</lastmod>
  </url>  <url>
   <loc>https://schema.org/BefriendAction</loc>
   <lastmod>2019-10-09</lastmod>
  </url>  <url>
   <loc>https://schema.org/BikeStore</loc>
   <lastmod>2019-10-09</lastmod>
  </url>  <url>
   <loc>https://schema.org/Blog</loc>
   <lastmod>2019-10-09</lastmod>
  </url>  <url>
   <loc>https://schema.org/BlogPosting</loc>
   <lastmod>2019-10-09</lastmod>
  </url>  <url>
   <loc>https://schema.org/BloodTest</loc>
   <lastmod>2019-10-09</lastmod>
  </url>  <url>
   <loc>https://schema.org/BoardingPolicyType</loc>
   <lastmod>2019-10-09</lastmod>
  </url>  <url>
   <loc>https://schema.org/BodyOfWater</loc>
   <lastmod>2019-10-09</lastmod>
  </url>  <url>
   <loc>https://schema.org/Bone</loc>
   <lastmod>2019-10-09</lastmod>
  </url>  <url>
   <loc>https://schema.org/Book</loc>
   <lastmod>2019-10-09</lastmod>
  </url>  <url>
   <loc>https://schema.org/BookFormatType</loc>
   <lastmod>2019-10-09</lastmod>
  </url>  <url>
   <loc>https://schema.org/BookSeries</loc>
   <lastmod>2019-10-09</lastmod>
  </url>  <url>
   <loc>https://schema.org/BookStore</loc>
   <lastmod>2019-10-09</lastmod>
  </url>  <url>
   <loc>https://schema.org/BookmarkAction</loc>
   <lastmod>2019-10-09</lastmod>
  </url>  <url>
   <loc>https://schema.org/Boolean</loc>
   <lastmod>2019-10-09</lastmod>
  </url>  <url>
   <loc>https://schema.org/BorrowAction</loc>
   <lastmod>2019-10-09</lastmod>
  </url>  <url>
   <loc>https://schema.org/BowlingAlley</loc>
   <lastmod>2019-10-09</lastmod>
  </url>  <url>
   <loc>https://schema.org/BrainStructure</loc>
   <lastmod>2019-10-09</lastmod>
  </url>  <url>
   <loc>https://schema.org/Brand</loc>
   <lastmod>2019-10-09</lastmod>
  </url>  <url>
   <loc>https://schema.org/BreadcrumbList</loc>
   <lastmod>2019-10-09</lastmod>
  </url>  <url>
   <loc>https://schema.org/Brewery</loc>
   <lastmod>2019-10-09</lastmod>
  </url>  <url>
   <loc>https://schema.org/Bridge</loc>
   <lastmod>2019-10-09</lastmod>
  </url>  <url>
   <loc>https://schema.org/BroadcastChannel</loc>
   <lastmod>2019-10-09</lastmod>
  </url>  <url>
   <loc>https://schema.org/BroadcastEvent</loc>
   <lastmod>2019-10-09</lastmod>
  </url>  <url>
   <loc>https://schema.org/BroadcastFrequencySpecification</loc>
   <lastmod>2019-10-09</lastmod>
  </url>  <url>
   <loc>https://schema.org/BroadcastService</loc>
   <lastmod>2019-10-09</lastmod>
  </url>  <url>
   <loc>https://schema.org/BrokerageAccount</loc>
   <lastmod>2019-10-09</lastmod>
  </url>  <url>
   <loc>https://schema.org/BuddhistTemple</loc>
   <lastmod>2019-10-09</lastmod>
  </url>  <url>
   <loc>https://schema.org/BusOrCoach</loc>
   <lastmod>2019-10-09</lastmod>
  </url>  <url>
   <loc>https://schema.org/BusReservation</loc>
   <lastmod>2019-10-09</lastmod>
  </url>  <url>
   <loc>https://schema.org/BusStation</loc>
   <lastmod>2019-10-09</lastmod>
  </url>  <url>
   <loc>https://schema.org/BusStop</loc>
   <lastmod>2019-10-09</lastmod>
  </url>  <url>
   <loc>https://schema.org/BusTrip</loc>
   <lastmod>2019-10-09</lastmod>
  </url>  <url>
   <loc>https://schema.org/BusinessAudience</loc>
   <lastmod>2019-10-09</lastmod>
  </url>  <url>
   <loc>https://schema.org/BusinessEntityType</loc>
   <lastmod>2019-10-09</lastmod>
  </url>  <url>
   <loc>https://schema.org/BusinessEvent</loc>
   <lastmod>2019-10-09</lastmod>
  </url>  <url>
   <loc>https://schema.org/BusinessFunction</loc>
   <lastmod>2019-10-09</lastmod>
  </url>  <url>
   <loc>https://schema.org/BuyAction</loc>
   <lastmod>2019-10-09</lastmod>
  </url>  <url>
   <loc>https://schema.org/CableOrSatelliteService</loc>
   <lastmod>2019-10-09</lastmod>
  </url>  <url>
   <loc>https://schema.org/CafeOrCoffeeShop</loc>
   <lastmod>2019-10-09</lastmod>
  </url>  <url>
   <loc>https://schema.org/Campground</loc>
   <lastmod>2019-10-09</lastmod>
  </url>  <url>
   <loc>https://schema.org/CampingPitch</loc>
   <lastmod>2019-10-09</lastmod>
  </url>  <url>
   <loc>https://schema.org/Canal</loc>
   <lastmod>2019-10-09</lastmod>
  </url>  <url>
   <loc>https://schema.org/CancelAction</loc>
   <lastmod>2019-10-09</lastmod>
  </url>  <url>
   <loc>https://schema.org/Car</loc>
   <lastmod>2019-10-09</lastmod>
  </url>  <url>
   <loc>https://schema.org/CarUsageType</loc>
   <lastmod>2019-10-09</lastmod>
  </url>  <url>
   <loc>https://schema.org/Casino</loc>
   <lastmod>2019-10-09</lastmod>
  </url>  <url>
   <loc>https://schema.org/CategoryCode</loc>
   <lastmod>2019-10-09</lastmod>
  </url>  <url>
   <loc>https://schema.org/CategoryCodeSet</loc>
   <lastmod>2019-10-09</lastmod>
  </url>  <url>
   <loc>https://schema.org/CatholicChurch</loc>
   <lastmod>2019-10-09</lastmod>
  </url>  <url>
   <loc>https://schema.org/Cemetery</loc>
   <lastmod>2019-10-09</lastmod>
  </url>  <url>
   <loc>https://schema.org/Chapter</loc>
   <lastmod>2019-10-09</lastmod>
  </url>  <url>
   <loc>https://schema.org/CheckAction</loc>
   <lastmod>2019-10-09</lastmod>
  </url>  <url>
   <loc>https://schema.org/CheckInAction</loc>
   <lastmod>2019-10-09</lastmod>
  </url>  <url>
   <loc>https://schema.org/CheckOutAction</loc>
   <lastmod>2019-10-09</lastmod>
  </url>  <url>
   <loc>https://schema.org/CheckoutPage</loc>
   <lastmod>2019-10-09</lastmod>
  </url>  <url>
   <loc>https://schema.org/ChildCare</loc>
   <lastmod>2019-10-09</lastmod>
  </url>  <url>
   <loc>https://schema.org/ChildrensEvent</loc>
   <lastmod>2019-10-09</lastmod>
  </url>  <url>
   <loc>https://schema.org/ChooseAction</loc>
   <lastmod>2019-10-09</lastmod>
  </url>  <url>
   <loc>https://schema.org/Church</loc>
   <lastmod>2019-10-09</lastmod>
  </url>  <url>
   <loc>https://schema.org/City</loc>
   <lastmod>2019-10-09</lastmod>
  </url>  <url>
   <loc>https://schema.org/CityHall</loc>
   <lastmod>2019-10-09</lastmod>
  </url>  <url>
   <loc>https://schema.org/CivicStructure</loc>
   <lastmod>2019-10-09</lastmod>
  </url>  <url>
   <loc>https://schema.org/Claim</loc>
   <lastmod>2019-10-09</lastmod>
  </url>  <url>
   <loc>https://schema.org/ClaimReview</loc>
   <lastmod>2019-10-09</lastmod>
  </url>  <url>
   <loc>https://schema.org/Class</loc>
   <lastmod>2019-10-09</lastmod>
  </url>  <url>
   <loc>https://schema.org/Clip</loc>
   <lastmod>2019-10-09</lastmod>
  </url>  <url>
   <loc>https://schema.org/ClothingStore</loc>
   <lastmod>2019-10-09</lastmod>
  </url>  <url>
   <loc>https://schema.org/Code</loc>
   <lastmod>2019-10-09</lastmod>
  </url>  <url>
   <loc>https://schema.org/Collection</loc>
   <lastmod>2019-10-09</lastmod>
  </url>  <url>
   <loc>https://schema.org/CollectionPage</loc>
   <lastmod>2019-10-09</lastmod>
  </url>  <url>
   <loc>https://schema.org/CollegeOrUniversity</loc>
   <lastmod>2019-10-09</lastmod>
  </url>  <url>
   <loc>https://schema.org/ComedyClub</loc>
   <lastmod>2019-10-09</lastmod>
  </url>  <url>
   <loc>https://schema.org/ComedyEvent</loc>
   <lastmod>2019-10-09</lastmod>
  </url>  <url>
   <loc>https://schema.org/ComicCoverArt</loc>
   <lastmod>2019-10-09</lastmod>
  </url>  <url>
   <loc>https://schema.org/ComicIssue</loc>
   <lastmod>2019-10-09</lastmod>
  </url>  <url>
   <loc>https://schema.org/ComicSeries</loc>
   <lastmod>2019-10-09</lastmod>
  </url>  <url>
   <loc>https://schema.org/ComicStory</loc>
   <lastmod>2019-10-09</lastmod>
  </url>  <url>
   <loc>https://schema.org/Comment</loc>
   <lastmod>2019-10-09</lastmod>
  </url>  <url>
   <loc>https://schema.org/CommentAction</loc>
   <lastmod>2019-10-09</lastmod>
  </url>  <url>
   <loc>https://schema.org/CommunicateAction</loc>
   <lastmod>2019-10-09</lastmod>
  </url>  <url>
   <loc>https://schema.org/CompleteDataFeed</loc>
   <lastmod>2019-10-09</lastmod>
  </url>  <url>
   <loc>https://schema.org/CompoundPriceSpecification</loc>
   <lastmod>2019-10-09</lastmod>
  </url>  <url>
   <loc>https://schema.org/ComputerLanguage</loc>
   <lastmod>2019-10-09</lastmod>
  </url>  <url>
   <loc>https://schema.org/ComputerStore</loc>
   <lastmod>2019-10-09</lastmod>
  </url>  <url>
   <loc>https://schema.org/ConfirmAction</loc>
   <lastmod>2019-10-09</lastmod>
  </url>  <url>
   <loc>https://schema.org/Consortium</loc>
   <lastmod>2019-10-09</lastmod>
  </url>  <url>
   <loc>https://schema.org/ConsumeAction</loc>
   <lastmod>2019-10-09</lastmod>
  </url>  <url>
   <loc>https://schema.org/ContactPage</loc>
   <lastmod>2019-10-09</lastmod>
  </url>  <url>
   <loc>https://schema.org/ContactPoint</loc>
   <lastmod>2019-10-09</lastmod>
  </url>  <url>
   <loc>https://schema.org/ContactPointOption</loc>
   <lastmod>2019-10-09</lastmod>
  </url>  <url>
   <loc>https://schema.org/Continent</loc>
   <lastmod>2019-10-09</lastmod>
  </url>  <url>
   <loc>https://schema.org/ControlAction</loc>
   <lastmod>2019-10-09</lastmod>
  </url>  <url>
   <loc>https://schema.org/ConvenienceStore</loc>
   <lastmod>2019-10-09</lastmod>
  </url>  <url>
   <loc>https://schema.org/Conversation</loc>
   <lastmod>2019-10-09</lastmod>
  </url>  <url>
   <loc>https://schema.org/CookAction</loc>
   <lastmod>2019-10-09</lastmod>
  </url>  <url>
   <loc>https://schema.org/Corporation</loc>
   <lastmod>2019-10-09</lastmod>
  </url>  <url>
   <loc>https://schema.org/CorrectionComment</loc>
   <lastmod>2019-10-09</lastmod>
  </url>  <url>
   <loc>https://schema.org/Country</loc>
   <lastmod>2019-10-09</lastmod>
  </url>  <url>
   <loc>https://schema.org/Course</loc>
   <lastmod>2019-10-09</lastmod>
  </url>  <url>
   <loc>https://schema.org/CourseInstance</loc>
   <lastmod>2019-10-09</lastmod>
  </url>  <url>
   <loc>https://schema.org/Courthouse</loc>
   <lastmod>2019-10-09</lastmod>
  </url>  <url>
   <loc>https://schema.org/CoverArt</loc>
   <lastmod>2019-10-09</lastmod>
  </url>  <url>
   <loc>https://schema.org/CreateAction</loc>
   <lastmod>2019-10-09</lastmod>
  </url>  <url>
   <loc>https://schema.org/CreativeWork</loc>
   <lastmod>2019-10-09</lastmod>
  </url>  <url>
   <loc>https://schema.org/CreativeWorkSeason</loc>
   <lastmod>2019-10-09</lastmod>
  </url>  <url>
   <loc>https://schema.org/CreativeWorkSeries</loc>
   <lastmod>2019-10-09</lastmod>
  </url>  <url>
   <loc>https://schema.org/CreditCard</loc>
   <lastmod>2019-10-09</lastmod>
  </url>  <url>
   <loc>https://schema.org/Crematorium</loc>
   <lastmod>2019-10-09</lastmod>
  </url>  <url>
   <loc>https://schema.org/CriticReview</loc>
   <lastmod>2019-10-09</lastmod>
  </url>  <url>
   <loc>https://schema.org/CssSelectorType</loc>
   <lastmod>2019-10-09</lastmod>
  </url>  <url>
   <loc>https://schema.org/CurrencyConversionService</loc>
   <lastmod>2019-10-09</lastmod>
  </url>  <url>
   <loc>https://schema.org/DDxElement</loc>
   <lastmod>2019-10-09</lastmod>
  </url>  <url>
   <loc>https://schema.org/DanceEvent</loc>
   <lastmod>2019-10-09</lastmod>
  </url>  <url>
   <loc>https://schema.org/DanceGroup</loc>
   <lastmod>2019-10-09</lastmod>
  </url>  <url>
   <loc>https://schema.org/DataCatalog</loc>
   <lastmod>2019-10-09</lastmod>
  </url>  <url>
   <loc>https://schema.org/DataDownload</loc>
   <lastmod>2019-10-09</lastmod>
  </url>  <url>
   <loc>https://schema.org/DataFeed</loc>
   <lastmod>2019-10-09</lastmod>
  </url>  <url>
   <loc>https://schema.org/DataFeedItem</loc>
   <lastmod>2019-10-09</lastmod>
  </url>  <url>
   <loc>https://schema.org/DataType</loc>
   <lastmod>2019-10-09</lastmod>
  </url>  <url>
   <loc>https://schema.org/Dataset</loc>
   <lastmod>2019-10-09</lastmod>
  </url>  <url>
   <loc>https://schema.org/Date</loc>
   <lastmod>2019-10-09</lastmod>
  </url>  <url>
   <loc>https://schema.org/DateTime</loc>
   <lastmod>2019-10-09</lastmod>
  </url>  <url>
   <loc>https://schema.org/DatedMoneySpecification</loc>
   <lastmod>2019-10-09</lastmod>
  </url>  <url>
   <loc>https://schema.org/DayOfWeek</loc>
   <lastmod>2019-10-09</lastmod>
  </url>  <url>
   <loc>https://schema.org/DaySpa</loc>
   <lastmod>2019-10-09</lastmod>
  </url>  <url>
   <loc>https://schema.org/DeactivateAction</loc>
   <lastmod>2019-10-09</lastmod>
  </url>  <url>
   <loc>https://schema.org/DefenceEstablishment</loc>
   <lastmod>2019-10-09</lastmod>
  </url>  <url>
   <loc>https://schema.org/DefinedTerm</loc>
   <lastmod>2019-10-09</lastmod>
  </url>  <url>
   <loc>https://schema.org/DefinedTermSet</loc>
   <lastmod>2019-10-09</lastmod>
  </url>  <url>
   <loc>https://schema.org/DeleteAction</loc>
   <lastmod>2019-10-09</lastmod>
  </url>  <url>
   <loc>https://schema.org/DeliveryChargeSpecification</loc>
   <lastmod>2019-10-09</lastmod>
  </url>  <url>
   <loc>https://schema.org/DeliveryEvent</loc>
   <lastmod>2019-10-09</lastmod>
  </url>  <url>
   <loc>https://schema.org/DeliveryMethod</loc>
   <lastmod>2019-10-09</lastmod>
  </url>  <url>
   <loc>https://schema.org/Demand</loc>
   <lastmod>2019-10-09</lastmod>
  </url>  <url>
   <loc>https://schema.org/Dentist</loc>
   <lastmod>2019-10-09</lastmod>
  </url>  <url>
   <loc>https://schema.org/DepartAction</loc>
   <lastmod>2019-10-09</lastmod>
  </url>  <url>
   <loc>https://schema.org/DepartmentStore</loc>
   <lastmod>2019-10-09</lastmod>
  </url>  <url>
   <loc>https://schema.org/DepositAccount</loc>
   <lastmod>2019-10-09</lastmod>
  </url>  <url>
   <loc>https://schema.org/DiagnosticLab</loc>
   <lastmod>2019-10-09</lastmod>
  </url>  <url>
   <loc>https://schema.org/DiagnosticProcedure</loc>
   <lastmod>2019-10-09</lastmod>
  </url>  <url>
   <loc>https://schema.org/Diet</loc>
   <lastmod>2019-10-09</lastmod>
  </url>  <url>
   <loc>https://schema.org/DietarySupplement</loc>
   <lastmod>2019-10-09</lastmod>
  </url>  <url>
   <loc>https://schema.org/DigitalDocument</loc>
   <lastmod>2019-10-09</lastmod>
  </url>  <url>
   <loc>https://schema.org/DigitalDocumentPermission</loc>
   <lastmod>2019-10-09</lastmod>
  </url>  <url>
   <loc>https://schema.org/DigitalDocumentPermissionType</loc>
   <lastmod>2019-10-09</lastmod>
  </url>  <url>
   <loc>https://schema.org/DisagreeAction</loc>
   <lastmod>2019-10-09</lastmod>
  </url>  <url>
   <loc>https://schema.org/DiscoverAction</loc>
   <lastmod>2019-10-09</lastmod>
  </url>  <url>
   <loc>https://schema.org/DiscussionForumPosting</loc>
   <lastmod>2019-10-09</lastmod>
  </url>  <url>
   <loc>https://schema.org/DislikeAction</loc>
   <lastmod>2019-10-09</lastmod>
  </url>  <url>
   <loc>https://schema.org/Distance</loc>
   <lastmod>2019-10-09</lastmod>
  </url>  <url>
   <loc>https://schema.org/Distillery</loc>
   <lastmod>2019-10-09</lastmod>
  </url>  <url>
   <loc>https://schema.org/DonateAction</loc>
   <lastmod>2019-10-09</lastmod>
  </url>  <url>
   <loc>https://schema.org/DoseSchedule</loc>
   <lastmod>2019-10-09</lastmod>
  </url>  <url>
   <loc>https://schema.org/DownloadAction</loc>
   <lastmod>2019-10-09</lastmod>
  </url>  <url>
   <loc>https://schema.org/DrawAction</loc>
   <lastmod>2019-10-09</lastmod>
  </url>  <url>
   <loc>https://schema.org/Drawing</loc>
   <lastmod>2019-10-09</lastmod>
  </url>  <url>
   <loc>https://schema.org/DrinkAction</loc>
   <lastmod>2019-10-09</lastmod>
  </url>  <url>
   <loc>https://schema.org/DriveWheelConfigurationValue</loc>
   <lastmod>2019-10-09</lastmod>
  </url>  <url>
   <loc>https://schema.org/Drug</loc>
   <lastmod>2019-10-09</lastmod>
  </url>  <url>
   <loc>https://schema.org/DrugClass</loc>
   <lastmod>2019-10-09</lastmod>
  </url>  <url>
   <loc>https://schema.org/DrugCost</loc>
   <lastmod>2019-10-09</lastmod>
  </url>  <url>
   <loc>https://schema.org/DrugCostCategory</loc>
   <lastmod>2019-10-09</lastmod>
  </url>  <url>
   <loc>https://schema.org/DrugLegalStatus</loc>
   <lastmod>2019-10-09</lastmod>
  </url>  <url>
   <loc>https://schema.org/DrugPregnancyCategory</loc>
   <lastmod>2019-10-09</lastmod>
  </url>  <url>
   <loc>https://schema.org/DrugPrescriptionStatus</loc>
   <lastmod>2019-10-09</lastmod>
  </url>  <url>
   <loc>https://schema.org/DrugStrength</loc>
   <lastmod>2019-10-09</lastmod>
  </url>  <url>
   <loc>https://schema.org/DryCleaningOrLaundry</loc>
   <lastmod>2019-10-09</lastmod>
  </url>  <url>
   <loc>https://schema.org/Duration</loc>
   <lastmod>2019-10-09</lastmod>
  </url>  <url>
   <loc>https://schema.org/EatAction</loc>
   <lastmod>2019-10-09</lastmod>
  </url>  <url>
   <loc>https://schema.org/EducationEvent</loc>
   <lastmod>2019-10-09</lastmod>
  </url>  <url>
   <loc>https://schema.org/EducationalAudience</loc>
   <lastmod>2019-10-09</lastmod>
  </url>  <url>
   <loc>https://schema.org/EducationalOccupationalCredential</loc>
   <lastmod>2019-10-09</lastmod>
  </url>  <url>
   <loc>https://schema.org/EducationalOccupationalProgram</loc>
   <lastmod>2019-10-09</lastmod>
  </url>  <url>
   <loc>https://schema.org/EducationalOrganization</loc>
   <lastmod>2019-10-09</lastmod>
  </url>  <url>
   <loc>https://schema.org/Electrician</loc>
   <lastmod>2019-10-09</lastmod>
  </url>  <url>
   <loc>https://schema.org/ElectronicsStore</loc>
   <lastmod>2019-10-09</lastmod>
  </url>  <url>
   <loc>https://schema.org/ElementarySchool</loc>
   <lastmod>2019-10-09</lastmod>
  </url>  <url>
   <loc>https://schema.org/EmailMessage</loc>
   <lastmod>2019-10-09</lastmod>
  </url>  <url>
   <loc>https://schema.org/Embassy</loc>
   <lastmod>2019-10-09</lastmod>
  </url>  <url>
   <loc>https://schema.org/EmergencyService</loc>
   <lastmod>2019-10-09</lastmod>
  </url>  <url>
   <loc>https://schema.org/EmployeeRole</loc>
   <lastmod>2019-10-09</lastmod>
  </url>  <url>
   <loc>https://schema.org/EmployerAggregateRating</loc>
   <lastmod>2019-10-09</lastmod>
  </url>  <url>
   <loc>https://schema.org/EmployerReview</loc>
   <lastmod>2019-10-09</lastmod>
  </url>  <url>
   <loc>https://schema.org/EmploymentAgency</loc>
   <lastmod>2019-10-09</lastmod>
  </url>  <url>
   <loc>https://schema.org/EndorseAction</loc>
   <lastmod>2019-10-09</lastmod>
  </url>  <url>
   <loc>https://schema.org/EndorsementRating</loc>
   <lastmod>2019-10-09</lastmod>
  </url>  <url>
   <loc>https://schema.org/Energy</loc>
   <lastmod>2019-10-09</lastmod>
  </url>  <url>
   <loc>https://schema.org/EngineSpecification</loc>
   <lastmod>2019-10-09</lastmod>
  </url>  <url>
   <loc>https://schema.org/EntertainmentBusiness</loc>
   <lastmod>2019-10-09</lastmod>
  </url>  <url>
   <loc>https://schema.org/EntryPoint</loc>
   <lastmod>2019-10-09</lastmod>
  </url>  <url>
   <loc>https://schema.org/Enumeration</loc>
   <lastmod>2019-10-09</lastmod>
  </url>  <url>
   <loc>https://schema.org/Episode</loc>
   <lastmod>2019-10-09</lastmod>
  </url>  <url>
   <loc>https://schema.org/Event</loc>
   <lastmod>2019-10-09</lastmod>
  </url>  <url>
   <loc>https://schema.org/EventReservation</loc>
   <lastmod>2019-10-09</lastmod>
  </url>  <url>
   <loc>https://schema.org/EventSeries</loc>
   <lastmod>2019-10-09</lastmod>
  </url>  <url>
   <loc>https://schema.org/EventStatusType</loc>
   <lastmod>2019-10-09</lastmod>
  </url>  <url>
   <loc>https://schema.org/EventVenue</loc>
   <lastmod>2019-10-09</lastmod>
  </url>  <url>
   <loc>https://schema.org/ExchangeRateSpecification</loc>
   <lastmod>2019-10-09</lastmod>
  </url>  <url>
   <loc>https://schema.org/ExerciseAction</loc>
   <lastmod>2019-10-09</lastmod>
  </url>  <url>
   <loc>https://schema.org/ExerciseGym</loc>
   <lastmod>2019-10-09</lastmod>
  </url>  <url>
   <loc>https://schema.org/ExercisePlan</loc>
   <lastmod>2019-10-09</lastmod>
  </url>  <url>
   <loc>https://schema.org/ExhibitionEvent</loc>
   <lastmod>2019-10-09</lastmod>
  </url>  <url>
   <loc>https://schema.org/FAQPage</loc>
   <lastmod>2019-10-09</lastmod>
  </url>  <url>
   <loc>https://schema.org/FMRadioChannel</loc>
   <lastmod>2019-10-09</lastmod>
  </url>  <url>
   <loc>https://schema.org/FastFoodRestaurant</loc>
   <lastmod>2019-10-09</lastmod>
  </url>  <url>
   <loc>https://schema.org/Festival</loc>
   <lastmod>2019-10-09</lastmod>
  </url>  <url>
   <loc>https://schema.org/FilmAction</loc>
   <lastmod>2019-10-09</lastmod>
  </url>  <url>
   <loc>https://schema.org/FinancialProduct</loc>
   <lastmod>2019-10-09</lastmod>
  </url>  <url>
   <loc>https://schema.org/FinancialService</loc>
   <lastmod>2019-10-09</lastmod>
  </url>  <url>
   <loc>https://schema.org/FindAction</loc>
   <lastmod>2019-10-09</lastmod>
  </url>  <url>
   <loc>https://schema.org/FireStation</loc>
   <lastmod>2019-10-09</lastmod>
  </url>  <url>
   <loc>https://schema.org/Flight</loc>
   <lastmod>2019-10-09</lastmod>
  </url>  <url>
   <loc>https://schema.org/FlightReservation</loc>
   <lastmod>2019-10-09</lastmod>
  </url>  <url>
   <loc>https://schema.org/Float</loc>
   <lastmod>2019-10-09</lastmod>
  </url>  <url>
   <loc>https://schema.org/Florist</loc>
   <lastmod>2019-10-09</lastmod>
  </url>  <url>
   <loc>https://schema.org/FollowAction</loc>
   <lastmod>2019-10-09</lastmod>
  </url>  <url>
   <loc>https://schema.org/FoodEstablishment</loc>
   <lastmod>2019-10-09</lastmod>
  </url>  <url>
   <loc>https://schema.org/FoodEstablishmentReservation</loc>
   <lastmod>2019-10-09</lastmod>
  </url>  <url>
   <loc>https://schema.org/FoodEvent</loc>
   <lastmod>2019-10-09</lastmod>
  </url>  <url>
   <loc>https://schema.org/FoodService</loc>
   <lastmod>2019-10-09</lastmod>
  </url>  <url>
   <loc>https://schema.org/FundingAgency</loc>
   <lastmod>2019-10-09</lastmod>
  </url>  <url>
   <loc>https://schema.org/FundingScheme</loc>
   <lastmod>2019-10-09</lastmod>
  </url>  <url>
   <loc>https://schema.org/FurnitureStore</loc>
   <lastmod>2019-10-09</lastmod>
  </url>  <url>
   <loc>https://schema.org/Game</loc>
   <lastmod>2019-10-09</lastmod>
  </url>  <url>
   <loc>https://schema.org/GamePlayMode</loc>
   <lastmod>2019-10-09</lastmod>
  </url>  <url>
   <loc>https://schema.org/GameServer</loc>
   <lastmod>2019-10-09</lastmod>
  </url>  <url>
   <loc>https://schema.org/GameServerStatus</loc>
   <lastmod>2019-10-09</lastmod>
  </url>  <url>
   <loc>https://schema.org/GardenStore</loc>
   <lastmod>2019-10-09</lastmod>
  </url>  <url>
   <loc>https://schema.org/GasStation</loc>
   <lastmod>2019-10-09</lastmod>
  </url>  <url>
   <loc>https://schema.org/GatedResidenceCommunity</loc>
   <lastmod>2019-10-09</lastmod>
  </url>  <url>
   <loc>https://schema.org/GenderType</loc>
   <lastmod>2019-10-09</lastmod>
  </url>  <url>
   <loc>https://schema.org/GeneralContractor</loc>
   <lastmod>2019-10-09</lastmod>
  </url>  <url>
   <loc>https://schema.org/GeoCircle</loc>
   <lastmod>2019-10-09</lastmod>
  </url>  <url>
   <loc>https://schema.org/GeoCoordinates</loc>
   <lastmod>2019-10-09</lastmod>
  </url>  <url>
   <loc>https://schema.org/GeoShape</loc>
   <lastmod>2019-10-09</lastmod>
  </url>  <url>
   <loc>https://schema.org/GeospatialGeometry</loc>
   <lastmod>2019-10-09</lastmod>
  </url>  <url>
   <loc>https://schema.org/GiveAction</loc>
   <lastmod>2019-10-09</lastmod>
  </url>  <url>
   <loc>https://schema.org/GolfCourse</loc>
   <lastmod>2019-10-09</lastmod>
  </url>  <url>
   <loc>https://schema.org/GovernmentBuilding</loc>
   <lastmod>2019-10-09</lastmod>
  </url>  <url>
   <loc>https://schema.org/GovernmentOffice</loc>
   <lastmod>2019-10-09</lastmod>
  </url>  <url>
   <loc>https://schema.org/GovernmentOrganization</loc>
   <lastmod>2019-10-09</lastmod>
  </url>  <url>
   <loc>https://schema.org/GovernmentPermit</loc>
   <lastmod>2019-10-09</lastmod>
  </url>  <url>
   <loc>https://schema.org/GovernmentService</loc>
   <lastmod>2019-10-09</lastmod>
  </url>  <url>
   <loc>https://schema.org/Grant</loc>
   <lastmod>2019-10-09</lastmod>
  </url>  <url>
   <loc>https://schema.org/GroceryStore</loc>
   <lastmod>2019-10-09</lastmod>
  </url>  <url>
   <loc>https://schema.org/HVACBusiness</loc>
   <lastmod>2019-10-09</lastmod>
  </url>  <url>
   <loc>https://schema.org/HairSalon</loc>
   <lastmod>2019-10-09</lastmod>
  </url>  <url>
   <loc>https://schema.org/HardwareStore</loc>
   <lastmod>2019-10-09</lastmod>
  </url>  <url>
   <loc>https://schema.org/HealthAndBeautyBusiness</loc>
   <lastmod>2019-10-09</lastmod>
  </url>  <url>
   <loc>https://schema.org/HealthClub</loc>
   <lastmod>2019-10-09</lastmod>
  </url>  <url>
   <loc>https://schema.org/HealthInsurancePlan</loc>
   <lastmod>2019-10-09</lastmod>
  </url>  <url>
   <loc>https://schema.org/HealthPlanCostSharingSpecification</loc>
   <lastmod>2019-10-09</lastmod>
  </url>  <url>
   <loc>https://schema.org/HealthPlanFormulary</loc>
   <lastmod>2019-10-09</lastmod>
  </url>  <url>
   <loc>https://schema.org/HealthPlanNetwork</loc>
   <lastmod>2019-10-09</lastmod>
  </url>  <url>
   <loc>https://schema.org/HighSchool</loc>
   <lastmod>2019-10-09</lastmod>
  </url>  <url>
   <loc>https://schema.org/HinduTemple</loc>
   <lastmod>2019-10-09</lastmod>
  </url>  <url>
   <loc>https://schema.org/HobbyShop</loc>
   <lastmod>2019-10-09</lastmod>
  </url>  <url>
   <loc>https://schema.org/HomeAndConstructionBusiness</loc>
   <lastmod>2019-10-09</lastmod>
  </url>  <url>
   <loc>https://schema.org/HomeGoodsStore</loc>
   <lastmod>2019-10-09</lastmod>
  </url>  <url>
   <loc>https://schema.org/Hospital</loc>
   <lastmod>2019-10-09</lastmod>
  </url>  <url>
   <loc>https://schema.org/Hostel</loc>
   <lastmod>2019-10-09</lastmod>
  </url>  <url>
   <loc>https://schema.org/Hotel</loc>
   <lastmod>2019-10-09</lastmod>
  </url>  <url>
   <loc>https://schema.org/HotelRoom</loc>
   <lastmod>2019-10-09</lastmod>
  </url>  <url>
   <loc>https://schema.org/House</loc>
   <lastmod>2019-10-09</lastmod>
  </url>  <url>
   <loc>https://schema.org/HousePainter</loc>
   <lastmod>2019-10-09</lastmod>
  </url>  <url>
   <loc>https://schema.org/HowTo</loc>
   <lastmod>2019-10-09</lastmod>
  </url>  <url>
   <loc>https://schema.org/HowToDirection</loc>
   <lastmod>2019-10-09</lastmod>
  </url>  <url>
   <loc>https://schema.org/HowToItem</loc>
   <lastmod>2019-10-09</lastmod>
  </url>  <url>
   <loc>https://schema.org/HowToSection</loc>
   <lastmod>2019-10-09</lastmod>
  </url>  <url>
   <loc>https://schema.org/HowToStep</loc>
   <lastmod>2019-10-09</lastmod>
  </url>  <url>
   <loc>https://schema.org/HowToSupply</loc>
   <lastmod>2019-10-09</lastmod>
  </url>  <url>
   <loc>https://schema.org/HowToTip</loc>
   <lastmod>2019-10-09</lastmod>
  </url>  <url>
   <loc>https://schema.org/HowToTool</loc>
   <lastmod>2019-10-09</lastmod>
  </url>  <url>
   <loc>https://schema.org/IceCreamShop</loc>
   <lastmod>2019-10-09</lastmod>
  </url>  <url>
   <loc>https://schema.org/IgnoreAction</loc>
   <lastmod>2019-10-09</lastmod>
  </url>  <url>
   <loc>https://schema.org/ImageGallery</loc>
   <lastmod>2019-10-09</lastmod>
  </url>  <url>
   <loc>https://schema.org/ImageObject</loc>
   <lastmod>2019-10-09</lastmod>
  </url>  <url>
   <loc>https://schema.org/ImagingTest</loc>
   <lastmod>2019-10-09</lastmod>
  </url>  <url>
   <loc>https://schema.org/IndividualProduct</loc>
   <lastmod>2019-10-09</lastmod>
  </url>  <url>
   <loc>https://schema.org/InfectiousAgentClass</loc>
   <lastmod>2019-10-09</lastmod>
  </url>  <url>
   <loc>https://schema.org/InfectiousDisease</loc>
   <lastmod>2019-10-09</lastmod>
  </url>  <url>
   <loc>https://schema.org/InformAction</loc>
   <lastmod>2019-10-09</lastmod>
  </url>  <url>
   <loc>https://schema.org/InsertAction</loc>
   <lastmod>2019-10-09</lastmod>
  </url>  <url>
   <loc>https://schema.org/InstallAction</loc>
   <lastmod>2019-10-09</lastmod>
  </url>  <url>
   <loc>https://schema.org/InsuranceAgency</loc>
   <lastmod>2019-10-09</lastmod>
  </url>  <url>
   <loc>https://schema.org/Intangible</loc>
   <lastmod>2019-10-09</lastmod>
  </url>  <url>
   <loc>https://schema.org/Integer</loc>
   <lastmod>2019-10-09</lastmod>
  </url>  <url>
   <loc>https://schema.org/InteractAction</loc>
   <lastmod>2019-10-09</lastmod>
  </url>  <url>
   <loc>https://schema.org/InteractionCounter</loc>
   <lastmod>2019-10-09</lastmod>
  </url>  <url>
   <loc>https://schema.org/InternetCafe</loc>
   <lastmod>2019-10-09</lastmod>
  </url>  <url>
   <loc>https://schema.org/InvestmentFund</loc>
   <lastmod>2019-10-09</lastmod>
  </url>  <url>
   <loc>https://schema.org/InvestmentOrDeposit</loc>
   <lastmod>2019-10-09</lastmod>
  </url>  <url>
   <loc>https://schema.org/InviteAction</loc>
   <lastmod>2019-10-09</lastmod>
  </url>  <url>
   <loc>https://schema.org/Invoice</loc>
   <lastmod>2019-10-09</lastmod>
  </url>  <url>
   <loc>https://schema.org/ItemAvailability</loc>
   <lastmod>2019-10-09</lastmod>
  </url>  <url>
   <loc>https://schema.org/ItemList</loc>
   <lastmod>2019-10-09</lastmod>
  </url>  <url>
   <loc>https://schema.org/ItemListOrderType</loc>
   <lastmod>2019-10-09</lastmod>
  </url>  <url>
   <loc>https://schema.org/ItemPage</loc>
   <lastmod>2019-10-09</lastmod>
  </url>  <url>
   <loc>https://schema.org/JewelryStore</loc>
   <lastmod>2019-10-09</lastmod>
  </url>  <url>
   <loc>https://schema.org/JobPosting</loc>
   <lastmod>2019-10-09</lastmod>
  </url>  <url>
   <loc>https://schema.org/JoinAction</loc>
   <lastmod>2019-10-09</lastmod>
  </url>  <url>
   <loc>https://schema.org/Joint</loc>
   <lastmod>2019-10-09</lastmod>
  </url>  <url>
   <loc>https://schema.org/LakeBodyOfWater</loc>
   <lastmod>2019-10-09</lastmod>
  </url>  <url>
   <loc>https://schema.org/Landform</loc>
   <lastmod>2019-10-09</lastmod>
  </url>  <url>
   <loc>https://schema.org/LandmarksOrHistoricalBuildings</loc>
   <lastmod>2019-10-09</lastmod>
  </url>  <url>
   <loc>https://schema.org/Language</loc>
   <lastmod>2019-10-09</lastmod>
  </url>  <url>
   <loc>https://schema.org/LeaveAction</loc>
   <lastmod>2019-10-09</lastmod>
  </url>  <url>
   <loc>https://schema.org/LegalForceStatus</loc>
   <lastmod>2019-10-09</lastmod>
  </url>  <url>
   <loc>https://schema.org/LegalService</loc>
   <lastmod>2019-10-09</lastmod>
  </url>  <url>
   <loc>https://schema.org/LegalValueLevel</loc>
   <lastmod>2019-10-09</lastmod>
  </url>  <url>
   <loc>https://schema.org/Legislation</loc>
   <lastmod>2019-10-09</lastmod>
  </url>  <url>
   <loc>https://schema.org/LegislationObject</loc>
   <lastmod>2019-10-09</lastmod>
  </url>  <url>
   <loc>https://schema.org/LegislativeBuilding</loc>
   <lastmod>2019-10-09</lastmod>
  </url>  <url>
   <loc>https://schema.org/LendAction</loc>
   <lastmod>2019-10-09</lastmod>
  </url>  <url>
   <loc>https://schema.org/Library</loc>
   <lastmod>2019-10-09</lastmod>
  </url>  <url>
   <loc>https://schema.org/LibrarySystem</loc>
   <lastmod>2019-10-09</lastmod>
  </url>  <url>
   <loc>https://schema.org/LifestyleModification</loc>
   <lastmod>2019-10-09</lastmod>
  </url>  <url>
   <loc>https://schema.org/Ligament</loc>
   <lastmod>2019-10-09</lastmod>
  </url>  <url>
   <loc>https://schema.org/LikeAction</loc>
   <lastmod>2019-10-09</lastmod>
  </url>  <url>
   <loc>https://schema.org/LinkRole</loc>
   <lastmod>2019-10-09</lastmod>
  </url>  <url>
   <loc>https://schema.org/LiquorStore</loc>
   <lastmod>2019-10-09</lastmod>
  </url>  <url>
   <loc>https://schema.org/ListItem</loc>
   <lastmod>2019-10-09</lastmod>
  </url>  <url>
   <loc>https://schema.org/ListenAction</loc>
   <lastmod>2019-10-09</lastmod>
  </url>  <url>
   <loc>https://schema.org/LiteraryEvent</loc>
   <lastmod>2019-10-09</lastmod>
  </url>  <url>
   <loc>https://schema.org/LiveBlogPosting</loc>
   <lastmod>2019-10-09</lastmod>
  </url>  <url>
   <loc>https://schema.org/LoanOrCredit</loc>
   <lastmod>2019-10-09</lastmod>
  </url>  <url>
   <loc>https://schema.org/LocalBusiness</loc>
   <lastmod>2019-10-09</lastmod>
  </url>  <url>
   <loc>https://schema.org/LocationFeatureSpecification</loc>
   <lastmod>2019-10-09</lastmod>
  </url>  <url>
   <loc>https://schema.org/LockerDelivery</loc>
   <lastmod>2019-10-09</lastmod>
  </url>  <url>
   <loc>https://schema.org/Locksmith</loc>
   <lastmod>2019-10-09</lastmod>
  </url>  <url>
   <loc>https://schema.org/LodgingBusiness</loc>
   <lastmod>2019-10-09</lastmod>
  </url>  <url>
   <loc>https://schema.org/LodgingReservation</loc>
   <lastmod>2019-10-09</lastmod>
  </url>  <url>
   <loc>https://schema.org/LoseAction</loc>
   <lastmod>2019-10-09</lastmod>
  </url>  <url>
   <loc>https://schema.org/LymphaticVessel</loc>
   <lastmod>2019-10-09</lastmod>
  </url>  <url>
   <loc>https://schema.org/Manuscript</loc>
   <lastmod>2019-10-09</lastmod>
  </url>  <url>
   <loc>https://schema.org/Map</loc>
   <lastmod>2019-10-09</lastmod>
  </url>  <url>
   <loc>https://schema.org/MapCategoryType</loc>
   <lastmod>2019-10-09</lastmod>
  </url>  <url>
   <loc>https://schema.org/MarryAction</loc>
   <lastmod>2019-10-09</lastmod>
  </url>  <url>
   <loc>https://schema.org/Mass</loc>
   <lastmod>2019-10-09</lastmod>
  </url>  <url>
   <loc>https://schema.org/MaximumDoseSchedule</loc>
   <lastmod>2019-10-09</lastmod>
  </url>  <url>
   <loc>https://schema.org/MediaObject</loc>
   <lastmod>2019-10-09</lastmod>
  </url>  <url>
   <loc>https://schema.org/MediaSubscription</loc>
   <lastmod>2019-10-09</lastmod>
  </url>  <url>
   <loc>https://schema.org/MedicalAudience</loc>
   <lastmod>2019-10-09</lastmod>
  </url>  <url>
   <loc>https://schema.org/MedicalBusiness</loc>
   <lastmod>2019-10-09</lastmod>
  </url>  <url>
   <loc>https://schema.org/MedicalCause</loc>
   <lastmod>2019-10-09</lastmod>
  </url>  <url>
   <loc>https://schema.org/MedicalClinic</loc>
   <lastmod>2019-10-09</lastmod>
  </url>  <url>
   <loc>https://schema.org/MedicalCode</loc>
   <lastmod>2019-10-09</lastmod>
  </url>  <url>
   <loc>https://schema.org/MedicalCondition</loc>
   <lastmod>2019-10-09</lastmod>
  </url>  <url>
   <loc>https://schema.org/MedicalConditionStage</loc>
   <lastmod>2019-10-09</lastmod>
  </url>  <url>
   <loc>https://schema.org/MedicalContraindication</loc>
   <lastmod>2019-10-09</lastmod>
  </url>  <url>
   <loc>https://schema.org/MedicalDevice</loc>
   <lastmod>2019-10-09</lastmod>
  </url>  <url>
   <loc>https://schema.org/MedicalDevicePurpose</loc>
   <lastmod>2019-10-09</lastmod>
  </url>  <url>
   <loc>https://schema.org/MedicalEntity</loc>
   <lastmod>2019-10-09</lastmod>
  </url>  <url>
   <loc>https://schema.org/MedicalEnumeration</loc>
   <lastmod>2019-10-09</lastmod>
  </url>  <url>
   <loc>https://schema.org/MedicalEvidenceLevel</loc>
   <lastmod>2019-10-09</lastmod>
  </url>  <url>
   <loc>https://schema.org/MedicalGuideline</loc>
   <lastmod>2019-10-09</lastmod>
  </url>  <url>
   <loc>https://schema.org/MedicalGuidelineContraindication</loc>
   <lastmod>2019-10-09</lastmod>
  </url>  <url>
   <loc>https://schema.org/MedicalGuidelineRecommendation</loc>
   <lastmod>2019-10-09</lastmod>
  </url>  <url>
   <loc>https://schema.org/MedicalImagingTechnique</loc>
   <lastmod>2019-10-09</lastmod>
  </url>  <url>
   <loc>https://schema.org/MedicalIndication</loc>
   <lastmod>2019-10-09</lastmod>
  </url>  <url>
   <loc>https://schema.org/MedicalIntangible</loc>
   <lastmod>2019-10-09</lastmod>
  </url>  <url>
   <loc>https://schema.org/MedicalObservationalStudy</loc>
   <lastmod>2019-10-09</lastmod>
  </url>  <url>
   <loc>https://schema.org/MedicalObservationalStudyDesign</loc>
   <lastmod>2019-10-09</lastmod>
  </url>  <url>
   <loc>https://schema.org/MedicalOrganization</loc>
   <lastmod>2019-10-09</lastmod>
  </url>  <url>
   <loc>https://schema.org/MedicalProcedure</loc>
   <lastmod>2019-10-09</lastmod>
  </url>  <url>
   <loc>https://schema.org/MedicalProcedureType</loc>
   <lastmod>2019-10-09</lastmod>
  </url>  <url>
   <loc>https://schema.org/MedicalRiskCalculator</loc>
   <lastmod>2019-10-09</lastmod>
  </url>  <url>
   <loc>https://schema.org/MedicalRiskEstimator</loc>
   <lastmod>2019-10-09</lastmod>
  </url>  <url>
   <loc>https://schema.org/MedicalRiskFactor</loc>
   <lastmod>2019-10-09</lastmod>
  </url>  <url>
   <loc>https://schema.org/MedicalRiskScore</loc>
   <lastmod>2019-10-09</lastmod>
  </url>  <url>
   <loc>https://schema.org/MedicalScholarlyArticle</loc>
   <lastmod>2019-10-09</lastmod>
  </url>  <url>
   <loc>https://schema.org/MedicalSign</loc>
   <lastmod>2019-10-09</lastmod>
  </url>  <url>
   <loc>https://schema.org/MedicalSignOrSymptom</loc>
   <lastmod>2019-10-09</lastmod>
  </url>  <url>
   <loc>https://schema.org/MedicalSpecialty</loc>
   <lastmod>2019-10-09</lastmod>
  </url>  <url>
   <loc>https://schema.org/MedicalStudy</loc>
   <lastmod>2019-10-09</lastmod>
  </url>  <url>
   <loc>https://schema.org/MedicalStudyStatus</loc>
   <lastmod>2019-10-09</lastmod>
  </url>  <url>
   <loc>https://schema.org/MedicalSymptom</loc>
   <lastmod>2019-10-09</lastmod>
  </url>  <url>
   <loc>https://schema.org/MedicalTest</loc>
   <lastmod>2019-10-09</lastmod>
  </url>  <url>
   <loc>https://schema.org/MedicalTestPanel</loc>
   <lastmod>2019-10-09</lastmod>
  </url>  <url>
   <loc>https://schema.org/MedicalTherapy</loc>
   <lastmod>2019-10-09</lastmod>
  </url>  <url>
   <loc>https://schema.org/MedicalTrial</loc>
   <lastmod>2019-10-09</lastmod>
  </url>  <url>
   <loc>https://schema.org/MedicalTrialDesign</loc>
   <lastmod>2019-10-09</lastmod>
  </url>  <url>
   <loc>https://schema.org/MedicalWebPage</loc>
   <lastmod>2019-10-09</lastmod>
  </url>  <url>
   <loc>https://schema.org/MedicineSystem</loc>
   <lastmod>2019-10-09</lastmod>
  </url>  <url>
   <loc>https://schema.org/MeetingRoom</loc>
   <lastmod>2019-10-09</lastmod>
  </url>  <url>
   <loc>https://schema.org/MensClothingStore</loc>
   <lastmod>2019-10-09</lastmod>
  </url>  <url>
   <loc>https://schema.org/Menu</loc>
   <lastmod>2019-10-09</lastmod>
  </url>  <url>
   <loc>https://schema.org/MenuItem</loc>
   <lastmod>2019-10-09</lastmod>
  </url>  <url>
   <loc>https://schema.org/MenuSection</loc>
   <lastmod>2019-10-09</lastmod>
  </url>  <url>
   <loc>https://schema.org/Message</loc>
   <lastmod>2019-10-09</lastmod>
  </url>  <url>
   <loc>https://schema.org/MiddleSchool</loc>
   <lastmod>2019-10-09</lastmod>
  </url>  <url>
   <loc>https://schema.org/MobileApplication</loc>
   <lastmod>2019-10-09</lastmod>
  </url>  <url>
   <loc>https://schema.org/MobilePhoneStore</loc>
   <lastmod>2019-10-09</lastmod>
  </url>  <url>
   <loc>https://schema.org/MonetaryAmount</loc>
   <lastmod>2019-10-09</lastmod>
  </url>  <url>
   <loc>https://schema.org/MonetaryAmountDistribution</loc>
   <lastmod>2019-10-09</lastmod>
  </url>  <url>
   <loc>https://schema.org/MonetaryGrant</loc>
   <lastmod>2019-10-09</lastmod>
  </url>  <url>
   <loc>https://schema.org/MoneyTransfer</loc>
   <lastmod>2019-10-09</lastmod>
  </url>  <url>
   <loc>https://schema.org/MortgageLoan</loc>
   <lastmod>2019-10-09</lastmod>
  </url>  <url>
   <loc>https://schema.org/Mosque</loc>
   <lastmod>2019-10-09</lastmod>
  </url>  <url>
   <loc>https://schema.org/Motel</loc>
   <lastmod>2019-10-09</lastmod>
  </url>  <url>
   <loc>https://schema.org/Motorcycle</loc>
   <lastmod>2019-10-09</lastmod>
  </url>  <url>
   <loc>https://schema.org/MotorcycleDealer</loc>
   <lastmod>2019-10-09</lastmod>
  </url>  <url>
   <loc>https://schema.org/MotorcycleRepair</loc>
   <lastmod>2019-10-09</lastmod>
  </url>  <url>
   <loc>https://schema.org/MotorizedBicycle</loc>
   <lastmod>2019-10-09</lastmod>
  </url>  <url>
   <loc>https://schema.org/Mountain</loc>
   <lastmod>2019-10-09</lastmod>
  </url>  <url>
   <loc>https://schema.org/MoveAction</loc>
   <lastmod>2019-10-09</lastmod>
  </url>  <url>
   <loc>https://schema.org/Movie</loc>
   <lastmod>2019-10-09</lastmod>
  </url>  <url>
   <loc>https://schema.org/MovieClip</loc>
   <lastmod>2019-10-09</lastmod>
  </url>  <url>
   <loc>https://schema.org/MovieRentalStore</loc>
   <lastmod>2019-10-09</lastmod>
  </url>  <url>
   <loc>https://schema.org/MovieSeries</loc>
   <lastmod>2019-10-09</lastmod>
  </url>  <url>
   <loc>https://schema.org/MovieTheater</loc>
   <lastmod>2019-10-09</lastmod>
  </url>  <url>
   <loc>https://schema.org/MovingCompany</loc>
   <lastmod>2019-10-09</lastmod>
  </url>  <url>
   <loc>https://schema.org/Muscle</loc>
   <lastmod>2019-10-09</lastmod>
  </url>  <url>
   <loc>https://schema.org/Museum</loc>
   <lastmod>2019-10-09</lastmod>
  </url>  <url>
   <loc>https://schema.org/MusicAlbum</loc>
   <lastmod>2019-10-09</lastmod>
  </url>  <url>
   <loc>https://schema.org/MusicAlbumProductionType</loc>
   <lastmod>2019-10-09</lastmod>
  </url>  <url>
   <loc>https://schema.org/MusicAlbumReleaseType</loc>
   <lastmod>2019-10-09</lastmod>
  </url>  <url>
   <loc>https://schema.org/MusicComposition</loc>
   <lastmod>2019-10-09</lastmod>
  </url>  <url>
   <loc>https://schema.org/MusicEvent</loc>
   <lastmod>2019-10-09</lastmod>
  </url>  <url>
   <loc>https://schema.org/MusicGroup</loc>
   <lastmod>2019-10-09</lastmod>
  </url>  <url>
   <loc>https://schema.org/MusicPlaylist</loc>
   <lastmod>2019-10-09</lastmod>
  </url>  <url>
   <loc>https://schema.org/MusicRecording</loc>
   <lastmod>2019-10-09</lastmod>
  </url>  <url>
   <loc>https://schema.org/MusicRelease</loc>
   <lastmod>2019-10-09</lastmod>
  </url>  <url>
   <loc>https://schema.org/MusicReleaseFormatType</loc>
   <lastmod>2019-10-09</lastmod>
  </url>  <url>
   <loc>https://schema.org/MusicStore</loc>
   <lastmod>2019-10-09</lastmod>
  </url>  <url>
   <loc>https://schema.org/MusicVenue</loc>
   <lastmod>2019-10-09</lastmod>
  </url>  <url>
   <loc>https://schema.org/MusicVideoObject</loc>
   <lastmod>2019-10-09</lastmod>
  </url>  <url>
   <loc>https://schema.org/NGO</loc>
   <lastmod>2019-10-09</lastmod>
  </url>  <url>
   <loc>https://schema.org/NailSalon</loc>
   <lastmod>2019-10-09</lastmod>
  </url>  <url>
   <loc>https://schema.org/Nerve</loc>
   <lastmod>2019-10-09</lastmod>
  </url>  <url>
   <loc>https://schema.org/NewsArticle</loc>
   <lastmod>2019-10-09</lastmod>
  </url>  <url>
   <loc>https://schema.org/NewsMediaOrganization</loc>
   <lastmod>2019-10-09</lastmod>
  </url>  <url>
   <loc>https://schema.org/Newspaper</loc>
   <lastmod>2019-10-09</lastmod>
  </url>  <url>
   <loc>https://schema.org/NightClub</loc>
   <lastmod>2019-10-09</lastmod>
  </url>  <url>
   <loc>https://schema.org/Notary</loc>
   <lastmod>2019-10-09</lastmod>
  </url>  <url>
   <loc>https://schema.org/NoteDigitalDocument</loc>
   <lastmod>2019-10-09</lastmod>
  </url>  <url>
   <loc>https://schema.org/Number</loc>
   <lastmod>2019-10-09</lastmod>
  </url>  <url>
   <loc>https://schema.org/NutritionInformation</loc>
   <lastmod>2019-10-09</lastmod>
  </url>  <url>
   <loc>https://schema.org/Observation</loc>
   <lastmod>2019-10-09</lastmod>
  </url>  <url>
   <loc>https://schema.org/Occupation</loc>
   <lastmod>2019-10-09</lastmod>
  </url>  <url>
   <loc>https://schema.org/OccupationalTherapy</loc>
   <lastmod>2019-10-09</lastmod>
  </url>  <url>
   <loc>https://schema.org/OceanBodyOfWater</loc>
   <lastmod>2019-10-09</lastmod>
  </url>  <url>
   <loc>https://schema.org/Offer</loc>
   <lastmod>2019-10-09</lastmod>
  </url>  <url>
   <loc>https://schema.org/OfferCatalog</loc>
   <lastmod>2019-10-09</lastmod>
  </url>  <url>
   <loc>https://schema.org/OfferForLease</loc>
   <lastmod>2019-10-09</lastmod>
  </url>  <url>
   <loc>https://schema.org/OfferForPurchase</loc>
   <lastmod>2019-10-09</lastmod>
  </url>  <url>
   <loc>https://schema.org/OfferItemCondition</loc>
   <lastmod>2019-10-09</lastmod>
  </url>  <url>
   <loc>https://schema.org/OfficeEquipmentStore</loc>
   <lastmod>2019-10-09</lastmod>
  </url>  <url>
   <loc>https://schema.org/OnDemandEvent</loc>
   <lastmod>2019-10-09</lastmod>
  </url>  <url>
   <loc>https://schema.org/OpeningHoursSpecification</loc>
   <lastmod>2019-10-09</lastmod>
  </url>  <url>
   <loc>https://schema.org/OpinionNewsArticle</loc>
   <lastmod>2019-10-09</lastmod>
  </url>  <url>
   <loc>https://schema.org/Optician</loc>
   <lastmod>2019-10-09</lastmod>
  </url>  <url>
   <loc>https://schema.org/Order</loc>
   <lastmod>2019-10-09</lastmod>
  </url>  <url>
   <loc>https://schema.org/OrderAction</loc>
   <lastmod>2019-10-09</lastmod>
  </url>  <url>
   <loc>https://schema.org/OrderItem</loc>
   <lastmod>2019-10-09</lastmod>
  </url>  <url>
   <loc>https://schema.org/OrderStatus</loc>
   <lastmod>2019-10-09</lastmod>
  </url>  <url>
   <loc>https://schema.org/Organization</loc>
   <lastmod>2019-10-09</lastmod>
  </url>  <url>
   <loc>https://schema.org/OrganizationRole</loc>
   <lastmod>2019-10-09</lastmod>
  </url>  <url>
   <loc>https://schema.org/OrganizeAction</loc>
   <lastmod>2019-10-09</lastmod>
  </url>  <url>
   <loc>https://schema.org/OutletStore</loc>
   <lastmod>2019-10-09</lastmod>
  </url>  <url>
   <loc>https://schema.org/OwnershipInfo</loc>
   <lastmod>2019-10-09</lastmod>
  </url>  <url>
   <loc>https://schema.org/PaintAction</loc>
   <lastmod>2019-10-09</lastmod>
  </url>  <url>
   <loc>https://schema.org/Painting</loc>
   <lastmod>2019-10-09</lastmod>
  </url>  <url>
   <loc>https://schema.org/PalliativeProcedure</loc>
   <lastmod>2019-10-09</lastmod>
  </url>  <url>
   <loc>https://schema.org/ParcelDelivery</loc>
   <lastmod>2019-10-09</lastmod>
  </url>  <url>
   <loc>https://schema.org/ParcelService</loc>
   <lastmod>2019-10-09</lastmod>
  </url>  <url>
   <loc>https://schema.org/ParentAudience</loc>
   <lastmod>2019-10-09</lastmod>
  </url>  <url>
   <loc>https://schema.org/Park</loc>
   <lastmod>2019-10-09</lastmod>
  </url>  <url>
   <loc>https://schema.org/ParkingFacility</loc>
   <lastmod>2019-10-09</lastmod>
  </url>  <url>
   <loc>https://schema.org/PathologyTest</loc>
   <lastmod>2019-10-09</lastmod>
  </url>  <url>
   <loc>https://schema.org/Patient</loc>
   <lastmod>2019-10-09</lastmod>
  </url>  <url>
   <loc>https://schema.org/PawnShop</loc>
   <lastmod>2019-10-09</lastmod>
  </url>  <url>
   <loc>https://schema.org/PayAction</loc>
   <lastmod>2019-10-09</lastmod>
  </url>  <url>
   <loc>https://schema.org/PaymentCard</loc>
   <lastmod>2019-10-09</lastmod>
  </url>  <url>
   <loc>https://schema.org/PaymentChargeSpecification</loc>
   <lastmod>2019-10-09</lastmod>
  </url>  <url>
   <loc>https://schema.org/PaymentMethod</loc>
   <lastmod>2019-10-09</lastmod>
  </url>  <url>
   <loc>https://schema.org/PaymentService</loc>
   <lastmod>2019-10-09</lastmod>
  </url>  <url>
   <loc>https://schema.org/PaymentStatusType</loc>
   <lastmod>2019-10-09</lastmod>
  </url>  <url>
   <loc>https://schema.org/PeopleAudience</loc>
   <lastmod>2019-10-09</lastmod>
  </url>  <url>
   <loc>https://schema.org/PerformAction</loc>
   <lastmod>2019-10-09</lastmod>
  </url>  <url>
   <loc>https://schema.org/PerformanceRole</loc>
   <lastmod>2019-10-09</lastmod>
  </url>  <url>
   <loc>https://schema.org/PerformingArtsTheater</loc>
   <lastmod>2019-10-09</lastmod>
  </url>  <url>
   <loc>https://schema.org/PerformingGroup</loc>
   <lastmod>2019-10-09</lastmod>
  </url>  <url>
   <loc>https://schema.org/Periodical</loc>
   <lastmod>2019-10-09</lastmod>
  </url>  <url>
   <loc>https://schema.org/Permit</loc>
   <lastmod>2019-10-09</lastmod>
  </url>  <url>
   <loc>https://schema.org/Person</loc>
   <lastmod>2019-10-09</lastmod>
  </url>  <url>
   <loc>https://schema.org/PetStore</loc>
   <lastmod>2019-10-09</lastmod>
  </url>  <url>
   <loc>https://schema.org/Pharmacy</loc>
   <lastmod>2019-10-09</lastmod>
  </url>  <url>
   <loc>https://schema.org/Photograph</loc>
   <lastmod>2019-10-09</lastmod>
  </url>  <url>
   <loc>https://schema.org/PhotographAction</loc>
   <lastmod>2019-10-09</lastmod>
  </url>  <url>
   <loc>https://schema.org/PhysicalActivity</loc>
   <lastmod>2019-10-09</lastmod>
  </url>  <url>
   <loc>https://schema.org/PhysicalActivityCategory</loc>
   <lastmod>2019-10-09</lastmod>
  </url>  <url>
   <loc>https://schema.org/PhysicalExam</loc>
   <lastmod>2019-10-09</lastmod>
  </url>  <url>
   <loc>https://schema.org/PhysicalTherapy</loc>
   <lastmod>2019-10-09</lastmod>
  </url>  <url>
   <loc>https://schema.org/Physician</loc>
   <lastmod>2019-10-09</lastmod>
  </url>  <url>
   <loc>https://schema.org/Place</loc>
   <lastmod>2019-10-09</lastmod>
  </url>  <url>
   <loc>https://schema.org/PlaceOfWorship</loc>
   <lastmod>2019-10-09</lastmod>
  </url>  <url>
   <loc>https://schema.org/PlanAction</loc>
   <lastmod>2019-10-09</lastmod>
  </url>  <url>
   <loc>https://schema.org/Play</loc>
   <lastmod>2019-10-09</lastmod>
  </url>  <url>
   <loc>https://schema.org/PlayAction</loc>
   <lastmod>2019-10-09</lastmod>
  </url>  <url>
   <loc>https://schema.org/Playground</loc>
   <lastmod>2019-10-09</lastmod>
  </url>  <url>
   <loc>https://schema.org/Plumber</loc>
   <lastmod>2019-10-09</lastmod>
  </url>  <url>
   <loc>https://schema.org/PodcastEpisode</loc>
   <lastmod>2019-10-09</lastmod>
  </url>  <url>
   <loc>https://schema.org/PodcastSeason</loc>
   <lastmod>2019-10-09</lastmod>
  </url>  <url>
   <loc>https://schema.org/PodcastSeries</loc>
   <lastmod>2019-10-09</lastmod>
  </url>  <url>
   <loc>https://schema.org/PoliceStation</loc>
   <lastmod>2019-10-09</lastmod>
  </url>  <url>
   <loc>https://schema.org/Pond</loc>
   <lastmod>2019-10-09</lastmod>
  </url>  <url>
   <loc>https://schema.org/PostOffice</loc>
   <lastmod>2019-10-09</lastmod>
  </url>  <url>
   <loc>https://schema.org/PostalAddress</loc>
   <lastmod>2019-10-09</lastmod>
  </url>  <url>
   <loc>https://schema.org/Poster</loc>
   <lastmod>2019-10-09</lastmod>
  </url>  <url>
   <loc>https://schema.org/PreOrderAction</loc>
   <lastmod>2019-10-09</lastmod>
  </url>  <url>
   <loc>https://schema.org/PrependAction</loc>
   <lastmod>2019-10-09</lastmod>
  </url>  <url>
   <loc>https://schema.org/Preschool</loc>
   <lastmod>2019-10-09</lastmod>
  </url>  <url>
   <loc>https://schema.org/PresentationDigitalDocument</loc>
   <lastmod>2019-10-09</lastmod>
  </url>  <url>
   <loc>https://schema.org/PreventionIndication</loc>
   <lastmod>2019-10-09</lastmod>
  </url>  <url>
   <loc>https://schema.org/PriceSpecification</loc>
   <lastmod>2019-10-09</lastmod>
  </url>  <url>
   <loc>https://schema.org/Product</loc>
   <lastmod>2019-10-09</lastmod>
  </url>  <url>
   <loc>https://schema.org/ProductModel</loc>
   <lastmod>2019-10-09</lastmod>
  </url>  <url>
   <loc>https://schema.org/ProductReturnEnumeration</loc>
   <lastmod>2019-10-09</lastmod>
  </url>  <url>
   <loc>https://schema.org/ProductReturnPolicy</loc>
   <lastmod>2019-10-09</lastmod>
  </url>  <url>
   <loc>https://schema.org/ProfessionalService</loc>
   <lastmod>2019-10-09</lastmod>
  </url>  <url>
   <loc>https://schema.org/ProfilePage</loc>
   <lastmod>2019-10-09</lastmod>
  </url>  <url>
   <loc>https://schema.org/ProgramMembership</loc>
   <lastmod>2019-10-09</lastmod>
  </url>  <url>
   <loc>https://schema.org/Project</loc>
   <lastmod>2019-10-09</lastmod>
  </url>  <url>
   <loc>https://schema.org/Property</loc>
   <lastmod>2019-10-09</lastmod>
  </url>  <url>
   <loc>https://schema.org/PropertyValue</loc>
   <lastmod>2019-10-09</lastmod>
  </url>  <url>
   <loc>https://schema.org/PropertyValueSpecification</loc>
   <lastmod>2019-10-09</lastmod>
  </url>  <url>
   <loc>https://schema.org/PsychologicalTreatment</loc>
   <lastmod>2019-10-09</lastmod>
  </url>  <url>
   <loc>https://schema.org/PublicSwimmingPool</loc>
   <lastmod>2019-10-09</lastmod>
  </url>  <url>
   <loc>https://schema.org/PublicToilet</loc>
   <lastmod>2019-10-09</lastmod>
  </url>  <url>
   <loc>https://schema.org/PublicationEvent</loc>
   <lastmod>2019-10-09</lastmod>
  </url>  <url>
   <loc>https://schema.org/PublicationIssue</loc>
   <lastmod>2019-10-09</lastmod>
  </url>  <url>
   <loc>https://schema.org/PublicationVolume</loc>
   <lastmod>2019-10-09</lastmod>
  </url>  <url>
   <loc>https://schema.org/QAPage</loc>
   <lastmod>2019-10-09</lastmod>
  </url>  <url>
   <loc>https://schema.org/QualitativeValue</loc>
   <lastmod>2019-10-09</lastmod>
  </url>  <url>
   <loc>https://schema.org/QuantitativeValue</loc>
   <lastmod>2019-10-09</lastmod>
  </url>  <url>
   <loc>https://schema.org/QuantitativeValueDistribution</loc>
   <lastmod>2019-10-09</lastmod>
  </url>  <url>
   <loc>https://schema.org/Quantity</loc>
   <lastmod>2019-10-09</lastmod>
  </url>  <url>
   <loc>https://schema.org/Question</loc>
   <lastmod>2019-10-09</lastmod>
  </url>  <url>
   <loc>https://schema.org/Quotation</loc>
   <lastmod>2019-10-09</lastmod>
  </url>  <url>
   <loc>https://schema.org/QuoteAction</loc>
   <lastmod>2019-10-09</lastmod>
  </url>  <url>
   <loc>https://schema.org/RVPark</loc>
   <lastmod>2019-10-09</lastmod>
  </url>  <url>
   <loc>https://schema.org/RadiationTherapy</loc>
   <lastmod>2019-10-09</lastmod>
  </url>  <url>
   <loc>https://schema.org/RadioBroadcastService</loc>
   <lastmod>2019-10-09</lastmod>
  </url>  <url>
   <loc>https://schema.org/RadioChannel</loc>
   <lastmod>2019-10-09</lastmod>
  </url>  <url>
   <loc>https://schema.org/RadioClip</loc>
   <lastmod>2019-10-09</lastmod>
  </url>  <url>
   <loc>https://schema.org/RadioEpisode</loc>
   <lastmod>2019-10-09</lastmod>
  </url>  <url>
   <loc>https://schema.org/RadioSeason</loc>
   <lastmod>2019-10-09</lastmod>
  </url>  <url>
   <loc>https://schema.org/RadioSeries</loc>
   <lastmod>2019-10-09</lastmod>
  </url>  <url>
   <loc>https://schema.org/RadioStation</loc>
   <lastmod>2019-10-09</lastmod>
  </url>  <url>
   <loc>https://schema.org/Rating</loc>
   <lastmod>2019-10-09</lastmod>
  </url>  <url>
   <loc>https://schema.org/ReactAction</loc>
   <lastmod>2019-10-09</lastmod>
  </url>  <url>
   <loc>https://schema.org/ReadAction</loc>
   <lastmod>2019-10-09</lastmod>
  </url>  <url>
   <loc>https://schema.org/RealEstateAgent</loc>
   <lastmod>2019-10-09</lastmod>
  </url>  <url>
   <loc>https://schema.org/RealEstateListing</loc>
   <lastmod>2019-10-09</lastmod>
  </url>  <url>
   <loc>https://schema.org/ReceiveAction</loc>
   <lastmod>2019-10-09</lastmod>
  </url>  <url>
   <loc>https://schema.org/Recipe</loc>
   <lastmod>2019-10-09</lastmod>
  </url>  <url>
   <loc>https://schema.org/RecommendedDoseSchedule</loc>
   <lastmod>2019-10-09</lastmod>
  </url>  <url>
   <loc>https://schema.org/RecyclingCenter</loc>
   <lastmod>2019-10-09</lastmod>
  </url>  <url>
   <loc>https://schema.org/RefundTypeEnumeration</loc>
   <lastmod>2019-10-09</lastmod>
  </url>  <url>
   <loc>https://schema.org/RegisterAction</loc>
   <lastmod>2019-10-09</lastmod>
  </url>  <url>
   <loc>https://schema.org/RejectAction</loc>
   <lastmod>2019-10-09</lastmod>
  </url>  <url>
   <loc>https://schema.org/RentAction</loc>
   <lastmod>2019-10-09</lastmod>
  </url>  <url>
   <loc>https://schema.org/RentalCarReservation</loc>
   <lastmod>2019-10-09</lastmod>
  </url>  <url>
   <loc>https://schema.org/RepaymentSpecification</loc>
   <lastmod>2019-10-09</lastmod>
  </url>  <url>
   <loc>https://schema.org/ReplaceAction</loc>
   <lastmod>2019-10-09</lastmod>
  </url>  <url>
   <loc>https://schema.org/ReplyAction</loc>
   <lastmod>2019-10-09</lastmod>
  </url>  <url>
   <loc>https://schema.org/Report</loc>
   <lastmod>2019-10-09</lastmod>
  </url>  <url>
   <loc>https://schema.org/ReportageNewsArticle</loc>
   <lastmod>2019-10-09</lastmod>
  </url>  <url>
   <loc>https://schema.org/ReportedDoseSchedule</loc>
   <lastmod>2019-10-09</lastmod>
  </url>  <url>
   <loc>https://schema.org/ResearchProject</loc>
   <lastmod>2019-10-09</lastmod>
  </url>  <url>
   <loc>https://schema.org/Reservation</loc>
   <lastmod>2019-10-09</lastmod>
  </url>  <url>
   <loc>https://schema.org/ReservationPackage</loc>
   <lastmod>2019-10-09</lastmod>
  </url>  <url>
   <loc>https://schema.org/ReservationStatusType</loc>
   <lastmod>2019-10-09</lastmod>
  </url>  <url>
   <loc>https://schema.org/ReserveAction</loc>
   <lastmod>2019-10-09</lastmod>
  </url>  <url>
   <loc>https://schema.org/Reservoir</loc>
   <lastmod>2019-10-09</lastmod>
  </url>  <url>
   <loc>https://schema.org/Residence</loc>
   <lastmod>2019-10-09</lastmod>
  </url>  <url>
   <loc>https://schema.org/Resort</loc>
   <lastmod>2019-10-09</lastmod>
  </url>  <url>
   <loc>https://schema.org/Restaurant</loc>
   <lastmod>2019-10-09</lastmod>
  </url>  <url>
   <loc>https://schema.org/RestrictedDiet</loc>
   <lastmod>2019-10-09</lastmod>
  </url>  <url>
   <loc>https://schema.org/ResumeAction</loc>
   <lastmod>2019-10-09</lastmod>
  </url>  <url>
   <loc>https://schema.org/ReturnAction</loc>
   <lastmod>2019-10-09</lastmod>
  </url>  <url>
   <loc>https://schema.org/ReturnFeesEnumeration</loc>
   <lastmod>2019-10-09</lastmod>
  </url>  <url>
   <loc>https://schema.org/Review</loc>
   <lastmod>2019-10-09</lastmod>
  </url>  <url>
   <loc>https://schema.org/ReviewAction</loc>
   <lastmod>2019-10-09</lastmod>
  </url>  <url>
   <loc>https://schema.org/ReviewNewsArticle</loc>
   <lastmod>2019-10-09</lastmod>
  </url>  <url>
   <loc>https://schema.org/RiverBodyOfWater</loc>
   <lastmod>2019-10-09</lastmod>
  </url>  <url>
   <loc>https://schema.org/Role</loc>
   <lastmod>2019-10-09</lastmod>
  </url>  <url>
   <loc>https://schema.org/RoofingContractor</loc>
   <lastmod>2019-10-09</lastmod>
  </url>  <url>
   <loc>https://schema.org/Room</loc>
   <lastmod>2019-10-09</lastmod>
  </url>  <url>
   <loc>https://schema.org/RsvpAction</loc>
   <lastmod>2019-10-09</lastmod>
  </url>  <url>
   <loc>https://schema.org/RsvpResponseType</loc>
   <lastmod>2019-10-09</lastmod>
  </url>  <url>
   <loc>https://schema.org/SaleEvent</loc>
   <lastmod>2019-10-09</lastmod>
  </url>  <url>
   <loc>https://schema.org/SatiricalArticle</loc>
   <lastmod>2019-10-09</lastmod>
  </url>  <url>
   <loc>https://schema.org/Schedule</loc>
   <lastmod>2019-10-09</lastmod>
  </url>  <url>
   <loc>https://schema.org/ScheduleAction</loc>
   <lastmod>2019-10-09</lastmod>
  </url>  <url>
   <loc>https://schema.org/ScholarlyArticle</loc>
   <lastmod>2019-10-09</lastmod>
  </url>  <url>
   <loc>https://schema.org/School</loc>
   <lastmod>2019-10-09</lastmod>
  </url>  <url>
   <loc>https://schema.org/ScreeningEvent</loc>
   <lastmod>2019-10-09</lastmod>
  </url>  <url>
   <loc>https://schema.org/Sculpture</loc>
   <lastmod>2019-10-09</lastmod>
  </url>  <url>
   <loc>https://schema.org/SeaBodyOfWater</loc>
   <lastmod>2019-10-09</lastmod>
  </url>  <url>
   <loc>https://schema.org/SearchAction</loc>
   <lastmod>2019-10-09</lastmod>
  </url>  <url>
   <loc>https://schema.org/SearchResultsPage</loc>
   <lastmod>2019-10-09</lastmod>
  </url>  <url>
   <loc>https://schema.org/Season</loc>
   <lastmod>2019-10-09</lastmod>
  </url>  <url>
   <loc>https://schema.org/Seat</loc>
   <lastmod>2019-10-09</lastmod>
  </url>  <url>
   <loc>https://schema.org/SelfStorage</loc>
   <lastmod>2019-10-09</lastmod>
  </url>  <url>
   <loc>https://schema.org/SellAction</loc>
   <lastmod>2019-10-09</lastmod>
  </url>  <url>
   <loc>https://schema.org/SendAction</loc>
   <lastmod>2019-10-09</lastmod>
  </url>  <url>
   <loc>https://schema.org/Series</loc>
   <lastmod>2019-10-09</lastmod>
  </url>  <url>
   <loc>https://schema.org/Service</loc>
   <lastmod>2019-10-09</lastmod>
  </url>  <url>
   <loc>https://schema.org/ServiceChannel</loc>
   <lastmod>2019-10-09</lastmod>
  </url>  <url>
   <loc>https://schema.org/ShareAction</loc>
   <lastmod>2019-10-09</lastmod>
  </url>  <url>
   <loc>https://schema.org/SheetMusic</loc>
   <lastmod>2019-10-09</lastmod>
  </url>  <url>
   <loc>https://schema.org/ShoeStore</loc>
   <lastmod>2019-10-09</lastmod>
  </url>  <url>
   <loc>https://schema.org/ShoppingCenter</loc>
   <lastmod>2019-10-09</lastmod>
  </url>  <url>
   <loc>https://schema.org/ShortStory</loc>
   <lastmod>2019-10-09</lastmod>
  </url>  <url>
   <loc>https://schema.org/SingleFamilyResidence</loc>
   <lastmod>2019-10-09</lastmod>
  </url>  <url>
   <loc>https://schema.org/SiteNavigationElement</loc>
   <lastmod>2019-10-09</lastmod>
  </url>  <url>
   <loc>https://schema.org/SkiResort</loc>
   <lastmod>2019-10-09</lastmod>
  </url>  <url>
   <loc>https://schema.org/SocialEvent</loc>
   <lastmod>2019-10-09</lastmod>
  </url>  <url>
   <loc>https://schema.org/SocialMediaPosting</loc>
   <lastmod>2019-10-09</lastmod>
  </url>  <url>
   <loc>https://schema.org/SoftwareApplication</loc>
   <lastmod>2019-10-09</lastmod>
  </url>  <url>
   <loc>https://schema.org/SoftwareSourceCode</loc>
   <lastmod>2019-10-09</lastmod>
  </url>  <url>
   <loc>https://schema.org/SomeProducts</loc>
   <lastmod>2019-10-09</lastmod>
  </url>  <url>
   <loc>https://schema.org/SpeakableSpecification</loc>
   <lastmod>2019-10-09</lastmod>
  </url>  <url>
   <loc>https://schema.org/Specialty</loc>
   <lastmod>2019-10-09</lastmod>
  </url>  <url>
   <loc>https://schema.org/SportingGoodsStore</loc>
   <lastmod>2019-10-09</lastmod>
  </url>  <url>
   <loc>https://schema.org/SportsActivityLocation</loc>
   <lastmod>2019-10-09</lastmod>
  </url>  <url>
   <loc>https://schema.org/SportsClub</loc>
   <lastmod>2019-10-09</lastmod>
  </url>  <url>
   <loc>https://schema.org/SportsEvent</loc>
   <lastmod>2019-10-09</lastmod>
  </url>  <url>
   <loc>https://schema.org/SportsOrganization</loc>
   <lastmod>2019-10-09</lastmod>
  </url>  <url>
   <loc>https://schema.org/SportsTeam</loc>
   <lastmod>2019-10-09</lastmod>
  </url>  <url>
   <loc>https://schema.org/SpreadsheetDigitalDocument</loc>
   <lastmod>2019-10-09</lastmod>
  </url>  <url>
   <loc>https://schema.org/StadiumOrArena</loc>
   <lastmod>2019-10-09</lastmod>
  </url>  <url>
   <loc>https://schema.org/State</loc>
   <lastmod>2019-10-09</lastmod>
  </url>  <url>
   <loc>https://schema.org/StatisticalPopulation</loc>
   <lastmod>2019-10-09</lastmod>
  </url>  <url>
   <loc>https://schema.org/SteeringPositionValue</loc>
   <lastmod>2019-10-09</lastmod>
  </url>  <url>
   <loc>https://schema.org/Store</loc>
   <lastmod>2019-10-09</lastmod>
  </url>  <url>
   <loc>https://schema.org/StructuredValue</loc>
   <lastmod>2019-10-09</lastmod>
  </url>  <url>
   <loc>https://schema.org/StupidType</loc>
   <lastmod>2019-10-09</lastmod>
  </url>  <url>
   <loc>https://schema.org/SubscribeAction</loc>
   <lastmod>2019-10-09</lastmod>
  </url>  <url>
   <loc>https://schema.org/Substance</loc>
   <lastmod>2019-10-09</lastmod>
  </url>  <url>
   <loc>https://schema.org/SubwayStation</loc>
   <lastmod>2019-10-09</lastmod>
  </url>  <url>
   <loc>https://schema.org/Suite</loc>
   <lastmod>2019-10-09</lastmod>
  </url>  <url>
   <loc>https://schema.org/SuperficialAnatomy</loc>
   <lastmod>2019-10-09</lastmod>
  </url>  <url>
   <loc>https://schema.org/SurgicalProcedure</loc>
   <lastmod>2019-10-09</lastmod>
  </url>  <url>
   <loc>https://schema.org/SuspendAction</loc>
   <lastmod>2019-10-09</lastmod>
  </url>  <url>
   <loc>https://schema.org/Synagogue</loc>
   <lastmod>2019-10-09</lastmod>
  </url>  <url>
   <loc>https://schema.org/TVClip</loc>
   <lastmod>2019-10-09</lastmod>
  </url>  <url>
   <loc>https://schema.org/TVEpisode</loc>
   <lastmod>2019-10-09</lastmod>
  </url>  <url>
   <loc>https://schema.org/TVSeason</loc>
   <lastmod>2019-10-09</lastmod>
  </url>  <url>
   <loc>https://schema.org/TVSeries</loc>
   <lastmod>2019-10-09</lastmod>
  </url>  <url>
   <loc>https://schema.org/Table</loc>
   <lastmod>2019-10-09</lastmod>
  </url>  <url>
   <loc>https://schema.org/TakeAction</loc>
   <lastmod>2019-10-09</lastmod>
  </url>  <url>
   <loc>https://schema.org/TattooParlor</loc>
   <lastmod>2019-10-09</lastmod>
  </url>  <url>
   <loc>https://schema.org/Taxi</loc>
   <lastmod>2019-10-09</lastmod>
  </url>  <url>
   <loc>https://schema.org/TaxiReservation</loc>
   <lastmod>2019-10-09</lastmod>
  </url>  <url>
   <loc>https://schema.org/TaxiService</loc>
   <lastmod>2019-10-09</lastmod>
  </url>  <url>
   <loc>https://schema.org/TaxiStand</loc>
   <lastmod>2019-10-09</lastmod>
  </url>  <url>
   <loc>https://schema.org/TechArticle</loc>
   <lastmod>2019-10-09</lastmod>
  </url>  <url>
   <loc>https://schema.org/TelevisionChannel</loc>
   <lastmod>2019-10-09</lastmod>
  </url>  <url>
   <loc>https://schema.org/TelevisionStation</loc>
   <lastmod>2019-10-09</lastmod>
  </url>  <url>
   <loc>https://schema.org/TennisComplex</loc>
   <lastmod>2019-10-09</lastmod>
  </url>  <url>
   <loc>https://schema.org/Text</loc>
   <lastmod>2019-10-09</lastmod>
  </url>  <url>
   <loc>https://schema.org/TextDigitalDocument</loc>
   <lastmod>2019-10-09</lastmod>
  </url>  <url>
   <loc>https://schema.org/TheaterEvent</loc>
   <lastmod>2019-10-09</lastmod>
  </url>  <url>
   <loc>https://schema.org/TheaterGroup</loc>
   <lastmod>2019-10-09</lastmod>
  </url>  <url>
   <loc>https://schema.org/TherapeuticProcedure</loc>
   <lastmod>2019-10-09</lastmod>
  </url>  <url>
   <loc>https://schema.org/Thesis</loc>
   <lastmod>2019-10-09</lastmod>
  </url>  <url>
   <loc>https://schema.org/Thing</loc>
   <lastmod>2019-10-09</lastmod>
  </url>  <url>
   <loc>https://schema.org/Ticket</loc>
   <lastmod>2019-10-09</lastmod>
  </url>  <url>
   <loc>https://schema.org/TieAction</loc>
   <lastmod>2019-10-09</lastmod>
  </url>  <url>
   <loc>https://schema.org/Time</loc>
   <lastmod>2019-10-09</lastmod>
  </url>  <url>
   <loc>https://schema.org/TipAction</loc>
   <lastmod>2019-10-09</lastmod>
  </url>  <url>
   <loc>https://schema.org/TireShop</loc>
   <lastmod>2019-10-09</lastmod>
  </url>  <url>
   <loc>https://schema.org/TouristAttraction</loc>
   <lastmod>2019-10-09</lastmod>
  </url>  <url>
   <loc>https://schema.org/TouristDestination</loc>
   <lastmod>2019-10-09</lastmod>
  </url>  <url>
   <loc>https://schema.org/TouristInformationCenter</loc>
   <lastmod>2019-10-09</lastmod>
  </url>  <url>
   <loc>https://schema.org/TouristTrip</loc>
   <lastmod>2019-10-09</lastmod>
  </url>  <url>
   <loc>https://schema.org/ToyStore</loc>
   <lastmod>2019-10-09</lastmod>
  </url>  <url>
   <loc>https://schema.org/TrackAction</loc>
   <lastmod>2019-10-09</lastmod>
  </url>  <url>
   <loc>https://schema.org/TradeAction</loc>
   <lastmod>2019-10-09</lastmod>
  </url>  <url>
   <loc>https://schema.org/TrainReservation</loc>
   <lastmod>2019-10-09</lastmod>
  </url>  <url>
   <loc>https://schema.org/TrainStation</loc>
   <lastmod>2019-10-09</lastmod>
  </url>  <url>
   <loc>https://schema.org/TrainTrip</loc>
   <lastmod>2019-10-09</lastmod>
  </url>  <url>
   <loc>https://schema.org/TransferAction</loc>
   <lastmod>2019-10-09</lastmod>
  </url>  <url>
   <loc>https://schema.org/TravelAction</loc>
   <lastmod>2019-10-09</lastmod>
  </url>  <url>
   <loc>https://schema.org/TravelAgency</loc>
   <lastmod>2019-10-09</lastmod>
  </url>  <url>
   <loc>https://schema.org/TreatmentIndication</loc>
   <lastmod>2019-10-09</lastmod>
  </url>  <url>
   <loc>https://schema.org/Trip</loc>
   <lastmod>2019-10-09</lastmod>
  </url>  <url>
   <loc>https://schema.org/TypeAndQuantityNode</loc>
   <lastmod>2019-10-09</lastmod>
  </url>  <url>
   <loc>https://schema.org/URL</loc>
   <lastmod>2019-10-09</lastmod>
  </url>  <url>
   <loc>https://schema.org/UnRegisterAction</loc>
   <lastmod>2019-10-09</lastmod>
  </url>  <url>
   <loc>https://schema.org/UnitPriceSpecification</loc>
   <lastmod>2019-10-09</lastmod>
  </url>  <url>
   <loc>https://schema.org/UpdateAction</loc>
   <lastmod>2019-10-09</lastmod>
  </url>  <url>
   <loc>https://schema.org/UseAction</loc>
   <lastmod>2019-10-09</lastmod>
  </url>  <url>
   <loc>https://schema.org/UserBlocks</loc>
   <lastmod>2019-10-09</lastmod>
  </url>  <url>
   <loc>https://schema.org/UserCheckins</loc>
   <lastmod>2019-10-09</lastmod>
  </url>  <url>
   <loc>https://schema.org/UserComments</loc>
   <lastmod>2019-10-09</lastmod>
  </url>  <url>
   <loc>https://schema.org/UserDownloads</loc>
   <lastmod>2019-10-09</lastmod>
  </url>  <url>
   <loc>https://schema.org/UserInteraction</loc>
   <lastmod>2019-10-09</lastmod>
  </url>  <url>
   <loc>https://schema.org/UserLikes</loc>
   <lastmod>2019-10-09</lastmod>
  </url>  <url>
   <loc>https://schema.org/UserPageVisits</loc>
   <lastmod>2019-10-09</lastmod>
  </url>  <url>
   <loc>https://schema.org/UserPlays</loc>
   <lastmod>2019-10-09</lastmod>
  </url>  <url>
   <loc>https://schema.org/UserPlusOnes</loc>
   <lastmod>2019-10-09</lastmod>
  </url>  <url>
   <loc>https://schema.org/UserReview</loc>
   <lastmod>2019-10-09</lastmod>
  </url>  <url>
   <loc>https://schema.org/UserTweets</loc>
   <lastmod>2019-10-09</lastmod>
  </url>  <url>
   <loc>https://schema.org/Vehicle</loc>
   <lastmod>2019-10-09</lastmod>
  </url>  <url>
   <loc>https://schema.org/Vein</loc>
   <lastmod>2019-10-09</lastmod>
  </url>  <url>
   <loc>https://schema.org/Vessel</loc>
   <lastmod>2019-10-09</lastmod>
  </url>  <url>
   <loc>https://schema.org/VeterinaryCare</loc>
   <lastmod>2019-10-09</lastmod>
  </url>  <url>
   <loc>https://schema.org/VideoGallery</loc>
   <lastmod>2019-10-09</lastmod>
  </url>  <url>
   <loc>https://schema.org/VideoGame</loc>
   <lastmod>2019-10-09</lastmod>
  </url>  <url>
   <loc>https://schema.org/VideoGameClip</loc>
   <lastmod>2019-10-09</lastmod>
  </url>  <url>
   <loc>https://schema.org/VideoGameSeries</loc>
   <lastmod>2019-10-09</lastmod>
  </url>  <url>
   <loc>https://schema.org/VideoObject</loc>
   <lastmod>2019-10-09</lastmod>
  </url>  <url>
   <loc>https://schema.org/ViewAction</loc>
   <lastmod>2019-10-09</lastmod>
  </url>  <url>
   <loc>https://schema.org/VisualArtsEvent</loc>
   <lastmod>2019-10-09</lastmod>
  </url>  <url>
   <loc>https://schema.org/VisualArtwork</loc>
   <lastmod>2019-10-09</lastmod>
  </url>  <url>
   <loc>https://schema.org/VitalSign</loc>
   <lastmod>2019-10-09</lastmod>
  </url>  <url>
   <loc>https://schema.org/Volcano</loc>
   <lastmod>2019-10-09</lastmod>
  </url>  <url>
   <loc>https://schema.org/VoteAction</loc>
   <lastmod>2019-10-09</lastmod>
  </url>  <url>
   <loc>https://schema.org/WPAdBlock</loc>
   <lastmod>2019-10-09</lastmod>
  </url>  <url>
   <loc>https://schema.org/WPFooter</loc>
   <lastmod>2019-10-09</lastmod>
  </url>  <url>
   <loc>https://schema.org/WPHeader</loc>
   <lastmod>2019-10-09</lastmod>
  </url>  <url>
   <loc>https://schema.org/WPSideBar</loc>
   <lastmod>2019-10-09</lastmod>
  </url>  <url>
   <loc>https://schema.org/WantAction</loc>
   <lastmod>2019-10-09</lastmod>
  </url>  <url>
   <loc>https://schema.org/WarrantyPromise</loc>
   <lastmod>2019-10-09</lastmod>
  </url>  <url>
   <loc>https://schema.org/WarrantyScope</loc>
   <lastmod>2019-10-09</lastmod>
  </url>  <url>
   <loc>https://schema.org/WatchAction</loc>
   <lastmod>2019-10-09</lastmod>
  </url>  <url>
   <loc>https://schema.org/Waterfall</loc>
   <lastmod>2019-10-09</lastmod>
  </url>  <url>
   <loc>https://schema.org/WearAction</loc>
   <lastmod>2019-10-09</lastmod>
  </url>  <url>
   <loc>https://schema.org/WebAPI</loc>
   <lastmod>2019-10-09</lastmod>
  </url>  <url>
   <loc>https://schema.org/WebApplication</loc>
   <lastmod>2019-10-09</lastmod>
  </url>  <url>
   <loc>https://schema.org/WebPage</loc>
   <lastmod>2019-10-09</lastmod>
  </url>  <url>
   <loc>https://schema.org/WebPageElement</loc>
   <lastmod>2019-10-09</lastmod>
  </url>  <url>
   <loc>https://schema.org/WebSite</loc>
   <lastmod>2019-10-09</lastmod>
  </url>  <url>
   <loc>https://schema.org/WholesaleStore</loc>
   <lastmod>2019-10-09</lastmod>
  </url>  <url>
   <loc>https://schema.org/WinAction</loc>
   <lastmod>2019-10-09</lastmod>
  </url>  <url>
   <loc>https://schema.org/Winery</loc>
   <lastmod>2019-10-09</lastmod>
  </url>  <url>
   <loc>https://schema.org/WorkBasedProgram</loc>
   <lastmod>2019-10-09</lastmod>
  </url>  <url>
   <loc>https://schema.org/WorkersUnion</loc>
   <lastmod>2019-10-09</lastmod>
  </url>  <url>
   <loc>https://schema.org/WriteAction</loc>
   <lastmod>2019-10-09</lastmod>
  </url>  <url>
   <loc>https://schema.org/XPathType</loc>
   <lastmod>2019-10-09</lastmod>
  </url>  <url>
   <loc>https://schema.org/Zoo</loc>
   <lastmod>2019-10-09</lastmod>
  </url>  <url>
   <loc>https://schema.org/about</loc>
   <lastmod>2019-10-09</lastmod>
  </url>  <url>
   <loc>https://schema.org/abridged</loc>
   <lastmod>2019-10-09</lastmod>
  </url>  <url>
   <loc>https://schema.org/abstract</loc>
   <lastmod>2019-10-09</lastmod>
  </url>  <url>
   <loc>https://schema.org/accelerationTime</loc>
   <lastmod>2019-10-09</lastmod>
  </url>  <url>
   <loc>https://schema.org/acceptedAnswer</loc>
   <lastmod>2019-10-09</lastmod>
  </url>  <url>
   <loc>https://schema.org/acceptedOffer</loc>
   <lastmod>2019-10-09</lastmod>
  </url>  <url>
   <loc>https://schema.org/acceptedPaymentMethod</loc>
   <lastmod>2019-10-09</lastmod>
  </url>  <url>
   <loc>https://schema.org/acceptsReservations</loc>
   <lastmod>2019-10-09</lastmod>
  </url>  <url>
   <loc>https://schema.org/accessCode</loc>
   <lastmod>2019-10-09</lastmod>
  </url>  <url>
   <loc>https://schema.org/accessMode</loc>
   <lastmod>2019-10-09</lastmod>
  </url>  <url>
   <loc>https://schema.org/accessModeSufficient</loc>
   <lastmod>2019-10-09</lastmod>
  </url>  <url>
   <loc>https://schema.org/accessibilityAPI</loc>
   <lastmod>2019-10-09</lastmod>
  </url>  <url>
   <loc>https://schema.org/accessibilityControl</loc>
   <lastmod>2019-10-09</lastmod>
  </url>  <url>
   <loc>https://schema.org/accessibilityFeature</loc>
   <lastmod>2019-10-09</lastmod>
  </url>  <url>
   <loc>https://schema.org/accessibilityHazard</loc>
   <lastmod>2019-10-09</lastmod>
  </url>  <url>
   <loc>https://schema.org/accessibilitySummary</loc>
   <lastmod>2019-10-09</lastmod>
  </url>  <url>
   <loc>https://schema.org/accountId</loc>
   <lastmod>2019-10-09</lastmod>
  </url>  <url>
   <loc>https://schema.org/accountMinimumInflow</loc>
   <lastmod>2019-10-09</lastmod>
  </url>  <url>
   <loc>https://schema.org/accountOverdraftLimit</loc>
   <lastmod>2019-10-09</lastmod>
  </url>  <url>
   <loc>https://schema.org/accountablePerson</loc>
   <lastmod>2019-10-09</lastmod>
  </url>  <url>
   <loc>https://schema.org/acquiredFrom</loc>
   <lastmod>2019-10-09</lastmod>
  </url>  <url>
   <loc>https://schema.org/acrissCode</loc>
   <lastmod>2019-10-09</lastmod>
  </url>  <url>
   <loc>https://schema.org/action</loc>
   <lastmod>2019-10-09</lastmod>
  </url>  <url>
   <loc>https://schema.org/actionAccessibilityRequirement</loc>
   <lastmod>2019-10-09</lastmod>
  </url>  <url>
   <loc>https://schema.org/actionApplication</loc>
   <lastmod>2019-10-09</lastmod>
  </url>  <url>
   <loc>https://schema.org/actionOption</loc>
   <lastmod>2019-10-09</lastmod>
  </url>  <url>
   <loc>https://schema.org/actionPlatform</loc>
   <lastmod>2019-10-09</lastmod>
  </url>  <url>
   <loc>https://schema.org/actionStatus</loc>
   <lastmod>2019-10-09</lastmod>
  </url>  <url>
   <loc>https://schema.org/actionableFeedbackPolicy</loc>
   <lastmod>2019-10-09</lastmod>
  </url>  <url>
   <loc>https://schema.org/activeIngredient</loc>
   <lastmod>2019-10-09</lastmod>
  </url>  <url>
   <loc>https://schema.org/activityDuration</loc>
   <lastmod>2019-10-09</lastmod>
  </url>  <url>
   <loc>https://schema.org/activityFrequency</loc>
   <lastmod>2019-10-09</lastmod>
  </url>  <url>
   <loc>https://schema.org/actor</loc>
   <lastmod>2019-10-09</lastmod>
  </url>  <url>
   <loc>https://schema.org/actors</loc>
   <lastmod>2019-10-09</lastmod>
  </url>  <url>
   <loc>https://schema.org/addOn</loc>
   <lastmod>2019-10-09</lastmod>
  </url>  <url>
   <loc>https://schema.org/additionalName</loc>
   <lastmod>2019-10-09</lastmod>
  </url>  <url>
   <loc>https://schema.org/additionalNumberOfGuests</loc>
   <lastmod>2019-10-09</lastmod>
  </url>  <url>
   <loc>https://schema.org/additionalProperty</loc>
   <lastmod>2019-10-09</lastmod>
  </url>  <url>
   <loc>https://schema.org/additionalType</loc>
   <lastmod>2019-10-09</lastmod>
  </url>  <url>
   <loc>https://schema.org/additionalVariable</loc>
   <lastmod>2019-10-09</lastmod>
  </url>  <url>
   <loc>https://schema.org/address</loc>
   <lastmod>2019-10-09</lastmod>
  </url>  <url>
   <loc>https://schema.org/addressCountry</loc>
   <lastmod>2019-10-09</lastmod>
  </url>  <url>
   <loc>https://schema.org/addressLocality</loc>
   <lastmod>2019-10-09</lastmod>
  </url>  <url>
   <loc>https://schema.org/addressRegion</loc>
   <lastmod>2019-10-09</lastmod>
  </url>  <url>
   <loc>https://schema.org/administrationRoute</loc>
   <lastmod>2019-10-09</lastmod>
  </url>  <url>
   <loc>https://schema.org/advanceBookingRequirement</loc>
   <lastmod>2019-10-09</lastmod>
  </url>  <url>
   <loc>https://schema.org/adverseOutcome</loc>
   <lastmod>2019-10-09</lastmod>
  </url>  <url>
   <loc>https://schema.org/affectedBy</loc>
   <lastmod>2019-10-09</lastmod>
  </url>  <url>
   <loc>https://schema.org/affiliation</loc>
   <lastmod>2019-10-09</lastmod>
  </url>  <url>
   <loc>https://schema.org/afterMedia</loc>
   <lastmod>2019-10-09</lastmod>
  </url>  <url>
   <loc>https://schema.org/agent</loc>
   <lastmod>2019-10-09</lastmod>
  </url>  <url>
   <loc>https://schema.org/aggregateRating</loc>
   <lastmod>2019-10-09</lastmod>
  </url>  <url>
   <loc>https://schema.org/aircraft</loc>
   <lastmod>2019-10-09</lastmod>
  </url>  <url>
   <loc>https://schema.org/album</loc>
   <lastmod>2019-10-09</lastmod>
  </url>  <url>
   <loc>https://schema.org/albumProductionType</loc>
   <lastmod>2019-10-09</lastmod>
  </url>  <url>
   <loc>https://schema.org/albumRelease</loc>
   <lastmod>2019-10-09</lastmod>
  </url>  <url>
   <loc>https://schema.org/albumReleaseType</loc>
   <lastmod>2019-10-09</lastmod>
  </url>  <url>
   <loc>https://schema.org/albums</loc>
   <lastmod>2019-10-09</lastmod>
  </url>  <url>
   <loc>https://schema.org/alcoholWarning</loc>
   <lastmod>2019-10-09</lastmod>
  </url>  <url>
   <loc>https://schema.org/algorithm</loc>
   <lastmod>2019-10-09</lastmod>
  </url>  <url>
   <loc>https://schema.org/alignmentType</loc>
   <lastmod>2019-10-09</lastmod>
  </url>  <url>
   <loc>https://schema.org/alternateName</loc>
   <lastmod>2019-10-09</lastmod>
  </url>  <url>
   <loc>https://schema.org/alternativeHeadline</loc>
   <lastmod>2019-10-09</lastmod>
  </url>  <url>
   <loc>https://schema.org/alumni</loc>
   <lastmod>2019-10-09</lastmod>
  </url>  <url>
   <loc>https://schema.org/alumniOf</loc>
   <lastmod>2019-10-09</lastmod>
  </url>  <url>
   <loc>https://schema.org/amenityFeature</loc>
   <lastmod>2019-10-09</lastmod>
  </url>  <url>
   <loc>https://schema.org/amount</loc>
   <lastmod>2019-10-09</lastmod>
  </url>  <url>
   <loc>https://schema.org/amountOfThisGood</loc>
   <lastmod>2019-10-09</lastmod>
  </url>  <url>
   <loc>https://schema.org/annualPercentageRate</loc>
   <lastmod>2019-10-09</lastmod>
  </url>  <url>
   <loc>https://schema.org/answerCount</loc>
   <lastmod>2019-10-09</lastmod>
  </url>  <url>
   <loc>https://schema.org/antagonist</loc>
   <lastmod>2019-10-09</lastmod>
  </url>  <url>
   <loc>https://schema.org/appearance</loc>
   <lastmod>2019-10-09</lastmod>
  </url>  <url>
   <loc>https://schema.org/applicableLocation</loc>
   <lastmod>2019-10-09</lastmod>
  </url>  <url>
   <loc>https://schema.org/applicantLocationRequirements</loc>
   <lastmod>2019-10-09</lastmod>
  </url>  <url>
   <loc>https://schema.org/application</loc>
   <lastmod>2019-10-09</lastmod>
  </url>  <url>
   <loc>https://schema.org/applicationCategory</loc>
   <lastmod>2019-10-09</lastmod>
  </url>  <url>
   <loc>https://schema.org/applicationSubCategory</loc>
   <lastmod>2019-10-09</lastmod>
  </url>  <url>
   <loc>https://schema.org/applicationSuite</loc>
   <lastmod>2019-10-09</lastmod>
  </url>  <url>
   <loc>https://schema.org/appliesToDeliveryMethod</loc>
   <lastmod>2019-10-09</lastmod>
  </url>  <url>
   <loc>https://schema.org/appliesToPaymentMethod</loc>
   <lastmod>2019-10-09</lastmod>
  </url>  <url>
   <loc>https://schema.org/archiveHeld</loc>
   <lastmod>2019-10-09</lastmod>
  </url>  <url>
   <loc>https://schema.org/area</loc>
   <lastmod>2019-10-09</lastmod>
  </url>  <url>
   <loc>https://schema.org/areaServed</loc>
   <lastmod>2019-10-09</lastmod>
  </url>  <url>
   <loc>https://schema.org/arrivalAirport</loc>
   <lastmod>2019-10-09</lastmod>
  </url>  <url>
   <loc>https://schema.org/arrivalBusStop</loc>
   <lastmod>2019-10-09</lastmod>
  </url>  <url>
   <loc>https://schema.org/arrivalGate</loc>
   <lastmod>2019-10-09</lastmod>
  </url>  <url>
   <loc>https://schema.org/arrivalPlatform</loc>
   <lastmod>2019-10-09</lastmod>
  </url>  <url>
   <loc>https://schema.org/arrivalStation</loc>
   <lastmod>2019-10-09</lastmod>
  </url>  <url>
   <loc>https://schema.org/arrivalTerminal</loc>
   <lastmod>2019-10-09</lastmod>
  </url>  <url>
   <loc>https://schema.org/arrivalTime</loc>
   <lastmod>2019-10-09</lastmod>
  </url>  <url>
   <loc>https://schema.org/artEdition</loc>
   <lastmod>2019-10-09</lastmod>
  </url>  <url>
   <loc>https://schema.org/artMedium</loc>
   <lastmod>2019-10-09</lastmod>
  </url>  <url>
   <loc>https://schema.org/arterialBranch</loc>
   <lastmod>2019-10-09</lastmod>
  </url>  <url>
   <loc>https://schema.org/artform</loc>
   <lastmod>2019-10-09</lastmod>
  </url>  <url>
   <loc>https://schema.org/articleBody</loc>
   <lastmod>2019-10-09</lastmod>
  </url>  <url>
   <loc>https://schema.org/articleSection</loc>
   <lastmod>2019-10-09</lastmod>
  </url>  <url>
   <loc>https://schema.org/artist</loc>
   <lastmod>2019-10-09</lastmod>
  </url>  <url>
   <loc>https://schema.org/artworkSurface</loc>
   <lastmod>2019-10-09</lastmod>
  </url>  <url>
   <loc>https://schema.org/aspect</loc>
   <lastmod>2019-10-09</lastmod>
  </url>  <url>
   <loc>https://schema.org/assembly</loc>
   <lastmod>2019-10-09</lastmod>
  </url>  <url>
   <loc>https://schema.org/assemblyVersion</loc>
   <lastmod>2019-10-09</lastmod>
  </url>  <url>
   <loc>https://schema.org/associatedAnatomy</loc>
   <lastmod>2019-10-09</lastmod>
  </url>  <url>
   <loc>https://schema.org/associatedArticle</loc>
   <lastmod>2019-10-09</lastmod>
  </url>  <url>
   <loc>https://schema.org/associatedMedia</loc>
   <lastmod>2019-10-09</lastmod>
  </url>  <url>
   <loc>https://schema.org/associatedPathophysiology</loc>
   <lastmod>2019-10-09</lastmod>
  </url>  <url>
   <loc>https://schema.org/athlete</loc>
   <lastmod>2019-10-09</lastmod>
  </url>  <url>
   <loc>https://schema.org/attendee</loc>
   <lastmod>2019-10-09</lastmod>
  </url>  <url>
   <loc>https://schema.org/attendees</loc>
   <lastmod>2019-10-09</lastmod>
  </url>  <url>
   <loc>https://schema.org/audience</loc>
   <lastmod>2019-10-09</lastmod>
  </url>  <url>
   <loc>https://schema.org/audienceType</loc>
   <lastmod>2019-10-09</lastmod>
  </url>  <url>
   <loc>https://schema.org/audio</loc>
   <lastmod>2019-10-09</lastmod>
  </url>  <url>
   <loc>https://schema.org/authenticator</loc>
   <lastmod>2019-10-09</lastmod>
  </url>  <url>
   <loc>https://schema.org/author</loc>
   <lastmod>2019-10-09</lastmod>
  </url>  <url>
   <loc>https://schema.org/availability</loc>
   <lastmod>2019-10-09</lastmod>
  </url>  <url>
   <loc>https://schema.org/availabilityEnds</loc>
   <lastmod>2019-10-09</lastmod>
  </url>  <url>
   <loc>https://schema.org/availabilityStarts</loc>
   <lastmod>2019-10-09</lastmod>
  </url>  <url>
   <loc>https://schema.org/availableAtOrFrom</loc>
   <lastmod>2019-10-09</lastmod>
  </url>  <url>
   <loc>https://schema.org/availableChannel</loc>
   <lastmod>2019-10-09</lastmod>
  </url>  <url>
   <loc>https://schema.org/availableDeliveryMethod</loc>
   <lastmod>2019-10-09</lastmod>
  </url>  <url>
   <loc>https://schema.org/availableFrom</loc>
   <lastmod>2019-10-09</lastmod>
  </url>  <url>
   <loc>https://schema.org/availableIn</loc>
   <lastmod>2019-10-09</lastmod>
  </url>  <url>
   <loc>https://schema.org/availableLanguage</loc>
   <lastmod>2019-10-09</lastmod>
  </url>  <url>
   <loc>https://schema.org/availableOnDevice</loc>
   <lastmod>2019-10-09</lastmod>
  </url>  <url>
   <loc>https://schema.org/availableService</loc>
   <lastmod>2019-10-09</lastmod>
  </url>  <url>
   <loc>https://schema.org/availableStrength</loc>
   <lastmod>2019-10-09</lastmod>
  </url>  <url>
   <loc>https://schema.org/availableTest</loc>
   <lastmod>2019-10-09</lastmod>
  </url>  <url>
   <loc>https://schema.org/availableThrough</loc>
   <lastmod>2019-10-09</lastmod>
  </url>  <url>
   <loc>https://schema.org/award</loc>
   <lastmod>2019-10-09</lastmod>
  </url>  <url>
   <loc>https://schema.org/awards</loc>
   <lastmod>2019-10-09</lastmod>
  </url>  <url>
   <loc>https://schema.org/awayTeam</loc>
   <lastmod>2019-10-09</lastmod>
  </url>  <url>
   <loc>https://schema.org/background</loc>
   <lastmod>2019-10-09</lastmod>
  </url>  <url>
   <loc>https://schema.org/backstory</loc>
   <lastmod>2019-10-09</lastmod>
  </url>  <url>
   <loc>https://schema.org/bankAccountType</loc>
   <lastmod>2019-10-09</lastmod>
  </url>  <url>
   <loc>https://schema.org/baseSalary</loc>
   <lastmod>2019-10-09</lastmod>
  </url>  <url>
   <loc>https://schema.org/bccRecipient</loc>
   <lastmod>2019-10-09</lastmod>
  </url>  <url>
   <loc>https://schema.org/bed</loc>
   <lastmod>2019-10-09</lastmod>
  </url>  <url>
   <loc>https://schema.org/beforeMedia</loc>
   <lastmod>2019-10-09</lastmod>
  </url>  <url>
   <loc>https://schema.org/beneficiaryBank</loc>
   <lastmod>2019-10-09</lastmod>
  </url>  <url>
   <loc>https://schema.org/benefits</loc>
   <lastmod>2019-10-09</lastmod>
  </url>  <url>
   <loc>https://schema.org/benefitsSummaryUrl</loc>
   <lastmod>2019-10-09</lastmod>
  </url>  <url>
   <loc>https://schema.org/bestRating</loc>
   <lastmod>2019-10-09</lastmod>
  </url>  <url>
   <loc>https://schema.org/billingAddress</loc>
   <lastmod>2019-10-09</lastmod>
  </url>  <url>
   <loc>https://schema.org/billingIncrement</loc>
   <lastmod>2019-10-09</lastmod>
  </url>  <url>
   <loc>https://schema.org/billingPeriod</loc>
   <lastmod>2019-10-09</lastmod>
  </url>  <url>
   <loc>https://schema.org/biomechnicalClass</loc>
   <lastmod>2019-10-09</lastmod>
  </url>  <url>
   <loc>https://schema.org/birthDate</loc>
   <lastmod>2019-10-09</lastmod>
  </url>  <url>
   <loc>https://schema.org/birthPlace</loc>
   <lastmod>2019-10-09</lastmod>
  </url>  <url>
   <loc>https://schema.org/bitrate</loc>
   <lastmod>2019-10-09</lastmod>
  </url>  <url>
   <loc>https://schema.org/blogPost</loc>
   <lastmod>2019-10-09</lastmod>
  </url>  <url>
   <loc>https://schema.org/blogPosts</loc>
   <lastmod>2019-10-09</lastmod>
  </url>  <url>
   <loc>https://schema.org/bloodSupply</loc>
   <lastmod>2019-10-09</lastmod>
  </url>  <url>
   <loc>https://schema.org/boardingGroup</loc>
   <lastmod>2019-10-09</lastmod>
  </url>  <url>
   <loc>https://schema.org/boardingPolicy</loc>
   <lastmod>2019-10-09</lastmod>
  </url>  <url>
   <loc>https://schema.org/bodyLocation</loc>
   <lastmod>2019-10-09</lastmod>
  </url>  <url>
   <loc>https://schema.org/bodyType</loc>
   <lastmod>2019-10-09</lastmod>
  </url>  <url>
   <loc>https://schema.org/bookEdition</loc>
   <lastmod>2019-10-09</lastmod>
  </url>  <url>
   <loc>https://schema.org/bookFormat</loc>
   <lastmod>2019-10-09</lastmod>
  </url>  <url>
   <loc>https://schema.org/bookingAgent</loc>
   <lastmod>2019-10-09</lastmod>
  </url>  <url>
   <loc>https://schema.org/bookingTime</loc>
   <lastmod>2019-10-09</lastmod>
  </url>  <url>
   <loc>https://schema.org/borrower</loc>
   <lastmod>2019-10-09</lastmod>
  </url>  <url>
   <loc>https://schema.org/box</loc>
   <lastmod>2019-10-09</lastmod>
  </url>  <url>
   <loc>https://schema.org/branch</loc>
   <lastmod>2019-10-09</lastmod>
  </url>  <url>
   <loc>https://schema.org/branchCode</loc>
   <lastmod>2019-10-09</lastmod>
  </url>  <url>
   <loc>https://schema.org/branchOf</loc>
   <lastmod>2019-10-09</lastmod>
  </url>  <url>
   <loc>https://schema.org/brand</loc>
   <lastmod>2019-10-09</lastmod>
  </url>  <url>
   <loc>https://schema.org/breadcrumb</loc>
   <lastmod>2019-10-09</lastmod>
  </url>  <url>
   <loc>https://schema.org/breastfeedingWarning</loc>
   <lastmod>2019-10-09</lastmod>
  </url>  <url>
   <loc>https://schema.org/broadcastAffiliateOf</loc>
   <lastmod>2019-10-09</lastmod>
  </url>  <url>
   <loc>https://schema.org/broadcastChannelId</loc>
   <lastmod>2019-10-09</lastmod>
  </url>  <url>
   <loc>https://schema.org/broadcastDisplayName</loc>
   <lastmod>2019-10-09</lastmod>
  </url>  <url>
   <loc>https://schema.org/broadcastFrequency</loc>
   <lastmod>2019-10-09</lastmod>
  </url>  <url>
   <loc>https://schema.org/broadcastFrequencyValue</loc>
   <lastmod>2019-10-09</lastmod>
  </url>  <url>
   <loc>https://schema.org/broadcastOfEvent</loc>
   <lastmod>2019-10-09</lastmod>
  </url>  <url>
   <loc>https://schema.org/broadcastServiceTier</loc>
   <lastmod>2019-10-09</lastmod>
  </url>  <url>
   <loc>https://schema.org/broadcastSignalModulation</loc>
   <lastmod>2019-10-09</lastmod>
  </url>  <url>
   <loc>https://schema.org/broadcastSubChannel</loc>
   <lastmod>2019-10-09</lastmod>
  </url>  <url>
   <loc>https://schema.org/broadcastTimezone</loc>
   <lastmod>2019-10-09</lastmod>
  </url>  <url>
   <loc>https://schema.org/broadcaster</loc>
   <lastmod>2019-10-09</lastmod>
  </url>  <url>
   <loc>https://schema.org/broker</loc>
   <lastmod>2019-10-09</lastmod>
  </url>  <url>
   <loc>https://schema.org/browserRequirements</loc>
   <lastmod>2019-10-09</lastmod>
  </url>  <url>
   <loc>https://schema.org/busName</loc>
   <lastmod>2019-10-09</lastmod>
  </url>  <url>
   <loc>https://schema.org/busNumber</loc>
   <lastmod>2019-10-09</lastmod>
  </url>  <url>
   <loc>https://schema.org/businessFunction</loc>
   <lastmod>2019-10-09</lastmod>
  </url>  <url>
   <loc>https://schema.org/buyer</loc>
   <lastmod>2019-10-09</lastmod>
  </url>  <url>
   <loc>https://schema.org/byArtist</loc>
   <lastmod>2019-10-09</lastmod>
  </url>  <url>
   <loc>https://schema.org/byDay</loc>
   <lastmod>2019-10-09</lastmod>
  </url>  <url>
   <loc>https://schema.org/byMonth</loc>
   <lastmod>2019-10-09</lastmod>
  </url>  <url>
   <loc>https://schema.org/byMonthDay</loc>
   <lastmod>2019-10-09</lastmod>
  </url>  <url>
   <loc>https://schema.org/callSign</loc>
   <lastmod>2019-10-09</lastmod>
  </url>  <url>
   <loc>https://schema.org/calories</loc>
   <lastmod>2019-10-09</lastmod>
  </url>  <url>
   <loc>https://schema.org/candidate</loc>
   <lastmod>2019-10-09</lastmod>
  </url>  <url>
   <loc>https://schema.org/caption</loc>
   <lastmod>2019-10-09</lastmod>
  </url>  <url>
   <loc>https://schema.org/carbohydrateContent</loc>
   <lastmod>2019-10-09</lastmod>
  </url>  <url>
   <loc>https://schema.org/cargoVolume</loc>
   <lastmod>2019-10-09</lastmod>
  </url>  <url>
   <loc>https://schema.org/carrier</loc>
   <lastmod>2019-10-09</lastmod>
  </url>  <url>
   <loc>https://schema.org/carrierRequirements</loc>
   <lastmod>2019-10-09</lastmod>
  </url>  <url>
   <loc>https://schema.org/cashBack</loc>
   <lastmod>2019-10-09</lastmod>
  </url>  <url>
   <loc>https://schema.org/catalog</loc>
   <lastmod>2019-10-09</lastmod>
  </url>  <url>
   <loc>https://schema.org/catalogNumber</loc>
   <lastmod>2019-10-09</lastmod>
  </url>  <url>
   <loc>https://schema.org/category</loc>
   <lastmod>2019-10-09</lastmod>
  </url>  <url>
   <loc>https://schema.org/cause</loc>
   <lastmod>2019-10-09</lastmod>
  </url>  <url>
   <loc>https://schema.org/causeOf</loc>
   <lastmod>2019-10-09</lastmod>
  </url>  <url>
   <loc>https://schema.org/ccRecipient</loc>
   <lastmod>2019-10-09</lastmod>
  </url>  <url>
   <loc>https://schema.org/character</loc>
   <lastmod>2019-10-09</lastmod>
  </url>  <url>
   <loc>https://schema.org/characterAttribute</loc>
   <lastmod>2019-10-09</lastmod>
  </url>  <url>
   <loc>https://schema.org/characterName</loc>
   <lastmod>2019-10-09</lastmod>
  </url>  <url>
   <loc>https://schema.org/cheatCode</loc>
   <lastmod>2019-10-09</lastmod>
  </url>  <url>
   <loc>https://schema.org/checkinTime</loc>
   <lastmod>2019-10-09</lastmod>
  </url>  <url>
   <loc>https://schema.org/checkoutTime</loc>
   <lastmod>2019-10-09</lastmod>
  </url>  <url>
   <loc>https://schema.org/childMaxAge</loc>
   <lastmod>2019-10-09</lastmod>
  </url>  <url>
   <loc>https://schema.org/childMinAge</loc>
   <lastmod>2019-10-09</lastmod>
  </url>  <url>
   <loc>https://schema.org/children</loc>
   <lastmod>2019-10-09</lastmod>
  </url>  <url>
   <loc>https://schema.org/cholesterolContent</loc>
   <lastmod>2019-10-09</lastmod>
  </url>  <url>
   <loc>https://schema.org/circle</loc>
   <lastmod>2019-10-09</lastmod>
  </url>  <url>
   <loc>https://schema.org/citation</loc>
   <lastmod>2019-10-09</lastmod>
  </url>  <url>
   <loc>https://schema.org/claimReviewed</loc>
   <lastmod>2019-10-09</lastmod>
  </url>  <url>
   <loc>https://schema.org/clincalPharmacology</loc>
   <lastmod>2019-10-09</lastmod>
  </url>  <url>
   <loc>https://schema.org/clinicalPharmacology</loc>
   <lastmod>2019-10-09</lastmod>
  </url>  <url>
   <loc>https://schema.org/clipNumber</loc>
   <lastmod>2019-10-09</lastmod>
  </url>  <url>
   <loc>https://schema.org/closes</loc>
   <lastmod>2019-10-09</lastmod>
  </url>  <url>
   <loc>https://schema.org/coach</loc>
   <lastmod>2019-10-09</lastmod>
  </url>  <url>
   <loc>https://schema.org/code</loc>
   <lastmod>2019-10-09</lastmod>
  </url>  <url>
   <loc>https://schema.org/codeRepository</loc>
   <lastmod>2019-10-09</lastmod>
  </url>  <url>
   <loc>https://schema.org/codeSampleType</loc>
   <lastmod>2019-10-09</lastmod>
  </url>  <url>
   <loc>https://schema.org/codeValue</loc>
   <lastmod>2019-10-09</lastmod>
  </url>  <url>
   <loc>https://schema.org/codingSystem</loc>
   <lastmod>2019-10-09</lastmod>
  </url>  <url>
   <loc>https://schema.org/colleague</loc>
   <lastmod>2019-10-09</lastmod>
  </url>  <url>
   <loc>https://schema.org/colleagues</loc>
   <lastmod>2019-10-09</lastmod>
  </url>  <url>
   <loc>https://schema.org/collection</loc>
   <lastmod>2019-10-09</lastmod>
  </url>  <url>
   <loc>https://schema.org/collectionSize</loc>
   <lastmod>2019-10-09</lastmod>
  </url>  <url>
   <loc>https://schema.org/color</loc>
   <lastmod>2019-10-09</lastmod>
  </url>  <url>
   <loc>https://schema.org/colorist</loc>
   <lastmod>2019-10-09</lastmod>
  </url>  <url>
   <loc>https://schema.org/comment</loc>
   <lastmod>2019-10-09</lastmod>
  </url>  <url>
   <loc>https://schema.org/commentCount</loc>
   <lastmod>2019-10-09</lastmod>
  </url>  <url>
   <loc>https://schema.org/commentText</loc>
   <lastmod>2019-10-09</lastmod>
  </url>  <url>
   <loc>https://schema.org/commentTime</loc>
   <lastmod>2019-10-09</lastmod>
  </url>  <url>
   <loc>https://schema.org/competencyRequired</loc>
   <lastmod>2019-10-09</lastmod>
  </url>  <url>
   <loc>https://schema.org/competitor</loc>
   <lastmod>2019-10-09</lastmod>
  </url>  <url>
   <loc>https://schema.org/composer</loc>
   <lastmod>2019-10-09</lastmod>
  </url>  <url>
   <loc>https://schema.org/comprisedOf</loc>
   <lastmod>2019-10-09</lastmod>
  </url>  <url>
   <loc>https://schema.org/conditionsOfAccess</loc>
   <lastmod>2019-10-09</lastmod>
  </url>  <url>
   <loc>https://schema.org/confirmationNumber</loc>
   <lastmod>2019-10-09</lastmod>
  </url>  <url>
   <loc>https://schema.org/connectedTo</loc>
   <lastmod>2019-10-09</lastmod>
  </url>  <url>
   <loc>https://schema.org/constrainingProperty</loc>
   <lastmod>2019-10-09</lastmod>
  </url>  <url>
   <loc>https://schema.org/contactOption</loc>
   <lastmod>2019-10-09</lastmod>
  </url>  <url>
   <loc>https://schema.org/contactPoint</loc>
   <lastmod>2019-10-09</lastmod>
  </url>  <url>
   <loc>https://schema.org/contactPoints</loc>
   <lastmod>2019-10-09</lastmod>
  </url>  <url>
   <loc>https://schema.org/contactType</loc>
   <lastmod>2019-10-09</lastmod>
  </url>  <url>
   <loc>https://schema.org/contactlessPayment</loc>
   <lastmod>2019-10-09</lastmod>
  </url>  <url>
   <loc>https://schema.org/containedIn</loc>
   <lastmod>2019-10-09</lastmod>
  </url>  <url>
   <loc>https://schema.org/containedInPlace</loc>
   <lastmod>2019-10-09</lastmod>
  </url>  <url>
   <loc>https://schema.org/containsPlace</loc>
   <lastmod>2019-10-09</lastmod>
  </url>  <url>
   <loc>https://schema.org/containsSeason</loc>
   <lastmod>2019-10-09</lastmod>
  </url>  <url>
   <loc>https://schema.org/contentLocation</loc>
   <lastmod>2019-10-09</lastmod>
  </url>  <url>
   <loc>https://schema.org/contentRating</loc>
   <lastmod>2019-10-09</lastmod>
  </url>  <url>
   <loc>https://schema.org/contentReferenceTime</loc>
   <lastmod>2019-10-09</lastmod>
  </url>  <url>
   <loc>https://schema.org/contentSize</loc>
   <lastmod>2019-10-09</lastmod>
  </url>  <url>
   <loc>https://schema.org/contentType</loc>
   <lastmod>2019-10-09</lastmod>
  </url>  <url>
   <loc>https://schema.org/contentUrl</loc>
   <lastmod>2019-10-09</lastmod>
  </url>  <url>
   <loc>https://schema.org/contraindication</loc>
   <lastmod>2019-10-09</lastmod>
  </url>  <url>
   <loc>https://schema.org/contributor</loc>
   <lastmod>2019-10-09</lastmod>
  </url>  <url>
   <loc>https://schema.org/cookTime</loc>
   <lastmod>2019-10-09</lastmod>
  </url>  <url>
   <loc>https://schema.org/cookingMethod</loc>
   <lastmod>2019-10-09</lastmod>
  </url>  <url>
   <loc>https://schema.org/copyrightHolder</loc>
   <lastmod>2019-10-09</lastmod>
  </url>  <url>
   <loc>https://schema.org/copyrightYear</loc>
   <lastmod>2019-10-09</lastmod>
  </url>  <url>
   <loc>https://schema.org/correction</loc>
   <lastmod>2019-10-09</lastmod>
  </url>  <url>
   <loc>https://schema.org/correctionsPolicy</loc>
   <lastmod>2019-10-09</lastmod>
  </url>  <url>
   <loc>https://schema.org/cost</loc>
   <lastmod>2019-10-09</lastmod>
  </url>  <url>
   <loc>https://schema.org/costCategory</loc>
   <lastmod>2019-10-09</lastmod>
  </url>  <url>
   <loc>https://schema.org/costCurrency</loc>
   <lastmod>2019-10-09</lastmod>
  </url>  <url>
   <loc>https://schema.org/costOrigin</loc>
   <lastmod>2019-10-09</lastmod>
  </url>  <url>
   <loc>https://schema.org/costPerUnit</loc>
   <lastmod>2019-10-09</lastmod>
  </url>  <url>
   <loc>https://schema.org/countriesNotSupported</loc>
   <lastmod>2019-10-09</lastmod>
  </url>  <url>
   <loc>https://schema.org/countriesSupported</loc>
   <lastmod>2019-10-09</lastmod>
  </url>  <url>
   <loc>https://schema.org/countryOfOrigin</loc>
   <lastmod>2019-10-09</lastmod>
  </url>  <url>
   <loc>https://schema.org/course</loc>
   <lastmod>2019-10-09</lastmod>
  </url>  <url>
   <loc>https://schema.org/courseCode</loc>
   <lastmod>2019-10-09</lastmod>
  </url>  <url>
   <loc>https://schema.org/courseMode</loc>
   <lastmod>2019-10-09</lastmod>
  </url>  <url>
   <loc>https://schema.org/coursePrerequisites</loc>
   <lastmod>2019-10-09</lastmod>
  </url>  <url>
   <loc>https://schema.org/courseWorkload</loc>
   <lastmod>2019-10-09</lastmod>
  </url>  <url>
   <loc>https://schema.org/coverageEndTime</loc>
   <lastmod>2019-10-09</lastmod>
  </url>  <url>
   <loc>https://schema.org/coverageStartTime</loc>
   <lastmod>2019-10-09</lastmod>
  </url>  <url>
   <loc>https://schema.org/creativeWorkStatus</loc>
   <lastmod>2019-10-09</lastmod>
  </url>  <url>
   <loc>https://schema.org/creator</loc>
   <lastmod>2019-10-09</lastmod>
  </url>  <url>
   <loc>https://schema.org/credentialCategory</loc>
   <lastmod>2019-10-09</lastmod>
  </url>  <url>
   <loc>https://schema.org/creditedTo</loc>
   <lastmod>2019-10-09</lastmod>
  </url>  <url>
   <loc>https://schema.org/cssSelector</loc>
   <lastmod>2019-10-09</lastmod>
  </url>  <url>
   <loc>https://schema.org/currenciesAccepted</loc>
   <lastmod>2019-10-09</lastmod>
  </url>  <url>
   <loc>https://schema.org/currency</loc>
   <lastmod>2019-10-09</lastmod>
  </url>  <url>
   <loc>https://schema.org/currentExchangeRate</loc>
   <lastmod>2019-10-09</lastmod>
  </url>  <url>
   <loc>https://schema.org/customer</loc>
   <lastmod>2019-10-09</lastmod>
  </url>  <url>
   <loc>https://schema.org/dataFeedElement</loc>
   <lastmod>2019-10-09</lastmod>
  </url>  <url>
   <loc>https://schema.org/dataset</loc>
   <lastmod>2019-10-09</lastmod>
  </url>  <url>
   <loc>https://schema.org/datasetTimeInterval</loc>
   <lastmod>2019-10-09</lastmod>
  </url>  <url>
   <loc>https://schema.org/dateCreated</loc>
   <lastmod>2019-10-09</lastmod>
  </url>  <url>
   <loc>https://schema.org/dateDeleted</loc>
   <lastmod>2019-10-09</lastmod>
  </url>  <url>
   <loc>https://schema.org/dateIssued</loc>
   <lastmod>2019-10-09</lastmod>
  </url>  <url>
   <loc>https://schema.org/dateModified</loc>
   <lastmod>2019-10-09</lastmod>
  </url>  <url>
   <loc>https://schema.org/datePosted</loc>
   <lastmod>2019-10-09</lastmod>
  </url>  <url>
   <loc>https://schema.org/datePublished</loc>
   <lastmod>2019-10-09</lastmod>
  </url>  <url>
   <loc>https://schema.org/dateRead</loc>
   <lastmod>2019-10-09</lastmod>
  </url>  <url>
   <loc>https://schema.org/dateReceived</loc>
   <lastmod>2019-10-09</lastmod>
  </url>  <url>
   <loc>https://schema.org/dateSent</loc>
   <lastmod>2019-10-09</lastmod>
  </url>  <url>
   <loc>https://schema.org/dateVehicleFirstRegistered</loc>
   <lastmod>2019-10-09</lastmod>
  </url>  <url>
   <loc>https://schema.org/dateline</loc>
   <lastmod>2019-10-09</lastmod>
  </url>  <url>
   <loc>https://schema.org/dayOfWeek</loc>
   <lastmod>2019-10-09</lastmod>
  </url>  <url>
   <loc>https://schema.org/deathDate</loc>
   <lastmod>2019-10-09</lastmod>
  </url>  <url>
   <loc>https://schema.org/deathPlace</loc>
   <lastmod>2019-10-09</lastmod>
  </url>  <url>
   <loc>https://schema.org/defaultValue</loc>
   <lastmod>2019-10-09</lastmod>
  </url>  <url>
   <loc>https://schema.org/deliveryAddress</loc>
   <lastmod>2019-10-09</lastmod>
  </url>  <url>
   <loc>https://schema.org/deliveryLeadTime</loc>
   <lastmod>2019-10-09</lastmod>
  </url>  <url>
   <loc>https://schema.org/deliveryMethod</loc>
   <lastmod>2019-10-09</lastmod>
  </url>  <url>
   <loc>https://schema.org/deliveryStatus</loc>
   <lastmod>2019-10-09</lastmod>
  </url>  <url>
   <loc>https://schema.org/department</loc>
   <lastmod>2019-10-09</lastmod>
  </url>  <url>
   <loc>https://schema.org/departureAirport</loc>
   <lastmod>2019-10-09</lastmod>
  </url>  <url>
   <loc>https://schema.org/departureBusStop</loc>
   <lastmod>2019-10-09</lastmod>
  </url>  <url>
   <loc>https://schema.org/departureGate</loc>
   <lastmod>2019-10-09</lastmod>
  </url>  <url>
   <loc>https://schema.org/departurePlatform</loc>
   <lastmod>2019-10-09</lastmod>
  </url>  <url>
   <loc>https://schema.org/departureStation</loc>
   <lastmod>2019-10-09</lastmod>
  </url>  <url>
   <loc>https://schema.org/departureTerminal</loc>
   <lastmod>2019-10-09</lastmod>
  </url>  <url>
   <loc>https://schema.org/departureTime</loc>
   <lastmod>2019-10-09</lastmod>
  </url>  <url>
   <loc>https://schema.org/dependencies</loc>
   <lastmod>2019-10-09</lastmod>
  </url>  <url>
   <loc>https://schema.org/depth</loc>
   <lastmod>2019-10-09</lastmod>
  </url>  <url>
   <loc>https://schema.org/description</loc>
   <lastmod>2019-10-09</lastmod>
  </url>  <url>
   <loc>https://schema.org/device</loc>
   <lastmod>2019-10-09</lastmod>
  </url>  <url>
   <loc>https://schema.org/diagnosis</loc>
   <lastmod>2019-10-09</lastmod>
  </url>  <url>
   <loc>https://schema.org/diagram</loc>
   <lastmod>2019-10-09</lastmod>
  </url>  <url>
   <loc>https://schema.org/diet</loc>
   <lastmod>2019-10-09</lastmod>
  </url>  <url>
   <loc>https://schema.org/dietFeatures</loc>
   <lastmod>2019-10-09</lastmod>
  </url>  <url>
   <loc>https://schema.org/differentialDiagnosis</loc>
   <lastmod>2019-10-09</lastmod>
  </url>  <url>
   <loc>https://schema.org/director</loc>
   <lastmod>2019-10-09</lastmod>
  </url>  <url>
   <loc>https://schema.org/directors</loc>
   <lastmod>2019-10-09</lastmod>
  </url>  <url>
   <loc>https://schema.org/disambiguatingDescription</loc>
   <lastmod>2019-10-09</lastmod>
  </url>  <url>
   <loc>https://schema.org/discount</loc>
   <lastmod>2019-10-09</lastmod>
  </url>  <url>
   <loc>https://schema.org/discountCode</loc>
   <lastmod>2019-10-09</lastmod>
  </url>  <url>
   <loc>https://schema.org/discountCurrency</loc>
   <lastmod>2019-10-09</lastmod>
  </url>  <url>
   <loc>https://schema.org/discusses</loc>
   <lastmod>2019-10-09</lastmod>
  </url>  <url>
   <loc>https://schema.org/discussionUrl</loc>
   <lastmod>2019-10-09</lastmod>
  </url>  <url>
   <loc>https://schema.org/dissolutionDate</loc>
   <lastmod>2019-10-09</lastmod>
  </url>  <url>
   <loc>https://schema.org/distance</loc>
   <lastmod>2019-10-09</lastmod>
  </url>  <url>
   <loc>https://schema.org/distinguishingSign</loc>
   <lastmod>2019-10-09</lastmod>
  </url>  <url>
   <loc>https://schema.org/distribution</loc>
   <lastmod>2019-10-09</lastmod>
  </url>  <url>
   <loc>https://schema.org/diversityPolicy</loc>
   <lastmod>2019-10-09</lastmod>
  </url>  <url>
   <loc>https://schema.org/diversityStaffingReport</loc>
   <lastmod>2019-10-09</lastmod>
  </url>  <url>
   <loc>https://schema.org/documentation</loc>
   <lastmod>2019-10-09</lastmod>
  </url>  <url>
   <loc>https://schema.org/domainIncludes</loc>
   <lastmod>2019-10-09</lastmod>
  </url>  <url>
   <loc>https://schema.org/domiciledMortgage</loc>
   <lastmod>2019-10-09</lastmod>
  </url>  <url>
   <loc>https://schema.org/doorTime</loc>
   <lastmod>2019-10-09</lastmod>
  </url>  <url>
   <loc>https://schema.org/dosageForm</loc>
   <lastmod>2019-10-09</lastmod>
  </url>  <url>
   <loc>https://schema.org/doseSchedule</loc>
   <lastmod>2019-10-09</lastmod>
  </url>  <url>
   <loc>https://schema.org/doseUnit</loc>
   <lastmod>2019-10-09</lastmod>
  </url>  <url>
   <loc>https://schema.org/doseValue</loc>
   <lastmod>2019-10-09</lastmod>
  </url>  <url>
   <loc>https://schema.org/downPayment</loc>
   <lastmod>2019-10-09</lastmod>
  </url>  <url>
   <loc>https://schema.org/downloadUrl</loc>
   <lastmod>2019-10-09</lastmod>
  </url>  <url>
   <loc>https://schema.org/downvoteCount</loc>
   <lastmod>2019-10-09</lastmod>
  </url>  <url>
   <loc>https://schema.org/drainsTo</loc>
   <lastmod>2019-10-09</lastmod>
  </url>  <url>
   <loc>https://schema.org/driveWheelConfiguration</loc>
   <lastmod>2019-10-09</lastmod>
  </url>  <url>
   <loc>https://schema.org/dropoffLocation</loc>
   <lastmod>2019-10-09</lastmod>
  </url>  <url>
   <loc>https://schema.org/dropoffTime</loc>
   <lastmod>2019-10-09</lastmod>
  </url>  <url>
   <loc>https://schema.org/drug</loc>
   <lastmod>2019-10-09</lastmod>
  </url>  <url>
   <loc>https://schema.org/drugClass</loc>
   <lastmod>2019-10-09</lastmod>
  </url>  <url>
   <loc>https://schema.org/drugUnit</loc>
   <lastmod>2019-10-09</lastmod>
  </url>  <url>
   <loc>https://schema.org/duns</loc>
   <lastmod>2019-10-09</lastmod>
  </url>  <url>
   <loc>https://schema.org/duplicateTherapy</loc>
   <lastmod>2019-10-09</lastmod>
  </url>  <url>
   <loc>https://schema.org/duration</loc>
   <lastmod>2019-10-09</lastmod>
  </url>  <url>
   <loc>https://schema.org/durationOfWarranty</loc>
   <lastmod>2019-10-09</lastmod>
  </url>  <url>
   <loc>https://schema.org/duringMedia</loc>
   <lastmod>2019-10-09</lastmod>
  </url>  <url>
   <loc>https://schema.org/earlyPrepaymentPenalty</loc>
   <lastmod>2019-10-09</lastmod>
  </url>  <url>
   <loc>https://schema.org/editor</loc>
   <lastmod>2019-10-09</lastmod>
  </url>  <url>
   <loc>https://schema.org/educationRequirements</loc>
   <lastmod>2019-10-09</lastmod>
  </url>  <url>
   <loc>https://schema.org/educationalAlignment</loc>
   <lastmod>2019-10-09</lastmod>
  </url>  <url>
   <loc>https://schema.org/educationalCredentialAwarded</loc>
   <lastmod>2019-10-09</lastmod>
  </url>  <url>
   <loc>https://schema.org/educationalFramework</loc>
   <lastmod>2019-10-09</lastmod>
  </url>  <url>
   <loc>https://schema.org/educationalLevel</loc>
   <lastmod>2019-10-09</lastmod>
  </url>  <url>
   <loc>https://schema.org/educationalRole</loc>
   <lastmod>2019-10-09</lastmod>
  </url>  <url>
   <loc>https://schema.org/educationalUse</loc>
   <lastmod>2019-10-09</lastmod>
  </url>  <url>
   <loc>https://schema.org/elevation</loc>
   <lastmod>2019-10-09</lastmod>
  </url>  <url>
   <loc>https://schema.org/eligibleCustomerType</loc>
   <lastmod>2019-10-09</lastmod>
  </url>  <url>
   <loc>https://schema.org/eligibleDuration</loc>
   <lastmod>2019-10-09</lastmod>
  </url>  <url>
   <loc>https://schema.org/eligibleQuantity</loc>
   <lastmod>2019-10-09</lastmod>
  </url>  <url>
   <loc>https://schema.org/eligibleRegion</loc>
   <lastmod>2019-10-09</lastmod>
  </url>  <url>
   <loc>https://schema.org/eligibleTransactionVolume</loc>
   <lastmod>2019-10-09</lastmod>
  </url>  <url>
   <loc>https://schema.org/email</loc>
   <lastmod>2019-10-09</lastmod>
  </url>  <url>
   <loc>https://schema.org/embedUrl</loc>
   <lastmod>2019-10-09</lastmod>
  </url>  <url>
   <loc>https://schema.org/emissionsCO2</loc>
   <lastmod>2019-10-09</lastmod>
  </url>  <url>
   <loc>https://schema.org/employee</loc>
   <lastmod>2019-10-09</lastmod>
  </url>  <url>
   <loc>https://schema.org/employees</loc>
   <lastmod>2019-10-09</lastmod>
  </url>  <url>
   <loc>https://schema.org/employmentType</loc>
   <lastmod>2019-10-09</lastmod>
  </url>  <url>
   <loc>https://schema.org/employmentUnit</loc>
   <lastmod>2019-10-09</lastmod>
  </url>  <url>
   <loc>https://schema.org/encodesCreativeWork</loc>
   <lastmod>2019-10-09</lastmod>
  </url>  <url>
   <loc>https://schema.org/encoding</loc>
   <lastmod>2019-10-09</lastmod>
  </url>  <url>
   <loc>https://schema.org/encodingFormat</loc>
   <lastmod>2019-10-09</lastmod>
  </url>  <url>
   <loc>https://schema.org/encodingType</loc>
   <lastmod>2019-10-09</lastmod>
  </url>  <url>
   <loc>https://schema.org/encodings</loc>
   <lastmod>2019-10-09</lastmod>
  </url>  <url>
   <loc>https://schema.org/endDate</loc>
   <lastmod>2019-10-09</lastmod>
  </url>  <url>
   <loc>https://schema.org/endOffset</loc>
   <lastmod>2019-10-09</lastmod>
  </url>  <url>
   <loc>https://schema.org/endTime</loc>
   <lastmod>2019-10-09</lastmod>
  </url>  <url>
   <loc>https://schema.org/endorsee</loc>
   <lastmod>2019-10-09</lastmod>
  </url>  <url>
   <loc>https://schema.org/endorsers</loc>
   <lastmod>2019-10-09</lastmod>
  </url>  <url>
   <loc>https://schema.org/engineDisplacement</loc>
   <lastmod>2019-10-09</lastmod>
  </url>  <url>
   <loc>https://schema.org/enginePower</loc>
   <lastmod>2019-10-09</lastmod>
  </url>  <url>
   <loc>https://schema.org/engineType</loc>
   <lastmod>2019-10-09</lastmod>
  </url>  <url>
   <loc>https://schema.org/entertainmentBusiness</loc>
   <lastmod>2019-10-09</lastmod>
  </url>  <url>
   <loc>https://schema.org/epidemiology</loc>
   <lastmod>2019-10-09</lastmod>
  </url>  <url>
   <loc>https://schema.org/episode</loc>
   <lastmod>2019-10-09</lastmod>
  </url>  <url>
   <loc>https://schema.org/episodeNumber</loc>
   <lastmod>2019-10-09</lastmod>
  </url>  <url>
   <loc>https://schema.org/episodes</loc>
   <lastmod>2019-10-09</lastmod>
  </url>  <url>
   <loc>https://schema.org/equal</loc>
   <lastmod>2019-10-09</lastmod>
  </url>  <url>
   <loc>https://schema.org/error</loc>
   <lastmod>2019-10-09</lastmod>
  </url>  <url>
   <loc>https://schema.org/estimatedCost</loc>
   <lastmod>2019-10-09</lastmod>
  </url>  <url>
   <loc>https://schema.org/estimatedFlightDuration</loc>
   <lastmod>2019-10-09</lastmod>
  </url>  <url>
   <loc>https://schema.org/estimatedSalary</loc>
   <lastmod>2019-10-09</lastmod>
  </url>  <url>
   <loc>https://schema.org/estimatesRiskOf</loc>
   <lastmod>2019-10-09</lastmod>
  </url>  <url>
   <loc>https://schema.org/ethicsPolicy</loc>
   <lastmod>2019-10-09</lastmod>
  </url>  <url>
   <loc>https://schema.org/event</loc>
   <lastmod>2019-10-09</lastmod>
  </url>  <url>
   <loc>https://schema.org/eventSchedule</loc>
   <lastmod>2019-10-09</lastmod>
  </url>  <url>
   <loc>https://schema.org/eventStatus</loc>
   <lastmod>2019-10-09</lastmod>
  </url>  <url>
   <loc>https://schema.org/events</loc>
   <lastmod>2019-10-09</lastmod>
  </url>  <url>
   <loc>https://schema.org/evidenceLevel</loc>
   <lastmod>2019-10-09</lastmod>
  </url>  <url>
   <loc>https://schema.org/evidenceOrigin</loc>
   <lastmod>2019-10-09</lastmod>
  </url>  <url>
   <loc>https://schema.org/exampleOfWork</loc>
   <lastmod>2019-10-09</lastmod>
  </url>  <url>
   <loc>https://schema.org/exceptDate</loc>
   <lastmod>2019-10-09</lastmod>
  </url>  <url>
   <loc>https://schema.org/exchangeRateSpread</loc>
   <lastmod>2019-10-09</lastmod>
  </url>  <url>
   <loc>https://schema.org/executableLibraryName</loc>
   <lastmod>2019-10-09</lastmod>
  </url>  <url>
   <loc>https://schema.org/exerciseCourse</loc>
   <lastmod>2019-10-09</lastmod>
  </url>  <url>
   <loc>https://schema.org/exercisePlan</loc>
   <lastmod>2019-10-09</lastmod>
  </url>  <url>
   <loc>https://schema.org/exerciseRelatedDiet</loc>
   <lastmod>2019-10-09</lastmod>
  </url>  <url>
   <loc>https://schema.org/exerciseType</loc>
   <lastmod>2019-10-09</lastmod>
  </url>  <url>
   <loc>https://schema.org/exifData</loc>
   <lastmod>2019-10-09</lastmod>
  </url>  <url>
   <loc>https://schema.org/expectedArrivalFrom</loc>
   <lastmod>2019-10-09</lastmod>
  </url>  <url>
   <loc>https://schema.org/expectedArrivalUntil</loc>
   <lastmod>2019-10-09</lastmod>
  </url>  <url>
   <loc>https://schema.org/expectedPrognosis</loc>
   <lastmod>2019-10-09</lastmod>
  </url>  <url>
   <loc>https://schema.org/expectsAcceptanceOf</loc>
   <lastmod>2019-10-09</lastmod>
  </url>  <url>
   <loc>https://schema.org/experienceRequirements</loc>
   <lastmod>2019-10-09</lastmod>
  </url>  <url>
   <loc>https://schema.org/expertConsiderations</loc>
   <lastmod>2019-10-09</lastmod>
  </url>  <url>
   <loc>https://schema.org/expires</loc>
   <lastmod>2019-10-09</lastmod>
  </url>  <url>
   <loc>https://schema.org/familyName</loc>
   <lastmod>2019-10-09</lastmod>
  </url>  <url>
   <loc>https://schema.org/fatContent</loc>
   <lastmod>2019-10-09</lastmod>
  </url>  <url>
   <loc>https://schema.org/faxNumber</loc>
   <lastmod>2019-10-09</lastmod>
  </url>  <url>
   <loc>https://schema.org/featureList</loc>
   <lastmod>2019-10-09</lastmod>
  </url>  <url>
   <loc>https://schema.org/feesAndCommissionsSpecification</loc>
   <lastmod>2019-10-09</lastmod>
  </url>  <url>
   <loc>https://schema.org/fiberContent</loc>
   <lastmod>2019-10-09</lastmod>
  </url>  <url>
   <loc>https://schema.org/fileFormat</loc>
   <lastmod>2019-10-09</lastmod>
  </url>  <url>
   <loc>https://schema.org/fileSize</loc>
   <lastmod>2019-10-09</lastmod>
  </url>  <url>
   <loc>https://schema.org/firstAppearance</loc>
   <lastmod>2019-10-09</lastmod>
  </url>  <url>
   <loc>https://schema.org/firstPerformance</loc>
   <lastmod>2019-10-09</lastmod>
  </url>  <url>
   <loc>https://schema.org/flightDistance</loc>
   <lastmod>2019-10-09</lastmod>
  </url>  <url>
   <loc>https://schema.org/flightNumber</loc>
   <lastmod>2019-10-09</lastmod>
  </url>  <url>
   <loc>https://schema.org/floorLimit</loc>
   <lastmod>2019-10-09</lastmod>
  </url>  <url>
   <loc>https://schema.org/floorSize</loc>
   <lastmod>2019-10-09</lastmod>
  </url>  <url>
   <loc>https://schema.org/followee</loc>
   <lastmod>2019-10-09</lastmod>
  </url>  <url>
   <loc>https://schema.org/follows</loc>
   <lastmod>2019-10-09</lastmod>
  </url>  <url>
   <loc>https://schema.org/followup</loc>
   <lastmod>2019-10-09</lastmod>
  </url>  <url>
   <loc>https://schema.org/foodEstablishment</loc>
   <lastmod>2019-10-09</lastmod>
  </url>  <url>
   <loc>https://schema.org/foodEvent</loc>
   <lastmod>2019-10-09</lastmod>
  </url>  <url>
   <loc>https://schema.org/foodWarning</loc>
   <lastmod>2019-10-09</lastmod>
  </url>  <url>
   <loc>https://schema.org/founder</loc>
   <lastmod>2019-10-09</lastmod>
  </url>  <url>
   <loc>https://schema.org/founders</loc>
   <lastmod>2019-10-09</lastmod>
  </url>  <url>
   <loc>https://schema.org/foundingDate</loc>
   <lastmod>2019-10-09</lastmod>
  </url>  <url>
   <loc>https://schema.org/foundingLocation</loc>
   <lastmod>2019-10-09</lastmod>
  </url>  <url>
   <loc>https://schema.org/free</loc>
   <lastmod>2019-10-09</lastmod>
  </url>  <url>
   <loc>https://schema.org/frequency</loc>
   <lastmod>2019-10-09</lastmod>
  </url>  <url>
   <loc>https://schema.org/fromLocation</loc>
   <lastmod>2019-10-09</lastmod>
  </url>  <url>
   <loc>https://schema.org/fuelCapacity</loc>
   <lastmod>2019-10-09</lastmod>
  </url>  <url>
   <loc>https://schema.org/fuelConsumption</loc>
   <lastmod>2019-10-09</lastmod>
  </url>  <url>
   <loc>https://schema.org/fuelEfficiency</loc>
   <lastmod>2019-10-09</lastmod>
  </url>  <url>
   <loc>https://schema.org/fuelType</loc>
   <lastmod>2019-10-09</lastmod>
  </url>  <url>
   <loc>https://schema.org/function</loc>
   <lastmod>2019-10-09</lastmod>
  </url>  <url>
   <loc>https://schema.org/functionalClass</loc>
   <lastmod>2019-10-09</lastmod>
  </url>  <url>
   <loc>https://schema.org/fundedItem</loc>
   <lastmod>2019-10-09</lastmod>
  </url>  <url>
   <loc>https://schema.org/funder</loc>
   <lastmod>2019-10-09</lastmod>
  </url>  <url>
   <loc>https://schema.org/game</loc>
   <lastmod>2019-10-09</lastmod>
  </url>  <url>
   <loc>https://schema.org/gameItem</loc>
   <lastmod>2019-10-09</lastmod>
  </url>  <url>
   <loc>https://schema.org/gameLocation</loc>
   <lastmod>2019-10-09</lastmod>
  </url>  <url>
   <loc>https://schema.org/gamePlatform</loc>
   <lastmod>2019-10-09</lastmod>
  </url>  <url>
   <loc>https://schema.org/gameServer</loc>
   <lastmod>2019-10-09</lastmod>
  </url>  <url>
   <loc>https://schema.org/gameTip</loc>
   <lastmod>2019-10-09</lastmod>
  </url>  <url>
   <loc>https://schema.org/gender</loc>
   <lastmod>2019-10-09</lastmod>
  </url>  <url>
   <loc>https://schema.org/genre</loc>
   <lastmod>2019-10-09</lastmod>
  </url>  <url>
   <loc>https://schema.org/geo</loc>
   <lastmod>2019-10-09</lastmod>
  </url>  <url>
   <loc>https://schema.org/geoContains</loc>
   <lastmod>2019-10-09</lastmod>
  </url>  <url>
   <loc>https://schema.org/geoCoveredBy</loc>
   <lastmod>2019-10-09</lastmod>
  </url>  <url>
   <loc>https://schema.org/geoCovers</loc>
   <lastmod>2019-10-09</lastmod>
  </url>  <url>
   <loc>https://schema.org/geoCrosses</loc>
   <lastmod>2019-10-09</lastmod>
  </url>  <url>
   <loc>https://schema.org/geoDisjoint</loc>
   <lastmod>2019-10-09</lastmod>
  </url>  <url>
   <loc>https://schema.org/geoEquals</loc>
   <lastmod>2019-10-09</lastmod>
  </url>  <url>
   <loc>https://schema.org/geoIntersects</loc>
   <lastmod>2019-10-09</lastmod>
  </url>  <url>
   <loc>https://schema.org/geoMidpoint</loc>
   <lastmod>2019-10-09</lastmod>
  </url>  <url>
   <loc>https://schema.org/geoOverlaps</loc>
   <lastmod>2019-10-09</lastmod>
  </url>  <url>
   <loc>https://schema.org/geoRadius</loc>
   <lastmod>2019-10-09</lastmod>
  </url>  <url>
   <loc>https://schema.org/geoTouches</loc>
   <lastmod>2019-10-09</lastmod>
  </url>  <url>
   <loc>https://schema.org/geoWithin</loc>
   <lastmod>2019-10-09</lastmod>
  </url>  <url>
   <loc>https://schema.org/geographicArea</loc>
   <lastmod>2019-10-09</lastmod>
  </url>  <url>
   <loc>https://schema.org/givenName</loc>
   <lastmod>2019-10-09</lastmod>
  </url>  <url>
   <loc>https://schema.org/globalLocationNumber</loc>
   <lastmod>2019-10-09</lastmod>
  </url>  <url>
   <loc>https://schema.org/gracePeriod</loc>
   <lastmod>2019-10-09</lastmod>
  </url>  <url>
   <loc>https://schema.org/grantee</loc>
   <lastmod>2019-10-09</lastmod>
  </url>  <url>
   <loc>https://schema.org/greater</loc>
   <lastmod>2019-10-09</lastmod>
  </url>  <url>
   <loc>https://schema.org/greaterOrEqual</loc>
   <lastmod>2019-10-09</lastmod>
  </url>  <url>
   <loc>https://schema.org/gtin</loc>
   <lastmod>2019-10-09</lastmod>
  </url>  <url>
   <loc>https://schema.org/gtin12</loc>
   <lastmod>2019-10-09</lastmod>
  </url>  <url>
   <loc>https://schema.org/gtin13</loc>
   <lastmod>2019-10-09</lastmod>
  </url>  <url>
   <loc>https://schema.org/gtin14</loc>
   <lastmod>2019-10-09</lastmod>
  </url>  <url>
   <loc>https://schema.org/gtin8</loc>
   <lastmod>2019-10-09</lastmod>
  </url>  <url>
   <loc>https://schema.org/guideline</loc>
   <lastmod>2019-10-09</lastmod>
  </url>  <url>
   <loc>https://schema.org/guidelineDate</loc>
   <lastmod>2019-10-09</lastmod>
  </url>  <url>
   <loc>https://schema.org/guidelineSubject</loc>
   <lastmod>2019-10-09</lastmod>
  </url>  <url>
   <loc>https://schema.org/hasBroadcastChannel</loc>
   <lastmod>2019-10-09</lastmod>
  </url>  <url>
   <loc>https://schema.org/hasCategoryCode</loc>
   <lastmod>2019-10-09</lastmod>
  </url>  <url>
   <loc>https://schema.org/hasCourseInstance</loc>
   <lastmod>2019-10-09</lastmod>
  </url>  <url>
   <loc>https://schema.org/hasCredential</loc>
   <lastmod>2019-10-09</lastmod>
  </url>  <url>
   <loc>https://schema.org/hasDefinedTerm</loc>
   <lastmod>2019-10-09</lastmod>
  </url>  <url>
   <loc>https://schema.org/hasDeliveryMethod</loc>
   <lastmod>2019-10-09</lastmod>
  </url>  <url>
   <loc>https://schema.org/hasDigitalDocumentPermission</loc>
   <lastmod>2019-10-09</lastmod>
  </url>  <url>
   <loc>https://schema.org/hasMap</loc>
   <lastmod>2019-10-09</lastmod>
  </url>  <url>
   <loc>https://schema.org/hasMenu</loc>
   <lastmod>2019-10-09</lastmod>
  </url>  <url>
   <loc>https://schema.org/hasMenuItem</loc>
   <lastmod>2019-10-09</lastmod>
  </url>  <url>
   <loc>https://schema.org/hasMenuSection</loc>
   <lastmod>2019-10-09</lastmod>
  </url>  <url>
   <loc>https://schema.org/hasOccupation</loc>
   <lastmod>2019-10-09</lastmod>
  </url>  <url>
   <loc>https://schema.org/hasOfferCatalog</loc>
   <lastmod>2019-10-09</lastmod>
  </url>  <url>
   <loc>https://schema.org/hasPOS</loc>
   <lastmod>2019-10-09</lastmod>
  </url>  <url>
   <loc>https://schema.org/hasPart</loc>
   <lastmod>2019-10-09</lastmod>
  </url>  <url>
   <loc>https://schema.org/hasProductReturnPolicy</loc>
   <lastmod>2019-10-09</lastmod>
  </url>  <url>
   <loc>https://schema.org/headline</loc>
   <lastmod>2019-10-09</lastmod>
  </url>  <url>
   <loc>https://schema.org/healthCondition</loc>
   <lastmod>2019-10-09</lastmod>
  </url>  <url>
   <loc>https://schema.org/healthPlanCoinsuranceOption</loc>
   <lastmod>2019-10-09</lastmod>
  </url>  <url>
   <loc>https://schema.org/healthPlanCoinsuranceRate</loc>
   <lastmod>2019-10-09</lastmod>
  </url>  <url>
   <loc>https://schema.org/healthPlanCopay</loc>
   <lastmod>2019-10-09</lastmod>
  </url>  <url>
   <loc>https://schema.org/healthPlanCopayOption</loc>
   <lastmod>2019-10-09</lastmod>
  </url>  <url>
   <loc>https://schema.org/healthPlanCostSharing</loc>
   <lastmod>2019-10-09</lastmod>
  </url>  <url>
   <loc>https://schema.org/healthPlanDrugOption</loc>
   <lastmod>2019-10-09</lastmod>
  </url>  <url>
   <loc>https://schema.org/healthPlanDrugTier</loc>
   <lastmod>2019-10-09</lastmod>
  </url>  <url>
   <loc>https://schema.org/healthPlanId</loc>
   <lastmod>2019-10-09</lastmod>
  </url>  <url>
   <loc>https://schema.org/healthPlanMarketingUrl</loc>
   <lastmod>2019-10-09</lastmod>
  </url>  <url>
   <loc>https://schema.org/healthPlanNetworkId</loc>
   <lastmod>2019-10-09</lastmod>
  </url>  <url>
   <loc>https://schema.org/healthPlanNetworkTier</loc>
   <lastmod>2019-10-09</lastmod>
  </url>  <url>
   <loc>https://schema.org/healthPlanPharmacyCategory</loc>
   <lastmod>2019-10-09</lastmod>
  </url>  <url>
   <loc>https://schema.org/height</loc>
   <lastmod>2019-10-09</lastmod>
  </url>  <url>
   <loc>https://schema.org/highPrice</loc>
   <lastmod>2019-10-09</lastmod>
  </url>  <url>
   <loc>https://schema.org/hiringOrganization</loc>
   <lastmod>2019-10-09</lastmod>
  </url>  <url>
   <loc>https://schema.org/holdingArchive</loc>
   <lastmod>2019-10-09</lastmod>
  </url>  <url>
   <loc>https://schema.org/homeLocation</loc>
   <lastmod>2019-10-09</lastmod>
  </url>  <url>
   <loc>https://schema.org/homeTeam</loc>
   <lastmod>2019-10-09</lastmod>
  </url>  <url>
   <loc>https://schema.org/honorificPrefix</loc>
   <lastmod>2019-10-09</lastmod>
  </url>  <url>
   <loc>https://schema.org/honorificSuffix</loc>
   <lastmod>2019-10-09</lastmod>
  </url>  <url>
   <loc>https://schema.org/hospitalAffiliation</loc>
   <lastmod>2019-10-09</lastmod>
  </url>  <url>
   <loc>https://schema.org/hostingOrganization</loc>
   <lastmod>2019-10-09</lastmod>
  </url>  <url>
   <loc>https://schema.org/hoursAvailable</loc>
   <lastmod>2019-10-09</lastmod>
  </url>  <url>
   <loc>https://schema.org/howPerformed</loc>
   <lastmod>2019-10-09</lastmod>
  </url>  <url>
   <loc>https://schema.org/httpMethod</loc>
   <lastmod>2019-10-09</lastmod>
  </url>  <url>
   <loc>https://schema.org/iataCode</loc>
   <lastmod>2019-10-09</lastmod>
  </url>  <url>
   <loc>https://schema.org/icaoCode</loc>
   <lastmod>2019-10-09</lastmod>
  </url>  <url>
   <loc>https://schema.org/identifier</loc>
   <lastmod>2019-10-09</lastmod>
  </url>  <url>
   <loc>https://schema.org/identifyingExam</loc>
   <lastmod>2019-10-09</lastmod>
  </url>  <url>
   <loc>https://schema.org/identifyingTest</loc>
   <lastmod>2019-10-09</lastmod>
  </url>  <url>
   <loc>https://schema.org/illustrator</loc>
   <lastmod>2019-10-09</lastmod>
  </url>  <url>
   <loc>https://schema.org/image</loc>
   <lastmod>2019-10-09</lastmod>
  </url>  <url>
   <loc>https://schema.org/imagingTechnique</loc>
   <lastmod>2019-10-09</lastmod>
  </url>  <url>
   <loc>https://schema.org/inAlbum</loc>
   <lastmod>2019-10-09</lastmod>
  </url>  <url>
   <loc>https://schema.org/inBroadcastLineup</loc>
   <lastmod>2019-10-09</lastmod>
  </url>  <url>
   <loc>https://schema.org/inCodeSet</loc>
   <lastmod>2019-10-09</lastmod>
  </url>  <url>
   <loc>https://schema.org/inDefinedTermSet</loc>
   <lastmod>2019-10-09</lastmod>
  </url>  <url>
   <loc>https://schema.org/inLanguage</loc>
   <lastmod>2019-10-09</lastmod>
  </url>  <url>
   <loc>https://schema.org/inPlaylist</loc>
   <lastmod>2019-10-09</lastmod>
  </url>  <url>
   <loc>https://schema.org/inStoreReturnsOffered</loc>
   <lastmod>2019-10-09</lastmod>
  </url>  <url>
   <loc>https://schema.org/inSupportOf</loc>
   <lastmod>2019-10-09</lastmod>
  </url>  <url>
   <loc>https://schema.org/incentiveCompensation</loc>
   <lastmod>2019-10-09</lastmod>
  </url>  <url>
   <loc>https://schema.org/incentives</loc>
   <lastmod>2019-10-09</lastmod>
  </url>  <url>
   <loc>https://schema.org/includedComposition</loc>
   <lastmod>2019-10-09</lastmod>
  </url>  <url>
   <loc>https://schema.org/includedDataCatalog</loc>
   <lastmod>2019-10-09</lastmod>
  </url>  <url>
   <loc>https://schema.org/includedInDataCatalog</loc>
   <lastmod>2019-10-09</lastmod>
  </url>  <url>
   <loc>https://schema.org/includedInHealthInsurancePlan</loc>
   <lastmod>2019-10-09</lastmod>
  </url>  <url>
   <loc>https://schema.org/includedRiskFactor</loc>
   <lastmod>2019-10-09</lastmod>
  </url>  <url>
   <loc>https://schema.org/includesAttraction</loc>
   <lastmod>2019-10-09</lastmod>
  </url>  <url>
   <loc>https://schema.org/includesHealthPlanFormulary</loc>
   <lastmod>2019-10-09</lastmod>
  </url>  <url>
   <loc>https://schema.org/includesHealthPlanNetwork</loc>
   <lastmod>2019-10-09</lastmod>
  </url>  <url>
   <loc>https://schema.org/includesObject</loc>
   <lastmod>2019-10-09</lastmod>
  </url>  <url>
   <loc>https://schema.org/increasesRiskOf</loc>
   <lastmod>2019-10-09</lastmod>
  </url>  <url>
   <loc>https://schema.org/indication</loc>
   <lastmod>2019-10-09</lastmod>
  </url>  <url>
   <loc>https://schema.org/industry</loc>
   <lastmod>2019-10-09</lastmod>
  </url>  <url>
   <loc>https://schema.org/ineligibleRegion</loc>
   <lastmod>2019-10-09</lastmod>
  </url>  <url>
   <loc>https://schema.org/infectiousAgent</loc>
   <lastmod>2019-10-09</lastmod>
  </url>  <url>
   <loc>https://schema.org/infectiousAgentClass</loc>
   <lastmod>2019-10-09</lastmod>
  </url>  <url>
   <loc>https://schema.org/ingredients</loc>
   <lastmod>2019-10-09</lastmod>
  </url>  <url>
   <loc>https://schema.org/inker</loc>
   <lastmod>2019-10-09</lastmod>
  </url>  <url>
   <loc>https://schema.org/insertion</loc>
   <lastmod>2019-10-09</lastmod>
  </url>  <url>
   <loc>https://schema.org/installUrl</loc>
   <lastmod>2019-10-09</lastmod>
  </url>  <url>
   <loc>https://schema.org/instructor</loc>
   <lastmod>2019-10-09</lastmod>
  </url>  <url>
   <loc>https://schema.org/instrument</loc>
   <lastmod>2019-10-09</lastmod>
  </url>  <url>
   <loc>https://schema.org/intensity</loc>
   <lastmod>2019-10-09</lastmod>
  </url>  <url>
   <loc>https://schema.org/interactingDrug</loc>
   <lastmod>2019-10-09</lastmod>
  </url>  <url>
   <loc>https://schema.org/interactionCount</loc>
   <lastmod>2019-10-09</lastmod>
  </url>  <url>
   <loc>https://schema.org/interactionService</loc>
   <lastmod>2019-10-09</lastmod>
  </url>  <url>
   <loc>https://schema.org/interactionStatistic</loc>
   <lastmod>2019-10-09</lastmod>
  </url>  <url>
   <loc>https://schema.org/interactionType</loc>
   <lastmod>2019-10-09</lastmod>
  </url>  <url>
   <loc>https://schema.org/interactivityType</loc>
   <lastmod>2019-10-09</lastmod>
  </url>  <url>
   <loc>https://schema.org/interestRate</loc>
   <lastmod>2019-10-09</lastmod>
  </url>  <url>
   <loc>https://schema.org/inventoryLevel</loc>
   <lastmod>2019-10-09</lastmod>
  </url>  <url>
   <loc>https://schema.org/inverseOf</loc>
   <lastmod>2019-10-09</lastmod>
  </url>  <url>
   <loc>https://schema.org/isAcceptingNewPatients</loc>
   <lastmod>2019-10-09</lastmod>
  </url>  <url>
   <loc>https://schema.org/isAccessibleForFree</loc>
   <lastmod>2019-10-09</lastmod>
  </url>  <url>
   <loc>https://schema.org/isAccessoryOrSparePartFor</loc>
   <lastmod>2019-10-09</lastmod>
  </url>  <url>
   <loc>https://schema.org/isAvailableGenerically</loc>
   <lastmod>2019-10-09</lastmod>
  </url>  <url>
   <loc>https://schema.org/isBasedOn</loc>
   <lastmod>2019-10-09</lastmod>
  </url>  <url>
   <loc>https://schema.org/isBasedOnUrl</loc>
   <lastmod>2019-10-09</lastmod>
  </url>  <url>
   <loc>https://schema.org/isConsumableFor</loc>
   <lastmod>2019-10-09</lastmod>
  </url>  <url>
   <loc>https://schema.org/isFamilyFriendly</loc>
   <lastmod>2019-10-09</lastmod>
  </url>  <url>
   <loc>https://schema.org/isGift</loc>
   <lastmod>2019-10-09</lastmod>
  </url>  <url>
   <loc>https://schema.org/isLiveBroadcast</loc>
   <lastmod>2019-10-09</lastmod>
  </url>  <url>
   <loc>https://schema.org/isPartOf</loc>
   <lastmod>2019-10-09</lastmod>
  </url>  <url>
   <loc>https://schema.org/isProprietary</loc>
   <lastmod>2019-10-09</lastmod>
  </url>  <url>
   <loc>https://schema.org/isRelatedTo</loc>
   <lastmod>2019-10-09</lastmod>
  </url>  <url>
   <loc>https://schema.org/isSimilarTo</loc>
   <lastmod>2019-10-09</lastmod>
  </url>  <url>
   <loc>https://schema.org/isVariantOf</loc>
   <lastmod>2019-10-09</lastmod>
  </url>  <url>
   <loc>https://schema.org/isbn</loc>
   <lastmod>2019-10-09</lastmod>
  </url>  <url>
   <loc>https://schema.org/isicV4</loc>
   <lastmod>2019-10-09</lastmod>
  </url>  <url>
   <loc>https://schema.org/isrcCode</loc>
   <lastmod>2019-10-09</lastmod>
  </url>  <url>
   <loc>https://schema.org/issn</loc>
   <lastmod>2019-10-09</lastmod>
  </url>  <url>
   <loc>https://schema.org/issueNumber</loc>
   <lastmod>2019-10-09</lastmod>
  </url>  <url>
   <loc>https://schema.org/issuedBy</loc>
   <lastmod>2019-10-09</lastmod>
  </url>  <url>
   <loc>https://schema.org/issuedThrough</loc>
   <lastmod>2019-10-09</lastmod>
  </url>  <url>
   <loc>https://schema.org/iswcCode</loc>
   <lastmod>2019-10-09</lastmod>
  </url>  <url>
   <loc>https://schema.org/item</loc>
   <lastmod>2019-10-09</lastmod>
  </url>  <url>
   <loc>https://schema.org/itemCondition</loc>
   <lastmod>2019-10-09</lastmod>
  </url>  <url>
   <loc>https://schema.org/itemListElement</loc>
   <lastmod>2019-10-09</lastmod>
  </url>  <url>
   <loc>https://schema.org/itemListOrder</loc>
   <lastmod>2019-10-09</lastmod>
  </url>  <url>
   <loc>https://schema.org/itemLocation</loc>
   <lastmod>2019-10-09</lastmod>
  </url>  <url>
   <loc>https://schema.org/itemOffered</loc>
   <lastmod>2019-10-09</lastmod>
  </url>  <url>
   <loc>https://schema.org/itemReviewed</loc>
   <lastmod>2019-10-09</lastmod>
  </url>  <url>
   <loc>https://schema.org/itemShipped</loc>
   <lastmod>2019-10-09</lastmod>
  </url>  <url>
   <loc>https://schema.org/itinerary</loc>
   <lastmod>2019-10-09</lastmod>
  </url>  <url>
   <loc>https://schema.org/jobBenefits</loc>
   <lastmod>2019-10-09</lastmod>
  </url>  <url>
   <loc>https://schema.org/jobImmediateStart</loc>
   <lastmod>2019-10-09</lastmod>
  </url>  <url>
   <loc>https://schema.org/jobLocation</loc>
   <lastmod>2019-10-09</lastmod>
  </url>  <url>
   <loc>https://schema.org/jobLocationType</loc>
   <lastmod>2019-10-09</lastmod>
  </url>  <url>
   <loc>https://schema.org/jobStartDate</loc>
   <lastmod>2019-10-09</lastmod>
  </url>  <url>
   <loc>https://schema.org/jobTitle</loc>
   <lastmod>2019-10-09</lastmod>
  </url>  <url>
   <loc>https://schema.org/keywords</loc>
   <lastmod>2019-10-09</lastmod>
  </url>  <url>
   <loc>https://schema.org/knownVehicleDamages</loc>
   <lastmod>2019-10-09</lastmod>
  </url>  <url>
   <loc>https://schema.org/knows</loc>
   <lastmod>2019-10-09</lastmod>
  </url>  <url>
   <loc>https://schema.org/knowsAbout</loc>
   <lastmod>2019-10-09</lastmod>
  </url>  <url>
   <loc>https://schema.org/knowsLanguage</loc>
   <lastmod>2019-10-09</lastmod>
  </url>  <url>
   <loc>https://schema.org/labelDetails</loc>
   <lastmod>2019-10-09</lastmod>
  </url>  <url>
   <loc>https://schema.org/landlord</loc>
   <lastmod>2019-10-09</lastmod>
  </url>  <url>
   <loc>https://schema.org/language</loc>
   <lastmod>2019-10-09</lastmod>
  </url>  <url>
   <loc>https://schema.org/lastReviewed</loc>
   <lastmod>2019-10-09</lastmod>
  </url>  <url>
   <loc>https://schema.org/latitude</loc>
   <lastmod>2019-10-09</lastmod>
  </url>  <url>
   <loc>https://schema.org/learningResourceType</loc>
   <lastmod>2019-10-09</lastmod>
  </url>  <url>
   <loc>https://schema.org/legalName</loc>
   <lastmod>2019-10-09</lastmod>
  </url>  <url>
   <loc>https://schema.org/legalStatus</loc>
   <lastmod>2019-10-09</lastmod>
  </url>  <url>
   <loc>https://schema.org/legislationApplies</loc>
   <lastmod>2019-10-09</lastmod>
  </url>  <url>
   <loc>https://schema.org/legislationChanges</loc>
   <lastmod>2019-10-09</lastmod>
  </url>  <url>
   <loc>https://schema.org/legislationConsolidates</loc>
   <lastmod>2019-10-09</lastmod>
  </url>  <url>
   <loc>https://schema.org/legislationDate</loc>
   <lastmod>2019-10-09</lastmod>
  </url>  <url>
   <loc>https://schema.org/legislationDateVersion</loc>
   <lastmod>2019-10-09</lastmod>
  </url>  <url>
   <loc>https://schema.org/legislationIdentifier</loc>
   <lastmod>2019-10-09</lastmod>
  </url>  <url>
   <loc>https://schema.org/legislationJurisdiction</loc>
   <lastmod>2019-10-09</lastmod>
  </url>  <url>
   <loc>https://schema.org/legislationLegalForce</loc>
   <lastmod>2019-10-09</lastmod>
  </url>  <url>
   <loc>https://schema.org/legislationLegalValue</loc>
   <lastmod>2019-10-09</lastmod>
  </url>  <url>
   <loc>https://schema.org/legislationPassedBy</loc>
   <lastmod>2019-10-09</lastmod>
  </url>  <url>
   <loc>https://schema.org/legislationResponsible</loc>
   <lastmod>2019-10-09</lastmod>
  </url>  <url>
   <loc>https://schema.org/legislationTransposes</loc>
   <lastmod>2019-10-09</lastmod>
  </url>  <url>
   <loc>https://schema.org/legislationType</loc>
   <lastmod>2019-10-09</lastmod>
  </url>  <url>
   <loc>https://schema.org/leiCode</loc>
   <lastmod>2019-10-09</lastmod>
  </url>  <url>
   <loc>https://schema.org/lender</loc>
   <lastmod>2019-10-09</lastmod>
  </url>  <url>
   <loc>https://schema.org/lesser</loc>
   <lastmod>2019-10-09</lastmod>
  </url>  <url>
   <loc>https://schema.org/lesserOrEqual</loc>
   <lastmod>2019-10-09</lastmod>
  </url>  <url>
   <loc>https://schema.org/letterer</loc>
   <lastmod>2019-10-09</lastmod>
  </url>  <url>
   <loc>https://schema.org/license</loc>
   <lastmod>2019-10-09</lastmod>
  </url>  <url>
   <loc>https://schema.org/line</loc>
   <lastmod>2019-10-09</lastmod>
  </url>  <url>
   <loc>https://schema.org/linkRelationship</loc>
   <lastmod>2019-10-09</lastmod>
  </url>  <url>
   <loc>https://schema.org/liveBlogUpdate</loc>
   <lastmod>2019-10-09</lastmod>
  </url>  <url>
   <loc>https://schema.org/loanMortgageMandateAmount</loc>
   <lastmod>2019-10-09</lastmod>
  </url>  <url>
   <loc>https://schema.org/loanPaymentAmount</loc>
   <lastmod>2019-10-09</lastmod>
  </url>  <url>
   <loc>https://schema.org/loanPaymentFrequency</loc>
   <lastmod>2019-10-09</lastmod>
  </url>  <url>
   <loc>https://schema.org/loanRepaymentForm</loc>
   <lastmod>2019-10-09</lastmod>
  </url>  <url>
   <loc>https://schema.org/loanTerm</loc>
   <lastmod>2019-10-09</lastmod>
  </url>  <url>
   <loc>https://schema.org/loanType</loc>
   <lastmod>2019-10-09</lastmod>
  </url>  <url>
   <loc>https://schema.org/location</loc>
   <lastmod>2019-10-09</lastmod>
  </url>  <url>
   <loc>https://schema.org/locationCreated</loc>
   <lastmod>2019-10-09</lastmod>
  </url>  <url>
   <loc>https://schema.org/lodgingUnitDescription</loc>
   <lastmod>2019-10-09</lastmod>
  </url>  <url>
   <loc>https://schema.org/lodgingUnitType</loc>
   <lastmod>2019-10-09</lastmod>
  </url>  <url>
   <loc>https://schema.org/logo</loc>
   <lastmod>2019-10-09</lastmod>
  </url>  <url>
   <loc>https://schema.org/longitude</loc>
   <lastmod>2019-10-09</lastmod>
  </url>  <url>
   <loc>https://schema.org/loser</loc>
   <lastmod>2019-10-09</lastmod>
  </url>  <url>
   <loc>https://schema.org/lowPrice</loc>
   <lastmod>2019-10-09</lastmod>
  </url>  <url>
   <loc>https://schema.org/lyricist</loc>
   <lastmod>2019-10-09</lastmod>
  </url>  <url>
   <loc>https://schema.org/lyrics</loc>
   <lastmod>2019-10-09</lastmod>
  </url>  <url>
   <loc>https://schema.org/mainContentOfPage</loc>
   <lastmod>2019-10-09</lastmod>
  </url>  <url>
   <loc>https://schema.org/mainEntity</loc>
   <lastmod>2019-10-09</lastmod>
  </url>  <url>
   <loc>https://schema.org/mainEntityOfPage</loc>
   <lastmod>2019-10-09</lastmod>
  </url>  <url>
   <loc>https://schema.org/makesOffer</loc>
   <lastmod>2019-10-09</lastmod>
  </url>  <url>
   <loc>https://schema.org/manufacturer</loc>
   <lastmod>2019-10-09</lastmod>
  </url>  <url>
   <loc>https://schema.org/map</loc>
   <lastmod>2019-10-09</lastmod>
  </url>  <url>
   <loc>https://schema.org/mapType</loc>
   <lastmod>2019-10-09</lastmod>
  </url>  <url>
   <loc>https://schema.org/maps</loc>
   <lastmod>2019-10-09</lastmod>
  </url>  <url>
   <loc>https://schema.org/marginOfError</loc>
   <lastmod>2019-10-09</lastmod>
  </url>  <url>
   <loc>https://schema.org/masthead</loc>
   <lastmod>2019-10-09</lastmod>
  </url>  <url>
   <loc>https://schema.org/material</loc>
   <lastmod>2019-10-09</lastmod>
  </url>  <url>
   <loc>https://schema.org/materialExtent</loc>
   <lastmod>2019-10-09</lastmod>
  </url>  <url>
   <loc>https://schema.org/maxPrice</loc>
   <lastmod>2019-10-09</lastmod>
  </url>  <url>
   <loc>https://schema.org/maxValue</loc>
   <lastmod>2019-10-09</lastmod>
  </url>  <url>
   <loc>https://schema.org/maximumAttendeeCapacity</loc>
   <lastmod>2019-10-09</lastmod>
  </url>  <url>
   <loc>https://schema.org/maximumIntake</loc>
   <lastmod>2019-10-09</lastmod>
  </url>  <url>
   <loc>https://schema.org/mealService</loc>
   <lastmod>2019-10-09</lastmod>
  </url>  <url>
   <loc>https://schema.org/measuredProperty</loc>
   <lastmod>2019-10-09</lastmod>
  </url>  <url>
   <loc>https://schema.org/measuredValue</loc>
   <lastmod>2019-10-09</lastmod>
  </url>  <url>
   <loc>https://schema.org/measurementTechnique</loc>
   <lastmod>2019-10-09</lastmod>
  </url>  <url>
   <loc>https://schema.org/mechanismOfAction</loc>
   <lastmod>2019-10-09</lastmod>
  </url>  <url>
   <loc>https://schema.org/median</loc>
   <lastmod>2019-10-09</lastmod>
  </url>  <url>
   <loc>https://schema.org/medicalSpecialty</loc>
   <lastmod>2019-10-09</lastmod>
  </url>  <url>
   <loc>https://schema.org/medicineSystem</loc>
   <lastmod>2019-10-09</lastmod>
  </url>  <url>
   <loc>https://schema.org/meetsEmissionStandard</loc>
   <lastmod>2019-10-09</lastmod>
  </url>  <url>
   <loc>https://schema.org/member</loc>
   <lastmod>2019-10-09</lastmod>
  </url>  <url>
   <loc>https://schema.org/memberOf</loc>
   <lastmod>2019-10-09</lastmod>
  </url>  <url>
   <loc>https://schema.org/members</loc>
   <lastmod>2019-10-09</lastmod>
  </url>  <url>
   <loc>https://schema.org/membershipNumber</loc>
   <lastmod>2019-10-09</lastmod>
  </url>  <url>
   <loc>https://schema.org/membershipPointsEarned</loc>
   <lastmod>2019-10-09</lastmod>
  </url>  <url>
   <loc>https://schema.org/memoryRequirements</loc>
   <lastmod>2019-10-09</lastmod>
  </url>  <url>
   <loc>https://schema.org/mentions</loc>
   <lastmod>2019-10-09</lastmod>
  </url>  <url>
   <loc>https://schema.org/menu</loc>
   <lastmod>2019-10-09</lastmod>
  </url>  <url>
   <loc>https://schema.org/menuAddOn</loc>
   <lastmod>2019-10-09</lastmod>
  </url>  <url>
   <loc>https://schema.org/merchant</loc>
   <lastmod>2019-10-09</lastmod>
  </url>  <url>
   <loc>https://schema.org/messageAttachment</loc>
   <lastmod>2019-10-09</lastmod>
  </url>  <url>
   <loc>https://schema.org/mileageFromOdometer</loc>
   <lastmod>2019-10-09</lastmod>
  </url>  <url>
   <loc>https://schema.org/minPrice</loc>
   <lastmod>2019-10-09</lastmod>
  </url>  <url>
   <loc>https://schema.org/minValue</loc>
   <lastmod>2019-10-09</lastmod>
  </url>  <url>
   <loc>https://schema.org/minimumPaymentDue</loc>
   <lastmod>2019-10-09</lastmod>
  </url>  <url>
   <loc>https://schema.org/missionCoveragePrioritiesPolicy</loc>
   <lastmod>2019-10-09</lastmod>
  </url>  <url>
   <loc>https://schema.org/model</loc>
   <lastmod>2019-10-09</lastmod>
  </url>  <url>
   <loc>https://schema.org/modelDate</loc>
   <lastmod>2019-10-09</lastmod>
  </url>  <url>
   <loc>https://schema.org/modifiedTime</loc>
   <lastmod>2019-10-09</lastmod>
  </url>  <url>
   <loc>https://schema.org/monthlyMinimumRepaymentAmount</loc>
   <lastmod>2019-10-09</lastmod>
  </url>  <url>
   <loc>https://schema.org/mpn</loc>
   <lastmod>2019-10-09</lastmod>
  </url>  <url>
   <loc>https://schema.org/multipleValues</loc>
   <lastmod>2019-10-09</lastmod>
  </url>  <url>
   <loc>https://schema.org/muscleAction</loc>
   <lastmod>2019-10-09</lastmod>
  </url>  <url>
   <loc>https://schema.org/musicArrangement</loc>
   <lastmod>2019-10-09</lastmod>
  </url>  <url>
   <loc>https://schema.org/musicBy</loc>
   <lastmod>2019-10-09</lastmod>
  </url>  <url>
   <loc>https://schema.org/musicCompositionForm</loc>
   <lastmod>2019-10-09</lastmod>
  </url>  <url>
   <loc>https://schema.org/musicGroupMember</loc>
   <lastmod>2019-10-09</lastmod>
  </url>  <url>
   <loc>https://schema.org/musicReleaseFormat</loc>
   <lastmod>2019-10-09</lastmod>
  </url>  <url>
   <loc>https://schema.org/musicalKey</loc>
   <lastmod>2019-10-09</lastmod>
  </url>  <url>
   <loc>https://schema.org/naics</loc>
   <lastmod>2019-10-09</lastmod>
  </url>  <url>
   <loc>https://schema.org/name</loc>
   <lastmod>2019-10-09</lastmod>
  </url>  <url>
   <loc>https://schema.org/namedPosition</loc>
   <lastmod>2019-10-09</lastmod>
  </url>  <url>
   <loc>https://schema.org/nationality</loc>
   <lastmod>2019-10-09</lastmod>
  </url>  <url>
   <loc>https://schema.org/naturalProgression</loc>
   <lastmod>2019-10-09</lastmod>
  </url>  <url>
   <loc>https://schema.org/nerve</loc>
   <lastmod>2019-10-09</lastmod>
  </url>  <url>
   <loc>https://schema.org/nerveMotor</loc>
   <lastmod>2019-10-09</lastmod>
  </url>  <url>
   <loc>https://schema.org/netWorth</loc>
   <lastmod>2019-10-09</lastmod>
  </url>  <url>
   <loc>https://schema.org/nextItem</loc>
   <lastmod>2019-10-09</lastmod>
  </url>  <url>
   <loc>https://schema.org/noBylinesPolicy</loc>
   <lastmod>2019-10-09</lastmod>
  </url>  <url>
   <loc>https://schema.org/nonEqual</loc>
   <lastmod>2019-10-09</lastmod>
  </url>  <url>
   <loc>https://schema.org/nonProprietaryName</loc>
   <lastmod>2019-10-09</lastmod>
  </url>  <url>
   <loc>https://schema.org/normalRange</loc>
   <lastmod>2019-10-09</lastmod>
  </url>  <url>
   <loc>https://schema.org/nsn</loc>
   <lastmod>2019-10-09</lastmod>
  </url>  <url>
   <loc>https://schema.org/numAdults</loc>
   <lastmod>2019-10-09</lastmod>
  </url>  <url>
   <loc>https://schema.org/numChildren</loc>
   <lastmod>2019-10-09</lastmod>
  </url>  <url>
   <loc>https://schema.org/numConstraints</loc>
   <lastmod>2019-10-09</lastmod>
  </url>  <url>
   <loc>https://schema.org/numTracks</loc>
   <lastmod>2019-10-09</lastmod>
  </url>  <url>
   <loc>https://schema.org/numberOfAirbags</loc>
   <lastmod>2019-10-09</lastmod>
  </url>  <url>
   <loc>https://schema.org/numberOfAxles</loc>
   <lastmod>2019-10-09</lastmod>
  </url>  <url>
   <loc>https://schema.org/numberOfBeds</loc>
   <lastmod>2019-10-09</lastmod>
  </url>  <url>
   <loc>https://schema.org/numberOfDoors</loc>
   <lastmod>2019-10-09</lastmod>
  </url>  <url>
   <loc>https://schema.org/numberOfEmployees</loc>
   <lastmod>2019-10-09</lastmod>
  </url>  <url>
   <loc>https://schema.org/numberOfEpisodes</loc>
   <lastmod>2019-10-09</lastmod>
  </url>  <url>
   <loc>https://schema.org/numberOfForwardGears</loc>
   <lastmod>2019-10-09</lastmod>
  </url>  <url>
   <loc>https://schema.org/numberOfItems</loc>
   <lastmod>2019-10-09</lastmod>
  </url>  <url>
   <loc>https://schema.org/numberOfLoanPayments</loc>
   <lastmod>2019-10-09</lastmod>
  </url>  <url>
   <loc>https://schema.org/numberOfPages</loc>
   <lastmod>2019-10-09</lastmod>
  </url>  <url>
   <loc>https://schema.org/numberOfPlayers</loc>
   <lastmod>2019-10-09</lastmod>
  </url>  <url>
   <loc>https://schema.org/numberOfPreviousOwners</loc>
   <lastmod>2019-10-09</lastmod>
  </url>  <url>
   <loc>https://schema.org/numberOfRooms</loc>
   <lastmod>2019-10-09</lastmod>
  </url>  <url>
   <loc>https://schema.org/numberOfSeasons</loc>
   <lastmod>2019-10-09</lastmod>
  </url>  <url>
   <loc>https://schema.org/numberedPosition</loc>
   <lastmod>2019-10-09</lastmod>
  </url>  <url>
   <loc>https://schema.org/nutrition</loc>
   <lastmod>2019-10-09</lastmod>
  </url>  <url>
   <loc>https://schema.org/object</loc>
   <lastmod>2019-10-09</lastmod>
  </url>  <url>
   <loc>https://schema.org/observationDate</loc>
   <lastmod>2019-10-09</lastmod>
  </url>  <url>
   <loc>https://schema.org/observedNode</loc>
   <lastmod>2019-10-09</lastmod>
  </url>  <url>
   <loc>https://schema.org/occupancy</loc>
   <lastmod>2019-10-09</lastmod>
  </url>  <url>
   <loc>https://schema.org/occupationLocation</loc>
   <lastmod>2019-10-09</lastmod>
  </url>  <url>
   <loc>https://schema.org/occupationalCategory</loc>
   <lastmod>2019-10-09</lastmod>
  </url>  <url>
   <loc>https://schema.org/occupationalCredentialAwarded</loc>
   <lastmod>2019-10-09</lastmod>
  </url>  <url>
   <loc>https://schema.org/offerCount</loc>
   <lastmod>2019-10-09</lastmod>
  </url>  <url>
   <loc>https://schema.org/offeredBy</loc>
   <lastmod>2019-10-09</lastmod>
  </url>  <url>
   <loc>https://schema.org/offers</loc>
   <lastmod>2019-10-09</lastmod>
  </url>  <url>
   <loc>https://schema.org/offersPrescriptionByMail</loc>
   <lastmod>2019-10-09</lastmod>
  </url>  <url>
   <loc>https://schema.org/openingHours</loc>
   <lastmod>2019-10-09</lastmod>
  </url>  <url>
   <loc>https://schema.org/openingHoursSpecification</loc>
   <lastmod>2019-10-09</lastmod>
  </url>  <url>
   <loc>https://schema.org/opens</loc>
   <lastmod>2019-10-09</lastmod>
  </url>  <url>
   <loc>https://schema.org/operatingSystem</loc>
   <lastmod>2019-10-09</lastmod>
  </url>  <url>
   <loc>https://schema.org/opponent</loc>
   <lastmod>2019-10-09</lastmod>
  </url>  <url>
   <loc>https://schema.org/option</loc>
   <lastmod>2019-10-09</lastmod>
  </url>  <url>
   <loc>https://schema.org/orderDate</loc>
   <lastmod>2019-10-09</lastmod>
  </url>  <url>
   <loc>https://schema.org/orderDelivery</loc>
   <lastmod>2019-10-09</lastmod>
  </url>  <url>
   <loc>https://schema.org/orderItemNumber</loc>
   <lastmod>2019-10-09</lastmod>
  </url>  <url>
   <loc>https://schema.org/orderItemStatus</loc>
   <lastmod>2019-10-09</lastmod>
  </url>  <url>
   <loc>https://schema.org/orderNumber</loc>
   <lastmod>2019-10-09</lastmod>
  </url>  <url>
   <loc>https://schema.org/orderQuantity</loc>
   <lastmod>2019-10-09</lastmod>
  </url>  <url>
   <loc>https://schema.org/orderStatus</loc>
   <lastmod>2019-10-09</lastmod>
  </url>  <url>
   <loc>https://schema.org/orderedItem</loc>
   <lastmod>2019-10-09</lastmod>
  </url>  <url>
   <loc>https://schema.org/organizer</loc>
   <lastmod>2019-10-09</lastmod>
  </url>  <url>
   <loc>https://schema.org/origin</loc>
   <lastmod>2019-10-09</lastmod>
  </url>  <url>
   <loc>https://schema.org/originAddress</loc>
   <lastmod>2019-10-09</lastmod>
  </url>  <url>
   <loc>https://schema.org/originatesFrom</loc>
   <lastmod>2019-10-09</lastmod>
  </url>  <url>
   <loc>https://schema.org/outcome</loc>
   <lastmod>2019-10-09</lastmod>
  </url>  <url>
   <loc>https://schema.org/overdosage</loc>
   <lastmod>2019-10-09</lastmod>
  </url>  <url>
   <loc>https://schema.org/overview</loc>
   <lastmod>2019-10-09</lastmod>
  </url>  <url>
   <loc>https://schema.org/ownedFrom</loc>
   <lastmod>2019-10-09</lastmod>
  </url>  <url>
   <loc>https://schema.org/ownedThrough</loc>
   <lastmod>2019-10-09</lastmod>
  </url>  <url>
   <loc>https://schema.org/ownershipFundingInfo</loc>
   <lastmod>2019-10-09</lastmod>
  </url>  <url>
   <loc>https://schema.org/owns</loc>
   <lastmod>2019-10-09</lastmod>
  </url>  <url>
   <loc>https://schema.org/pageEnd</loc>
   <lastmod>2019-10-09</lastmod>
  </url>  <url>
   <loc>https://schema.org/pageStart</loc>
   <lastmod>2019-10-09</lastmod>
  </url>  <url>
   <loc>https://schema.org/pagination</loc>
   <lastmod>2019-10-09</lastmod>
  </url>  <url>
   <loc>https://schema.org/parent</loc>
   <lastmod>2019-10-09</lastmod>
  </url>  <url>
   <loc>https://schema.org/parentItem</loc>
   <lastmod>2019-10-09</lastmod>
  </url>  <url>
   <loc>https://schema.org/parentOrganization</loc>
   <lastmod>2019-10-09</lastmod>
  </url>  <url>
   <loc>https://schema.org/parentService</loc>
   <lastmod>2019-10-09</lastmod>
  </url>  <url>
   <loc>https://schema.org/parents</loc>
   <lastmod>2019-10-09</lastmod>
  </url>  <url>
   <loc>https://schema.org/partOfEpisode</loc>
   <lastmod>2019-10-09</lastmod>
  </url>  <url>
   <loc>https://schema.org/partOfInvoice</loc>
   <lastmod>2019-10-09</lastmod>
  </url>  <url>
   <loc>https://schema.org/partOfOrder</loc>
   <lastmod>2019-10-09</lastmod>
  </url>  <url>
   <loc>https://schema.org/partOfSeason</loc>
   <lastmod>2019-10-09</lastmod>
  </url>  <url>
   <loc>https://schema.org/partOfSeries</loc>
   <lastmod>2019-10-09</lastmod>
  </url>  <url>
   <loc>https://schema.org/partOfSystem</loc>
   <lastmod>2019-10-09</lastmod>
  </url>  <url>
   <loc>https://schema.org/partOfTVSeries</loc>
   <lastmod>2019-10-09</lastmod>
  </url>  <url>
   <loc>https://schema.org/partOfTrip</loc>
   <lastmod>2019-10-09</lastmod>
  </url>  <url>
   <loc>https://schema.org/participant</loc>
   <lastmod>2019-10-09</lastmod>
  </url>  <url>
   <loc>https://schema.org/partySize</loc>
   <lastmod>2019-10-09</lastmod>
  </url>  <url>
   <loc>https://schema.org/passengerPriorityStatus</loc>
   <lastmod>2019-10-09</lastmod>
  </url>  <url>
   <loc>https://schema.org/passengerSequenceNumber</loc>
   <lastmod>2019-10-09</lastmod>
  </url>  <url>
   <loc>https://schema.org/pathophysiology</loc>
   <lastmod>2019-10-09</lastmod>
  </url>  <url>
   <loc>https://schema.org/payload</loc>
   <lastmod>2019-10-09</lastmod>
  </url>  <url>
   <loc>https://schema.org/paymentAccepted</loc>
   <lastmod>2019-10-09</lastmod>
  </url>  <url>
   <loc>https://schema.org/paymentDue</loc>
   <lastmod>2019-10-09</lastmod>
  </url>  <url>
   <loc>https://schema.org/paymentDueDate</loc>
   <lastmod>2019-10-09</lastmod>
  </url>  <url>
   <loc>https://schema.org/paymentMethod</loc>
   <lastmod>2019-10-09</lastmod>
  </url>  <url>
   <loc>https://schema.org/paymentMethodId</loc>
   <lastmod>2019-10-09</lastmod>
  </url>  <url>
   <loc>https://schema.org/paymentStatus</loc>
   <lastmod>2019-10-09</lastmod>
  </url>  <url>
   <loc>https://schema.org/paymentUrl</loc>
   <lastmod>2019-10-09</lastmod>
  </url>  <url>
   <loc>https://schema.org/penciler</loc>
   <lastmod>2019-10-09</lastmod>
  </url>  <url>
   <loc>https://schema.org/percentile10</loc>
   <lastmod>2019-10-09</lastmod>
  </url>  <url>
   <loc>https://schema.org/percentile25</loc>
   <lastmod>2019-10-09</lastmod>
  </url>  <url>
   <loc>https://schema.org/percentile75</loc>
   <lastmod>2019-10-09</lastmod>
  </url>  <url>
   <loc>https://schema.org/percentile90</loc>
   <lastmod>2019-10-09</lastmod>
  </url>  <url>
   <loc>https://schema.org/performTime</loc>
   <lastmod>2019-10-09</lastmod>
  </url>  <url>
   <loc>https://schema.org/performer</loc>
   <lastmod>2019-10-09</lastmod>
  </url>  <url>
   <loc>https://schema.org/performerIn</loc>
   <lastmod>2019-10-09</lastmod>
  </url>  <url>
   <loc>https://schema.org/performers</loc>
   <lastmod>2019-10-09</lastmod>
  </url>  <url>
   <loc>https://schema.org/permissionType</loc>
   <lastmod>2019-10-09</lastmod>
  </url>  <url>
   <loc>https://schema.org/permissions</loc>
   <lastmod>2019-10-09</lastmod>
  </url>  <url>
   <loc>https://schema.org/permitAudience</loc>
   <lastmod>2019-10-09</lastmod>
  </url>  <url>
   <loc>https://schema.org/permittedUsage</loc>
   <lastmod>2019-10-09</lastmod>
  </url>  <url>
   <loc>https://schema.org/petsAllowed</loc>
   <lastmod>2019-10-09</lastmod>
  </url>  <url>
   <loc>https://schema.org/phase</loc>
   <lastmod>2019-10-09</lastmod>
  </url>  <url>
   <loc>https://schema.org/photo</loc>
   <lastmod>2019-10-09</lastmod>
  </url>  <url>
   <loc>https://schema.org/photos</loc>
   <lastmod>2019-10-09</lastmod>
  </url>  <url>
   <loc>https://schema.org/physiologicalBenefits</loc>
   <lastmod>2019-10-09</lastmod>
  </url>  <url>
   <loc>https://schema.org/pickupLocation</loc>
   <lastmod>2019-10-09</lastmod>
  </url>  <url>
   <loc>https://schema.org/pickupTime</loc>
   <lastmod>2019-10-09</lastmod>
  </url>  <url>
   <loc>https://schema.org/playMode</loc>
   <lastmod>2019-10-09</lastmod>
  </url>  <url>
   <loc>https://schema.org/playerType</loc>
   <lastmod>2019-10-09</lastmod>
  </url>  <url>
   <loc>https://schema.org/playersOnline</loc>
   <lastmod>2019-10-09</lastmod>
  </url>  <url>
   <loc>https://schema.org/polygon</loc>
   <lastmod>2019-10-09</lastmod>
  </url>  <url>
   <loc>https://schema.org/population</loc>
   <lastmod>2019-10-09</lastmod>
  </url>  <url>
   <loc>https://schema.org/populationType</loc>
   <lastmod>2019-10-09</lastmod>
  </url>  <url>
   <loc>https://schema.org/position</loc>
   <lastmod>2019-10-09</lastmod>
  </url>  <url>
   <loc>https://schema.org/possibleComplication</loc>
   <lastmod>2019-10-09</lastmod>
  </url>  <url>
   <loc>https://schema.org/possibleTreatment</loc>
   <lastmod>2019-10-09</lastmod>
  </url>  <url>
   <loc>https://schema.org/postOfficeBoxNumber</loc>
   <lastmod>2019-10-09</lastmod>
  </url>  <url>
   <loc>https://schema.org/postOp</loc>
   <lastmod>2019-10-09</lastmod>
  </url>  <url>
   <loc>https://schema.org/postalCode</loc>
   <lastmod>2019-10-09</lastmod>
  </url>  <url>
   <loc>https://schema.org/potentialAction</loc>
   <lastmod>2019-10-09</lastmod>
  </url>  <url>
   <loc>https://schema.org/preOp</loc>
   <lastmod>2019-10-09</lastmod>
  </url>  <url>
   <loc>https://schema.org/predecessorOf</loc>
   <lastmod>2019-10-09</lastmod>
  </url>  <url>
   <loc>https://schema.org/pregnancyCategory</loc>
   <lastmod>2019-10-09</lastmod>
  </url>  <url>
   <loc>https://schema.org/pregnancyWarning</loc>
   <lastmod>2019-10-09</lastmod>
  </url>  <url>
   <loc>https://schema.org/prepTime</loc>
   <lastmod>2019-10-09</lastmod>
  </url>  <url>
   <loc>https://schema.org/preparation</loc>
   <lastmod>2019-10-09</lastmod>
  </url>  <url>
   <loc>https://schema.org/prescribingInfo</loc>
   <lastmod>2019-10-09</lastmod>
  </url>  <url>
   <loc>https://schema.org/prescriptionStatus</loc>
   <lastmod>2019-10-09</lastmod>
  </url>  <url>
   <loc>https://schema.org/previousItem</loc>
   <lastmod>2019-10-09</lastmod>
  </url>  <url>
   <loc>https://schema.org/previousStartDate</loc>
   <lastmod>2019-10-09</lastmod>
  </url>  <url>
   <loc>https://schema.org/price</loc>
   <lastmod>2019-10-09</lastmod>
  </url>  <url>
   <loc>https://schema.org/priceComponent</loc>
   <lastmod>2019-10-09</lastmod>
  </url>  <url>
   <loc>https://schema.org/priceCurrency</loc>
   <lastmod>2019-10-09</lastmod>
  </url>  <url>
   <loc>https://schema.org/priceRange</loc>
   <lastmod>2019-10-09</lastmod>
  </url>  <url>
   <loc>https://schema.org/priceSpecification</loc>
   <lastmod>2019-10-09</lastmod>
  </url>  <url>
   <loc>https://schema.org/priceType</loc>
   <lastmod>2019-10-09</lastmod>
  </url>  <url>
   <loc>https://schema.org/priceValidUntil</loc>
   <lastmod>2019-10-09</lastmod>
  </url>  <url>
   <loc>https://schema.org/primaryImageOfPage</loc>
   <lastmod>2019-10-09</lastmod>
  </url>  <url>
   <loc>https://schema.org/primaryPrevention</loc>
   <lastmod>2019-10-09</lastmod>
  </url>  <url>
   <loc>https://schema.org/printColumn</loc>
   <lastmod>2019-10-09</lastmod>
  </url>  <url>
   <loc>https://schema.org/printEdition</loc>
   <lastmod>2019-10-09</lastmod>
  </url>  <url>
   <loc>https://schema.org/printPage</loc>
   <lastmod>2019-10-09</lastmod>
  </url>  <url>
   <loc>https://schema.org/printSection</loc>
   <lastmod>2019-10-09</lastmod>
  </url>  <url>
   <loc>https://schema.org/procedure</loc>
   <lastmod>2019-10-09</lastmod>
  </url>  <url>
   <loc>https://schema.org/procedureType</loc>
   <lastmod>2019-10-09</lastmod>
  </url>  <url>
   <loc>https://schema.org/processingTime</loc>
   <lastmod>2019-10-09</lastmod>
  </url>  <url>
   <loc>https://schema.org/processorRequirements</loc>
   <lastmod>2019-10-09</lastmod>
  </url>  <url>
   <loc>https://schema.org/producer</loc>
   <lastmod>2019-10-09</lastmod>
  </url>  <url>
   <loc>https://schema.org/produces</loc>
   <lastmod>2019-10-09</lastmod>
  </url>  <url>
   <loc>https://schema.org/productID</loc>
   <lastmod>2019-10-09</lastmod>
  </url>  <url>
   <loc>https://schema.org/productReturnDays</loc>
   <lastmod>2019-10-09</lastmod>
  </url>  <url>
   <loc>https://schema.org/productReturnLink</loc>
   <lastmod>2019-10-09</lastmod>
  </url>  <url>
   <loc>https://schema.org/productSupported</loc>
   <lastmod>2019-10-09</lastmod>
  </url>  <url>
   <loc>https://schema.org/productionCompany</loc>
   <lastmod>2019-10-09</lastmod>
  </url>  <url>
   <loc>https://schema.org/productionDate</loc>
   <lastmod>2019-10-09</lastmod>
  </url>  <url>
   <loc>https://schema.org/proficiencyLevel</loc>
   <lastmod>2019-10-09</lastmod>
  </url>  <url>
   <loc>https://schema.org/programMembershipUsed</loc>
   <lastmod>2019-10-09</lastmod>
  </url>  <url>
   <loc>https://schema.org/programName</loc>
   <lastmod>2019-10-09</lastmod>
  </url>  <url>
   <loc>https://schema.org/programPrerequisites</loc>
   <lastmod>2019-10-09</lastmod>
  </url>  <url>
   <loc>https://schema.org/programmingLanguage</loc>
   <lastmod>2019-10-09</lastmod>
  </url>  <url>
   <loc>https://schema.org/programmingModel</loc>
   <lastmod>2019-10-09</lastmod>
  </url>  <url>
   <loc>https://schema.org/propertyID</loc>
   <lastmod>2019-10-09</lastmod>
  </url>  <url>
   <loc>https://schema.org/proprietaryName</loc>
   <lastmod>2019-10-09</lastmod>
  </url>  <url>
   <loc>https://schema.org/proteinContent</loc>
   <lastmod>2019-10-09</lastmod>
  </url>  <url>
   <loc>https://schema.org/provider</loc>
   <lastmod>2019-10-09</lastmod>
  </url>  <url>
   <loc>https://schema.org/providerMobility</loc>
   <lastmod>2019-10-09</lastmod>
  </url>  <url>
   <loc>https://schema.org/providesBroadcastService</loc>
   <lastmod>2019-10-09</lastmod>
  </url>  <url>
   <loc>https://schema.org/providesService</loc>
   <lastmod>2019-10-09</lastmod>
  </url>  <url>
   <loc>https://schema.org/publicAccess</loc>
   <lastmod>2019-10-09</lastmod>
  </url>  <url>
   <loc>https://schema.org/publication</loc>
   <lastmod>2019-10-09</lastmod>
  </url>  <url>
   <loc>https://schema.org/publicationType</loc>
   <lastmod>2019-10-09</lastmod>
  </url>  <url>
   <loc>https://schema.org/publishedBy</loc>
   <lastmod>2019-10-09</lastmod>
  </url>  <url>
   <loc>https://schema.org/publishedOn</loc>
   <lastmod>2019-10-09</lastmod>
  </url>  <url>
   <loc>https://schema.org/publisher</loc>
   <lastmod>2019-10-09</lastmod>
  </url>  <url>
   <loc>https://schema.org/publisherImprint</loc>
   <lastmod>2019-10-09</lastmod>
  </url>  <url>
   <loc>https://schema.org/publishingPrinciples</loc>
   <lastmod>2019-10-09</lastmod>
  </url>  <url>
   <loc>https://schema.org/purchaseDate</loc>
   <lastmod>2019-10-09</lastmod>
  </url>  <url>
   <loc>https://schema.org/purpose</loc>
   <lastmod>2019-10-09</lastmod>
  </url>  <url>
   <loc>https://schema.org/qualifications</loc>
   <lastmod>2019-10-09</lastmod>
  </url>  <url>
   <loc>https://schema.org/query</loc>
   <lastmod>2019-10-09</lastmod>
  </url>  <url>
   <loc>https://schema.org/quest</loc>
   <lastmod>2019-10-09</lastmod>
  </url>  <url>
   <loc>https://schema.org/question</loc>
   <lastmod>2019-10-09</lastmod>
  </url>  <url>
   <loc>https://schema.org/rangeIncludes</loc>
   <lastmod>2019-10-09</lastmod>
  </url>  <url>
   <loc>https://schema.org/ratingCount</loc>
   <lastmod>2019-10-09</lastmod>
  </url>  <url>
   <loc>https://schema.org/ratingExplanation</loc>
   <lastmod>2019-10-09</lastmod>
  </url>  <url>
   <loc>https://schema.org/ratingValue</loc>
   <lastmod>2019-10-09</lastmod>
  </url>  <url>
   <loc>https://schema.org/readBy</loc>
   <lastmod>2019-10-09</lastmod>
  </url>  <url>
   <loc>https://schema.org/readonlyValue</loc>
   <lastmod>2019-10-09</lastmod>
  </url>  <url>
   <loc>https://schema.org/realEstateAgent</loc>
   <lastmod>2019-10-09</lastmod>
  </url>  <url>
   <loc>https://schema.org/recipe</loc>
   <lastmod>2019-10-09</lastmod>
  </url>  <url>
   <loc>https://schema.org/recipeCategory</loc>
   <lastmod>2019-10-09</lastmod>
  </url>  <url>
   <loc>https://schema.org/recipeCuisine</loc>
   <lastmod>2019-10-09</lastmod>
  </url>  <url>
   <loc>https://schema.org/recipeIngredient</loc>
   <lastmod>2019-10-09</lastmod>
  </url>  <url>
   <loc>https://schema.org/recipeInstructions</loc>
   <lastmod>2019-10-09</lastmod>
  </url>  <url>
   <loc>https://schema.org/recipeYield</loc>
   <lastmod>2019-10-09</lastmod>
  </url>  <url>
   <loc>https://schema.org/recipient</loc>
   <lastmod>2019-10-09</lastmod>
  </url>  <url>
   <loc>https://schema.org/recognizedBy</loc>
   <lastmod>2019-10-09</lastmod>
  </url>  <url>
   <loc>https://schema.org/recognizingAuthority</loc>
   <lastmod>2019-10-09</lastmod>
  </url>  <url>
   <loc>https://schema.org/recommendationStrength</loc>
   <lastmod>2019-10-09</lastmod>
  </url>  <url>
   <loc>https://schema.org/recommendedIntake</loc>
   <lastmod>2019-10-09</lastmod>
  </url>  <url>
   <loc>https://schema.org/recordLabel</loc>
   <lastmod>2019-10-09</lastmod>
  </url>  <url>
   <loc>https://schema.org/recordedAs</loc>
   <lastmod>2019-10-09</lastmod>
  </url>  <url>
   <loc>https://schema.org/recordedAt</loc>
   <lastmod>2019-10-09</lastmod>
  </url>  <url>
   <loc>https://schema.org/recordedIn</loc>
   <lastmod>2019-10-09</lastmod>
  </url>  <url>
   <loc>https://schema.org/recordingOf</loc>
   <lastmod>2019-10-09</lastmod>
  </url>  <url>
   <loc>https://schema.org/recourseLoan</loc>
   <lastmod>2019-10-09</lastmod>
  </url>  <url>
   <loc>https://schema.org/referenceQuantity</loc>
   <lastmod>2019-10-09</lastmod>
  </url>  <url>
   <loc>https://schema.org/referencesOrder</loc>
   <lastmod>2019-10-09</lastmod>
  </url>  <url>
   <loc>https://schema.org/refundType</loc>
   <lastmod>2019-10-09</lastmod>
  </url>  <url>
   <loc>https://schema.org/regionDrained</loc>
   <lastmod>2019-10-09</lastmod>
  </url>  <url>
   <loc>https://schema.org/regionsAllowed</loc>
   <lastmod>2019-10-09</lastmod>
  </url>  <url>
   <loc>https://schema.org/relatedAnatomy</loc>
   <lastmod>2019-10-09</lastmod>
  </url>  <url>
   <loc>https://schema.org/relatedCondition</loc>
   <lastmod>2019-10-09</lastmod>
  </url>  <url>
   <loc>https://schema.org/relatedDrug</loc>
   <lastmod>2019-10-09</lastmod>
  </url>  <url>
   <loc>https://schema.org/relatedLink</loc>
   <lastmod>2019-10-09</lastmod>
  </url>  <url>
   <loc>https://schema.org/relatedStructure</loc>
   <lastmod>2019-10-09</lastmod>
  </url>  <url>
   <loc>https://schema.org/relatedTherapy</loc>
   <lastmod>2019-10-09</lastmod>
  </url>  <url>
   <loc>https://schema.org/relatedTo</loc>
   <lastmod>2019-10-09</lastmod>
  </url>  <url>
   <loc>https://schema.org/releaseDate</loc>
   <lastmod>2019-10-09</lastmod>
  </url>  <url>
   <loc>https://schema.org/releaseNotes</loc>
   <lastmod>2019-10-09</lastmod>
  </url>  <url>
   <loc>https://schema.org/releaseOf</loc>
   <lastmod>2019-10-09</lastmod>
  </url>  <url>
   <loc>https://schema.org/releasedEvent</loc>
   <lastmod>2019-10-09</lastmod>
  </url>  <url>
   <loc>https://schema.org/relevantOccupation</loc>
   <lastmod>2019-10-09</lastmod>
  </url>  <url>
   <loc>https://schema.org/relevantSpecialty</loc>
   <lastmod>2019-10-09</lastmod>
  </url>  <url>
   <loc>https://schema.org/remainingAttendeeCapacity</loc>
   <lastmod>2019-10-09</lastmod>
  </url>  <url>
   <loc>https://schema.org/renegotiableLoan</loc>
   <lastmod>2019-10-09</lastmod>
  </url>  <url>
   <loc>https://schema.org/repeatCount</loc>
   <lastmod>2019-10-09</lastmod>
  </url>  <url>
   <loc>https://schema.org/repeatFrequency</loc>
   <lastmod>2019-10-09</lastmod>
  </url>  <url>
   <loc>https://schema.org/repetitions</loc>
   <lastmod>2019-10-09</lastmod>
  </url>  <url>
   <loc>https://schema.org/replacee</loc>
   <lastmod>2019-10-09</lastmod>
  </url>  <url>
   <loc>https://schema.org/replacer</loc>
   <lastmod>2019-10-09</lastmod>
  </url>  <url>
   <loc>https://schema.org/replyToUrl</loc>
   <lastmod>2019-10-09</lastmod>
  </url>  <url>
   <loc>https://schema.org/reportNumber</loc>
   <lastmod>2019-10-09</lastmod>
  </url>  <url>
   <loc>https://schema.org/representativeOfPage</loc>
   <lastmod>2019-10-09</lastmod>
  </url>  <url>
   <loc>https://schema.org/requiredCollateral</loc>
   <lastmod>2019-10-09</lastmod>
  </url>  <url>
   <loc>https://schema.org/requiredGender</loc>
   <lastmod>2019-10-09</lastmod>
  </url>  <url>
   <loc>https://schema.org/requiredMaxAge</loc>
   <lastmod>2019-10-09</lastmod>
  </url>  <url>
   <loc>https://schema.org/requiredMinAge</loc>
   <lastmod>2019-10-09</lastmod>
  </url>  <url>
   <loc>https://schema.org/requiredQuantity</loc>
   <lastmod>2019-10-09</lastmod>
  </url>  <url>
   <loc>https://schema.org/requirements</loc>
   <lastmod>2019-10-09</lastmod>
  </url>  <url>
   <loc>https://schema.org/requiresSubscription</loc>
   <lastmod>2019-10-09</lastmod>
  </url>  <url>
   <loc>https://schema.org/reservationFor</loc>
   <lastmod>2019-10-09</lastmod>
  </url>  <url>
   <loc>https://schema.org/reservationId</loc>
   <lastmod>2019-10-09</lastmod>
  </url>  <url>
   <loc>https://schema.org/reservationStatus</loc>
   <lastmod>2019-10-09</lastmod>
  </url>  <url>
   <loc>https://schema.org/reservedTicket</loc>
   <lastmod>2019-10-09</lastmod>
  </url>  <url>
   <loc>https://schema.org/responsibilities</loc>
   <lastmod>2019-10-09</lastmod>
  </url>  <url>
   <loc>https://schema.org/restPeriods</loc>
   <lastmod>2019-10-09</lastmod>
  </url>  <url>
   <loc>https://schema.org/result</loc>
   <lastmod>2019-10-09</lastmod>
  </url>  <url>
   <loc>https://schema.org/resultComment</loc>
   <lastmod>2019-10-09</lastmod>
  </url>  <url>
   <loc>https://schema.org/resultReview</loc>
   <lastmod>2019-10-09</lastmod>
  </url>  <url>
   <loc>https://schema.org/returnFees</loc>
   <lastmod>2019-10-09</lastmod>
  </url>  <url>
   <loc>https://schema.org/returnPolicyCategory</loc>
   <lastmod>2019-10-09</lastmod>
  </url>  <url>
   <loc>https://schema.org/review</loc>
   <lastmod>2019-10-09</lastmod>
  </url>  <url>
   <loc>https://schema.org/reviewAspect</loc>
   <lastmod>2019-10-09</lastmod>
  </url>  <url>
   <loc>https://schema.org/reviewBody</loc>
   <lastmod>2019-10-09</lastmod>
  </url>  <url>
   <loc>https://schema.org/reviewCount</loc>
   <lastmod>2019-10-09</lastmod>
  </url>  <url>
   <loc>https://schema.org/reviewRating</loc>
   <lastmod>2019-10-09</lastmod>
  </url>  <url>
   <loc>https://schema.org/reviewedBy</loc>
   <lastmod>2019-10-09</lastmod>
  </url>  <url>
   <loc>https://schema.org/reviews</loc>
   <lastmod>2019-10-09</lastmod>
  </url>  <url>
   <loc>https://schema.org/riskFactor</loc>
   <lastmod>2019-10-09</lastmod>
  </url>  <url>
   <loc>https://schema.org/risks</loc>
   <lastmod>2019-10-09</lastmod>
  </url>  <url>
   <loc>https://schema.org/roleName</loc>
   <lastmod>2019-10-09</lastmod>
  </url>  <url>
   <loc>https://schema.org/roofLoad</loc>
   <lastmod>2019-10-09</lastmod>
  </url>  <url>
   <loc>https://schema.org/rsvpResponse</loc>
   <lastmod>2019-10-09</lastmod>
  </url>  <url>
   <loc>https://schema.org/runsTo</loc>
   <lastmod>2019-10-09</lastmod>
  </url>  <url>
   <loc>https://schema.org/runtime</loc>
   <lastmod>2019-10-09</lastmod>
  </url>  <url>
   <loc>https://schema.org/runtimePlatform</loc>
   <lastmod>2019-10-09</lastmod>
  </url>  <url>
   <loc>https://schema.org/rxcui</loc>
   <lastmod>2019-10-09</lastmod>
  </url>  <url>
   <loc>https://schema.org/safetyConsideration</loc>
   <lastmod>2019-10-09</lastmod>
  </url>  <url>
   <loc>https://schema.org/salaryCurrency</loc>
   <lastmod>2019-10-09</lastmod>
  </url>  <url>
   <loc>https://schema.org/salaryUponCompletion</loc>
   <lastmod>2019-10-09</lastmod>
  </url>  <url>
   <loc>https://schema.org/sameAs</loc>
   <lastmod>2019-10-09</lastmod>
  </url>  <url>
   <loc>https://schema.org/sampleType</loc>
   <lastmod>2019-10-09</lastmod>
  </url>  <url>
   <loc>https://schema.org/saturatedFatContent</loc>
   <lastmod>2019-10-09</lastmod>
  </url>  <url>
   <loc>https://schema.org/scheduledPaymentDate</loc>
   <lastmod>2019-10-09</lastmod>
  </url>  <url>
   <loc>https://schema.org/scheduledTime</loc>
   <lastmod>2019-10-09</lastmod>
  </url>  <url>
   <loc>https://schema.org/schemaVersion</loc>
   <lastmod>2019-10-09</lastmod>
  </url>  <url>
   <loc>https://schema.org/screenCount</loc>
   <lastmod>2019-10-09</lastmod>
  </url>  <url>
   <loc>https://schema.org/screenshot</loc>
   <lastmod>2019-10-09</lastmod>
  </url>  <url>
   <loc>https://schema.org/sdDatePublished</loc>
   <lastmod>2019-10-09</lastmod>
  </url>  <url>
   <loc>https://schema.org/sdLicense</loc>
   <lastmod>2019-10-09</lastmod>
  </url>  <url>
   <loc>https://schema.org/sdPublisher</loc>
   <lastmod>2019-10-09</lastmod>
  </url>  <url>
   <loc>https://schema.org/season</loc>
   <lastmod>2019-10-09</lastmod>
  </url>  <url>
   <loc>https://schema.org/seasonNumber</loc>
   <lastmod>2019-10-09</lastmod>
  </url>  <url>
   <loc>https://schema.org/seasons</loc>
   <lastmod>2019-10-09</lastmod>
  </url>  <url>
   <loc>https://schema.org/seatNumber</loc>
   <lastmod>2019-10-09</lastmod>
  </url>  <url>
   <loc>https://schema.org/seatRow</loc>
   <lastmod>2019-10-09</lastmod>
  </url>  <url>
   <loc>https://schema.org/seatSection</loc>
   <lastmod>2019-10-09</lastmod>
  </url>  <url>
   <loc>https://schema.org/seatingCapacity</loc>
   <lastmod>2019-10-09</lastmod>
  </url>  <url>
   <loc>https://schema.org/seatingType</loc>
   <lastmod>2019-10-09</lastmod>
  </url>  <url>
   <loc>https://schema.org/secondaryPrevention</loc>
   <lastmod>2019-10-09</lastmod>
  </url>  <url>
   <loc>https://schema.org/securityScreening</loc>
   <lastmod>2019-10-09</lastmod>
  </url>  <url>
   <loc>https://schema.org/seeks</loc>
   <lastmod>2019-10-09</lastmod>
  </url>  <url>
   <loc>https://schema.org/seller</loc>
   <lastmod>2019-10-09</lastmod>
  </url>  <url>
   <loc>https://schema.org/sender</loc>
   <lastmod>2019-10-09</lastmod>
  </url>  <url>
   <loc>https://schema.org/sensoryUnit</loc>
   <lastmod>2019-10-09</lastmod>
  </url>  <url>
   <loc>https://schema.org/serialNumber</loc>
   <lastmod>2019-10-09</lastmod>
  </url>  <url>
   <loc>https://schema.org/seriousAdverseOutcome</loc>
   <lastmod>2019-10-09</lastmod>
  </url>  <url>
   <loc>https://schema.org/serverStatus</loc>
   <lastmod>2019-10-09</lastmod>
  </url>  <url>
   <loc>https://schema.org/servesCuisine</loc>
   <lastmod>2019-10-09</lastmod>
  </url>  <url>
   <loc>https://schema.org/serviceArea</loc>
   <lastmod>2019-10-09</lastmod>
  </url>  <url>
   <loc>https://schema.org/serviceAudience</loc>
   <lastmod>2019-10-09</lastmod>
  </url>  <url>
   <loc>https://schema.org/serviceLocation</loc>
   <lastmod>2019-10-09</lastmod>
  </url>  <url>
   <loc>https://schema.org/serviceOperator</loc>
   <lastmod>2019-10-09</lastmod>
  </url>  <url>
   <loc>https://schema.org/serviceOutput</loc>
   <lastmod>2019-10-09</lastmod>
  </url>  <url>
   <loc>https://schema.org/servicePhone</loc>
   <lastmod>2019-10-09</lastmod>
  </url>  <url>
   <loc>https://schema.org/servicePostalAddress</loc>
   <lastmod>2019-10-09</lastmod>
  </url>  <url>
   <loc>https://schema.org/serviceSmsNumber</loc>
   <lastmod>2019-10-09</lastmod>
  </url>  <url>
   <loc>https://schema.org/serviceType</loc>
   <lastmod>2019-10-09</lastmod>
  </url>  <url>
   <loc>https://schema.org/serviceUrl</loc>
   <lastmod>2019-10-09</lastmod>
  </url>  <url>
   <loc>https://schema.org/servingSize</loc>
   <lastmod>2019-10-09</lastmod>
  </url>  <url>
   <loc>https://schema.org/sharedContent</loc>
   <lastmod>2019-10-09</lastmod>
  </url>  <url>
   <loc>https://schema.org/sibling</loc>
   <lastmod>2019-10-09</lastmod>
  </url>  <url>
   <loc>https://schema.org/siblings</loc>
   <lastmod>2019-10-09</lastmod>
  </url>  <url>
   <loc>https://schema.org/signDetected</loc>
   <lastmod>2019-10-09</lastmod>
  </url>  <url>
   <loc>https://schema.org/signOrSymptom</loc>
   <lastmod>2019-10-09</lastmod>
  </url>  <url>
   <loc>https://schema.org/significance</loc>
   <lastmod>2019-10-09</lastmod>
  </url>  <url>
   <loc>https://schema.org/significantLink</loc>
   <lastmod>2019-10-09</lastmod>
  </url>  <url>
   <loc>https://schema.org/significantLinks</loc>
   <lastmod>2019-10-09</lastmod>
  </url>  <url>
   <loc>https://schema.org/skills</loc>
   <lastmod>2019-10-09</lastmod>
  </url>  <url>
   <loc>https://schema.org/sku</loc>
   <lastmod>2019-10-09</lastmod>
  </url>  <url>
   <loc>https://schema.org/slogan</loc>
   <lastmod>2019-10-09</lastmod>
  </url>  <url>
   <loc>https://schema.org/smokingAllowed</loc>
   <lastmod>2019-10-09</lastmod>
  </url>  <url>
   <loc>https://schema.org/sodiumContent</loc>
   <lastmod>2019-10-09</lastmod>
  </url>  <url>
   <loc>https://schema.org/softwareAddOn</loc>
   <lastmod>2019-10-09</lastmod>
  </url>  <url>
   <loc>https://schema.org/softwareHelp</loc>
   <lastmod>2019-10-09</lastmod>
  </url>  <url>
   <loc>https://schema.org/softwareRequirements</loc>
   <lastmod>2019-10-09</lastmod>
  </url>  <url>
   <loc>https://schema.org/softwareVersion</loc>
   <lastmod>2019-10-09</lastmod>
  </url>  <url>
   <loc>https://schema.org/source</loc>
   <lastmod>2019-10-09</lastmod>
  </url>  <url>
   <loc>https://schema.org/sourceOrganization</loc>
   <lastmod>2019-10-09</lastmod>
  </url>  <url>
   <loc>https://schema.org/sourcedFrom</loc>
   <lastmod>2019-10-09</lastmod>
  </url>  <url>
   <loc>https://schema.org/spatial</loc>
   <lastmod>2019-10-09</lastmod>
  </url>  <url>
   <loc>https://schema.org/spatialCoverage</loc>
   <lastmod>2019-10-09</lastmod>
  </url>  <url>
   <loc>https://schema.org/speakable</loc>
   <lastmod>2019-10-09</lastmod>
  </url>  <url>
   <loc>https://schema.org/specialCommitments</loc>
   <lastmod>2019-10-09</lastmod>
  </url>  <url>
   <loc>https://schema.org/specialOpeningHoursSpecification</loc>
   <lastmod>2019-10-09</lastmod>
  </url>  <url>
   <loc>https://schema.org/specialty</loc>
   <lastmod>2019-10-09</lastmod>
  </url>  <url>
   <loc>https://schema.org/speed</loc>
   <lastmod>2019-10-09</lastmod>
  </url>  <url>
   <loc>https://schema.org/spokenByCharacter</loc>
   <lastmod>2019-10-09</lastmod>
  </url>  <url>
   <loc>https://schema.org/sponsor</loc>
   <lastmod>2019-10-09</lastmod>
  </url>  <url>
   <loc>https://schema.org/sport</loc>
   <lastmod>2019-10-09</lastmod>
  </url>  <url>
   <loc>https://schema.org/sportsActivityLocation</loc>
   <lastmod>2019-10-09</lastmod>
  </url>  <url>
   <loc>https://schema.org/sportsEvent</loc>
   <lastmod>2019-10-09</lastmod>
  </url>  <url>
   <loc>https://schema.org/sportsTeam</loc>
   <lastmod>2019-10-09</lastmod>
  </url>  <url>
   <loc>https://schema.org/spouse</loc>
   <lastmod>2019-10-09</lastmod>
  </url>  <url>
   <loc>https://schema.org/stage</loc>
   <lastmod>2019-10-09</lastmod>
  </url>  <url>
   <loc>https://schema.org/stageAsNumber</loc>
   <lastmod>2019-10-09</lastmod>
  </url>  <url>
   <loc>https://schema.org/starRating</loc>
   <lastmod>2019-10-09</lastmod>
  </url>  <url>
   <loc>https://schema.org/startDate</loc>
   <lastmod>2019-10-09</lastmod>
  </url>  <url>
   <loc>https://schema.org/startOffset</loc>
   <lastmod>2019-10-09</lastmod>
  </url>  <url>
   <loc>https://schema.org/startTime</loc>
   <lastmod>2019-10-09</lastmod>
  </url>  <url>
   <loc>https://schema.org/status</loc>
   <lastmod>2019-10-09</lastmod>
  </url>  <url>
   <loc>https://schema.org/steeringPosition</loc>
   <lastmod>2019-10-09</lastmod>
  </url>  <url>
   <loc>https://schema.org/step</loc>
   <lastmod>2019-10-09</lastmod>
  </url>  <url>
   <loc>https://schema.org/stepValue</loc>
   <lastmod>2019-10-09</lastmod>
  </url>  <url>
   <loc>https://schema.org/steps</loc>
   <lastmod>2019-10-09</lastmod>
  </url>  <url>
   <loc>https://schema.org/storageRequirements</loc>
   <lastmod>2019-10-09</lastmod>
  </url>  <url>
   <loc>https://schema.org/streetAddress</loc>
   <lastmod>2019-10-09</lastmod>
  </url>  <url>
   <loc>https://schema.org/strengthUnit</loc>
   <lastmod>2019-10-09</lastmod>
  </url>  <url>
   <loc>https://schema.org/strengthValue</loc>
   <lastmod>2019-10-09</lastmod>
  </url>  <url>
   <loc>https://schema.org/structuralClass</loc>
   <lastmod>2019-10-09</lastmod>
  </url>  <url>
   <loc>https://schema.org/study</loc>
   <lastmod>2019-10-09</lastmod>
  </url>  <url>
   <loc>https://schema.org/studyDesign</loc>
   <lastmod>2019-10-09</lastmod>
  </url>  <url>
   <loc>https://schema.org/studyLocation</loc>
   <lastmod>2019-10-09</lastmod>
  </url>  <url>
   <loc>https://schema.org/studySubject</loc>
   <lastmod>2019-10-09</lastmod>
  </url>  <url>
   <loc>https://schema.org/stupidProperty</loc>
   <lastmod>2019-10-09</lastmod>
  </url>  <url>
   <loc>https://schema.org/subEvent</loc>
   <lastmod>2019-10-09</lastmod>
  </url>  <url>
   <loc>https://schema.org/subEvents</loc>
   <lastmod>2019-10-09</lastmod>
  </url>  <url>
   <loc>https://schema.org/subOrganization</loc>
   <lastmod>2019-10-09</lastmod>
  </url>  <url>
   <loc>https://schema.org/subReservation</loc>
   <lastmod>2019-10-09</lastmod>
  </url>  <url>
   <loc>https://schema.org/subStageSuffix</loc>
   <lastmod>2019-10-09</lastmod>
  </url>  <url>
   <loc>https://schema.org/subStructure</loc>
   <lastmod>2019-10-09</lastmod>
  </url>  <url>
   <loc>https://schema.org/subTest</loc>
   <lastmod>2019-10-09</lastmod>
  </url>  <url>
   <loc>https://schema.org/subTrip</loc>
   <lastmod>2019-10-09</lastmod>
  </url>  <url>
   <loc>https://schema.org/subjectOf</loc>
   <lastmod>2019-10-09</lastmod>
  </url>  <url>
   <loc>https://schema.org/subtitleLanguage</loc>
   <lastmod>2019-10-09</lastmod>
  </url>  <url>
   <loc>https://schema.org/subtype</loc>
   <lastmod>2019-10-09</lastmod>
  </url>  <url>
   <loc>https://schema.org/successorOf</loc>
   <lastmod>2019-10-09</lastmod>
  </url>  <url>
   <loc>https://schema.org/sugarContent</loc>
   <lastmod>2019-10-09</lastmod>
  </url>  <url>
   <loc>https://schema.org/suggestedAnswer</loc>
   <lastmod>2019-10-09</lastmod>
  </url>  <url>
   <loc>https://schema.org/suggestedGender</loc>
   <lastmod>2019-10-09</lastmod>
  </url>  <url>
   <loc>https://schema.org/suggestedMaxAge</loc>
   <lastmod>2019-10-09</lastmod>
  </url>  <url>
   <loc>https://schema.org/suggestedMinAge</loc>
   <lastmod>2019-10-09</lastmod>
  </url>  <url>
   <loc>https://schema.org/suitableForDiet</loc>
   <lastmod>2019-10-09</lastmod>
  </url>  <url>
   <loc>https://schema.org/superEvent</loc>
   <lastmod>2019-10-09</lastmod>
  </url>  <url>
   <loc>https://schema.org/supersededBy</loc>
   <lastmod>2019-10-09</lastmod>
  </url>  <url>
   <loc>https://schema.org/supply</loc>
   <lastmod>2019-10-09</lastmod>
  </url>  <url>
   <loc>https://schema.org/supplyTo</loc>
   <lastmod>2019-10-09</lastmod>
  </url>  <url>
   <loc>https://schema.org/supportingData</loc>
   <lastmod>2019-10-09</lastmod>
  </url>  <url>
   <loc>https://schema.org/surface</loc>
   <lastmod>2019-10-09</lastmod>
  </url>  <url>
   <loc>https://schema.org/target</loc>
   <lastmod>2019-10-09</lastmod>
  </url>  <url>
   <loc>https://schema.org/targetCollection</loc>
   <lastmod>2019-10-09</lastmod>
  </url>  <url>
   <loc>https://schema.org/targetDescription</loc>
   <lastmod>2019-10-09</lastmod>
  </url>  <url>
   <loc>https://schema.org/targetName</loc>
   <lastmod>2019-10-09</lastmod>
  </url>  <url>
   <loc>https://schema.org/targetPlatform</loc>
   <lastmod>2019-10-09</lastmod>
  </url>  <url>
   <loc>https://schema.org/targetPopulation</loc>
   <lastmod>2019-10-09</lastmod>
  </url>  <url>
   <loc>https://schema.org/targetProduct</loc>
   <lastmod>2019-10-09</lastmod>
  </url>  <url>
   <loc>https://schema.org/targetUrl</loc>
   <lastmod>2019-10-09</lastmod>
  </url>  <url>
   <loc>https://schema.org/taxID</loc>
   <lastmod>2019-10-09</lastmod>
  </url>  <url>
   <loc>https://schema.org/telephone</loc>
   <lastmod>2019-10-09</lastmod>
  </url>  <url>
   <loc>https://schema.org/temporal</loc>
   <lastmod>2019-10-09</lastmod>
  </url>  <url>
   <loc>https://schema.org/temporalCoverage</loc>
   <lastmod>2019-10-09</lastmod>
  </url>  <url>
   <loc>https://schema.org/termCode</loc>
   <lastmod>2019-10-09</lastmod>
  </url>  <url>
   <loc>https://schema.org/termsOfService</loc>
   <lastmod>2019-10-09</lastmod>
  </url>  <url>
   <loc>https://schema.org/text</loc>
   <lastmod>2019-10-09</lastmod>
  </url>  <url>
   <loc>https://schema.org/thumbnail</loc>
   <lastmod>2019-10-09</lastmod>
  </url>  <url>
   <loc>https://schema.org/thumbnailUrl</loc>
   <lastmod>2019-10-09</lastmod>
  </url>  <url>
   <loc>https://schema.org/tickerSymbol</loc>
   <lastmod>2019-10-09</lastmod>
  </url>  <url>
   <loc>https://schema.org/ticketNumber</loc>
   <lastmod>2019-10-09</lastmod>
  </url>  <url>
   <loc>https://schema.org/ticketToken</loc>
   <lastmod>2019-10-09</lastmod>
  </url>  <url>
   <loc>https://schema.org/ticketedSeat</loc>
   <lastmod>2019-10-09</lastmod>
  </url>  <url>
   <loc>https://schema.org/timeRequired</loc>
   <lastmod>2019-10-09</lastmod>
  </url>  <url>
   <loc>https://schema.org/timeToComplete</loc>
   <lastmod>2019-10-09</lastmod>
  </url>  <url>
   <loc>https://schema.org/tissueSample</loc>
   <lastmod>2019-10-09</lastmod>
  </url>  <url>
   <loc>https://schema.org/title</loc>
   <lastmod>2019-10-09</lastmod>
  </url>  <url>
   <loc>https://schema.org/toLocation</loc>
   <lastmod>2019-10-09</lastmod>
  </url>  <url>
   <loc>https://schema.org/toRecipient</loc>
   <lastmod>2019-10-09</lastmod>
  </url>  <url>
   <loc>https://schema.org/tongueWeight</loc>
   <lastmod>2019-10-09</lastmod>
  </url>  <url>
   <loc>https://schema.org/tool</loc>
   <lastmod>2019-10-09</lastmod>
  </url>  <url>
   <loc>https://schema.org/torque</loc>
   <lastmod>2019-10-09</lastmod>
  </url>  <url>
   <loc>https://schema.org/totalJobOpenings</loc>
   <lastmod>2019-10-09</lastmod>
  </url>  <url>
   <loc>https://schema.org/totalPaymentDue</loc>
   <lastmod>2019-10-09</lastmod>
  </url>  <url>
   <loc>https://schema.org/totalPrice</loc>
   <lastmod>2019-10-09</lastmod>
  </url>  <url>
   <loc>https://schema.org/totalTime</loc>
   <lastmod>2019-10-09</lastmod>
  </url>  <url>
   <loc>https://schema.org/touristType</loc>
   <lastmod>2019-10-09</lastmod>
  </url>  <url>
   <loc>https://schema.org/track</loc>
   <lastmod>2019-10-09</lastmod>
  </url>  <url>
   <loc>https://schema.org/trackingNumber</loc>
   <lastmod>2019-10-09</lastmod>
  </url>  <url>
   <loc>https://schema.org/trackingUrl</loc>
   <lastmod>2019-10-09</lastmod>
  </url>  <url>
   <loc>https://schema.org/tracks</loc>
   <lastmod>2019-10-09</lastmod>
  </url>  <url>
   <loc>https://schema.org/trailer</loc>
   <lastmod>2019-10-09</lastmod>
  </url>  <url>
   <loc>https://schema.org/trailerWeight</loc>
   <lastmod>2019-10-09</lastmod>
  </url>  <url>
   <loc>https://schema.org/trainName</loc>
   <lastmod>2019-10-09</lastmod>
  </url>  <url>
   <loc>https://schema.org/trainNumber</loc>
   <lastmod>2019-10-09</lastmod>
  </url>  <url>
   <loc>https://schema.org/trainingSalary</loc>
   <lastmod>2019-10-09</lastmod>
  </url>  <url>
   <loc>https://schema.org/transFatContent</loc>
   <lastmod>2019-10-09</lastmod>
  </url>  <url>
   <loc>https://schema.org/transcript</loc>
   <lastmod>2019-10-09</lastmod>
  </url>  <url>
   <loc>https://schema.org/translationOfWork</loc>
   <lastmod>2019-10-09</lastmod>
  </url>  <url>
   <loc>https://schema.org/translator</loc>
   <lastmod>2019-10-09</lastmod>
  </url>  <url>
   <loc>https://schema.org/transmissionMethod</loc>
   <lastmod>2019-10-09</lastmod>
  </url>  <url>
   <loc>https://schema.org/trialDesign</loc>
   <lastmod>2019-10-09</lastmod>
  </url>  <url>
   <loc>https://schema.org/tributary</loc>
   <lastmod>2019-10-09</lastmod>
  </url>  <url>
   <loc>https://schema.org/typeOfBed</loc>
   <lastmod>2019-10-09</lastmod>
  </url>  <url>
   <loc>https://schema.org/typeOfGood</loc>
   <lastmod>2019-10-09</lastmod>
  </url>  <url>
   <loc>https://schema.org/typicalAgeRange</loc>
   <lastmod>2019-10-09</lastmod>
  </url>  <url>
   <loc>https://schema.org/typicalTest</loc>
   <lastmod>2019-10-09</lastmod>
  </url>  <url>
   <loc>https://schema.org/underName</loc>
   <lastmod>2019-10-09</lastmod>
  </url>  <url>
   <loc>https://schema.org/unitCode</loc>
   <lastmod>2019-10-09</lastmod>
  </url>  <url>
   <loc>https://schema.org/unitText</loc>
   <lastmod>2019-10-09</lastmod>
  </url>  <url>
   <loc>https://schema.org/unnamedSourcesPolicy</loc>
   <lastmod>2019-10-09</lastmod>
  </url>  <url>
   <loc>https://schema.org/unsaturatedFatContent</loc>
   <lastmod>2019-10-09</lastmod>
  </url>  <url>
   <loc>https://schema.org/uploadDate</loc>
   <lastmod>2019-10-09</lastmod>
  </url>  <url>
   <loc>https://schema.org/upvoteCount</loc>
   <lastmod>2019-10-09</lastmod>
  </url>  <url>
   <loc>https://schema.org/url</loc>
   <lastmod>2019-10-09</lastmod>
  </url>  <url>
   <loc>https://schema.org/urlTemplate</loc>
   <lastmod>2019-10-09</lastmod>
  </url>  <url>
   <loc>https://schema.org/usedToDiagnose</loc>
   <lastmod>2019-10-09</lastmod>
  </url>  <url>
   <loc>https://schema.org/userInteractionCount</loc>
   <lastmod>2019-10-09</lastmod>
  </url>  <url>
   <loc>https://schema.org/usesDevice</loc>
   <lastmod>2019-10-09</lastmod>
  </url>  <url>
   <loc>https://schema.org/usesHealthPlanIdStandard</loc>
   <lastmod>2019-10-09</lastmod>
  </url>  <url>
   <loc>https://schema.org/validFor</loc>
   <lastmod>2019-10-09</lastmod>
  </url>  <url>
   <loc>https://schema.org/validFrom</loc>
   <lastmod>2019-10-09</lastmod>
  </url>  <url>
   <loc>https://schema.org/validIn</loc>
   <lastmod>2019-10-09</lastmod>
  </url>  <url>
   <loc>https://schema.org/validThrough</loc>
   <lastmod>2019-10-09</lastmod>
  </url>  <url>
   <loc>https://schema.org/validUntil</loc>
   <lastmod>2019-10-09</lastmod>
  </url>  <url>
   <loc>https://schema.org/value</loc>
   <lastmod>2019-10-09</lastmod>
  </url>  <url>
   <loc>https://schema.org/valueAddedTaxIncluded</loc>
   <lastmod>2019-10-09</lastmod>
  </url>  <url>
   <loc>https://schema.org/valueMaxLength</loc>
   <lastmod>2019-10-09</lastmod>
  </url>  <url>
   <loc>https://schema.org/valueMinLength</loc>
   <lastmod>2019-10-09</lastmod>
  </url>  <url>
   <loc>https://schema.org/valueName</loc>
   <lastmod>2019-10-09</lastmod>
  </url>  <url>
   <loc>https://schema.org/valuePattern</loc>
   <lastmod>2019-10-09</lastmod>
  </url>  <url>
   <loc>https://schema.org/valueReference</loc>
   <lastmod>2019-10-09</lastmod>
  </url>  <url>
   <loc>https://schema.org/valueRequired</loc>
   <lastmod>2019-10-09</lastmod>
  </url>  <url>
   <loc>https://schema.org/variableMeasured</loc>
   <lastmod>2019-10-09</lastmod>
  </url>  <url>
   <loc>https://schema.org/variablesMeasured</loc>
   <lastmod>2019-10-09</lastmod>
  </url>  <url>
   <loc>https://schema.org/variantCover</loc>
   <lastmod>2019-10-09</lastmod>
  </url>  <url>
   <loc>https://schema.org/vatID</loc>
   <lastmod>2019-10-09</lastmod>
  </url>  <url>
   <loc>https://schema.org/vehicleConfiguration</loc>
   <lastmod>2019-10-09</lastmod>
  </url>  <url>
   <loc>https://schema.org/vehicleEngine</loc>
   <lastmod>2019-10-09</lastmod>
  </url>  <url>
   <loc>https://schema.org/vehicleIdentificationNumber</loc>
   <lastmod>2019-10-09</lastmod>
  </url>  <url>
   <loc>https://schema.org/vehicleInteriorColor</loc>
   <lastmod>2019-10-09</lastmod>
  </url>  <url>
   <loc>https://schema.org/vehicleInteriorType</loc>
   <lastmod>2019-10-09</lastmod>
  </url>  <url>
   <loc>https://schema.org/vehicleModelDate</loc>
   <lastmod>2019-10-09</lastmod>
  </url>  <url>
   <loc>https://schema.org/vehicleSeatingCapacity</loc>
   <lastmod>2019-10-09</lastmod>
  </url>  <url>
   <loc>https://schema.org/vehicleSpecialUsage</loc>
   <lastmod>2019-10-09</lastmod>
  </url>  <url>
   <loc>https://schema.org/vehicleTransmission</loc>
   <lastmod>2019-10-09</lastmod>
  </url>  <url>
   <loc>https://schema.org/vendor</loc>
   <lastmod>2019-10-09</lastmod>
  </url>  <url>
   <loc>https://schema.org/verificationFactCheckingPolicy</loc>
   <lastmod>2019-10-09</lastmod>
  </url>  <url>
   <loc>https://schema.org/version</loc>
   <lastmod>2019-10-09</lastmod>
  </url>  <url>
   <loc>https://schema.org/video</loc>
   <lastmod>2019-10-09</lastmod>
  </url>  <url>
   <loc>https://schema.org/videoFormat</loc>
   <lastmod>2019-10-09</lastmod>
  </url>  <url>
   <loc>https://schema.org/videoFrameSize</loc>
   <lastmod>2019-10-09</lastmod>
  </url>  <url>
   <loc>https://schema.org/videoQuality</loc>
   <lastmod>2019-10-09</lastmod>
  </url>  <url>
   <loc>https://schema.org/volumeNumber</loc>
   <lastmod>2019-10-09</lastmod>
  </url>  <url>
   <loc>https://schema.org/warning</loc>
   <lastmod>2019-10-09</lastmod>
  </url>  <url>
   <loc>https://schema.org/warranty</loc>
   <lastmod>2019-10-09</lastmod>
  </url>  <url>
   <loc>https://schema.org/warrantyPromise</loc>
   <lastmod>2019-10-09</lastmod>
  </url>  <url>
   <loc>https://schema.org/warrantyScope</loc>
   <lastmod>2019-10-09</lastmod>
  </url>  <url>
   <loc>https://schema.org/webCheckinTime</loc>
   <lastmod>2019-10-09</lastmod>
  </url>  <url>
   <loc>https://schema.org/webFeed</loc>
   <lastmod>2019-10-09</lastmod>
  </url>  <url>
   <loc>https://schema.org/weight</loc>
   <lastmod>2019-10-09</lastmod>
  </url>  <url>
   <loc>https://schema.org/weightTotal</loc>
   <lastmod>2019-10-09</lastmod>
  </url>  <url>
   <loc>https://schema.org/wheelbase</loc>
   <lastmod>2019-10-09</lastmod>
  </url>  <url>
   <loc>https://schema.org/width</loc>
   <lastmod>2019-10-09</lastmod>
  </url>  <url>
   <loc>https://schema.org/winner</loc>
   <lastmod>2019-10-09</lastmod>
  </url>  <url>
   <loc>https://schema.org/wordCount</loc>
   <lastmod>2019-10-09</lastmod>
  </url>  <url>
   <loc>https://schema.org/workExample</loc>
   <lastmod>2019-10-09</lastmod>
  </url>  <url>
   <loc>https://schema.org/workFeatured</loc>
   <lastmod>2019-10-09</lastmod>
  </url>  <url>
   <loc>https://schema.org/workHours</loc>
   <lastmod>2019-10-09</lastmod>
  </url>  <url>
   <loc>https://schema.org/workLocation</loc>
   <lastmod>2019-10-09</lastmod>
  </url>  <url>
   <loc>https://schema.org/workPerformed</loc>
   <lastmod>2019-10-09</lastmod>
  </url>  <url>
   <loc>https://schema.org/workPresented</loc>
   <lastmod>2019-10-09</lastmod>
  </url>  <url>
   <loc>https://schema.org/workTranslation</loc>
   <lastmod>2019-10-09</lastmod>
  </url>  <url>
   <loc>https://schema.org/workload</loc>
   <lastmod>2019-10-09</lastmod>
  </url>  <url>
   <loc>https://schema.org/worksFor</loc>
   <lastmod>2019-10-09</lastmod>
  </url>  <url>
   <loc>https://schema.org/worstRating</loc>
   <lastmod>2019-10-09</lastmod>
  </url>  <url>
   <loc>https://schema.org/xpath</loc>
   <lastmod>2019-10-09</lastmod>
  </url>  <url>
   <loc>https://schema.org/yearlyRevenue</loc>
   <lastmod>2019-10-09</lastmod>
  </url>  <url>
   <loc>https://schema.org/yearsInOperation</loc>
   <lastmod>2019-10-09</lastmod>
  </url>  <url>
   <loc>https://schema.org/yield</loc>
   <lastmod>2019-10-09</lastmod>
  </url>  <url>
   <loc>https://schema.org/</loc>
   <lastmod>2019-10-09</lastmod>
  </url>  <url>
   <loc>https://schema.org/docs/schemas.html</loc>
   <lastmod>2019-10-09</lastmod>
  </url>  <url>
   <loc>https://schema.org/docs/full.html</loc>
   <lastmod>2019-10-09</lastmod>
  </url>  <url>
   <loc>https://schema.org/docs/gs.html</loc>
   <lastmod>2019-10-09</lastmod>
  </url>  <url>
   <loc>https://schema.org/docs/about.html</loc>
   <lastmod>2019-10-09</lastmod>
  </url>  <url>
   <loc>https://schema.org/docs/howwework.html</loc>
   <lastmod>2019-10-09</lastmod>
  </url>  <url>
   <loc>https://schema.org/docs/releases.html</loc>
   <lastmod>2019-10-09</lastmod>
  </url>  <url>
   <loc>https://schema.org/docs/faq.html</loc>
   <lastmod>2019-10-09</lastmod>
  </url>  <url>
   <loc>https://schema.org/docs/datamodel.html</loc>
   <lastmod>2019-10-09</lastmod>
  </url>  <url>
   <loc>https://schema.org/docs/developers.html</loc>
   <lastmod>2019-10-09</lastmod>
  </url>  <url>
   <loc>https://schema.org/docs/extension.html</loc>
   <lastmod>2019-10-09</lastmod>
  </url>  <url>
   <loc>https://schema.org/docs/meddocs.html</loc>
   <lastmod>2019-10-09</lastmod>
  </url>  <url>
   <loc>https://schema.org/docs/hotels.html</loc>
   <lastmod>2019-10-09</lastmod>
=======
   <lastmod>2019-10-15</lastmod>
  </url>  <url>
   <loc>https://schema.org/AMRadioChannel</loc>
   <lastmod>2019-10-15</lastmod>
  </url>  <url>
   <loc>https://schema.org/APIReference</loc>
   <lastmod>2019-10-15</lastmod>
  </url>  <url>
   <loc>https://schema.org/AboutPage</loc>
   <lastmod>2019-10-15</lastmod>
  </url>  <url>
   <loc>https://schema.org/AcceptAction</loc>
   <lastmod>2019-10-15</lastmod>
  </url>  <url>
   <loc>https://schema.org/Accommodation</loc>
   <lastmod>2019-10-15</lastmod>
  </url>  <url>
   <loc>https://schema.org/AccountingService</loc>
   <lastmod>2019-10-15</lastmod>
  </url>  <url>
   <loc>https://schema.org/AchieveAction</loc>
   <lastmod>2019-10-15</lastmod>
  </url>  <url>
   <loc>https://schema.org/Action</loc>
   <lastmod>2019-10-15</lastmod>
  </url>  <url>
   <loc>https://schema.org/ActionAccessSpecification</loc>
   <lastmod>2019-10-15</lastmod>
  </url>  <url>
   <loc>https://schema.org/ActionStatusType</loc>
   <lastmod>2019-10-15</lastmod>
  </url>  <url>
   <loc>https://schema.org/ActivateAction</loc>
   <lastmod>2019-10-15</lastmod>
  </url>  <url>
   <loc>https://schema.org/AddAction</loc>
   <lastmod>2019-10-15</lastmod>
  </url>  <url>
   <loc>https://schema.org/AdministrativeArea</loc>
   <lastmod>2019-10-15</lastmod>
  </url>  <url>
   <loc>https://schema.org/AdultEntertainment</loc>
   <lastmod>2019-10-15</lastmod>
  </url>  <url>
   <loc>https://schema.org/AdvertiserContentArticle</loc>
   <lastmod>2019-10-15</lastmod>
  </url>  <url>
   <loc>https://schema.org/AggregateOffer</loc>
   <lastmod>2019-10-15</lastmod>
  </url>  <url>
   <loc>https://schema.org/AggregateRating</loc>
   <lastmod>2019-10-15</lastmod>
  </url>  <url>
   <loc>https://schema.org/AgreeAction</loc>
   <lastmod>2019-10-15</lastmod>
  </url>  <url>
   <loc>https://schema.org/Airline</loc>
   <lastmod>2019-10-15</lastmod>
  </url>  <url>
   <loc>https://schema.org/Airport</loc>
   <lastmod>2019-10-15</lastmod>
  </url>  <url>
   <loc>https://schema.org/AlignmentObject</loc>
   <lastmod>2019-10-15</lastmod>
  </url>  <url>
   <loc>https://schema.org/AllocateAction</loc>
   <lastmod>2019-10-15</lastmod>
  </url>  <url>
   <loc>https://schema.org/AmusementPark</loc>
   <lastmod>2019-10-15</lastmod>
  </url>  <url>
   <loc>https://schema.org/AnalysisNewsArticle</loc>
   <lastmod>2019-10-15</lastmod>
  </url>  <url>
   <loc>https://schema.org/AnatomicalStructure</loc>
   <lastmod>2019-10-15</lastmod>
  </url>  <url>
   <loc>https://schema.org/AnatomicalSystem</loc>
   <lastmod>2019-10-15</lastmod>
  </url>  <url>
   <loc>https://schema.org/AnimalShelter</loc>
   <lastmod>2019-10-15</lastmod>
  </url>  <url>
   <loc>https://schema.org/Answer</loc>
   <lastmod>2019-10-15</lastmod>
  </url>  <url>
   <loc>https://schema.org/Apartment</loc>
   <lastmod>2019-10-15</lastmod>
  </url>  <url>
   <loc>https://schema.org/ApartmentComplex</loc>
   <lastmod>2019-10-15</lastmod>
  </url>  <url>
   <loc>https://schema.org/AppendAction</loc>
   <lastmod>2019-10-15</lastmod>
  </url>  <url>
   <loc>https://schema.org/ApplyAction</loc>
   <lastmod>2019-10-15</lastmod>
  </url>  <url>
   <loc>https://schema.org/ApprovedIndication</loc>
   <lastmod>2019-10-15</lastmod>
  </url>  <url>
   <loc>https://schema.org/Aquarium</loc>
   <lastmod>2019-10-15</lastmod>
  </url>  <url>
   <loc>https://schema.org/ArchiveComponent</loc>
   <lastmod>2019-10-15</lastmod>
  </url>  <url>
   <loc>https://schema.org/ArchiveOrganization</loc>
   <lastmod>2019-10-15</lastmod>
  </url>  <url>
   <loc>https://schema.org/ArriveAction</loc>
   <lastmod>2019-10-15</lastmod>
  </url>  <url>
   <loc>https://schema.org/ArtGallery</loc>
   <lastmod>2019-10-15</lastmod>
  </url>  <url>
   <loc>https://schema.org/Artery</loc>
   <lastmod>2019-10-15</lastmod>
  </url>  <url>
   <loc>https://schema.org/Article</loc>
   <lastmod>2019-10-15</lastmod>
  </url>  <url>
   <loc>https://schema.org/AskAction</loc>
   <lastmod>2019-10-15</lastmod>
  </url>  <url>
   <loc>https://schema.org/AskPublicNewsArticle</loc>
   <lastmod>2019-10-15</lastmod>
  </url>  <url>
   <loc>https://schema.org/AssessAction</loc>
   <lastmod>2019-10-15</lastmod>
  </url>  <url>
   <loc>https://schema.org/AssignAction</loc>
   <lastmod>2019-10-15</lastmod>
  </url>  <url>
   <loc>https://schema.org/Atlas</loc>
   <lastmod>2019-10-15</lastmod>
  </url>  <url>
   <loc>https://schema.org/Attorney</loc>
   <lastmod>2019-10-15</lastmod>
  </url>  <url>
   <loc>https://schema.org/Audience</loc>
   <lastmod>2019-10-15</lastmod>
  </url>  <url>
   <loc>https://schema.org/AudioObject</loc>
   <lastmod>2019-10-15</lastmod>
  </url>  <url>
   <loc>https://schema.org/Audiobook</loc>
   <lastmod>2019-10-15</lastmod>
  </url>  <url>
   <loc>https://schema.org/AuthorizeAction</loc>
   <lastmod>2019-10-15</lastmod>
  </url>  <url>
   <loc>https://schema.org/AutoBodyShop</loc>
   <lastmod>2019-10-15</lastmod>
  </url>  <url>
   <loc>https://schema.org/AutoDealer</loc>
   <lastmod>2019-10-15</lastmod>
  </url>  <url>
   <loc>https://schema.org/AutoPartsStore</loc>
   <lastmod>2019-10-15</lastmod>
  </url>  <url>
   <loc>https://schema.org/AutoRental</loc>
   <lastmod>2019-10-15</lastmod>
  </url>  <url>
   <loc>https://schema.org/AutoRepair</loc>
   <lastmod>2019-10-15</lastmod>
  </url>  <url>
   <loc>https://schema.org/AutoWash</loc>
   <lastmod>2019-10-15</lastmod>
  </url>  <url>
   <loc>https://schema.org/AutomatedTeller</loc>
   <lastmod>2019-10-15</lastmod>
  </url>  <url>
   <loc>https://schema.org/AutomotiveBusiness</loc>
   <lastmod>2019-10-15</lastmod>
  </url>  <url>
   <loc>https://schema.org/BackgroundNewsArticle</loc>
   <lastmod>2019-10-15</lastmod>
  </url>  <url>
   <loc>https://schema.org/Bakery</loc>
   <lastmod>2019-10-15</lastmod>
  </url>  <url>
   <loc>https://schema.org/BankAccount</loc>
   <lastmod>2019-10-15</lastmod>
  </url>  <url>
   <loc>https://schema.org/BankOrCreditUnion</loc>
   <lastmod>2019-10-15</lastmod>
  </url>  <url>
   <loc>https://schema.org/BarOrPub</loc>
   <lastmod>2019-10-15</lastmod>
  </url>  <url>
   <loc>https://schema.org/Barcode</loc>
   <lastmod>2019-10-15</lastmod>
  </url>  <url>
   <loc>https://schema.org/Beach</loc>
   <lastmod>2019-10-15</lastmod>
  </url>  <url>
   <loc>https://schema.org/BeautySalon</loc>
   <lastmod>2019-10-15</lastmod>
  </url>  <url>
   <loc>https://schema.org/BedAndBreakfast</loc>
   <lastmod>2019-10-15</lastmod>
  </url>  <url>
   <loc>https://schema.org/BedDetails</loc>
   <lastmod>2019-10-15</lastmod>
  </url>  <url>
   <loc>https://schema.org/BedType</loc>
   <lastmod>2019-10-15</lastmod>
  </url>  <url>
   <loc>https://schema.org/BefriendAction</loc>
   <lastmod>2019-10-15</lastmod>
  </url>  <url>
   <loc>https://schema.org/BikeStore</loc>
   <lastmod>2019-10-15</lastmod>
  </url>  <url>
   <loc>https://schema.org/Blog</loc>
   <lastmod>2019-10-15</lastmod>
  </url>  <url>
   <loc>https://schema.org/BlogPosting</loc>
   <lastmod>2019-10-15</lastmod>
  </url>  <url>
   <loc>https://schema.org/BloodTest</loc>
   <lastmod>2019-10-15</lastmod>
  </url>  <url>
   <loc>https://schema.org/BoardingPolicyType</loc>
   <lastmod>2019-10-15</lastmod>
  </url>  <url>
   <loc>https://schema.org/BodyOfWater</loc>
   <lastmod>2019-10-15</lastmod>
  </url>  <url>
   <loc>https://schema.org/Bone</loc>
   <lastmod>2019-10-15</lastmod>
  </url>  <url>
   <loc>https://schema.org/Book</loc>
   <lastmod>2019-10-15</lastmod>
  </url>  <url>
   <loc>https://schema.org/BookFormatType</loc>
   <lastmod>2019-10-15</lastmod>
  </url>  <url>
   <loc>https://schema.org/BookSeries</loc>
   <lastmod>2019-10-15</lastmod>
  </url>  <url>
   <loc>https://schema.org/BookStore</loc>
   <lastmod>2019-10-15</lastmod>
  </url>  <url>
   <loc>https://schema.org/BookmarkAction</loc>
   <lastmod>2019-10-15</lastmod>
  </url>  <url>
   <loc>https://schema.org/Boolean</loc>
   <lastmod>2019-10-15</lastmod>
  </url>  <url>
   <loc>https://schema.org/BorrowAction</loc>
   <lastmod>2019-10-15</lastmod>
  </url>  <url>
   <loc>https://schema.org/BowlingAlley</loc>
   <lastmod>2019-10-15</lastmod>
  </url>  <url>
   <loc>https://schema.org/BrainStructure</loc>
   <lastmod>2019-10-15</lastmod>
  </url>  <url>
   <loc>https://schema.org/Brand</loc>
   <lastmod>2019-10-15</lastmod>
  </url>  <url>
   <loc>https://schema.org/BreadcrumbList</loc>
   <lastmod>2019-10-15</lastmod>
  </url>  <url>
   <loc>https://schema.org/Brewery</loc>
   <lastmod>2019-10-15</lastmod>
  </url>  <url>
   <loc>https://schema.org/Bridge</loc>
   <lastmod>2019-10-15</lastmod>
  </url>  <url>
   <loc>https://schema.org/BroadcastChannel</loc>
   <lastmod>2019-10-15</lastmod>
  </url>  <url>
   <loc>https://schema.org/BroadcastEvent</loc>
   <lastmod>2019-10-15</lastmod>
  </url>  <url>
   <loc>https://schema.org/BroadcastFrequencySpecification</loc>
   <lastmod>2019-10-15</lastmod>
  </url>  <url>
   <loc>https://schema.org/BroadcastService</loc>
   <lastmod>2019-10-15</lastmod>
  </url>  <url>
   <loc>https://schema.org/BrokerageAccount</loc>
   <lastmod>2019-10-15</lastmod>
  </url>  <url>
   <loc>https://schema.org/BuddhistTemple</loc>
   <lastmod>2019-10-15</lastmod>
  </url>  <url>
   <loc>https://schema.org/BusOrCoach</loc>
   <lastmod>2019-10-15</lastmod>
  </url>  <url>
   <loc>https://schema.org/BusReservation</loc>
   <lastmod>2019-10-15</lastmod>
  </url>  <url>
   <loc>https://schema.org/BusStation</loc>
   <lastmod>2019-10-15</lastmod>
  </url>  <url>
   <loc>https://schema.org/BusStop</loc>
   <lastmod>2019-10-15</lastmod>
  </url>  <url>
   <loc>https://schema.org/BusTrip</loc>
   <lastmod>2019-10-15</lastmod>
  </url>  <url>
   <loc>https://schema.org/BusinessAudience</loc>
   <lastmod>2019-10-15</lastmod>
  </url>  <url>
   <loc>https://schema.org/BusinessEntityType</loc>
   <lastmod>2019-10-15</lastmod>
  </url>  <url>
   <loc>https://schema.org/BusinessEvent</loc>
   <lastmod>2019-10-15</lastmod>
  </url>  <url>
   <loc>https://schema.org/BusinessFunction</loc>
   <lastmod>2019-10-15</lastmod>
  </url>  <url>
   <loc>https://schema.org/BuyAction</loc>
   <lastmod>2019-10-15</lastmod>
  </url>  <url>
   <loc>https://schema.org/CableOrSatelliteService</loc>
   <lastmod>2019-10-15</lastmod>
  </url>  <url>
   <loc>https://schema.org/CafeOrCoffeeShop</loc>
   <lastmod>2019-10-15</lastmod>
  </url>  <url>
   <loc>https://schema.org/Campground</loc>
   <lastmod>2019-10-15</lastmod>
  </url>  <url>
   <loc>https://schema.org/CampingPitch</loc>
   <lastmod>2019-10-15</lastmod>
  </url>  <url>
   <loc>https://schema.org/Canal</loc>
   <lastmod>2019-10-15</lastmod>
  </url>  <url>
   <loc>https://schema.org/CancelAction</loc>
   <lastmod>2019-10-15</lastmod>
  </url>  <url>
   <loc>https://schema.org/Car</loc>
   <lastmod>2019-10-15</lastmod>
  </url>  <url>
   <loc>https://schema.org/CarUsageType</loc>
   <lastmod>2019-10-15</lastmod>
  </url>  <url>
   <loc>https://schema.org/Casino</loc>
   <lastmod>2019-10-15</lastmod>
  </url>  <url>
   <loc>https://schema.org/CategoryCode</loc>
   <lastmod>2019-10-15</lastmod>
  </url>  <url>
   <loc>https://schema.org/CategoryCodeSet</loc>
   <lastmod>2019-10-15</lastmod>
  </url>  <url>
   <loc>https://schema.org/CatholicChurch</loc>
   <lastmod>2019-10-15</lastmod>
  </url>  <url>
   <loc>https://schema.org/Cemetery</loc>
   <lastmod>2019-10-15</lastmod>
  </url>  <url>
   <loc>https://schema.org/Chapter</loc>
   <lastmod>2019-10-15</lastmod>
  </url>  <url>
   <loc>https://schema.org/CheckAction</loc>
   <lastmod>2019-10-15</lastmod>
  </url>  <url>
   <loc>https://schema.org/CheckInAction</loc>
   <lastmod>2019-10-15</lastmod>
  </url>  <url>
   <loc>https://schema.org/CheckOutAction</loc>
   <lastmod>2019-10-15</lastmod>
  </url>  <url>
   <loc>https://schema.org/CheckoutPage</loc>
   <lastmod>2019-10-15</lastmod>
  </url>  <url>
   <loc>https://schema.org/ChildCare</loc>
   <lastmod>2019-10-15</lastmod>
  </url>  <url>
   <loc>https://schema.org/ChildrensEvent</loc>
   <lastmod>2019-10-15</lastmod>
  </url>  <url>
   <loc>https://schema.org/ChooseAction</loc>
   <lastmod>2019-10-15</lastmod>
  </url>  <url>
   <loc>https://schema.org/Church</loc>
   <lastmod>2019-10-15</lastmod>
  </url>  <url>
   <loc>https://schema.org/City</loc>
   <lastmod>2019-10-15</lastmod>
  </url>  <url>
   <loc>https://schema.org/CityHall</loc>
   <lastmod>2019-10-15</lastmod>
  </url>  <url>
   <loc>https://schema.org/CivicStructure</loc>
   <lastmod>2019-10-15</lastmod>
  </url>  <url>
   <loc>https://schema.org/Claim</loc>
   <lastmod>2019-10-15</lastmod>
  </url>  <url>
   <loc>https://schema.org/ClaimReview</loc>
   <lastmod>2019-10-15</lastmod>
  </url>  <url>
   <loc>https://schema.org/Class</loc>
   <lastmod>2019-10-15</lastmod>
  </url>  <url>
   <loc>https://schema.org/Clip</loc>
   <lastmod>2019-10-15</lastmod>
  </url>  <url>
   <loc>https://schema.org/ClothingStore</loc>
   <lastmod>2019-10-15</lastmod>
  </url>  <url>
   <loc>https://schema.org/Code</loc>
   <lastmod>2019-10-15</lastmod>
  </url>  <url>
   <loc>https://schema.org/Collection</loc>
   <lastmod>2019-10-15</lastmod>
  </url>  <url>
   <loc>https://schema.org/CollectionPage</loc>
   <lastmod>2019-10-15</lastmod>
  </url>  <url>
   <loc>https://schema.org/CollegeOrUniversity</loc>
   <lastmod>2019-10-15</lastmod>
  </url>  <url>
   <loc>https://schema.org/ComedyClub</loc>
   <lastmod>2019-10-15</lastmod>
  </url>  <url>
   <loc>https://schema.org/ComedyEvent</loc>
   <lastmod>2019-10-15</lastmod>
  </url>  <url>
   <loc>https://schema.org/ComicCoverArt</loc>
   <lastmod>2019-10-15</lastmod>
  </url>  <url>
   <loc>https://schema.org/ComicIssue</loc>
   <lastmod>2019-10-15</lastmod>
  </url>  <url>
   <loc>https://schema.org/ComicSeries</loc>
   <lastmod>2019-10-15</lastmod>
  </url>  <url>
   <loc>https://schema.org/ComicStory</loc>
   <lastmod>2019-10-15</lastmod>
  </url>  <url>
   <loc>https://schema.org/Comment</loc>
   <lastmod>2019-10-15</lastmod>
  </url>  <url>
   <loc>https://schema.org/CommentAction</loc>
   <lastmod>2019-10-15</lastmod>
  </url>  <url>
   <loc>https://schema.org/CommunicateAction</loc>
   <lastmod>2019-10-15</lastmod>
  </url>  <url>
   <loc>https://schema.org/CompleteDataFeed</loc>
   <lastmod>2019-10-15</lastmod>
  </url>  <url>
   <loc>https://schema.org/CompoundPriceSpecification</loc>
   <lastmod>2019-10-15</lastmod>
  </url>  <url>
   <loc>https://schema.org/ComputerLanguage</loc>
   <lastmod>2019-10-15</lastmod>
  </url>  <url>
   <loc>https://schema.org/ComputerStore</loc>
   <lastmod>2019-10-15</lastmod>
  </url>  <url>
   <loc>https://schema.org/ConfirmAction</loc>
   <lastmod>2019-10-15</lastmod>
  </url>  <url>
   <loc>https://schema.org/Consortium</loc>
   <lastmod>2019-10-15</lastmod>
  </url>  <url>
   <loc>https://schema.org/ConsumeAction</loc>
   <lastmod>2019-10-15</lastmod>
  </url>  <url>
   <loc>https://schema.org/ContactPage</loc>
   <lastmod>2019-10-15</lastmod>
  </url>  <url>
   <loc>https://schema.org/ContactPoint</loc>
   <lastmod>2019-10-15</lastmod>
  </url>  <url>
   <loc>https://schema.org/ContactPointOption</loc>
   <lastmod>2019-10-15</lastmod>
  </url>  <url>
   <loc>https://schema.org/Continent</loc>
   <lastmod>2019-10-15</lastmod>
  </url>  <url>
   <loc>https://schema.org/ControlAction</loc>
   <lastmod>2019-10-15</lastmod>
  </url>  <url>
   <loc>https://schema.org/ConvenienceStore</loc>
   <lastmod>2019-10-15</lastmod>
  </url>  <url>
   <loc>https://schema.org/Conversation</loc>
   <lastmod>2019-10-15</lastmod>
  </url>  <url>
   <loc>https://schema.org/CookAction</loc>
   <lastmod>2019-10-15</lastmod>
  </url>  <url>
   <loc>https://schema.org/Corporation</loc>
   <lastmod>2019-10-15</lastmod>
  </url>  <url>
   <loc>https://schema.org/CorrectionComment</loc>
   <lastmod>2019-10-15</lastmod>
  </url>  <url>
   <loc>https://schema.org/Country</loc>
   <lastmod>2019-10-15</lastmod>
  </url>  <url>
   <loc>https://schema.org/Course</loc>
   <lastmod>2019-10-15</lastmod>
  </url>  <url>
   <loc>https://schema.org/CourseInstance</loc>
   <lastmod>2019-10-15</lastmod>
  </url>  <url>
   <loc>https://schema.org/Courthouse</loc>
   <lastmod>2019-10-15</lastmod>
  </url>  <url>
   <loc>https://schema.org/CoverArt</loc>
   <lastmod>2019-10-15</lastmod>
  </url>  <url>
   <loc>https://schema.org/CreateAction</loc>
   <lastmod>2019-10-15</lastmod>
  </url>  <url>
   <loc>https://schema.org/CreativeWork</loc>
   <lastmod>2019-10-15</lastmod>
  </url>  <url>
   <loc>https://schema.org/CreativeWorkSeason</loc>
   <lastmod>2019-10-15</lastmod>
  </url>  <url>
   <loc>https://schema.org/CreativeWorkSeries</loc>
   <lastmod>2019-10-15</lastmod>
  </url>  <url>
   <loc>https://schema.org/CreditCard</loc>
   <lastmod>2019-10-15</lastmod>
  </url>  <url>
   <loc>https://schema.org/Crematorium</loc>
   <lastmod>2019-10-15</lastmod>
  </url>  <url>
   <loc>https://schema.org/CriticReview</loc>
   <lastmod>2019-10-15</lastmod>
  </url>  <url>
   <loc>https://schema.org/CssSelectorType</loc>
   <lastmod>2019-10-15</lastmod>
  </url>  <url>
   <loc>https://schema.org/CurrencyConversionService</loc>
   <lastmod>2019-10-15</lastmod>
  </url>  <url>
   <loc>https://schema.org/DDxElement</loc>
   <lastmod>2019-10-15</lastmod>
  </url>  <url>
   <loc>https://schema.org/DanceEvent</loc>
   <lastmod>2019-10-15</lastmod>
  </url>  <url>
   <loc>https://schema.org/DanceGroup</loc>
   <lastmod>2019-10-15</lastmod>
  </url>  <url>
   <loc>https://schema.org/DataCatalog</loc>
   <lastmod>2019-10-15</lastmod>
  </url>  <url>
   <loc>https://schema.org/DataDownload</loc>
   <lastmod>2019-10-15</lastmod>
  </url>  <url>
   <loc>https://schema.org/DataFeed</loc>
   <lastmod>2019-10-15</lastmod>
  </url>  <url>
   <loc>https://schema.org/DataFeedItem</loc>
   <lastmod>2019-10-15</lastmod>
  </url>  <url>
   <loc>https://schema.org/DataType</loc>
   <lastmod>2019-10-15</lastmod>
  </url>  <url>
   <loc>https://schema.org/Dataset</loc>
   <lastmod>2019-10-15</lastmod>
  </url>  <url>
   <loc>https://schema.org/Date</loc>
   <lastmod>2019-10-15</lastmod>
  </url>  <url>
   <loc>https://schema.org/DateTime</loc>
   <lastmod>2019-10-15</lastmod>
  </url>  <url>
   <loc>https://schema.org/DatedMoneySpecification</loc>
   <lastmod>2019-10-15</lastmod>
  </url>  <url>
   <loc>https://schema.org/DayOfWeek</loc>
   <lastmod>2019-10-15</lastmod>
  </url>  <url>
   <loc>https://schema.org/DaySpa</loc>
   <lastmod>2019-10-15</lastmod>
  </url>  <url>
   <loc>https://schema.org/DeactivateAction</loc>
   <lastmod>2019-10-15</lastmod>
  </url>  <url>
   <loc>https://schema.org/DefenceEstablishment</loc>
   <lastmod>2019-10-15</lastmod>
  </url>  <url>
   <loc>https://schema.org/DefinedTerm</loc>
   <lastmod>2019-10-15</lastmod>
  </url>  <url>
   <loc>https://schema.org/DefinedTermSet</loc>
   <lastmod>2019-10-15</lastmod>
  </url>  <url>
   <loc>https://schema.org/DeleteAction</loc>
   <lastmod>2019-10-15</lastmod>
  </url>  <url>
   <loc>https://schema.org/DeliveryChargeSpecification</loc>
   <lastmod>2019-10-15</lastmod>
  </url>  <url>
   <loc>https://schema.org/DeliveryEvent</loc>
   <lastmod>2019-10-15</lastmod>
  </url>  <url>
   <loc>https://schema.org/DeliveryMethod</loc>
   <lastmod>2019-10-15</lastmod>
  </url>  <url>
   <loc>https://schema.org/Demand</loc>
   <lastmod>2019-10-15</lastmod>
  </url>  <url>
   <loc>https://schema.org/Dentist</loc>
   <lastmod>2019-10-15</lastmod>
  </url>  <url>
   <loc>https://schema.org/DepartAction</loc>
   <lastmod>2019-10-15</lastmod>
  </url>  <url>
   <loc>https://schema.org/DepartmentStore</loc>
   <lastmod>2019-10-15</lastmod>
  </url>  <url>
   <loc>https://schema.org/DepositAccount</loc>
   <lastmod>2019-10-15</lastmod>
  </url>  <url>
   <loc>https://schema.org/DiagnosticLab</loc>
   <lastmod>2019-10-15</lastmod>
  </url>  <url>
   <loc>https://schema.org/DiagnosticProcedure</loc>
   <lastmod>2019-10-15</lastmod>
  </url>  <url>
   <loc>https://schema.org/Diet</loc>
   <lastmod>2019-10-15</lastmod>
  </url>  <url>
   <loc>https://schema.org/DietarySupplement</loc>
   <lastmod>2019-10-15</lastmod>
  </url>  <url>
   <loc>https://schema.org/DigitalDocument</loc>
   <lastmod>2019-10-15</lastmod>
  </url>  <url>
   <loc>https://schema.org/DigitalDocumentPermission</loc>
   <lastmod>2019-10-15</lastmod>
  </url>  <url>
   <loc>https://schema.org/DigitalDocumentPermissionType</loc>
   <lastmod>2019-10-15</lastmod>
  </url>  <url>
   <loc>https://schema.org/DisagreeAction</loc>
   <lastmod>2019-10-15</lastmod>
  </url>  <url>
   <loc>https://schema.org/DiscoverAction</loc>
   <lastmod>2019-10-15</lastmod>
  </url>  <url>
   <loc>https://schema.org/DiscussionForumPosting</loc>
   <lastmod>2019-10-15</lastmod>
  </url>  <url>
   <loc>https://schema.org/DislikeAction</loc>
   <lastmod>2019-10-15</lastmod>
  </url>  <url>
   <loc>https://schema.org/Distance</loc>
   <lastmod>2019-10-15</lastmod>
  </url>  <url>
   <loc>https://schema.org/Distillery</loc>
   <lastmod>2019-10-15</lastmod>
  </url>  <url>
   <loc>https://schema.org/DonateAction</loc>
   <lastmod>2019-10-15</lastmod>
  </url>  <url>
   <loc>https://schema.org/DoseSchedule</loc>
   <lastmod>2019-10-15</lastmod>
  </url>  <url>
   <loc>https://schema.org/DownloadAction</loc>
   <lastmod>2019-10-15</lastmod>
  </url>  <url>
   <loc>https://schema.org/DrawAction</loc>
   <lastmod>2019-10-15</lastmod>
  </url>  <url>
   <loc>https://schema.org/Drawing</loc>
   <lastmod>2019-10-15</lastmod>
  </url>  <url>
   <loc>https://schema.org/DrinkAction</loc>
   <lastmod>2019-10-15</lastmod>
  </url>  <url>
   <loc>https://schema.org/DriveWheelConfigurationValue</loc>
   <lastmod>2019-10-15</lastmod>
  </url>  <url>
   <loc>https://schema.org/Drug</loc>
   <lastmod>2019-10-15</lastmod>
  </url>  <url>
   <loc>https://schema.org/DrugClass</loc>
   <lastmod>2019-10-15</lastmod>
  </url>  <url>
   <loc>https://schema.org/DrugCost</loc>
   <lastmod>2019-10-15</lastmod>
  </url>  <url>
   <loc>https://schema.org/DrugCostCategory</loc>
   <lastmod>2019-10-15</lastmod>
  </url>  <url>
   <loc>https://schema.org/DrugLegalStatus</loc>
   <lastmod>2019-10-15</lastmod>
  </url>  <url>
   <loc>https://schema.org/DrugPregnancyCategory</loc>
   <lastmod>2019-10-15</lastmod>
  </url>  <url>
   <loc>https://schema.org/DrugPrescriptionStatus</loc>
   <lastmod>2019-10-15</lastmod>
  </url>  <url>
   <loc>https://schema.org/DrugStrength</loc>
   <lastmod>2019-10-15</lastmod>
  </url>  <url>
   <loc>https://schema.org/DryCleaningOrLaundry</loc>
   <lastmod>2019-10-15</lastmod>
  </url>  <url>
   <loc>https://schema.org/Duration</loc>
   <lastmod>2019-10-15</lastmod>
  </url>  <url>
   <loc>https://schema.org/EatAction</loc>
   <lastmod>2019-10-15</lastmod>
  </url>  <url>
   <loc>https://schema.org/EducationEvent</loc>
   <lastmod>2019-10-15</lastmod>
  </url>  <url>
   <loc>https://schema.org/EducationalAudience</loc>
   <lastmod>2019-10-15</lastmod>
  </url>  <url>
   <loc>https://schema.org/EducationalOccupationalCredential</loc>
   <lastmod>2019-10-15</lastmod>
  </url>  <url>
   <loc>https://schema.org/EducationalOccupationalProgram</loc>
   <lastmod>2019-10-15</lastmod>
  </url>  <url>
   <loc>https://schema.org/EducationalOrganization</loc>
   <lastmod>2019-10-15</lastmod>
  </url>  <url>
   <loc>https://schema.org/Electrician</loc>
   <lastmod>2019-10-15</lastmod>
  </url>  <url>
   <loc>https://schema.org/ElectronicsStore</loc>
   <lastmod>2019-10-15</lastmod>
  </url>  <url>
   <loc>https://schema.org/ElementarySchool</loc>
   <lastmod>2019-10-15</lastmod>
  </url>  <url>
   <loc>https://schema.org/EmailMessage</loc>
   <lastmod>2019-10-15</lastmod>
  </url>  <url>
   <loc>https://schema.org/Embassy</loc>
   <lastmod>2019-10-15</lastmod>
  </url>  <url>
   <loc>https://schema.org/EmergencyService</loc>
   <lastmod>2019-10-15</lastmod>
  </url>  <url>
   <loc>https://schema.org/EmployeeRole</loc>
   <lastmod>2019-10-15</lastmod>
  </url>  <url>
   <loc>https://schema.org/EmployerAggregateRating</loc>
   <lastmod>2019-10-15</lastmod>
  </url>  <url>
   <loc>https://schema.org/EmployerReview</loc>
   <lastmod>2019-10-15</lastmod>
  </url>  <url>
   <loc>https://schema.org/EmploymentAgency</loc>
   <lastmod>2019-10-15</lastmod>
  </url>  <url>
   <loc>https://schema.org/EndorseAction</loc>
   <lastmod>2019-10-15</lastmod>
  </url>  <url>
   <loc>https://schema.org/EndorsementRating</loc>
   <lastmod>2019-10-15</lastmod>
  </url>  <url>
   <loc>https://schema.org/Energy</loc>
   <lastmod>2019-10-15</lastmod>
  </url>  <url>
   <loc>https://schema.org/EngineSpecification</loc>
   <lastmod>2019-10-15</lastmod>
  </url>  <url>
   <loc>https://schema.org/EntertainmentBusiness</loc>
   <lastmod>2019-10-15</lastmod>
  </url>  <url>
   <loc>https://schema.org/EntryPoint</loc>
   <lastmod>2019-10-15</lastmod>
  </url>  <url>
   <loc>https://schema.org/Enumeration</loc>
   <lastmod>2019-10-15</lastmod>
  </url>  <url>
   <loc>https://schema.org/Episode</loc>
   <lastmod>2019-10-15</lastmod>
  </url>  <url>
   <loc>https://schema.org/Event</loc>
   <lastmod>2019-10-15</lastmod>
  </url>  <url>
   <loc>https://schema.org/EventReservation</loc>
   <lastmod>2019-10-15</lastmod>
  </url>  <url>
   <loc>https://schema.org/EventSeries</loc>
   <lastmod>2019-10-15</lastmod>
  </url>  <url>
   <loc>https://schema.org/EventStatusType</loc>
   <lastmod>2019-10-15</lastmod>
  </url>  <url>
   <loc>https://schema.org/EventVenue</loc>
   <lastmod>2019-10-15</lastmod>
  </url>  <url>
   <loc>https://schema.org/ExchangeRateSpecification</loc>
   <lastmod>2019-10-15</lastmod>
  </url>  <url>
   <loc>https://schema.org/ExerciseAction</loc>
   <lastmod>2019-10-15</lastmod>
  </url>  <url>
   <loc>https://schema.org/ExerciseGym</loc>
   <lastmod>2019-10-15</lastmod>
  </url>  <url>
   <loc>https://schema.org/ExercisePlan</loc>
   <lastmod>2019-10-15</lastmod>
  </url>  <url>
   <loc>https://schema.org/ExhibitionEvent</loc>
   <lastmod>2019-10-15</lastmod>
  </url>  <url>
   <loc>https://schema.org/FAQPage</loc>
   <lastmod>2019-10-15</lastmod>
  </url>  <url>
   <loc>https://schema.org/FMRadioChannel</loc>
   <lastmod>2019-10-15</lastmod>
  </url>  <url>
   <loc>https://schema.org/FastFoodRestaurant</loc>
   <lastmod>2019-10-15</lastmod>
  </url>  <url>
   <loc>https://schema.org/Festival</loc>
   <lastmod>2019-10-15</lastmod>
  </url>  <url>
   <loc>https://schema.org/FilmAction</loc>
   <lastmod>2019-10-15</lastmod>
  </url>  <url>
   <loc>https://schema.org/FinancialProduct</loc>
   <lastmod>2019-10-15</lastmod>
  </url>  <url>
   <loc>https://schema.org/FinancialService</loc>
   <lastmod>2019-10-15</lastmod>
  </url>  <url>
   <loc>https://schema.org/FindAction</loc>
   <lastmod>2019-10-15</lastmod>
  </url>  <url>
   <loc>https://schema.org/FireStation</loc>
   <lastmod>2019-10-15</lastmod>
  </url>  <url>
   <loc>https://schema.org/Flight</loc>
   <lastmod>2019-10-15</lastmod>
  </url>  <url>
   <loc>https://schema.org/FlightReservation</loc>
   <lastmod>2019-10-15</lastmod>
  </url>  <url>
   <loc>https://schema.org/Float</loc>
   <lastmod>2019-10-15</lastmod>
  </url>  <url>
   <loc>https://schema.org/Florist</loc>
   <lastmod>2019-10-15</lastmod>
  </url>  <url>
   <loc>https://schema.org/FollowAction</loc>
   <lastmod>2019-10-15</lastmod>
  </url>  <url>
   <loc>https://schema.org/FoodEstablishment</loc>
   <lastmod>2019-10-15</lastmod>
  </url>  <url>
   <loc>https://schema.org/FoodEstablishmentReservation</loc>
   <lastmod>2019-10-15</lastmod>
  </url>  <url>
   <loc>https://schema.org/FoodEvent</loc>
   <lastmod>2019-10-15</lastmod>
  </url>  <url>
   <loc>https://schema.org/FoodService</loc>
   <lastmod>2019-10-15</lastmod>
  </url>  <url>
   <loc>https://schema.org/FundingAgency</loc>
   <lastmod>2019-10-15</lastmod>
  </url>  <url>
   <loc>https://schema.org/FundingScheme</loc>
   <lastmod>2019-10-15</lastmod>
  </url>  <url>
   <loc>https://schema.org/FurnitureStore</loc>
   <lastmod>2019-10-15</lastmod>
  </url>  <url>
   <loc>https://schema.org/Game</loc>
   <lastmod>2019-10-15</lastmod>
  </url>  <url>
   <loc>https://schema.org/GamePlayMode</loc>
   <lastmod>2019-10-15</lastmod>
  </url>  <url>
   <loc>https://schema.org/GameServer</loc>
   <lastmod>2019-10-15</lastmod>
  </url>  <url>
   <loc>https://schema.org/GameServerStatus</loc>
   <lastmod>2019-10-15</lastmod>
  </url>  <url>
   <loc>https://schema.org/GardenStore</loc>
   <lastmod>2019-10-15</lastmod>
  </url>  <url>
   <loc>https://schema.org/GasStation</loc>
   <lastmod>2019-10-15</lastmod>
  </url>  <url>
   <loc>https://schema.org/GatedResidenceCommunity</loc>
   <lastmod>2019-10-15</lastmod>
  </url>  <url>
   <loc>https://schema.org/GenderType</loc>
   <lastmod>2019-10-15</lastmod>
  </url>  <url>
   <loc>https://schema.org/GeneralContractor</loc>
   <lastmod>2019-10-15</lastmod>
  </url>  <url>
   <loc>https://schema.org/GeoCircle</loc>
   <lastmod>2019-10-15</lastmod>
  </url>  <url>
   <loc>https://schema.org/GeoCoordinates</loc>
   <lastmod>2019-10-15</lastmod>
  </url>  <url>
   <loc>https://schema.org/GeoShape</loc>
   <lastmod>2019-10-15</lastmod>
  </url>  <url>
   <loc>https://schema.org/GeospatialGeometry</loc>
   <lastmod>2019-10-15</lastmod>
  </url>  <url>
   <loc>https://schema.org/GiveAction</loc>
   <lastmod>2019-10-15</lastmod>
  </url>  <url>
   <loc>https://schema.org/GolfCourse</loc>
   <lastmod>2019-10-15</lastmod>
  </url>  <url>
   <loc>https://schema.org/GovernmentBuilding</loc>
   <lastmod>2019-10-15</lastmod>
  </url>  <url>
   <loc>https://schema.org/GovernmentOffice</loc>
   <lastmod>2019-10-15</lastmod>
  </url>  <url>
   <loc>https://schema.org/GovernmentOrganization</loc>
   <lastmod>2019-10-15</lastmod>
  </url>  <url>
   <loc>https://schema.org/GovernmentPermit</loc>
   <lastmod>2019-10-15</lastmod>
  </url>  <url>
   <loc>https://schema.org/GovernmentService</loc>
   <lastmod>2019-10-15</lastmod>
  </url>  <url>
   <loc>https://schema.org/Grant</loc>
   <lastmod>2019-10-15</lastmod>
  </url>  <url>
   <loc>https://schema.org/GroceryStore</loc>
   <lastmod>2019-10-15</lastmod>
  </url>  <url>
   <loc>https://schema.org/HVACBusiness</loc>
   <lastmod>2019-10-15</lastmod>
  </url>  <url>
   <loc>https://schema.org/HairSalon</loc>
   <lastmod>2019-10-15</lastmod>
  </url>  <url>
   <loc>https://schema.org/HardwareStore</loc>
   <lastmod>2019-10-15</lastmod>
  </url>  <url>
   <loc>https://schema.org/HealthAndBeautyBusiness</loc>
   <lastmod>2019-10-15</lastmod>
  </url>  <url>
   <loc>https://schema.org/HealthClub</loc>
   <lastmod>2019-10-15</lastmod>
  </url>  <url>
   <loc>https://schema.org/HealthInsurancePlan</loc>
   <lastmod>2019-10-15</lastmod>
  </url>  <url>
   <loc>https://schema.org/HealthPlanCostSharingSpecification</loc>
   <lastmod>2019-10-15</lastmod>
  </url>  <url>
   <loc>https://schema.org/HealthPlanFormulary</loc>
   <lastmod>2019-10-15</lastmod>
  </url>  <url>
   <loc>https://schema.org/HealthPlanNetwork</loc>
   <lastmod>2019-10-15</lastmod>
  </url>  <url>
   <loc>https://schema.org/HighSchool</loc>
   <lastmod>2019-10-15</lastmod>
  </url>  <url>
   <loc>https://schema.org/HinduTemple</loc>
   <lastmod>2019-10-15</lastmod>
  </url>  <url>
   <loc>https://schema.org/HobbyShop</loc>
   <lastmod>2019-10-15</lastmod>
  </url>  <url>
   <loc>https://schema.org/HomeAndConstructionBusiness</loc>
   <lastmod>2019-10-15</lastmod>
  </url>  <url>
   <loc>https://schema.org/HomeGoodsStore</loc>
   <lastmod>2019-10-15</lastmod>
  </url>  <url>
   <loc>https://schema.org/Hospital</loc>
   <lastmod>2019-10-15</lastmod>
  </url>  <url>
   <loc>https://schema.org/Hostel</loc>
   <lastmod>2019-10-15</lastmod>
  </url>  <url>
   <loc>https://schema.org/Hotel</loc>
   <lastmod>2019-10-15</lastmod>
  </url>  <url>
   <loc>https://schema.org/HotelRoom</loc>
   <lastmod>2019-10-15</lastmod>
  </url>  <url>
   <loc>https://schema.org/House</loc>
   <lastmod>2019-10-15</lastmod>
  </url>  <url>
   <loc>https://schema.org/HousePainter</loc>
   <lastmod>2019-10-15</lastmod>
  </url>  <url>
   <loc>https://schema.org/HowTo</loc>
   <lastmod>2019-10-15</lastmod>
  </url>  <url>
   <loc>https://schema.org/HowToDirection</loc>
   <lastmod>2019-10-15</lastmod>
  </url>  <url>
   <loc>https://schema.org/HowToItem</loc>
   <lastmod>2019-10-15</lastmod>
  </url>  <url>
   <loc>https://schema.org/HowToSection</loc>
   <lastmod>2019-10-15</lastmod>
  </url>  <url>
   <loc>https://schema.org/HowToStep</loc>
   <lastmod>2019-10-15</lastmod>
  </url>  <url>
   <loc>https://schema.org/HowToSupply</loc>
   <lastmod>2019-10-15</lastmod>
  </url>  <url>
   <loc>https://schema.org/HowToTip</loc>
   <lastmod>2019-10-15</lastmod>
  </url>  <url>
   <loc>https://schema.org/HowToTool</loc>
   <lastmod>2019-10-15</lastmod>
  </url>  <url>
   <loc>https://schema.org/IceCreamShop</loc>
   <lastmod>2019-10-15</lastmod>
  </url>  <url>
   <loc>https://schema.org/IgnoreAction</loc>
   <lastmod>2019-10-15</lastmod>
  </url>  <url>
   <loc>https://schema.org/ImageGallery</loc>
   <lastmod>2019-10-15</lastmod>
  </url>  <url>
   <loc>https://schema.org/ImageObject</loc>
   <lastmod>2019-10-15</lastmod>
  </url>  <url>
   <loc>https://schema.org/ImagingTest</loc>
   <lastmod>2019-10-15</lastmod>
  </url>  <url>
   <loc>https://schema.org/IndividualProduct</loc>
   <lastmod>2019-10-15</lastmod>
  </url>  <url>
   <loc>https://schema.org/InfectiousAgentClass</loc>
   <lastmod>2019-10-15</lastmod>
  </url>  <url>
   <loc>https://schema.org/InfectiousDisease</loc>
   <lastmod>2019-10-15</lastmod>
  </url>  <url>
   <loc>https://schema.org/InformAction</loc>
   <lastmod>2019-10-15</lastmod>
  </url>  <url>
   <loc>https://schema.org/InsertAction</loc>
   <lastmod>2019-10-15</lastmod>
  </url>  <url>
   <loc>https://schema.org/InstallAction</loc>
   <lastmod>2019-10-15</lastmod>
  </url>  <url>
   <loc>https://schema.org/InsuranceAgency</loc>
   <lastmod>2019-10-15</lastmod>
  </url>  <url>
   <loc>https://schema.org/Intangible</loc>
   <lastmod>2019-10-15</lastmod>
  </url>  <url>
   <loc>https://schema.org/Integer</loc>
   <lastmod>2019-10-15</lastmod>
  </url>  <url>
   <loc>https://schema.org/InteractAction</loc>
   <lastmod>2019-10-15</lastmod>
  </url>  <url>
   <loc>https://schema.org/InteractionCounter</loc>
   <lastmod>2019-10-15</lastmod>
  </url>  <url>
   <loc>https://schema.org/InternetCafe</loc>
   <lastmod>2019-10-15</lastmod>
  </url>  <url>
   <loc>https://schema.org/InvestmentFund</loc>
   <lastmod>2019-10-15</lastmod>
  </url>  <url>
   <loc>https://schema.org/InvestmentOrDeposit</loc>
   <lastmod>2019-10-15</lastmod>
  </url>  <url>
   <loc>https://schema.org/InviteAction</loc>
   <lastmod>2019-10-15</lastmod>
  </url>  <url>
   <loc>https://schema.org/Invoice</loc>
   <lastmod>2019-10-15</lastmod>
  </url>  <url>
   <loc>https://schema.org/ItemAvailability</loc>
   <lastmod>2019-10-15</lastmod>
  </url>  <url>
   <loc>https://schema.org/ItemList</loc>
   <lastmod>2019-10-15</lastmod>
  </url>  <url>
   <loc>https://schema.org/ItemListOrderType</loc>
   <lastmod>2019-10-15</lastmod>
  </url>  <url>
   <loc>https://schema.org/ItemPage</loc>
   <lastmod>2019-10-15</lastmod>
  </url>  <url>
   <loc>https://schema.org/JewelryStore</loc>
   <lastmod>2019-10-15</lastmod>
  </url>  <url>
   <loc>https://schema.org/JobPosting</loc>
   <lastmod>2019-10-15</lastmod>
  </url>  <url>
   <loc>https://schema.org/JoinAction</loc>
   <lastmod>2019-10-15</lastmod>
  </url>  <url>
   <loc>https://schema.org/Joint</loc>
   <lastmod>2019-10-15</lastmod>
  </url>  <url>
   <loc>https://schema.org/LakeBodyOfWater</loc>
   <lastmod>2019-10-15</lastmod>
  </url>  <url>
   <loc>https://schema.org/Landform</loc>
   <lastmod>2019-10-15</lastmod>
  </url>  <url>
   <loc>https://schema.org/LandmarksOrHistoricalBuildings</loc>
   <lastmod>2019-10-15</lastmod>
  </url>  <url>
   <loc>https://schema.org/Language</loc>
   <lastmod>2019-10-15</lastmod>
  </url>  <url>
   <loc>https://schema.org/LeaveAction</loc>
   <lastmod>2019-10-15</lastmod>
  </url>  <url>
   <loc>https://schema.org/LegalForceStatus</loc>
   <lastmod>2019-10-15</lastmod>
  </url>  <url>
   <loc>https://schema.org/LegalService</loc>
   <lastmod>2019-10-15</lastmod>
  </url>  <url>
   <loc>https://schema.org/LegalValueLevel</loc>
   <lastmod>2019-10-15</lastmod>
  </url>  <url>
   <loc>https://schema.org/Legislation</loc>
   <lastmod>2019-10-15</lastmod>
  </url>  <url>
   <loc>https://schema.org/LegislationObject</loc>
   <lastmod>2019-10-15</lastmod>
  </url>  <url>
   <loc>https://schema.org/LegislativeBuilding</loc>
   <lastmod>2019-10-15</lastmod>
  </url>  <url>
   <loc>https://schema.org/LendAction</loc>
   <lastmod>2019-10-15</lastmod>
  </url>  <url>
   <loc>https://schema.org/Library</loc>
   <lastmod>2019-10-15</lastmod>
  </url>  <url>
   <loc>https://schema.org/LibrarySystem</loc>
   <lastmod>2019-10-15</lastmod>
  </url>  <url>
   <loc>https://schema.org/LifestyleModification</loc>
   <lastmod>2019-10-15</lastmod>
  </url>  <url>
   <loc>https://schema.org/Ligament</loc>
   <lastmod>2019-10-15</lastmod>
  </url>  <url>
   <loc>https://schema.org/LikeAction</loc>
   <lastmod>2019-10-15</lastmod>
  </url>  <url>
   <loc>https://schema.org/LinkRole</loc>
   <lastmod>2019-10-15</lastmod>
  </url>  <url>
   <loc>https://schema.org/LiquorStore</loc>
   <lastmod>2019-10-15</lastmod>
  </url>  <url>
   <loc>https://schema.org/ListItem</loc>
   <lastmod>2019-10-15</lastmod>
  </url>  <url>
   <loc>https://schema.org/ListenAction</loc>
   <lastmod>2019-10-15</lastmod>
  </url>  <url>
   <loc>https://schema.org/LiteraryEvent</loc>
   <lastmod>2019-10-15</lastmod>
  </url>  <url>
   <loc>https://schema.org/LiveBlogPosting</loc>
   <lastmod>2019-10-15</lastmod>
  </url>  <url>
   <loc>https://schema.org/LoanOrCredit</loc>
   <lastmod>2019-10-15</lastmod>
  </url>  <url>
   <loc>https://schema.org/LocalBusiness</loc>
   <lastmod>2019-10-15</lastmod>
  </url>  <url>
   <loc>https://schema.org/LocationFeatureSpecification</loc>
   <lastmod>2019-10-15</lastmod>
  </url>  <url>
   <loc>https://schema.org/LockerDelivery</loc>
   <lastmod>2019-10-15</lastmod>
  </url>  <url>
   <loc>https://schema.org/Locksmith</loc>
   <lastmod>2019-10-15</lastmod>
  </url>  <url>
   <loc>https://schema.org/LodgingBusiness</loc>
   <lastmod>2019-10-15</lastmod>
  </url>  <url>
   <loc>https://schema.org/LodgingReservation</loc>
   <lastmod>2019-10-15</lastmod>
  </url>  <url>
   <loc>https://schema.org/LoseAction</loc>
   <lastmod>2019-10-15</lastmod>
  </url>  <url>
   <loc>https://schema.org/LymphaticVessel</loc>
   <lastmod>2019-10-15</lastmod>
  </url>  <url>
   <loc>https://schema.org/Manuscript</loc>
   <lastmod>2019-10-15</lastmod>
  </url>  <url>
   <loc>https://schema.org/Map</loc>
   <lastmod>2019-10-15</lastmod>
  </url>  <url>
   <loc>https://schema.org/MapCategoryType</loc>
   <lastmod>2019-10-15</lastmod>
  </url>  <url>
   <loc>https://schema.org/MarryAction</loc>
   <lastmod>2019-10-15</lastmod>
  </url>  <url>
   <loc>https://schema.org/Mass</loc>
   <lastmod>2019-10-15</lastmod>
  </url>  <url>
   <loc>https://schema.org/MaximumDoseSchedule</loc>
   <lastmod>2019-10-15</lastmod>
  </url>  <url>
   <loc>https://schema.org/MediaObject</loc>
   <lastmod>2019-10-15</lastmod>
  </url>  <url>
   <loc>https://schema.org/MediaSubscription</loc>
   <lastmod>2019-10-15</lastmod>
  </url>  <url>
   <loc>https://schema.org/MedicalAudience</loc>
   <lastmod>2019-10-15</lastmod>
  </url>  <url>
   <loc>https://schema.org/MedicalBusiness</loc>
   <lastmod>2019-10-15</lastmod>
  </url>  <url>
   <loc>https://schema.org/MedicalCause</loc>
   <lastmod>2019-10-15</lastmod>
  </url>  <url>
   <loc>https://schema.org/MedicalClinic</loc>
   <lastmod>2019-10-15</lastmod>
  </url>  <url>
   <loc>https://schema.org/MedicalCode</loc>
   <lastmod>2019-10-15</lastmod>
  </url>  <url>
   <loc>https://schema.org/MedicalCondition</loc>
   <lastmod>2019-10-15</lastmod>
  </url>  <url>
   <loc>https://schema.org/MedicalConditionStage</loc>
   <lastmod>2019-10-15</lastmod>
  </url>  <url>
   <loc>https://schema.org/MedicalContraindication</loc>
   <lastmod>2019-10-15</lastmod>
  </url>  <url>
   <loc>https://schema.org/MedicalDevice</loc>
   <lastmod>2019-10-15</lastmod>
  </url>  <url>
   <loc>https://schema.org/MedicalDevicePurpose</loc>
   <lastmod>2019-10-15</lastmod>
  </url>  <url>
   <loc>https://schema.org/MedicalEntity</loc>
   <lastmod>2019-10-15</lastmod>
  </url>  <url>
   <loc>https://schema.org/MedicalEnumeration</loc>
   <lastmod>2019-10-15</lastmod>
  </url>  <url>
   <loc>https://schema.org/MedicalEvidenceLevel</loc>
   <lastmod>2019-10-15</lastmod>
  </url>  <url>
   <loc>https://schema.org/MedicalGuideline</loc>
   <lastmod>2019-10-15</lastmod>
  </url>  <url>
   <loc>https://schema.org/MedicalGuidelineContraindication</loc>
   <lastmod>2019-10-15</lastmod>
  </url>  <url>
   <loc>https://schema.org/MedicalGuidelineRecommendation</loc>
   <lastmod>2019-10-15</lastmod>
  </url>  <url>
   <loc>https://schema.org/MedicalImagingTechnique</loc>
   <lastmod>2019-10-15</lastmod>
  </url>  <url>
   <loc>https://schema.org/MedicalIndication</loc>
   <lastmod>2019-10-15</lastmod>
  </url>  <url>
   <loc>https://schema.org/MedicalIntangible</loc>
   <lastmod>2019-10-15</lastmod>
  </url>  <url>
   <loc>https://schema.org/MedicalObservationalStudy</loc>
   <lastmod>2019-10-15</lastmod>
  </url>  <url>
   <loc>https://schema.org/MedicalObservationalStudyDesign</loc>
   <lastmod>2019-10-15</lastmod>
  </url>  <url>
   <loc>https://schema.org/MedicalOrganization</loc>
   <lastmod>2019-10-15</lastmod>
  </url>  <url>
   <loc>https://schema.org/MedicalProcedure</loc>
   <lastmod>2019-10-15</lastmod>
  </url>  <url>
   <loc>https://schema.org/MedicalProcedureType</loc>
   <lastmod>2019-10-15</lastmod>
  </url>  <url>
   <loc>https://schema.org/MedicalRiskCalculator</loc>
   <lastmod>2019-10-15</lastmod>
  </url>  <url>
   <loc>https://schema.org/MedicalRiskEstimator</loc>
   <lastmod>2019-10-15</lastmod>
  </url>  <url>
   <loc>https://schema.org/MedicalRiskFactor</loc>
   <lastmod>2019-10-15</lastmod>
  </url>  <url>
   <loc>https://schema.org/MedicalRiskScore</loc>
   <lastmod>2019-10-15</lastmod>
  </url>  <url>
   <loc>https://schema.org/MedicalScholarlyArticle</loc>
   <lastmod>2019-10-15</lastmod>
  </url>  <url>
   <loc>https://schema.org/MedicalSign</loc>
   <lastmod>2019-10-15</lastmod>
  </url>  <url>
   <loc>https://schema.org/MedicalSignOrSymptom</loc>
   <lastmod>2019-10-15</lastmod>
  </url>  <url>
   <loc>https://schema.org/MedicalSpecialty</loc>
   <lastmod>2019-10-15</lastmod>
  </url>  <url>
   <loc>https://schema.org/MedicalStudy</loc>
   <lastmod>2019-10-15</lastmod>
  </url>  <url>
   <loc>https://schema.org/MedicalStudyStatus</loc>
   <lastmod>2019-10-15</lastmod>
  </url>  <url>
   <loc>https://schema.org/MedicalSymptom</loc>
   <lastmod>2019-10-15</lastmod>
  </url>  <url>
   <loc>https://schema.org/MedicalTest</loc>
   <lastmod>2019-10-15</lastmod>
  </url>  <url>
   <loc>https://schema.org/MedicalTestPanel</loc>
   <lastmod>2019-10-15</lastmod>
  </url>  <url>
   <loc>https://schema.org/MedicalTherapy</loc>
   <lastmod>2019-10-15</lastmod>
  </url>  <url>
   <loc>https://schema.org/MedicalTrial</loc>
   <lastmod>2019-10-15</lastmod>
  </url>  <url>
   <loc>https://schema.org/MedicalTrialDesign</loc>
   <lastmod>2019-10-15</lastmod>
  </url>  <url>
   <loc>https://schema.org/MedicalWebPage</loc>
   <lastmod>2019-10-15</lastmod>
  </url>  <url>
   <loc>https://schema.org/MedicineSystem</loc>
   <lastmod>2019-10-15</lastmod>
  </url>  <url>
   <loc>https://schema.org/MeetingRoom</loc>
   <lastmod>2019-10-15</lastmod>
  </url>  <url>
   <loc>https://schema.org/MensClothingStore</loc>
   <lastmod>2019-10-15</lastmod>
  </url>  <url>
   <loc>https://schema.org/Menu</loc>
   <lastmod>2019-10-15</lastmod>
  </url>  <url>
   <loc>https://schema.org/MenuItem</loc>
   <lastmod>2019-10-15</lastmod>
  </url>  <url>
   <loc>https://schema.org/MenuSection</loc>
   <lastmod>2019-10-15</lastmod>
  </url>  <url>
   <loc>https://schema.org/Message</loc>
   <lastmod>2019-10-15</lastmod>
  </url>  <url>
   <loc>https://schema.org/MiddleSchool</loc>
   <lastmod>2019-10-15</lastmod>
  </url>  <url>
   <loc>https://schema.org/MobileApplication</loc>
   <lastmod>2019-10-15</lastmod>
  </url>  <url>
   <loc>https://schema.org/MobilePhoneStore</loc>
   <lastmod>2019-10-15</lastmod>
  </url>  <url>
   <loc>https://schema.org/MonetaryAmount</loc>
   <lastmod>2019-10-15</lastmod>
  </url>  <url>
   <loc>https://schema.org/MonetaryAmountDistribution</loc>
   <lastmod>2019-10-15</lastmod>
  </url>  <url>
   <loc>https://schema.org/MonetaryGrant</loc>
   <lastmod>2019-10-15</lastmod>
  </url>  <url>
   <loc>https://schema.org/MoneyTransfer</loc>
   <lastmod>2019-10-15</lastmod>
  </url>  <url>
   <loc>https://schema.org/MortgageLoan</loc>
   <lastmod>2019-10-15</lastmod>
  </url>  <url>
   <loc>https://schema.org/Mosque</loc>
   <lastmod>2019-10-15</lastmod>
  </url>  <url>
   <loc>https://schema.org/Motel</loc>
   <lastmod>2019-10-15</lastmod>
  </url>  <url>
   <loc>https://schema.org/Motorcycle</loc>
   <lastmod>2019-10-15</lastmod>
  </url>  <url>
   <loc>https://schema.org/MotorcycleDealer</loc>
   <lastmod>2019-10-15</lastmod>
  </url>  <url>
   <loc>https://schema.org/MotorcycleRepair</loc>
   <lastmod>2019-10-15</lastmod>
  </url>  <url>
   <loc>https://schema.org/MotorizedBicycle</loc>
   <lastmod>2019-10-15</lastmod>
  </url>  <url>
   <loc>https://schema.org/Mountain</loc>
   <lastmod>2019-10-15</lastmod>
  </url>  <url>
   <loc>https://schema.org/MoveAction</loc>
   <lastmod>2019-10-15</lastmod>
  </url>  <url>
   <loc>https://schema.org/Movie</loc>
   <lastmod>2019-10-15</lastmod>
  </url>  <url>
   <loc>https://schema.org/MovieClip</loc>
   <lastmod>2019-10-15</lastmod>
  </url>  <url>
   <loc>https://schema.org/MovieRentalStore</loc>
   <lastmod>2019-10-15</lastmod>
  </url>  <url>
   <loc>https://schema.org/MovieSeries</loc>
   <lastmod>2019-10-15</lastmod>
  </url>  <url>
   <loc>https://schema.org/MovieTheater</loc>
   <lastmod>2019-10-15</lastmod>
  </url>  <url>
   <loc>https://schema.org/MovingCompany</loc>
   <lastmod>2019-10-15</lastmod>
  </url>  <url>
   <loc>https://schema.org/Muscle</loc>
   <lastmod>2019-10-15</lastmod>
  </url>  <url>
   <loc>https://schema.org/Museum</loc>
   <lastmod>2019-10-15</lastmod>
  </url>  <url>
   <loc>https://schema.org/MusicAlbum</loc>
   <lastmod>2019-10-15</lastmod>
  </url>  <url>
   <loc>https://schema.org/MusicAlbumProductionType</loc>
   <lastmod>2019-10-15</lastmod>
  </url>  <url>
   <loc>https://schema.org/MusicAlbumReleaseType</loc>
   <lastmod>2019-10-15</lastmod>
  </url>  <url>
   <loc>https://schema.org/MusicComposition</loc>
   <lastmod>2019-10-15</lastmod>
  </url>  <url>
   <loc>https://schema.org/MusicEvent</loc>
   <lastmod>2019-10-15</lastmod>
  </url>  <url>
   <loc>https://schema.org/MusicGroup</loc>
   <lastmod>2019-10-15</lastmod>
  </url>  <url>
   <loc>https://schema.org/MusicPlaylist</loc>
   <lastmod>2019-10-15</lastmod>
  </url>  <url>
   <loc>https://schema.org/MusicRecording</loc>
   <lastmod>2019-10-15</lastmod>
  </url>  <url>
   <loc>https://schema.org/MusicRelease</loc>
   <lastmod>2019-10-15</lastmod>
  </url>  <url>
   <loc>https://schema.org/MusicReleaseFormatType</loc>
   <lastmod>2019-10-15</lastmod>
  </url>  <url>
   <loc>https://schema.org/MusicStore</loc>
   <lastmod>2019-10-15</lastmod>
  </url>  <url>
   <loc>https://schema.org/MusicVenue</loc>
   <lastmod>2019-10-15</lastmod>
  </url>  <url>
   <loc>https://schema.org/MusicVideoObject</loc>
   <lastmod>2019-10-15</lastmod>
  </url>  <url>
   <loc>https://schema.org/NGO</loc>
   <lastmod>2019-10-15</lastmod>
  </url>  <url>
   <loc>https://schema.org/NailSalon</loc>
   <lastmod>2019-10-15</lastmod>
  </url>  <url>
   <loc>https://schema.org/Nerve</loc>
   <lastmod>2019-10-15</lastmod>
  </url>  <url>
   <loc>https://schema.org/NewsArticle</loc>
   <lastmod>2019-10-15</lastmod>
  </url>  <url>
   <loc>https://schema.org/NewsMediaOrganization</loc>
   <lastmod>2019-10-15</lastmod>
  </url>  <url>
   <loc>https://schema.org/Newspaper</loc>
   <lastmod>2019-10-15</lastmod>
  </url>  <url>
   <loc>https://schema.org/NightClub</loc>
   <lastmod>2019-10-15</lastmod>
  </url>  <url>
   <loc>https://schema.org/Notary</loc>
   <lastmod>2019-10-15</lastmod>
  </url>  <url>
   <loc>https://schema.org/NoteDigitalDocument</loc>
   <lastmod>2019-10-15</lastmod>
  </url>  <url>
   <loc>https://schema.org/Number</loc>
   <lastmod>2019-10-15</lastmod>
  </url>  <url>
   <loc>https://schema.org/NutritionInformation</loc>
   <lastmod>2019-10-15</lastmod>
  </url>  <url>
   <loc>https://schema.org/Observation</loc>
   <lastmod>2019-10-15</lastmod>
  </url>  <url>
   <loc>https://schema.org/Occupation</loc>
   <lastmod>2019-10-15</lastmod>
  </url>  <url>
   <loc>https://schema.org/OccupationalTherapy</loc>
   <lastmod>2019-10-15</lastmod>
  </url>  <url>
   <loc>https://schema.org/OceanBodyOfWater</loc>
   <lastmod>2019-10-15</lastmod>
  </url>  <url>
   <loc>https://schema.org/Offer</loc>
   <lastmod>2019-10-15</lastmod>
  </url>  <url>
   <loc>https://schema.org/OfferCatalog</loc>
   <lastmod>2019-10-15</lastmod>
  </url>  <url>
   <loc>https://schema.org/OfferForLease</loc>
   <lastmod>2019-10-15</lastmod>
  </url>  <url>
   <loc>https://schema.org/OfferForPurchase</loc>
   <lastmod>2019-10-15</lastmod>
  </url>  <url>
   <loc>https://schema.org/OfferItemCondition</loc>
   <lastmod>2019-10-15</lastmod>
  </url>  <url>
   <loc>https://schema.org/OfficeEquipmentStore</loc>
   <lastmod>2019-10-15</lastmod>
  </url>  <url>
   <loc>https://schema.org/OnDemandEvent</loc>
   <lastmod>2019-10-15</lastmod>
  </url>  <url>
   <loc>https://schema.org/OpeningHoursSpecification</loc>
   <lastmod>2019-10-15</lastmod>
  </url>  <url>
   <loc>https://schema.org/OpinionNewsArticle</loc>
   <lastmod>2019-10-15</lastmod>
  </url>  <url>
   <loc>https://schema.org/Optician</loc>
   <lastmod>2019-10-15</lastmod>
  </url>  <url>
   <loc>https://schema.org/Order</loc>
   <lastmod>2019-10-15</lastmod>
  </url>  <url>
   <loc>https://schema.org/OrderAction</loc>
   <lastmod>2019-10-15</lastmod>
  </url>  <url>
   <loc>https://schema.org/OrderItem</loc>
   <lastmod>2019-10-15</lastmod>
  </url>  <url>
   <loc>https://schema.org/OrderStatus</loc>
   <lastmod>2019-10-15</lastmod>
  </url>  <url>
   <loc>https://schema.org/Organization</loc>
   <lastmod>2019-10-15</lastmod>
  </url>  <url>
   <loc>https://schema.org/OrganizationRole</loc>
   <lastmod>2019-10-15</lastmod>
  </url>  <url>
   <loc>https://schema.org/OrganizeAction</loc>
   <lastmod>2019-10-15</lastmod>
  </url>  <url>
   <loc>https://schema.org/OutletStore</loc>
   <lastmod>2019-10-15</lastmod>
  </url>  <url>
   <loc>https://schema.org/OwnershipInfo</loc>
   <lastmod>2019-10-15</lastmod>
  </url>  <url>
   <loc>https://schema.org/PaintAction</loc>
   <lastmod>2019-10-15</lastmod>
  </url>  <url>
   <loc>https://schema.org/Painting</loc>
   <lastmod>2019-10-15</lastmod>
  </url>  <url>
   <loc>https://schema.org/PalliativeProcedure</loc>
   <lastmod>2019-10-15</lastmod>
  </url>  <url>
   <loc>https://schema.org/ParcelDelivery</loc>
   <lastmod>2019-10-15</lastmod>
  </url>  <url>
   <loc>https://schema.org/ParcelService</loc>
   <lastmod>2019-10-15</lastmod>
  </url>  <url>
   <loc>https://schema.org/ParentAudience</loc>
   <lastmod>2019-10-15</lastmod>
  </url>  <url>
   <loc>https://schema.org/Park</loc>
   <lastmod>2019-10-15</lastmod>
  </url>  <url>
   <loc>https://schema.org/ParkingFacility</loc>
   <lastmod>2019-10-15</lastmod>
  </url>  <url>
   <loc>https://schema.org/PathologyTest</loc>
   <lastmod>2019-10-15</lastmod>
  </url>  <url>
   <loc>https://schema.org/Patient</loc>
   <lastmod>2019-10-15</lastmod>
  </url>  <url>
   <loc>https://schema.org/PawnShop</loc>
   <lastmod>2019-10-15</lastmod>
  </url>  <url>
   <loc>https://schema.org/PayAction</loc>
   <lastmod>2019-10-15</lastmod>
  </url>  <url>
   <loc>https://schema.org/PaymentCard</loc>
   <lastmod>2019-10-15</lastmod>
  </url>  <url>
   <loc>https://schema.org/PaymentChargeSpecification</loc>
   <lastmod>2019-10-15</lastmod>
  </url>  <url>
   <loc>https://schema.org/PaymentMethod</loc>
   <lastmod>2019-10-15</lastmod>
  </url>  <url>
   <loc>https://schema.org/PaymentService</loc>
   <lastmod>2019-10-15</lastmod>
  </url>  <url>
   <loc>https://schema.org/PaymentStatusType</loc>
   <lastmod>2019-10-15</lastmod>
  </url>  <url>
   <loc>https://schema.org/PeopleAudience</loc>
   <lastmod>2019-10-15</lastmod>
  </url>  <url>
   <loc>https://schema.org/PerformAction</loc>
   <lastmod>2019-10-15</lastmod>
  </url>  <url>
   <loc>https://schema.org/PerformanceRole</loc>
   <lastmod>2019-10-15</lastmod>
  </url>  <url>
   <loc>https://schema.org/PerformingArtsTheater</loc>
   <lastmod>2019-10-15</lastmod>
  </url>  <url>
   <loc>https://schema.org/PerformingGroup</loc>
   <lastmod>2019-10-15</lastmod>
  </url>  <url>
   <loc>https://schema.org/Periodical</loc>
   <lastmod>2019-10-15</lastmod>
  </url>  <url>
   <loc>https://schema.org/Permit</loc>
   <lastmod>2019-10-15</lastmod>
  </url>  <url>
   <loc>https://schema.org/Person</loc>
   <lastmod>2019-10-15</lastmod>
  </url>  <url>
   <loc>https://schema.org/PetStore</loc>
   <lastmod>2019-10-15</lastmod>
  </url>  <url>
   <loc>https://schema.org/Pharmacy</loc>
   <lastmod>2019-10-15</lastmod>
  </url>  <url>
   <loc>https://schema.org/Photograph</loc>
   <lastmod>2019-10-15</lastmod>
  </url>  <url>
   <loc>https://schema.org/PhotographAction</loc>
   <lastmod>2019-10-15</lastmod>
  </url>  <url>
   <loc>https://schema.org/PhysicalActivity</loc>
   <lastmod>2019-10-15</lastmod>
  </url>  <url>
   <loc>https://schema.org/PhysicalActivityCategory</loc>
   <lastmod>2019-10-15</lastmod>
  </url>  <url>
   <loc>https://schema.org/PhysicalExam</loc>
   <lastmod>2019-10-15</lastmod>
  </url>  <url>
   <loc>https://schema.org/PhysicalTherapy</loc>
   <lastmod>2019-10-15</lastmod>
  </url>  <url>
   <loc>https://schema.org/Physician</loc>
   <lastmod>2019-10-15</lastmod>
  </url>  <url>
   <loc>https://schema.org/Place</loc>
   <lastmod>2019-10-15</lastmod>
  </url>  <url>
   <loc>https://schema.org/PlaceOfWorship</loc>
   <lastmod>2019-10-15</lastmod>
  </url>  <url>
   <loc>https://schema.org/PlanAction</loc>
   <lastmod>2019-10-15</lastmod>
  </url>  <url>
   <loc>https://schema.org/Play</loc>
   <lastmod>2019-10-15</lastmod>
  </url>  <url>
   <loc>https://schema.org/PlayAction</loc>
   <lastmod>2019-10-15</lastmod>
  </url>  <url>
   <loc>https://schema.org/Playground</loc>
   <lastmod>2019-10-15</lastmod>
  </url>  <url>
   <loc>https://schema.org/Plumber</loc>
   <lastmod>2019-10-15</lastmod>
  </url>  <url>
   <loc>https://schema.org/PodcastEpisode</loc>
   <lastmod>2019-10-15</lastmod>
  </url>  <url>
   <loc>https://schema.org/PodcastSeason</loc>
   <lastmod>2019-10-15</lastmod>
  </url>  <url>
   <loc>https://schema.org/PodcastSeries</loc>
   <lastmod>2019-10-15</lastmod>
  </url>  <url>
   <loc>https://schema.org/PoliceStation</loc>
   <lastmod>2019-10-15</lastmod>
  </url>  <url>
   <loc>https://schema.org/Pond</loc>
   <lastmod>2019-10-15</lastmod>
  </url>  <url>
   <loc>https://schema.org/PostOffice</loc>
   <lastmod>2019-10-15</lastmod>
  </url>  <url>
   <loc>https://schema.org/PostalAddress</loc>
   <lastmod>2019-10-15</lastmod>
  </url>  <url>
   <loc>https://schema.org/Poster</loc>
   <lastmod>2019-10-15</lastmod>
  </url>  <url>
   <loc>https://schema.org/PreOrderAction</loc>
   <lastmod>2019-10-15</lastmod>
  </url>  <url>
   <loc>https://schema.org/PrependAction</loc>
   <lastmod>2019-10-15</lastmod>
  </url>  <url>
   <loc>https://schema.org/Preschool</loc>
   <lastmod>2019-10-15</lastmod>
  </url>  <url>
   <loc>https://schema.org/PresentationDigitalDocument</loc>
   <lastmod>2019-10-15</lastmod>
  </url>  <url>
   <loc>https://schema.org/PreventionIndication</loc>
   <lastmod>2019-10-15</lastmod>
  </url>  <url>
   <loc>https://schema.org/PriceSpecification</loc>
   <lastmod>2019-10-15</lastmod>
  </url>  <url>
   <loc>https://schema.org/Product</loc>
   <lastmod>2019-10-15</lastmod>
  </url>  <url>
   <loc>https://schema.org/ProductModel</loc>
   <lastmod>2019-10-15</lastmod>
  </url>  <url>
   <loc>https://schema.org/ProductReturnEnumeration</loc>
   <lastmod>2019-10-15</lastmod>
  </url>  <url>
   <loc>https://schema.org/ProductReturnPolicy</loc>
   <lastmod>2019-10-15</lastmod>
  </url>  <url>
   <loc>https://schema.org/ProfessionalService</loc>
   <lastmod>2019-10-15</lastmod>
  </url>  <url>
   <loc>https://schema.org/ProfilePage</loc>
   <lastmod>2019-10-15</lastmod>
  </url>  <url>
   <loc>https://schema.org/ProgramMembership</loc>
   <lastmod>2019-10-15</lastmod>
  </url>  <url>
   <loc>https://schema.org/Project</loc>
   <lastmod>2019-10-15</lastmod>
  </url>  <url>
   <loc>https://schema.org/Property</loc>
   <lastmod>2019-10-15</lastmod>
  </url>  <url>
   <loc>https://schema.org/PropertyValue</loc>
   <lastmod>2019-10-15</lastmod>
  </url>  <url>
   <loc>https://schema.org/PropertyValueSpecification</loc>
   <lastmod>2019-10-15</lastmod>
  </url>  <url>
   <loc>https://schema.org/PsychologicalTreatment</loc>
   <lastmod>2019-10-15</lastmod>
  </url>  <url>
   <loc>https://schema.org/PublicSwimmingPool</loc>
   <lastmod>2019-10-15</lastmod>
  </url>  <url>
   <loc>https://schema.org/PublicToilet</loc>
   <lastmod>2019-10-15</lastmod>
  </url>  <url>
   <loc>https://schema.org/PublicationEvent</loc>
   <lastmod>2019-10-15</lastmod>
  </url>  <url>
   <loc>https://schema.org/PublicationIssue</loc>
   <lastmod>2019-10-15</lastmod>
  </url>  <url>
   <loc>https://schema.org/PublicationVolume</loc>
   <lastmod>2019-10-15</lastmod>
  </url>  <url>
   <loc>https://schema.org/QAPage</loc>
   <lastmod>2019-10-15</lastmod>
  </url>  <url>
   <loc>https://schema.org/QualitativeValue</loc>
   <lastmod>2019-10-15</lastmod>
  </url>  <url>
   <loc>https://schema.org/QuantitativeValue</loc>
   <lastmod>2019-10-15</lastmod>
  </url>  <url>
   <loc>https://schema.org/QuantitativeValueDistribution</loc>
   <lastmod>2019-10-15</lastmod>
  </url>  <url>
   <loc>https://schema.org/Quantity</loc>
   <lastmod>2019-10-15</lastmod>
  </url>  <url>
   <loc>https://schema.org/Question</loc>
   <lastmod>2019-10-15</lastmod>
  </url>  <url>
   <loc>https://schema.org/Quotation</loc>
   <lastmod>2019-10-15</lastmod>
  </url>  <url>
   <loc>https://schema.org/QuoteAction</loc>
   <lastmod>2019-10-15</lastmod>
  </url>  <url>
   <loc>https://schema.org/RVPark</loc>
   <lastmod>2019-10-15</lastmod>
  </url>  <url>
   <loc>https://schema.org/RadiationTherapy</loc>
   <lastmod>2019-10-15</lastmod>
  </url>  <url>
   <loc>https://schema.org/RadioBroadcastService</loc>
   <lastmod>2019-10-15</lastmod>
  </url>  <url>
   <loc>https://schema.org/RadioChannel</loc>
   <lastmod>2019-10-15</lastmod>
  </url>  <url>
   <loc>https://schema.org/RadioClip</loc>
   <lastmod>2019-10-15</lastmod>
  </url>  <url>
   <loc>https://schema.org/RadioEpisode</loc>
   <lastmod>2019-10-15</lastmod>
  </url>  <url>
   <loc>https://schema.org/RadioSeason</loc>
   <lastmod>2019-10-15</lastmod>
  </url>  <url>
   <loc>https://schema.org/RadioSeries</loc>
   <lastmod>2019-10-15</lastmod>
  </url>  <url>
   <loc>https://schema.org/RadioStation</loc>
   <lastmod>2019-10-15</lastmod>
  </url>  <url>
   <loc>https://schema.org/Rating</loc>
   <lastmod>2019-10-15</lastmod>
  </url>  <url>
   <loc>https://schema.org/ReactAction</loc>
   <lastmod>2019-10-15</lastmod>
  </url>  <url>
   <loc>https://schema.org/ReadAction</loc>
   <lastmod>2019-10-15</lastmod>
  </url>  <url>
   <loc>https://schema.org/RealEstateAgent</loc>
   <lastmod>2019-10-15</lastmod>
  </url>  <url>
   <loc>https://schema.org/RealEstateListing</loc>
   <lastmod>2019-10-15</lastmod>
  </url>  <url>
   <loc>https://schema.org/ReceiveAction</loc>
   <lastmod>2019-10-15</lastmod>
  </url>  <url>
   <loc>https://schema.org/Recipe</loc>
   <lastmod>2019-10-15</lastmod>
  </url>  <url>
   <loc>https://schema.org/RecommendedDoseSchedule</loc>
   <lastmod>2019-10-15</lastmod>
  </url>  <url>
   <loc>https://schema.org/RecyclingCenter</loc>
   <lastmod>2019-10-15</lastmod>
  </url>  <url>
   <loc>https://schema.org/RefundTypeEnumeration</loc>
   <lastmod>2019-10-15</lastmod>
  </url>  <url>
   <loc>https://schema.org/RegisterAction</loc>
   <lastmod>2019-10-15</lastmod>
  </url>  <url>
   <loc>https://schema.org/RejectAction</loc>
   <lastmod>2019-10-15</lastmod>
  </url>  <url>
   <loc>https://schema.org/RentAction</loc>
   <lastmod>2019-10-15</lastmod>
  </url>  <url>
   <loc>https://schema.org/RentalCarReservation</loc>
   <lastmod>2019-10-15</lastmod>
  </url>  <url>
   <loc>https://schema.org/RepaymentSpecification</loc>
   <lastmod>2019-10-15</lastmod>
  </url>  <url>
   <loc>https://schema.org/ReplaceAction</loc>
   <lastmod>2019-10-15</lastmod>
  </url>  <url>
   <loc>https://schema.org/ReplyAction</loc>
   <lastmod>2019-10-15</lastmod>
  </url>  <url>
   <loc>https://schema.org/Report</loc>
   <lastmod>2019-10-15</lastmod>
  </url>  <url>
   <loc>https://schema.org/ReportageNewsArticle</loc>
   <lastmod>2019-10-15</lastmod>
  </url>  <url>
   <loc>https://schema.org/ReportedDoseSchedule</loc>
   <lastmod>2019-10-15</lastmod>
  </url>  <url>
   <loc>https://schema.org/ResearchProject</loc>
   <lastmod>2019-10-15</lastmod>
  </url>  <url>
   <loc>https://schema.org/Reservation</loc>
   <lastmod>2019-10-15</lastmod>
  </url>  <url>
   <loc>https://schema.org/ReservationPackage</loc>
   <lastmod>2019-10-15</lastmod>
  </url>  <url>
   <loc>https://schema.org/ReservationStatusType</loc>
   <lastmod>2019-10-15</lastmod>
  </url>  <url>
   <loc>https://schema.org/ReserveAction</loc>
   <lastmod>2019-10-15</lastmod>
  </url>  <url>
   <loc>https://schema.org/Reservoir</loc>
   <lastmod>2019-10-15</lastmod>
  </url>  <url>
   <loc>https://schema.org/Residence</loc>
   <lastmod>2019-10-15</lastmod>
  </url>  <url>
   <loc>https://schema.org/Resort</loc>
   <lastmod>2019-10-15</lastmod>
  </url>  <url>
   <loc>https://schema.org/Restaurant</loc>
   <lastmod>2019-10-15</lastmod>
  </url>  <url>
   <loc>https://schema.org/RestrictedDiet</loc>
   <lastmod>2019-10-15</lastmod>
  </url>  <url>
   <loc>https://schema.org/ResumeAction</loc>
   <lastmod>2019-10-15</lastmod>
  </url>  <url>
   <loc>https://schema.org/ReturnAction</loc>
   <lastmod>2019-10-15</lastmod>
  </url>  <url>
   <loc>https://schema.org/ReturnFeesEnumeration</loc>
   <lastmod>2019-10-15</lastmod>
  </url>  <url>
   <loc>https://schema.org/Review</loc>
   <lastmod>2019-10-15</lastmod>
  </url>  <url>
   <loc>https://schema.org/ReviewAction</loc>
   <lastmod>2019-10-15</lastmod>
  </url>  <url>
   <loc>https://schema.org/ReviewNewsArticle</loc>
   <lastmod>2019-10-15</lastmod>
  </url>  <url>
   <loc>https://schema.org/RiverBodyOfWater</loc>
   <lastmod>2019-10-15</lastmod>
  </url>  <url>
   <loc>https://schema.org/Role</loc>
   <lastmod>2019-10-15</lastmod>
  </url>  <url>
   <loc>https://schema.org/RoofingContractor</loc>
   <lastmod>2019-10-15</lastmod>
  </url>  <url>
   <loc>https://schema.org/Room</loc>
   <lastmod>2019-10-15</lastmod>
  </url>  <url>
   <loc>https://schema.org/RsvpAction</loc>
   <lastmod>2019-10-15</lastmod>
  </url>  <url>
   <loc>https://schema.org/RsvpResponseType</loc>
   <lastmod>2019-10-15</lastmod>
  </url>  <url>
   <loc>https://schema.org/SaleEvent</loc>
   <lastmod>2019-10-15</lastmod>
  </url>  <url>
   <loc>https://schema.org/SatiricalArticle</loc>
   <lastmod>2019-10-15</lastmod>
  </url>  <url>
   <loc>https://schema.org/Schedule</loc>
   <lastmod>2019-10-15</lastmod>
  </url>  <url>
   <loc>https://schema.org/ScheduleAction</loc>
   <lastmod>2019-10-15</lastmod>
  </url>  <url>
   <loc>https://schema.org/ScholarlyArticle</loc>
   <lastmod>2019-10-15</lastmod>
  </url>  <url>
   <loc>https://schema.org/School</loc>
   <lastmod>2019-10-15</lastmod>
  </url>  <url>
   <loc>https://schema.org/ScreeningEvent</loc>
   <lastmod>2019-10-15</lastmod>
  </url>  <url>
   <loc>https://schema.org/Sculpture</loc>
   <lastmod>2019-10-15</lastmod>
  </url>  <url>
   <loc>https://schema.org/SeaBodyOfWater</loc>
   <lastmod>2019-10-15</lastmod>
  </url>  <url>
   <loc>https://schema.org/SearchAction</loc>
   <lastmod>2019-10-15</lastmod>
  </url>  <url>
   <loc>https://schema.org/SearchResultsPage</loc>
   <lastmod>2019-10-15</lastmod>
  </url>  <url>
   <loc>https://schema.org/Season</loc>
   <lastmod>2019-10-15</lastmod>
  </url>  <url>
   <loc>https://schema.org/Seat</loc>
   <lastmod>2019-10-15</lastmod>
  </url>  <url>
   <loc>https://schema.org/SelfStorage</loc>
   <lastmod>2019-10-15</lastmod>
  </url>  <url>
   <loc>https://schema.org/SellAction</loc>
   <lastmod>2019-10-15</lastmod>
  </url>  <url>
   <loc>https://schema.org/SendAction</loc>
   <lastmod>2019-10-15</lastmod>
  </url>  <url>
   <loc>https://schema.org/Series</loc>
   <lastmod>2019-10-15</lastmod>
  </url>  <url>
   <loc>https://schema.org/Service</loc>
   <lastmod>2019-10-15</lastmod>
  </url>  <url>
   <loc>https://schema.org/ServiceChannel</loc>
   <lastmod>2019-10-15</lastmod>
  </url>  <url>
   <loc>https://schema.org/ShareAction</loc>
   <lastmod>2019-10-15</lastmod>
  </url>  <url>
   <loc>https://schema.org/SheetMusic</loc>
   <lastmod>2019-10-15</lastmod>
  </url>  <url>
   <loc>https://schema.org/ShoeStore</loc>
   <lastmod>2019-10-15</lastmod>
  </url>  <url>
   <loc>https://schema.org/ShoppingCenter</loc>
   <lastmod>2019-10-15</lastmod>
  </url>  <url>
   <loc>https://schema.org/ShortStory</loc>
   <lastmod>2019-10-15</lastmod>
  </url>  <url>
   <loc>https://schema.org/SingleFamilyResidence</loc>
   <lastmod>2019-10-15</lastmod>
  </url>  <url>
   <loc>https://schema.org/SiteNavigationElement</loc>
   <lastmod>2019-10-15</lastmod>
  </url>  <url>
   <loc>https://schema.org/SkiResort</loc>
   <lastmod>2019-10-15</lastmod>
  </url>  <url>
   <loc>https://schema.org/SocialEvent</loc>
   <lastmod>2019-10-15</lastmod>
  </url>  <url>
   <loc>https://schema.org/SocialMediaPosting</loc>
   <lastmod>2019-10-15</lastmod>
  </url>  <url>
   <loc>https://schema.org/SoftwareApplication</loc>
   <lastmod>2019-10-15</lastmod>
  </url>  <url>
   <loc>https://schema.org/SoftwareSourceCode</loc>
   <lastmod>2019-10-15</lastmod>
  </url>  <url>
   <loc>https://schema.org/SomeProducts</loc>
   <lastmod>2019-10-15</lastmod>
  </url>  <url>
   <loc>https://schema.org/SpeakableSpecification</loc>
   <lastmod>2019-10-15</lastmod>
  </url>  <url>
   <loc>https://schema.org/Specialty</loc>
   <lastmod>2019-10-15</lastmod>
  </url>  <url>
   <loc>https://schema.org/SportingGoodsStore</loc>
   <lastmod>2019-10-15</lastmod>
  </url>  <url>
   <loc>https://schema.org/SportsActivityLocation</loc>
   <lastmod>2019-10-15</lastmod>
  </url>  <url>
   <loc>https://schema.org/SportsClub</loc>
   <lastmod>2019-10-15</lastmod>
  </url>  <url>
   <loc>https://schema.org/SportsEvent</loc>
   <lastmod>2019-10-15</lastmod>
  </url>  <url>
   <loc>https://schema.org/SportsOrganization</loc>
   <lastmod>2019-10-15</lastmod>
  </url>  <url>
   <loc>https://schema.org/SportsTeam</loc>
   <lastmod>2019-10-15</lastmod>
  </url>  <url>
   <loc>https://schema.org/SpreadsheetDigitalDocument</loc>
   <lastmod>2019-10-15</lastmod>
  </url>  <url>
   <loc>https://schema.org/StadiumOrArena</loc>
   <lastmod>2019-10-15</lastmod>
  </url>  <url>
   <loc>https://schema.org/State</loc>
   <lastmod>2019-10-15</lastmod>
  </url>  <url>
   <loc>https://schema.org/StatisticalPopulation</loc>
   <lastmod>2019-10-15</lastmod>
  </url>  <url>
   <loc>https://schema.org/SteeringPositionValue</loc>
   <lastmod>2019-10-15</lastmod>
  </url>  <url>
   <loc>https://schema.org/Store</loc>
   <lastmod>2019-10-15</lastmod>
  </url>  <url>
   <loc>https://schema.org/StructuredValue</loc>
   <lastmod>2019-10-15</lastmod>
  </url>  <url>
   <loc>https://schema.org/StupidType</loc>
   <lastmod>2019-10-15</lastmod>
  </url>  <url>
   <loc>https://schema.org/SubscribeAction</loc>
   <lastmod>2019-10-15</lastmod>
  </url>  <url>
   <loc>https://schema.org/Substance</loc>
   <lastmod>2019-10-15</lastmod>
  </url>  <url>
   <loc>https://schema.org/SubwayStation</loc>
   <lastmod>2019-10-15</lastmod>
  </url>  <url>
   <loc>https://schema.org/Suite</loc>
   <lastmod>2019-10-15</lastmod>
  </url>  <url>
   <loc>https://schema.org/SuperficialAnatomy</loc>
   <lastmod>2019-10-15</lastmod>
  </url>  <url>
   <loc>https://schema.org/SurgicalProcedure</loc>
   <lastmod>2019-10-15</lastmod>
  </url>  <url>
   <loc>https://schema.org/SuspendAction</loc>
   <lastmod>2019-10-15</lastmod>
  </url>  <url>
   <loc>https://schema.org/Synagogue</loc>
   <lastmod>2019-10-15</lastmod>
  </url>  <url>
   <loc>https://schema.org/TVClip</loc>
   <lastmod>2019-10-15</lastmod>
  </url>  <url>
   <loc>https://schema.org/TVEpisode</loc>
   <lastmod>2019-10-15</lastmod>
  </url>  <url>
   <loc>https://schema.org/TVSeason</loc>
   <lastmod>2019-10-15</lastmod>
  </url>  <url>
   <loc>https://schema.org/TVSeries</loc>
   <lastmod>2019-10-15</lastmod>
  </url>  <url>
   <loc>https://schema.org/Table</loc>
   <lastmod>2019-10-15</lastmod>
  </url>  <url>
   <loc>https://schema.org/TakeAction</loc>
   <lastmod>2019-10-15</lastmod>
  </url>  <url>
   <loc>https://schema.org/TattooParlor</loc>
   <lastmod>2019-10-15</lastmod>
  </url>  <url>
   <loc>https://schema.org/Taxi</loc>
   <lastmod>2019-10-15</lastmod>
  </url>  <url>
   <loc>https://schema.org/TaxiReservation</loc>
   <lastmod>2019-10-15</lastmod>
  </url>  <url>
   <loc>https://schema.org/TaxiService</loc>
   <lastmod>2019-10-15</lastmod>
  </url>  <url>
   <loc>https://schema.org/TaxiStand</loc>
   <lastmod>2019-10-15</lastmod>
  </url>  <url>
   <loc>https://schema.org/TechArticle</loc>
   <lastmod>2019-10-15</lastmod>
  </url>  <url>
   <loc>https://schema.org/TelevisionChannel</loc>
   <lastmod>2019-10-15</lastmod>
  </url>  <url>
   <loc>https://schema.org/TelevisionStation</loc>
   <lastmod>2019-10-15</lastmod>
  </url>  <url>
   <loc>https://schema.org/TennisComplex</loc>
   <lastmod>2019-10-15</lastmod>
  </url>  <url>
   <loc>https://schema.org/Text</loc>
   <lastmod>2019-10-15</lastmod>
  </url>  <url>
   <loc>https://schema.org/TextDigitalDocument</loc>
   <lastmod>2019-10-15</lastmod>
  </url>  <url>
   <loc>https://schema.org/TheaterEvent</loc>
   <lastmod>2019-10-15</lastmod>
  </url>  <url>
   <loc>https://schema.org/TheaterGroup</loc>
   <lastmod>2019-10-15</lastmod>
  </url>  <url>
   <loc>https://schema.org/TherapeuticProcedure</loc>
   <lastmod>2019-10-15</lastmod>
  </url>  <url>
   <loc>https://schema.org/Thesis</loc>
   <lastmod>2019-10-15</lastmod>
  </url>  <url>
   <loc>https://schema.org/Thing</loc>
   <lastmod>2019-10-15</lastmod>
  </url>  <url>
   <loc>https://schema.org/Ticket</loc>
   <lastmod>2019-10-15</lastmod>
  </url>  <url>
   <loc>https://schema.org/TieAction</loc>
   <lastmod>2019-10-15</lastmod>
  </url>  <url>
   <loc>https://schema.org/Time</loc>
   <lastmod>2019-10-15</lastmod>
  </url>  <url>
   <loc>https://schema.org/TipAction</loc>
   <lastmod>2019-10-15</lastmod>
  </url>  <url>
   <loc>https://schema.org/TireShop</loc>
   <lastmod>2019-10-15</lastmod>
  </url>  <url>
   <loc>https://schema.org/TouristAttraction</loc>
   <lastmod>2019-10-15</lastmod>
  </url>  <url>
   <loc>https://schema.org/TouristDestination</loc>
   <lastmod>2019-10-15</lastmod>
  </url>  <url>
   <loc>https://schema.org/TouristInformationCenter</loc>
   <lastmod>2019-10-15</lastmod>
  </url>  <url>
   <loc>https://schema.org/TouristTrip</loc>
   <lastmod>2019-10-15</lastmod>
  </url>  <url>
   <loc>https://schema.org/ToyStore</loc>
   <lastmod>2019-10-15</lastmod>
  </url>  <url>
   <loc>https://schema.org/TrackAction</loc>
   <lastmod>2019-10-15</lastmod>
  </url>  <url>
   <loc>https://schema.org/TradeAction</loc>
   <lastmod>2019-10-15</lastmod>
  </url>  <url>
   <loc>https://schema.org/TrainReservation</loc>
   <lastmod>2019-10-15</lastmod>
  </url>  <url>
   <loc>https://schema.org/TrainStation</loc>
   <lastmod>2019-10-15</lastmod>
  </url>  <url>
   <loc>https://schema.org/TrainTrip</loc>
   <lastmod>2019-10-15</lastmod>
  </url>  <url>
   <loc>https://schema.org/TransferAction</loc>
   <lastmod>2019-10-15</lastmod>
  </url>  <url>
   <loc>https://schema.org/TravelAction</loc>
   <lastmod>2019-10-15</lastmod>
  </url>  <url>
   <loc>https://schema.org/TravelAgency</loc>
   <lastmod>2019-10-15</lastmod>
  </url>  <url>
   <loc>https://schema.org/TreatmentIndication</loc>
   <lastmod>2019-10-15</lastmod>
  </url>  <url>
   <loc>https://schema.org/Trip</loc>
   <lastmod>2019-10-15</lastmod>
  </url>  <url>
   <loc>https://schema.org/TypeAndQuantityNode</loc>
   <lastmod>2019-10-15</lastmod>
  </url>  <url>
   <loc>https://schema.org/URL</loc>
   <lastmod>2019-10-15</lastmod>
  </url>  <url>
   <loc>https://schema.org/UnRegisterAction</loc>
   <lastmod>2019-10-15</lastmod>
  </url>  <url>
   <loc>https://schema.org/UnitPriceSpecification</loc>
   <lastmod>2019-10-15</lastmod>
  </url>  <url>
   <loc>https://schema.org/UpdateAction</loc>
   <lastmod>2019-10-15</lastmod>
  </url>  <url>
   <loc>https://schema.org/UseAction</loc>
   <lastmod>2019-10-15</lastmod>
  </url>  <url>
   <loc>https://schema.org/UserBlocks</loc>
   <lastmod>2019-10-15</lastmod>
  </url>  <url>
   <loc>https://schema.org/UserCheckins</loc>
   <lastmod>2019-10-15</lastmod>
  </url>  <url>
   <loc>https://schema.org/UserComments</loc>
   <lastmod>2019-10-15</lastmod>
  </url>  <url>
   <loc>https://schema.org/UserDownloads</loc>
   <lastmod>2019-10-15</lastmod>
  </url>  <url>
   <loc>https://schema.org/UserInteraction</loc>
   <lastmod>2019-10-15</lastmod>
  </url>  <url>
   <loc>https://schema.org/UserLikes</loc>
   <lastmod>2019-10-15</lastmod>
  </url>  <url>
   <loc>https://schema.org/UserPageVisits</loc>
   <lastmod>2019-10-15</lastmod>
  </url>  <url>
   <loc>https://schema.org/UserPlays</loc>
   <lastmod>2019-10-15</lastmod>
  </url>  <url>
   <loc>https://schema.org/UserPlusOnes</loc>
   <lastmod>2019-10-15</lastmod>
  </url>  <url>
   <loc>https://schema.org/UserReview</loc>
   <lastmod>2019-10-15</lastmod>
  </url>  <url>
   <loc>https://schema.org/UserTweets</loc>
   <lastmod>2019-10-15</lastmod>
  </url>  <url>
   <loc>https://schema.org/Vehicle</loc>
   <lastmod>2019-10-15</lastmod>
  </url>  <url>
   <loc>https://schema.org/Vein</loc>
   <lastmod>2019-10-15</lastmod>
  </url>  <url>
   <loc>https://schema.org/Vessel</loc>
   <lastmod>2019-10-15</lastmod>
  </url>  <url>
   <loc>https://schema.org/VeterinaryCare</loc>
   <lastmod>2019-10-15</lastmod>
  </url>  <url>
   <loc>https://schema.org/VideoGallery</loc>
   <lastmod>2019-10-15</lastmod>
  </url>  <url>
   <loc>https://schema.org/VideoGame</loc>
   <lastmod>2019-10-15</lastmod>
  </url>  <url>
   <loc>https://schema.org/VideoGameClip</loc>
   <lastmod>2019-10-15</lastmod>
  </url>  <url>
   <loc>https://schema.org/VideoGameSeries</loc>
   <lastmod>2019-10-15</lastmod>
  </url>  <url>
   <loc>https://schema.org/VideoObject</loc>
   <lastmod>2019-10-15</lastmod>
  </url>  <url>
   <loc>https://schema.org/ViewAction</loc>
   <lastmod>2019-10-15</lastmod>
  </url>  <url>
   <loc>https://schema.org/VisualArtsEvent</loc>
   <lastmod>2019-10-15</lastmod>
  </url>  <url>
   <loc>https://schema.org/VisualArtwork</loc>
   <lastmod>2019-10-15</lastmod>
  </url>  <url>
   <loc>https://schema.org/VitalSign</loc>
   <lastmod>2019-10-15</lastmod>
  </url>  <url>
   <loc>https://schema.org/Volcano</loc>
   <lastmod>2019-10-15</lastmod>
  </url>  <url>
   <loc>https://schema.org/VoteAction</loc>
   <lastmod>2019-10-15</lastmod>
  </url>  <url>
   <loc>https://schema.org/WPAdBlock</loc>
   <lastmod>2019-10-15</lastmod>
  </url>  <url>
   <loc>https://schema.org/WPFooter</loc>
   <lastmod>2019-10-15</lastmod>
  </url>  <url>
   <loc>https://schema.org/WPHeader</loc>
   <lastmod>2019-10-15</lastmod>
  </url>  <url>
   <loc>https://schema.org/WPSideBar</loc>
   <lastmod>2019-10-15</lastmod>
  </url>  <url>
   <loc>https://schema.org/WantAction</loc>
   <lastmod>2019-10-15</lastmod>
  </url>  <url>
   <loc>https://schema.org/WarrantyPromise</loc>
   <lastmod>2019-10-15</lastmod>
  </url>  <url>
   <loc>https://schema.org/WarrantyScope</loc>
   <lastmod>2019-10-15</lastmod>
  </url>  <url>
   <loc>https://schema.org/WatchAction</loc>
   <lastmod>2019-10-15</lastmod>
  </url>  <url>
   <loc>https://schema.org/Waterfall</loc>
   <lastmod>2019-10-15</lastmod>
  </url>  <url>
   <loc>https://schema.org/WearAction</loc>
   <lastmod>2019-10-15</lastmod>
  </url>  <url>
   <loc>https://schema.org/WebAPI</loc>
   <lastmod>2019-10-15</lastmod>
  </url>  <url>
   <loc>https://schema.org/WebApplication</loc>
   <lastmod>2019-10-15</lastmod>
  </url>  <url>
   <loc>https://schema.org/WebPage</loc>
   <lastmod>2019-10-15</lastmod>
  </url>  <url>
   <loc>https://schema.org/WebPageElement</loc>
   <lastmod>2019-10-15</lastmod>
  </url>  <url>
   <loc>https://schema.org/WebSite</loc>
   <lastmod>2019-10-15</lastmod>
  </url>  <url>
   <loc>https://schema.org/WholesaleStore</loc>
   <lastmod>2019-10-15</lastmod>
  </url>  <url>
   <loc>https://schema.org/WinAction</loc>
   <lastmod>2019-10-15</lastmod>
  </url>  <url>
   <loc>https://schema.org/Winery</loc>
   <lastmod>2019-10-15</lastmod>
  </url>  <url>
   <loc>https://schema.org/WorkBasedProgram</loc>
   <lastmod>2019-10-15</lastmod>
  </url>  <url>
   <loc>https://schema.org/WorkersUnion</loc>
   <lastmod>2019-10-15</lastmod>
  </url>  <url>
   <loc>https://schema.org/WriteAction</loc>
   <lastmod>2019-10-15</lastmod>
  </url>  <url>
   <loc>https://schema.org/XPathType</loc>
   <lastmod>2019-10-15</lastmod>
  </url>  <url>
   <loc>https://schema.org/Zoo</loc>
   <lastmod>2019-10-15</lastmod>
  </url>  <url>
   <loc>https://schema.org/about</loc>
   <lastmod>2019-10-15</lastmod>
  </url>  <url>
   <loc>https://schema.org/abridged</loc>
   <lastmod>2019-10-15</lastmod>
  </url>  <url>
   <loc>https://schema.org/abstract</loc>
   <lastmod>2019-10-15</lastmod>
  </url>  <url>
   <loc>https://schema.org/accelerationTime</loc>
   <lastmod>2019-10-15</lastmod>
  </url>  <url>
   <loc>https://schema.org/acceptedAnswer</loc>
   <lastmod>2019-10-15</lastmod>
  </url>  <url>
   <loc>https://schema.org/acceptedOffer</loc>
   <lastmod>2019-10-15</lastmod>
  </url>  <url>
   <loc>https://schema.org/acceptedPaymentMethod</loc>
   <lastmod>2019-10-15</lastmod>
  </url>  <url>
   <loc>https://schema.org/acceptsReservations</loc>
   <lastmod>2019-10-15</lastmod>
  </url>  <url>
   <loc>https://schema.org/accessCode</loc>
   <lastmod>2019-10-15</lastmod>
  </url>  <url>
   <loc>https://schema.org/accessMode</loc>
   <lastmod>2019-10-15</lastmod>
  </url>  <url>
   <loc>https://schema.org/accessModeSufficient</loc>
   <lastmod>2019-10-15</lastmod>
  </url>  <url>
   <loc>https://schema.org/accessibilityAPI</loc>
   <lastmod>2019-10-15</lastmod>
  </url>  <url>
   <loc>https://schema.org/accessibilityControl</loc>
   <lastmod>2019-10-15</lastmod>
  </url>  <url>
   <loc>https://schema.org/accessibilityFeature</loc>
   <lastmod>2019-10-15</lastmod>
  </url>  <url>
   <loc>https://schema.org/accessibilityHazard</loc>
   <lastmod>2019-10-15</lastmod>
  </url>  <url>
   <loc>https://schema.org/accessibilitySummary</loc>
   <lastmod>2019-10-15</lastmod>
  </url>  <url>
   <loc>https://schema.org/accountId</loc>
   <lastmod>2019-10-15</lastmod>
  </url>  <url>
   <loc>https://schema.org/accountMinimumInflow</loc>
   <lastmod>2019-10-15</lastmod>
  </url>  <url>
   <loc>https://schema.org/accountOverdraftLimit</loc>
   <lastmod>2019-10-15</lastmod>
  </url>  <url>
   <loc>https://schema.org/accountablePerson</loc>
   <lastmod>2019-10-15</lastmod>
  </url>  <url>
   <loc>https://schema.org/acquiredFrom</loc>
   <lastmod>2019-10-15</lastmod>
  </url>  <url>
   <loc>https://schema.org/acrissCode</loc>
   <lastmod>2019-10-15</lastmod>
  </url>  <url>
   <loc>https://schema.org/action</loc>
   <lastmod>2019-10-15</lastmod>
  </url>  <url>
   <loc>https://schema.org/actionAccessibilityRequirement</loc>
   <lastmod>2019-10-15</lastmod>
  </url>  <url>
   <loc>https://schema.org/actionApplication</loc>
   <lastmod>2019-10-15</lastmod>
  </url>  <url>
   <loc>https://schema.org/actionOption</loc>
   <lastmod>2019-10-15</lastmod>
  </url>  <url>
   <loc>https://schema.org/actionPlatform</loc>
   <lastmod>2019-10-15</lastmod>
  </url>  <url>
   <loc>https://schema.org/actionStatus</loc>
   <lastmod>2019-10-15</lastmod>
  </url>  <url>
   <loc>https://schema.org/actionableFeedbackPolicy</loc>
   <lastmod>2019-10-15</lastmod>
  </url>  <url>
   <loc>https://schema.org/activeIngredient</loc>
   <lastmod>2019-10-15</lastmod>
  </url>  <url>
   <loc>https://schema.org/activityDuration</loc>
   <lastmod>2019-10-15</lastmod>
  </url>  <url>
   <loc>https://schema.org/activityFrequency</loc>
   <lastmod>2019-10-15</lastmod>
  </url>  <url>
   <loc>https://schema.org/actor</loc>
   <lastmod>2019-10-15</lastmod>
  </url>  <url>
   <loc>https://schema.org/actors</loc>
   <lastmod>2019-10-15</lastmod>
  </url>  <url>
   <loc>https://schema.org/addOn</loc>
   <lastmod>2019-10-15</lastmod>
  </url>  <url>
   <loc>https://schema.org/additionalName</loc>
   <lastmod>2019-10-15</lastmod>
  </url>  <url>
   <loc>https://schema.org/additionalNumberOfGuests</loc>
   <lastmod>2019-10-15</lastmod>
  </url>  <url>
   <loc>https://schema.org/additionalProperty</loc>
   <lastmod>2019-10-15</lastmod>
  </url>  <url>
   <loc>https://schema.org/additionalType</loc>
   <lastmod>2019-10-15</lastmod>
  </url>  <url>
   <loc>https://schema.org/additionalVariable</loc>
   <lastmod>2019-10-15</lastmod>
  </url>  <url>
   <loc>https://schema.org/address</loc>
   <lastmod>2019-10-15</lastmod>
  </url>  <url>
   <loc>https://schema.org/addressCountry</loc>
   <lastmod>2019-10-15</lastmod>
  </url>  <url>
   <loc>https://schema.org/addressLocality</loc>
   <lastmod>2019-10-15</lastmod>
  </url>  <url>
   <loc>https://schema.org/addressRegion</loc>
   <lastmod>2019-10-15</lastmod>
  </url>  <url>
   <loc>https://schema.org/administrationRoute</loc>
   <lastmod>2019-10-15</lastmod>
  </url>  <url>
   <loc>https://schema.org/advanceBookingRequirement</loc>
   <lastmod>2019-10-15</lastmod>
  </url>  <url>
   <loc>https://schema.org/adverseOutcome</loc>
   <lastmod>2019-10-15</lastmod>
  </url>  <url>
   <loc>https://schema.org/affectedBy</loc>
   <lastmod>2019-10-15</lastmod>
  </url>  <url>
   <loc>https://schema.org/affiliation</loc>
   <lastmod>2019-10-15</lastmod>
  </url>  <url>
   <loc>https://schema.org/afterMedia</loc>
   <lastmod>2019-10-15</lastmod>
  </url>  <url>
   <loc>https://schema.org/agent</loc>
   <lastmod>2019-10-15</lastmod>
  </url>  <url>
   <loc>https://schema.org/aggregateRating</loc>
   <lastmod>2019-10-15</lastmod>
  </url>  <url>
   <loc>https://schema.org/aircraft</loc>
   <lastmod>2019-10-15</lastmod>
  </url>  <url>
   <loc>https://schema.org/album</loc>
   <lastmod>2019-10-15</lastmod>
  </url>  <url>
   <loc>https://schema.org/albumProductionType</loc>
   <lastmod>2019-10-15</lastmod>
  </url>  <url>
   <loc>https://schema.org/albumRelease</loc>
   <lastmod>2019-10-15</lastmod>
  </url>  <url>
   <loc>https://schema.org/albumReleaseType</loc>
   <lastmod>2019-10-15</lastmod>
  </url>  <url>
   <loc>https://schema.org/albums</loc>
   <lastmod>2019-10-15</lastmod>
  </url>  <url>
   <loc>https://schema.org/alcoholWarning</loc>
   <lastmod>2019-10-15</lastmod>
  </url>  <url>
   <loc>https://schema.org/algorithm</loc>
   <lastmod>2019-10-15</lastmod>
  </url>  <url>
   <loc>https://schema.org/alignmentType</loc>
   <lastmod>2019-10-15</lastmod>
  </url>  <url>
   <loc>https://schema.org/alternateName</loc>
   <lastmod>2019-10-15</lastmod>
  </url>  <url>
   <loc>https://schema.org/alternativeHeadline</loc>
   <lastmod>2019-10-15</lastmod>
  </url>  <url>
   <loc>https://schema.org/alumni</loc>
   <lastmod>2019-10-15</lastmod>
  </url>  <url>
   <loc>https://schema.org/alumniOf</loc>
   <lastmod>2019-10-15</lastmod>
  </url>  <url>
   <loc>https://schema.org/amenityFeature</loc>
   <lastmod>2019-10-15</lastmod>
  </url>  <url>
   <loc>https://schema.org/amount</loc>
   <lastmod>2019-10-15</lastmod>
  </url>  <url>
   <loc>https://schema.org/amountOfThisGood</loc>
   <lastmod>2019-10-15</lastmod>
  </url>  <url>
   <loc>https://schema.org/annualPercentageRate</loc>
   <lastmod>2019-10-15</lastmod>
  </url>  <url>
   <loc>https://schema.org/answerCount</loc>
   <lastmod>2019-10-15</lastmod>
  </url>  <url>
   <loc>https://schema.org/antagonist</loc>
   <lastmod>2019-10-15</lastmod>
  </url>  <url>
   <loc>https://schema.org/appearance</loc>
   <lastmod>2019-10-15</lastmod>
  </url>  <url>
   <loc>https://schema.org/applicableLocation</loc>
   <lastmod>2019-10-15</lastmod>
  </url>  <url>
   <loc>https://schema.org/applicantLocationRequirements</loc>
   <lastmod>2019-10-15</lastmod>
  </url>  <url>
   <loc>https://schema.org/application</loc>
   <lastmod>2019-10-15</lastmod>
  </url>  <url>
   <loc>https://schema.org/applicationCategory</loc>
   <lastmod>2019-10-15</lastmod>
  </url>  <url>
   <loc>https://schema.org/applicationSubCategory</loc>
   <lastmod>2019-10-15</lastmod>
  </url>  <url>
   <loc>https://schema.org/applicationSuite</loc>
   <lastmod>2019-10-15</lastmod>
  </url>  <url>
   <loc>https://schema.org/appliesToDeliveryMethod</loc>
   <lastmod>2019-10-15</lastmod>
  </url>  <url>
   <loc>https://schema.org/appliesToPaymentMethod</loc>
   <lastmod>2019-10-15</lastmod>
  </url>  <url>
   <loc>https://schema.org/archiveHeld</loc>
   <lastmod>2019-10-15</lastmod>
  </url>  <url>
   <loc>https://schema.org/area</loc>
   <lastmod>2019-10-15</lastmod>
  </url>  <url>
   <loc>https://schema.org/areaServed</loc>
   <lastmod>2019-10-15</lastmod>
  </url>  <url>
   <loc>https://schema.org/arrivalAirport</loc>
   <lastmod>2019-10-15</lastmod>
  </url>  <url>
   <loc>https://schema.org/arrivalBusStop</loc>
   <lastmod>2019-10-15</lastmod>
  </url>  <url>
   <loc>https://schema.org/arrivalGate</loc>
   <lastmod>2019-10-15</lastmod>
  </url>  <url>
   <loc>https://schema.org/arrivalPlatform</loc>
   <lastmod>2019-10-15</lastmod>
  </url>  <url>
   <loc>https://schema.org/arrivalStation</loc>
   <lastmod>2019-10-15</lastmod>
  </url>  <url>
   <loc>https://schema.org/arrivalTerminal</loc>
   <lastmod>2019-10-15</lastmod>
  </url>  <url>
   <loc>https://schema.org/arrivalTime</loc>
   <lastmod>2019-10-15</lastmod>
  </url>  <url>
   <loc>https://schema.org/artEdition</loc>
   <lastmod>2019-10-15</lastmod>
  </url>  <url>
   <loc>https://schema.org/artMedium</loc>
   <lastmod>2019-10-15</lastmod>
  </url>  <url>
   <loc>https://schema.org/arterialBranch</loc>
   <lastmod>2019-10-15</lastmod>
  </url>  <url>
   <loc>https://schema.org/artform</loc>
   <lastmod>2019-10-15</lastmod>
  </url>  <url>
   <loc>https://schema.org/articleBody</loc>
   <lastmod>2019-10-15</lastmod>
  </url>  <url>
   <loc>https://schema.org/articleSection</loc>
   <lastmod>2019-10-15</lastmod>
  </url>  <url>
   <loc>https://schema.org/artist</loc>
   <lastmod>2019-10-15</lastmod>
  </url>  <url>
   <loc>https://schema.org/artworkSurface</loc>
   <lastmod>2019-10-15</lastmod>
  </url>  <url>
   <loc>https://schema.org/aspect</loc>
   <lastmod>2019-10-15</lastmod>
  </url>  <url>
   <loc>https://schema.org/assembly</loc>
   <lastmod>2019-10-15</lastmod>
  </url>  <url>
   <loc>https://schema.org/assemblyVersion</loc>
   <lastmod>2019-10-15</lastmod>
  </url>  <url>
   <loc>https://schema.org/associatedAnatomy</loc>
   <lastmod>2019-10-15</lastmod>
  </url>  <url>
   <loc>https://schema.org/associatedArticle</loc>
   <lastmod>2019-10-15</lastmod>
  </url>  <url>
   <loc>https://schema.org/associatedMedia</loc>
   <lastmod>2019-10-15</lastmod>
  </url>  <url>
   <loc>https://schema.org/associatedPathophysiology</loc>
   <lastmod>2019-10-15</lastmod>
  </url>  <url>
   <loc>https://schema.org/athlete</loc>
   <lastmod>2019-10-15</lastmod>
  </url>  <url>
   <loc>https://schema.org/attendee</loc>
   <lastmod>2019-10-15</lastmod>
  </url>  <url>
   <loc>https://schema.org/attendees</loc>
   <lastmod>2019-10-15</lastmod>
  </url>  <url>
   <loc>https://schema.org/audience</loc>
   <lastmod>2019-10-15</lastmod>
  </url>  <url>
   <loc>https://schema.org/audienceType</loc>
   <lastmod>2019-10-15</lastmod>
  </url>  <url>
   <loc>https://schema.org/audio</loc>
   <lastmod>2019-10-15</lastmod>
  </url>  <url>
   <loc>https://schema.org/authenticator</loc>
   <lastmod>2019-10-15</lastmod>
  </url>  <url>
   <loc>https://schema.org/author</loc>
   <lastmod>2019-10-15</lastmod>
  </url>  <url>
   <loc>https://schema.org/availability</loc>
   <lastmod>2019-10-15</lastmod>
  </url>  <url>
   <loc>https://schema.org/availabilityEnds</loc>
   <lastmod>2019-10-15</lastmod>
  </url>  <url>
   <loc>https://schema.org/availabilityStarts</loc>
   <lastmod>2019-10-15</lastmod>
  </url>  <url>
   <loc>https://schema.org/availableAtOrFrom</loc>
   <lastmod>2019-10-15</lastmod>
  </url>  <url>
   <loc>https://schema.org/availableChannel</loc>
   <lastmod>2019-10-15</lastmod>
  </url>  <url>
   <loc>https://schema.org/availableDeliveryMethod</loc>
   <lastmod>2019-10-15</lastmod>
  </url>  <url>
   <loc>https://schema.org/availableFrom</loc>
   <lastmod>2019-10-15</lastmod>
  </url>  <url>
   <loc>https://schema.org/availableIn</loc>
   <lastmod>2019-10-15</lastmod>
  </url>  <url>
   <loc>https://schema.org/availableLanguage</loc>
   <lastmod>2019-10-15</lastmod>
  </url>  <url>
   <loc>https://schema.org/availableOnDevice</loc>
   <lastmod>2019-10-15</lastmod>
  </url>  <url>
   <loc>https://schema.org/availableService</loc>
   <lastmod>2019-10-15</lastmod>
  </url>  <url>
   <loc>https://schema.org/availableStrength</loc>
   <lastmod>2019-10-15</lastmod>
  </url>  <url>
   <loc>https://schema.org/availableTest</loc>
   <lastmod>2019-10-15</lastmod>
  </url>  <url>
   <loc>https://schema.org/availableThrough</loc>
   <lastmod>2019-10-15</lastmod>
  </url>  <url>
   <loc>https://schema.org/award</loc>
   <lastmod>2019-10-15</lastmod>
  </url>  <url>
   <loc>https://schema.org/awards</loc>
   <lastmod>2019-10-15</lastmod>
  </url>  <url>
   <loc>https://schema.org/awayTeam</loc>
   <lastmod>2019-10-15</lastmod>
  </url>  <url>
   <loc>https://schema.org/background</loc>
   <lastmod>2019-10-15</lastmod>
  </url>  <url>
   <loc>https://schema.org/backstory</loc>
   <lastmod>2019-10-15</lastmod>
  </url>  <url>
   <loc>https://schema.org/bankAccountType</loc>
   <lastmod>2019-10-15</lastmod>
  </url>  <url>
   <loc>https://schema.org/baseSalary</loc>
   <lastmod>2019-10-15</lastmod>
  </url>  <url>
   <loc>https://schema.org/bccRecipient</loc>
   <lastmod>2019-10-15</lastmod>
  </url>  <url>
   <loc>https://schema.org/bed</loc>
   <lastmod>2019-10-15</lastmod>
  </url>  <url>
   <loc>https://schema.org/beforeMedia</loc>
   <lastmod>2019-10-15</lastmod>
  </url>  <url>
   <loc>https://schema.org/beneficiaryBank</loc>
   <lastmod>2019-10-15</lastmod>
  </url>  <url>
   <loc>https://schema.org/benefits</loc>
   <lastmod>2019-10-15</lastmod>
  </url>  <url>
   <loc>https://schema.org/benefitsSummaryUrl</loc>
   <lastmod>2019-10-15</lastmod>
  </url>  <url>
   <loc>https://schema.org/bestRating</loc>
   <lastmod>2019-10-15</lastmod>
  </url>  <url>
   <loc>https://schema.org/billingAddress</loc>
   <lastmod>2019-10-15</lastmod>
  </url>  <url>
   <loc>https://schema.org/billingIncrement</loc>
   <lastmod>2019-10-15</lastmod>
  </url>  <url>
   <loc>https://schema.org/billingPeriod</loc>
   <lastmod>2019-10-15</lastmod>
  </url>  <url>
   <loc>https://schema.org/biomechnicalClass</loc>
   <lastmod>2019-10-15</lastmod>
  </url>  <url>
   <loc>https://schema.org/birthDate</loc>
   <lastmod>2019-10-15</lastmod>
  </url>  <url>
   <loc>https://schema.org/birthPlace</loc>
   <lastmod>2019-10-15</lastmod>
  </url>  <url>
   <loc>https://schema.org/bitrate</loc>
   <lastmod>2019-10-15</lastmod>
  </url>  <url>
   <loc>https://schema.org/blogPost</loc>
   <lastmod>2019-10-15</lastmod>
  </url>  <url>
   <loc>https://schema.org/blogPosts</loc>
   <lastmod>2019-10-15</lastmod>
  </url>  <url>
   <loc>https://schema.org/bloodSupply</loc>
   <lastmod>2019-10-15</lastmod>
  </url>  <url>
   <loc>https://schema.org/boardingGroup</loc>
   <lastmod>2019-10-15</lastmod>
  </url>  <url>
   <loc>https://schema.org/boardingPolicy</loc>
   <lastmod>2019-10-15</lastmod>
  </url>  <url>
   <loc>https://schema.org/bodyLocation</loc>
   <lastmod>2019-10-15</lastmod>
  </url>  <url>
   <loc>https://schema.org/bodyType</loc>
   <lastmod>2019-10-15</lastmod>
  </url>  <url>
   <loc>https://schema.org/bookEdition</loc>
   <lastmod>2019-10-15</lastmod>
  </url>  <url>
   <loc>https://schema.org/bookFormat</loc>
   <lastmod>2019-10-15</lastmod>
  </url>  <url>
   <loc>https://schema.org/bookingAgent</loc>
   <lastmod>2019-10-15</lastmod>
  </url>  <url>
   <loc>https://schema.org/bookingTime</loc>
   <lastmod>2019-10-15</lastmod>
  </url>  <url>
   <loc>https://schema.org/borrower</loc>
   <lastmod>2019-10-15</lastmod>
  </url>  <url>
   <loc>https://schema.org/box</loc>
   <lastmod>2019-10-15</lastmod>
  </url>  <url>
   <loc>https://schema.org/branch</loc>
   <lastmod>2019-10-15</lastmod>
  </url>  <url>
   <loc>https://schema.org/branchCode</loc>
   <lastmod>2019-10-15</lastmod>
  </url>  <url>
   <loc>https://schema.org/branchOf</loc>
   <lastmod>2019-10-15</lastmod>
  </url>  <url>
   <loc>https://schema.org/brand</loc>
   <lastmod>2019-10-15</lastmod>
  </url>  <url>
   <loc>https://schema.org/breadcrumb</loc>
   <lastmod>2019-10-15</lastmod>
  </url>  <url>
   <loc>https://schema.org/breastfeedingWarning</loc>
   <lastmod>2019-10-15</lastmod>
  </url>  <url>
   <loc>https://schema.org/broadcastAffiliateOf</loc>
   <lastmod>2019-10-15</lastmod>
  </url>  <url>
   <loc>https://schema.org/broadcastChannelId</loc>
   <lastmod>2019-10-15</lastmod>
  </url>  <url>
   <loc>https://schema.org/broadcastDisplayName</loc>
   <lastmod>2019-10-15</lastmod>
  </url>  <url>
   <loc>https://schema.org/broadcastFrequency</loc>
   <lastmod>2019-10-15</lastmod>
  </url>  <url>
   <loc>https://schema.org/broadcastFrequencyValue</loc>
   <lastmod>2019-10-15</lastmod>
  </url>  <url>
   <loc>https://schema.org/broadcastOfEvent</loc>
   <lastmod>2019-10-15</lastmod>
  </url>  <url>
   <loc>https://schema.org/broadcastServiceTier</loc>
   <lastmod>2019-10-15</lastmod>
  </url>  <url>
   <loc>https://schema.org/broadcastSignalModulation</loc>
   <lastmod>2019-10-15</lastmod>
  </url>  <url>
   <loc>https://schema.org/broadcastSubChannel</loc>
   <lastmod>2019-10-15</lastmod>
  </url>  <url>
   <loc>https://schema.org/broadcastTimezone</loc>
   <lastmod>2019-10-15</lastmod>
  </url>  <url>
   <loc>https://schema.org/broadcaster</loc>
   <lastmod>2019-10-15</lastmod>
  </url>  <url>
   <loc>https://schema.org/broker</loc>
   <lastmod>2019-10-15</lastmod>
  </url>  <url>
   <loc>https://schema.org/browserRequirements</loc>
   <lastmod>2019-10-15</lastmod>
  </url>  <url>
   <loc>https://schema.org/busName</loc>
   <lastmod>2019-10-15</lastmod>
  </url>  <url>
   <loc>https://schema.org/busNumber</loc>
   <lastmod>2019-10-15</lastmod>
  </url>  <url>
   <loc>https://schema.org/businessFunction</loc>
   <lastmod>2019-10-15</lastmod>
  </url>  <url>
   <loc>https://schema.org/buyer</loc>
   <lastmod>2019-10-15</lastmod>
  </url>  <url>
   <loc>https://schema.org/byArtist</loc>
   <lastmod>2019-10-15</lastmod>
  </url>  <url>
   <loc>https://schema.org/byDay</loc>
   <lastmod>2019-10-15</lastmod>
  </url>  <url>
   <loc>https://schema.org/byMonth</loc>
   <lastmod>2019-10-15</lastmod>
  </url>  <url>
   <loc>https://schema.org/byMonthDay</loc>
   <lastmod>2019-10-15</lastmod>
  </url>  <url>
   <loc>https://schema.org/callSign</loc>
   <lastmod>2019-10-15</lastmod>
  </url>  <url>
   <loc>https://schema.org/calories</loc>
   <lastmod>2019-10-15</lastmod>
  </url>  <url>
   <loc>https://schema.org/candidate</loc>
   <lastmod>2019-10-15</lastmod>
  </url>  <url>
   <loc>https://schema.org/caption</loc>
   <lastmod>2019-10-15</lastmod>
  </url>  <url>
   <loc>https://schema.org/carbohydrateContent</loc>
   <lastmod>2019-10-15</lastmod>
  </url>  <url>
   <loc>https://schema.org/cargoVolume</loc>
   <lastmod>2019-10-15</lastmod>
  </url>  <url>
   <loc>https://schema.org/carrier</loc>
   <lastmod>2019-10-15</lastmod>
  </url>  <url>
   <loc>https://schema.org/carrierRequirements</loc>
   <lastmod>2019-10-15</lastmod>
  </url>  <url>
   <loc>https://schema.org/cashBack</loc>
   <lastmod>2019-10-15</lastmod>
  </url>  <url>
   <loc>https://schema.org/catalog</loc>
   <lastmod>2019-10-15</lastmod>
  </url>  <url>
   <loc>https://schema.org/catalogNumber</loc>
   <lastmod>2019-10-15</lastmod>
  </url>  <url>
   <loc>https://schema.org/category</loc>
   <lastmod>2019-10-15</lastmod>
  </url>  <url>
   <loc>https://schema.org/cause</loc>
   <lastmod>2019-10-15</lastmod>
  </url>  <url>
   <loc>https://schema.org/causeOf</loc>
   <lastmod>2019-10-15</lastmod>
  </url>  <url>
   <loc>https://schema.org/ccRecipient</loc>
   <lastmod>2019-10-15</lastmod>
  </url>  <url>
   <loc>https://schema.org/character</loc>
   <lastmod>2019-10-15</lastmod>
  </url>  <url>
   <loc>https://schema.org/characterAttribute</loc>
   <lastmod>2019-10-15</lastmod>
  </url>  <url>
   <loc>https://schema.org/characterName</loc>
   <lastmod>2019-10-15</lastmod>
  </url>  <url>
   <loc>https://schema.org/cheatCode</loc>
   <lastmod>2019-10-15</lastmod>
  </url>  <url>
   <loc>https://schema.org/checkinTime</loc>
   <lastmod>2019-10-15</lastmod>
  </url>  <url>
   <loc>https://schema.org/checkoutTime</loc>
   <lastmod>2019-10-15</lastmod>
  </url>  <url>
   <loc>https://schema.org/childMaxAge</loc>
   <lastmod>2019-10-15</lastmod>
  </url>  <url>
   <loc>https://schema.org/childMinAge</loc>
   <lastmod>2019-10-15</lastmod>
  </url>  <url>
   <loc>https://schema.org/children</loc>
   <lastmod>2019-10-15</lastmod>
  </url>  <url>
   <loc>https://schema.org/cholesterolContent</loc>
   <lastmod>2019-10-15</lastmod>
  </url>  <url>
   <loc>https://schema.org/circle</loc>
   <lastmod>2019-10-15</lastmod>
  </url>  <url>
   <loc>https://schema.org/citation</loc>
   <lastmod>2019-10-15</lastmod>
  </url>  <url>
   <loc>https://schema.org/claimReviewed</loc>
   <lastmod>2019-10-15</lastmod>
  </url>  <url>
   <loc>https://schema.org/clincalPharmacology</loc>
   <lastmod>2019-10-15</lastmod>
  </url>  <url>
   <loc>https://schema.org/clinicalPharmacology</loc>
   <lastmod>2019-10-15</lastmod>
  </url>  <url>
   <loc>https://schema.org/clipNumber</loc>
   <lastmod>2019-10-15</lastmod>
  </url>  <url>
   <loc>https://schema.org/closes</loc>
   <lastmod>2019-10-15</lastmod>
  </url>  <url>
   <loc>https://schema.org/coach</loc>
   <lastmod>2019-10-15</lastmod>
  </url>  <url>
   <loc>https://schema.org/code</loc>
   <lastmod>2019-10-15</lastmod>
  </url>  <url>
   <loc>https://schema.org/codeRepository</loc>
   <lastmod>2019-10-15</lastmod>
  </url>  <url>
   <loc>https://schema.org/codeSampleType</loc>
   <lastmod>2019-10-15</lastmod>
  </url>  <url>
   <loc>https://schema.org/codeValue</loc>
   <lastmod>2019-10-15</lastmod>
  </url>  <url>
   <loc>https://schema.org/codingSystem</loc>
   <lastmod>2019-10-15</lastmod>
  </url>  <url>
   <loc>https://schema.org/colleague</loc>
   <lastmod>2019-10-15</lastmod>
  </url>  <url>
   <loc>https://schema.org/colleagues</loc>
   <lastmod>2019-10-15</lastmod>
  </url>  <url>
   <loc>https://schema.org/collection</loc>
   <lastmod>2019-10-15</lastmod>
  </url>  <url>
   <loc>https://schema.org/collectionSize</loc>
   <lastmod>2019-10-15</lastmod>
  </url>  <url>
   <loc>https://schema.org/color</loc>
   <lastmod>2019-10-15</lastmod>
  </url>  <url>
   <loc>https://schema.org/colorist</loc>
   <lastmod>2019-10-15</lastmod>
  </url>  <url>
   <loc>https://schema.org/comment</loc>
   <lastmod>2019-10-15</lastmod>
  </url>  <url>
   <loc>https://schema.org/commentCount</loc>
   <lastmod>2019-10-15</lastmod>
  </url>  <url>
   <loc>https://schema.org/commentText</loc>
   <lastmod>2019-10-15</lastmod>
  </url>  <url>
   <loc>https://schema.org/commentTime</loc>
   <lastmod>2019-10-15</lastmod>
  </url>  <url>
   <loc>https://schema.org/competencyRequired</loc>
   <lastmod>2019-10-15</lastmod>
  </url>  <url>
   <loc>https://schema.org/competitor</loc>
   <lastmod>2019-10-15</lastmod>
  </url>  <url>
   <loc>https://schema.org/composer</loc>
   <lastmod>2019-10-15</lastmod>
  </url>  <url>
   <loc>https://schema.org/comprisedOf</loc>
   <lastmod>2019-10-15</lastmod>
  </url>  <url>
   <loc>https://schema.org/conditionsOfAccess</loc>
   <lastmod>2019-10-15</lastmod>
  </url>  <url>
   <loc>https://schema.org/confirmationNumber</loc>
   <lastmod>2019-10-15</lastmod>
  </url>  <url>
   <loc>https://schema.org/connectedTo</loc>
   <lastmod>2019-10-15</lastmod>
  </url>  <url>
   <loc>https://schema.org/constrainingProperty</loc>
   <lastmod>2019-10-15</lastmod>
  </url>  <url>
   <loc>https://schema.org/contactOption</loc>
   <lastmod>2019-10-15</lastmod>
  </url>  <url>
   <loc>https://schema.org/contactPoint</loc>
   <lastmod>2019-10-15</lastmod>
  </url>  <url>
   <loc>https://schema.org/contactPoints</loc>
   <lastmod>2019-10-15</lastmod>
  </url>  <url>
   <loc>https://schema.org/contactType</loc>
   <lastmod>2019-10-15</lastmod>
  </url>  <url>
   <loc>https://schema.org/contactlessPayment</loc>
   <lastmod>2019-10-15</lastmod>
  </url>  <url>
   <loc>https://schema.org/containedIn</loc>
   <lastmod>2019-10-15</lastmod>
  </url>  <url>
   <loc>https://schema.org/containedInPlace</loc>
   <lastmod>2019-10-15</lastmod>
  </url>  <url>
   <loc>https://schema.org/containsPlace</loc>
   <lastmod>2019-10-15</lastmod>
  </url>  <url>
   <loc>https://schema.org/containsSeason</loc>
   <lastmod>2019-10-15</lastmod>
  </url>  <url>
   <loc>https://schema.org/contentLocation</loc>
   <lastmod>2019-10-15</lastmod>
  </url>  <url>
   <loc>https://schema.org/contentRating</loc>
   <lastmod>2019-10-15</lastmod>
  </url>  <url>
   <loc>https://schema.org/contentReferenceTime</loc>
   <lastmod>2019-10-15</lastmod>
  </url>  <url>
   <loc>https://schema.org/contentSize</loc>
   <lastmod>2019-10-15</lastmod>
  </url>  <url>
   <loc>https://schema.org/contentType</loc>
   <lastmod>2019-10-15</lastmod>
  </url>  <url>
   <loc>https://schema.org/contentUrl</loc>
   <lastmod>2019-10-15</lastmod>
  </url>  <url>
   <loc>https://schema.org/contraindication</loc>
   <lastmod>2019-10-15</lastmod>
  </url>  <url>
   <loc>https://schema.org/contributor</loc>
   <lastmod>2019-10-15</lastmod>
  </url>  <url>
   <loc>https://schema.org/cookTime</loc>
   <lastmod>2019-10-15</lastmod>
  </url>  <url>
   <loc>https://schema.org/cookingMethod</loc>
   <lastmod>2019-10-15</lastmod>
  </url>  <url>
   <loc>https://schema.org/copyrightHolder</loc>
   <lastmod>2019-10-15</lastmod>
  </url>  <url>
   <loc>https://schema.org/copyrightYear</loc>
   <lastmod>2019-10-15</lastmod>
  </url>  <url>
   <loc>https://schema.org/correction</loc>
   <lastmod>2019-10-15</lastmod>
  </url>  <url>
   <loc>https://schema.org/correctionsPolicy</loc>
   <lastmod>2019-10-15</lastmod>
  </url>  <url>
   <loc>https://schema.org/cost</loc>
   <lastmod>2019-10-15</lastmod>
  </url>  <url>
   <loc>https://schema.org/costCategory</loc>
   <lastmod>2019-10-15</lastmod>
  </url>  <url>
   <loc>https://schema.org/costCurrency</loc>
   <lastmod>2019-10-15</lastmod>
  </url>  <url>
   <loc>https://schema.org/costOrigin</loc>
   <lastmod>2019-10-15</lastmod>
  </url>  <url>
   <loc>https://schema.org/costPerUnit</loc>
   <lastmod>2019-10-15</lastmod>
  </url>  <url>
   <loc>https://schema.org/countriesNotSupported</loc>
   <lastmod>2019-10-15</lastmod>
  </url>  <url>
   <loc>https://schema.org/countriesSupported</loc>
   <lastmod>2019-10-15</lastmod>
  </url>  <url>
   <loc>https://schema.org/countryOfOrigin</loc>
   <lastmod>2019-10-15</lastmod>
  </url>  <url>
   <loc>https://schema.org/course</loc>
   <lastmod>2019-10-15</lastmod>
  </url>  <url>
   <loc>https://schema.org/courseCode</loc>
   <lastmod>2019-10-15</lastmod>
  </url>  <url>
   <loc>https://schema.org/courseMode</loc>
   <lastmod>2019-10-15</lastmod>
  </url>  <url>
   <loc>https://schema.org/coursePrerequisites</loc>
   <lastmod>2019-10-15</lastmod>
  </url>  <url>
   <loc>https://schema.org/courseWorkload</loc>
   <lastmod>2019-10-15</lastmod>
  </url>  <url>
   <loc>https://schema.org/coverageEndTime</loc>
   <lastmod>2019-10-15</lastmod>
  </url>  <url>
   <loc>https://schema.org/coverageStartTime</loc>
   <lastmod>2019-10-15</lastmod>
  </url>  <url>
   <loc>https://schema.org/creativeWorkStatus</loc>
   <lastmod>2019-10-15</lastmod>
  </url>  <url>
   <loc>https://schema.org/creator</loc>
   <lastmod>2019-10-15</lastmod>
  </url>  <url>
   <loc>https://schema.org/credentialCategory</loc>
   <lastmod>2019-10-15</lastmod>
  </url>  <url>
   <loc>https://schema.org/creditedTo</loc>
   <lastmod>2019-10-15</lastmod>
  </url>  <url>
   <loc>https://schema.org/cssSelector</loc>
   <lastmod>2019-10-15</lastmod>
  </url>  <url>
   <loc>https://schema.org/currenciesAccepted</loc>
   <lastmod>2019-10-15</lastmod>
  </url>  <url>
   <loc>https://schema.org/currency</loc>
   <lastmod>2019-10-15</lastmod>
  </url>  <url>
   <loc>https://schema.org/currentExchangeRate</loc>
   <lastmod>2019-10-15</lastmod>
  </url>  <url>
   <loc>https://schema.org/customer</loc>
   <lastmod>2019-10-15</lastmod>
  </url>  <url>
   <loc>https://schema.org/dataFeedElement</loc>
   <lastmod>2019-10-15</lastmod>
  </url>  <url>
   <loc>https://schema.org/dataset</loc>
   <lastmod>2019-10-15</lastmod>
  </url>  <url>
   <loc>https://schema.org/datasetTimeInterval</loc>
   <lastmod>2019-10-15</lastmod>
  </url>  <url>
   <loc>https://schema.org/dateCreated</loc>
   <lastmod>2019-10-15</lastmod>
  </url>  <url>
   <loc>https://schema.org/dateDeleted</loc>
   <lastmod>2019-10-15</lastmod>
  </url>  <url>
   <loc>https://schema.org/dateIssued</loc>
   <lastmod>2019-10-15</lastmod>
  </url>  <url>
   <loc>https://schema.org/dateModified</loc>
   <lastmod>2019-10-15</lastmod>
  </url>  <url>
   <loc>https://schema.org/datePosted</loc>
   <lastmod>2019-10-15</lastmod>
  </url>  <url>
   <loc>https://schema.org/datePublished</loc>
   <lastmod>2019-10-15</lastmod>
  </url>  <url>
   <loc>https://schema.org/dateRead</loc>
   <lastmod>2019-10-15</lastmod>
  </url>  <url>
   <loc>https://schema.org/dateReceived</loc>
   <lastmod>2019-10-15</lastmod>
  </url>  <url>
   <loc>https://schema.org/dateSent</loc>
   <lastmod>2019-10-15</lastmod>
  </url>  <url>
   <loc>https://schema.org/dateVehicleFirstRegistered</loc>
   <lastmod>2019-10-15</lastmod>
  </url>  <url>
   <loc>https://schema.org/dateline</loc>
   <lastmod>2019-10-15</lastmod>
  </url>  <url>
   <loc>https://schema.org/dayOfWeek</loc>
   <lastmod>2019-10-15</lastmod>
  </url>  <url>
   <loc>https://schema.org/deathDate</loc>
   <lastmod>2019-10-15</lastmod>
  </url>  <url>
   <loc>https://schema.org/deathPlace</loc>
   <lastmod>2019-10-15</lastmod>
  </url>  <url>
   <loc>https://schema.org/defaultValue</loc>
   <lastmod>2019-10-15</lastmod>
  </url>  <url>
   <loc>https://schema.org/deliveryAddress</loc>
   <lastmod>2019-10-15</lastmod>
  </url>  <url>
   <loc>https://schema.org/deliveryLeadTime</loc>
   <lastmod>2019-10-15</lastmod>
  </url>  <url>
   <loc>https://schema.org/deliveryMethod</loc>
   <lastmod>2019-10-15</lastmod>
  </url>  <url>
   <loc>https://schema.org/deliveryStatus</loc>
   <lastmod>2019-10-15</lastmod>
  </url>  <url>
   <loc>https://schema.org/department</loc>
   <lastmod>2019-10-15</lastmod>
  </url>  <url>
   <loc>https://schema.org/departureAirport</loc>
   <lastmod>2019-10-15</lastmod>
  </url>  <url>
   <loc>https://schema.org/departureBusStop</loc>
   <lastmod>2019-10-15</lastmod>
  </url>  <url>
   <loc>https://schema.org/departureGate</loc>
   <lastmod>2019-10-15</lastmod>
  </url>  <url>
   <loc>https://schema.org/departurePlatform</loc>
   <lastmod>2019-10-15</lastmod>
  </url>  <url>
   <loc>https://schema.org/departureStation</loc>
   <lastmod>2019-10-15</lastmod>
  </url>  <url>
   <loc>https://schema.org/departureTerminal</loc>
   <lastmod>2019-10-15</lastmod>
  </url>  <url>
   <loc>https://schema.org/departureTime</loc>
   <lastmod>2019-10-15</lastmod>
  </url>  <url>
   <loc>https://schema.org/dependencies</loc>
   <lastmod>2019-10-15</lastmod>
  </url>  <url>
   <loc>https://schema.org/depth</loc>
   <lastmod>2019-10-15</lastmod>
  </url>  <url>
   <loc>https://schema.org/description</loc>
   <lastmod>2019-10-15</lastmod>
  </url>  <url>
   <loc>https://schema.org/device</loc>
   <lastmod>2019-10-15</lastmod>
  </url>  <url>
   <loc>https://schema.org/diagnosis</loc>
   <lastmod>2019-10-15</lastmod>
  </url>  <url>
   <loc>https://schema.org/diagram</loc>
   <lastmod>2019-10-15</lastmod>
  </url>  <url>
   <loc>https://schema.org/diet</loc>
   <lastmod>2019-10-15</lastmod>
  </url>  <url>
   <loc>https://schema.org/dietFeatures</loc>
   <lastmod>2019-10-15</lastmod>
  </url>  <url>
   <loc>https://schema.org/differentialDiagnosis</loc>
   <lastmod>2019-10-15</lastmod>
  </url>  <url>
   <loc>https://schema.org/director</loc>
   <lastmod>2019-10-15</lastmod>
  </url>  <url>
   <loc>https://schema.org/directors</loc>
   <lastmod>2019-10-15</lastmod>
  </url>  <url>
   <loc>https://schema.org/disambiguatingDescription</loc>
   <lastmod>2019-10-15</lastmod>
  </url>  <url>
   <loc>https://schema.org/discount</loc>
   <lastmod>2019-10-15</lastmod>
  </url>  <url>
   <loc>https://schema.org/discountCode</loc>
   <lastmod>2019-10-15</lastmod>
  </url>  <url>
   <loc>https://schema.org/discountCurrency</loc>
   <lastmod>2019-10-15</lastmod>
  </url>  <url>
   <loc>https://schema.org/discusses</loc>
   <lastmod>2019-10-15</lastmod>
  </url>  <url>
   <loc>https://schema.org/discussionUrl</loc>
   <lastmod>2019-10-15</lastmod>
  </url>  <url>
   <loc>https://schema.org/dissolutionDate</loc>
   <lastmod>2019-10-15</lastmod>
  </url>  <url>
   <loc>https://schema.org/distance</loc>
   <lastmod>2019-10-15</lastmod>
  </url>  <url>
   <loc>https://schema.org/distinguishingSign</loc>
   <lastmod>2019-10-15</lastmod>
  </url>  <url>
   <loc>https://schema.org/distribution</loc>
   <lastmod>2019-10-15</lastmod>
  </url>  <url>
   <loc>https://schema.org/diversityPolicy</loc>
   <lastmod>2019-10-15</lastmod>
  </url>  <url>
   <loc>https://schema.org/diversityStaffingReport</loc>
   <lastmod>2019-10-15</lastmod>
  </url>  <url>
   <loc>https://schema.org/documentation</loc>
   <lastmod>2019-10-15</lastmod>
  </url>  <url>
   <loc>https://schema.org/domainIncludes</loc>
   <lastmod>2019-10-15</lastmod>
  </url>  <url>
   <loc>https://schema.org/domiciledMortgage</loc>
   <lastmod>2019-10-15</lastmod>
  </url>  <url>
   <loc>https://schema.org/doorTime</loc>
   <lastmod>2019-10-15</lastmod>
  </url>  <url>
   <loc>https://schema.org/dosageForm</loc>
   <lastmod>2019-10-15</lastmod>
  </url>  <url>
   <loc>https://schema.org/doseSchedule</loc>
   <lastmod>2019-10-15</lastmod>
  </url>  <url>
   <loc>https://schema.org/doseUnit</loc>
   <lastmod>2019-10-15</lastmod>
  </url>  <url>
   <loc>https://schema.org/doseValue</loc>
   <lastmod>2019-10-15</lastmod>
  </url>  <url>
   <loc>https://schema.org/downPayment</loc>
   <lastmod>2019-10-15</lastmod>
  </url>  <url>
   <loc>https://schema.org/downloadUrl</loc>
   <lastmod>2019-10-15</lastmod>
  </url>  <url>
   <loc>https://schema.org/downvoteCount</loc>
   <lastmod>2019-10-15</lastmod>
  </url>  <url>
   <loc>https://schema.org/drainsTo</loc>
   <lastmod>2019-10-15</lastmod>
  </url>  <url>
   <loc>https://schema.org/driveWheelConfiguration</loc>
   <lastmod>2019-10-15</lastmod>
  </url>  <url>
   <loc>https://schema.org/dropoffLocation</loc>
   <lastmod>2019-10-15</lastmod>
  </url>  <url>
   <loc>https://schema.org/dropoffTime</loc>
   <lastmod>2019-10-15</lastmod>
  </url>  <url>
   <loc>https://schema.org/drug</loc>
   <lastmod>2019-10-15</lastmod>
  </url>  <url>
   <loc>https://schema.org/drugClass</loc>
   <lastmod>2019-10-15</lastmod>
  </url>  <url>
   <loc>https://schema.org/drugUnit</loc>
   <lastmod>2019-10-15</lastmod>
  </url>  <url>
   <loc>https://schema.org/duns</loc>
   <lastmod>2019-10-15</lastmod>
  </url>  <url>
   <loc>https://schema.org/duplicateTherapy</loc>
   <lastmod>2019-10-15</lastmod>
  </url>  <url>
   <loc>https://schema.org/duration</loc>
   <lastmod>2019-10-15</lastmod>
  </url>  <url>
   <loc>https://schema.org/durationOfWarranty</loc>
   <lastmod>2019-10-15</lastmod>
  </url>  <url>
   <loc>https://schema.org/duringMedia</loc>
   <lastmod>2019-10-15</lastmod>
  </url>  <url>
   <loc>https://schema.org/earlyPrepaymentPenalty</loc>
   <lastmod>2019-10-15</lastmod>
  </url>  <url>
   <loc>https://schema.org/editor</loc>
   <lastmod>2019-10-15</lastmod>
  </url>  <url>
   <loc>https://schema.org/educationRequirements</loc>
   <lastmod>2019-10-15</lastmod>
  </url>  <url>
   <loc>https://schema.org/educationalAlignment</loc>
   <lastmod>2019-10-15</lastmod>
  </url>  <url>
   <loc>https://schema.org/educationalCredentialAwarded</loc>
   <lastmod>2019-10-15</lastmod>
  </url>  <url>
   <loc>https://schema.org/educationalFramework</loc>
   <lastmod>2019-10-15</lastmod>
  </url>  <url>
   <loc>https://schema.org/educationalLevel</loc>
   <lastmod>2019-10-15</lastmod>
  </url>  <url>
   <loc>https://schema.org/educationalRole</loc>
   <lastmod>2019-10-15</lastmod>
  </url>  <url>
   <loc>https://schema.org/educationalUse</loc>
   <lastmod>2019-10-15</lastmod>
  </url>  <url>
   <loc>https://schema.org/elevation</loc>
   <lastmod>2019-10-15</lastmod>
  </url>  <url>
   <loc>https://schema.org/eligibleCustomerType</loc>
   <lastmod>2019-10-15</lastmod>
  </url>  <url>
   <loc>https://schema.org/eligibleDuration</loc>
   <lastmod>2019-10-15</lastmod>
  </url>  <url>
   <loc>https://schema.org/eligibleQuantity</loc>
   <lastmod>2019-10-15</lastmod>
  </url>  <url>
   <loc>https://schema.org/eligibleRegion</loc>
   <lastmod>2019-10-15</lastmod>
  </url>  <url>
   <loc>https://schema.org/eligibleTransactionVolume</loc>
   <lastmod>2019-10-15</lastmod>
  </url>  <url>
   <loc>https://schema.org/email</loc>
   <lastmod>2019-10-15</lastmod>
  </url>  <url>
   <loc>https://schema.org/embedUrl</loc>
   <lastmod>2019-10-15</lastmod>
  </url>  <url>
   <loc>https://schema.org/emissionsCO2</loc>
   <lastmod>2019-10-15</lastmod>
  </url>  <url>
   <loc>https://schema.org/employee</loc>
   <lastmod>2019-10-15</lastmod>
  </url>  <url>
   <loc>https://schema.org/employees</loc>
   <lastmod>2019-10-15</lastmod>
  </url>  <url>
   <loc>https://schema.org/employmentType</loc>
   <lastmod>2019-10-15</lastmod>
  </url>  <url>
   <loc>https://schema.org/employmentUnit</loc>
   <lastmod>2019-10-15</lastmod>
  </url>  <url>
   <loc>https://schema.org/encodesCreativeWork</loc>
   <lastmod>2019-10-15</lastmod>
  </url>  <url>
   <loc>https://schema.org/encoding</loc>
   <lastmod>2019-10-15</lastmod>
  </url>  <url>
   <loc>https://schema.org/encodingFormat</loc>
   <lastmod>2019-10-15</lastmod>
  </url>  <url>
   <loc>https://schema.org/encodingType</loc>
   <lastmod>2019-10-15</lastmod>
  </url>  <url>
   <loc>https://schema.org/encodings</loc>
   <lastmod>2019-10-15</lastmod>
  </url>  <url>
   <loc>https://schema.org/endDate</loc>
   <lastmod>2019-10-15</lastmod>
  </url>  <url>
   <loc>https://schema.org/endOffset</loc>
   <lastmod>2019-10-15</lastmod>
  </url>  <url>
   <loc>https://schema.org/endTime</loc>
   <lastmod>2019-10-15</lastmod>
  </url>  <url>
   <loc>https://schema.org/endorsee</loc>
   <lastmod>2019-10-15</lastmod>
  </url>  <url>
   <loc>https://schema.org/endorsers</loc>
   <lastmod>2019-10-15</lastmod>
  </url>  <url>
   <loc>https://schema.org/engineDisplacement</loc>
   <lastmod>2019-10-15</lastmod>
  </url>  <url>
   <loc>https://schema.org/enginePower</loc>
   <lastmod>2019-10-15</lastmod>
  </url>  <url>
   <loc>https://schema.org/engineType</loc>
   <lastmod>2019-10-15</lastmod>
  </url>  <url>
   <loc>https://schema.org/entertainmentBusiness</loc>
   <lastmod>2019-10-15</lastmod>
  </url>  <url>
   <loc>https://schema.org/epidemiology</loc>
   <lastmod>2019-10-15</lastmod>
  </url>  <url>
   <loc>https://schema.org/episode</loc>
   <lastmod>2019-10-15</lastmod>
  </url>  <url>
   <loc>https://schema.org/episodeNumber</loc>
   <lastmod>2019-10-15</lastmod>
  </url>  <url>
   <loc>https://schema.org/episodes</loc>
   <lastmod>2019-10-15</lastmod>
  </url>  <url>
   <loc>https://schema.org/equal</loc>
   <lastmod>2019-10-15</lastmod>
  </url>  <url>
   <loc>https://schema.org/error</loc>
   <lastmod>2019-10-15</lastmod>
  </url>  <url>
   <loc>https://schema.org/estimatedCost</loc>
   <lastmod>2019-10-15</lastmod>
  </url>  <url>
   <loc>https://schema.org/estimatedFlightDuration</loc>
   <lastmod>2019-10-15</lastmod>
  </url>  <url>
   <loc>https://schema.org/estimatedSalary</loc>
   <lastmod>2019-10-15</lastmod>
  </url>  <url>
   <loc>https://schema.org/estimatesRiskOf</loc>
   <lastmod>2019-10-15</lastmod>
  </url>  <url>
   <loc>https://schema.org/ethicsPolicy</loc>
   <lastmod>2019-10-15</lastmod>
  </url>  <url>
   <loc>https://schema.org/event</loc>
   <lastmod>2019-10-15</lastmod>
  </url>  <url>
   <loc>https://schema.org/eventSchedule</loc>
   <lastmod>2019-10-15</lastmod>
  </url>  <url>
   <loc>https://schema.org/eventStatus</loc>
   <lastmod>2019-10-15</lastmod>
  </url>  <url>
   <loc>https://schema.org/events</loc>
   <lastmod>2019-10-15</lastmod>
  </url>  <url>
   <loc>https://schema.org/evidenceLevel</loc>
   <lastmod>2019-10-15</lastmod>
  </url>  <url>
   <loc>https://schema.org/evidenceOrigin</loc>
   <lastmod>2019-10-15</lastmod>
  </url>  <url>
   <loc>https://schema.org/exampleOfWork</loc>
   <lastmod>2019-10-15</lastmod>
  </url>  <url>
   <loc>https://schema.org/exceptDate</loc>
   <lastmod>2019-10-15</lastmod>
  </url>  <url>
   <loc>https://schema.org/exchangeRateSpread</loc>
   <lastmod>2019-10-15</lastmod>
  </url>  <url>
   <loc>https://schema.org/executableLibraryName</loc>
   <lastmod>2019-10-15</lastmod>
  </url>  <url>
   <loc>https://schema.org/exerciseCourse</loc>
   <lastmod>2019-10-15</lastmod>
  </url>  <url>
   <loc>https://schema.org/exercisePlan</loc>
   <lastmod>2019-10-15</lastmod>
  </url>  <url>
   <loc>https://schema.org/exerciseRelatedDiet</loc>
   <lastmod>2019-10-15</lastmod>
  </url>  <url>
   <loc>https://schema.org/exerciseType</loc>
   <lastmod>2019-10-15</lastmod>
  </url>  <url>
   <loc>https://schema.org/exifData</loc>
   <lastmod>2019-10-15</lastmod>
  </url>  <url>
   <loc>https://schema.org/expectedArrivalFrom</loc>
   <lastmod>2019-10-15</lastmod>
  </url>  <url>
   <loc>https://schema.org/expectedArrivalUntil</loc>
   <lastmod>2019-10-15</lastmod>
  </url>  <url>
   <loc>https://schema.org/expectedPrognosis</loc>
   <lastmod>2019-10-15</lastmod>
  </url>  <url>
   <loc>https://schema.org/expectsAcceptanceOf</loc>
   <lastmod>2019-10-15</lastmod>
  </url>  <url>
   <loc>https://schema.org/experienceRequirements</loc>
   <lastmod>2019-10-15</lastmod>
  </url>  <url>
   <loc>https://schema.org/expertConsiderations</loc>
   <lastmod>2019-10-15</lastmod>
  </url>  <url>
   <loc>https://schema.org/expires</loc>
   <lastmod>2019-10-15</lastmod>
  </url>  <url>
   <loc>https://schema.org/familyName</loc>
   <lastmod>2019-10-15</lastmod>
  </url>  <url>
   <loc>https://schema.org/fatContent</loc>
   <lastmod>2019-10-15</lastmod>
  </url>  <url>
   <loc>https://schema.org/faxNumber</loc>
   <lastmod>2019-10-15</lastmod>
  </url>  <url>
   <loc>https://schema.org/featureList</loc>
   <lastmod>2019-10-15</lastmod>
  </url>  <url>
   <loc>https://schema.org/feesAndCommissionsSpecification</loc>
   <lastmod>2019-10-15</lastmod>
  </url>  <url>
   <loc>https://schema.org/fiberContent</loc>
   <lastmod>2019-10-15</lastmod>
  </url>  <url>
   <loc>https://schema.org/fileFormat</loc>
   <lastmod>2019-10-15</lastmod>
  </url>  <url>
   <loc>https://schema.org/fileSize</loc>
   <lastmod>2019-10-15</lastmod>
  </url>  <url>
   <loc>https://schema.org/firstAppearance</loc>
   <lastmod>2019-10-15</lastmod>
  </url>  <url>
   <loc>https://schema.org/firstPerformance</loc>
   <lastmod>2019-10-15</lastmod>
  </url>  <url>
   <loc>https://schema.org/flightDistance</loc>
   <lastmod>2019-10-15</lastmod>
  </url>  <url>
   <loc>https://schema.org/flightNumber</loc>
   <lastmod>2019-10-15</lastmod>
  </url>  <url>
   <loc>https://schema.org/floorLimit</loc>
   <lastmod>2019-10-15</lastmod>
  </url>  <url>
   <loc>https://schema.org/floorSize</loc>
   <lastmod>2019-10-15</lastmod>
  </url>  <url>
   <loc>https://schema.org/followee</loc>
   <lastmod>2019-10-15</lastmod>
  </url>  <url>
   <loc>https://schema.org/follows</loc>
   <lastmod>2019-10-15</lastmod>
  </url>  <url>
   <loc>https://schema.org/followup</loc>
   <lastmod>2019-10-15</lastmod>
  </url>  <url>
   <loc>https://schema.org/foodEstablishment</loc>
   <lastmod>2019-10-15</lastmod>
  </url>  <url>
   <loc>https://schema.org/foodEvent</loc>
   <lastmod>2019-10-15</lastmod>
  </url>  <url>
   <loc>https://schema.org/foodWarning</loc>
   <lastmod>2019-10-15</lastmod>
  </url>  <url>
   <loc>https://schema.org/founder</loc>
   <lastmod>2019-10-15</lastmod>
  </url>  <url>
   <loc>https://schema.org/founders</loc>
   <lastmod>2019-10-15</lastmod>
  </url>  <url>
   <loc>https://schema.org/foundingDate</loc>
   <lastmod>2019-10-15</lastmod>
  </url>  <url>
   <loc>https://schema.org/foundingLocation</loc>
   <lastmod>2019-10-15</lastmod>
  </url>  <url>
   <loc>https://schema.org/free</loc>
   <lastmod>2019-10-15</lastmod>
  </url>  <url>
   <loc>https://schema.org/frequency</loc>
   <lastmod>2019-10-15</lastmod>
  </url>  <url>
   <loc>https://schema.org/fromLocation</loc>
   <lastmod>2019-10-15</lastmod>
  </url>  <url>
   <loc>https://schema.org/fuelCapacity</loc>
   <lastmod>2019-10-15</lastmod>
  </url>  <url>
   <loc>https://schema.org/fuelConsumption</loc>
   <lastmod>2019-10-15</lastmod>
  </url>  <url>
   <loc>https://schema.org/fuelEfficiency</loc>
   <lastmod>2019-10-15</lastmod>
  </url>  <url>
   <loc>https://schema.org/fuelType</loc>
   <lastmod>2019-10-15</lastmod>
  </url>  <url>
   <loc>https://schema.org/function</loc>
   <lastmod>2019-10-15</lastmod>
  </url>  <url>
   <loc>https://schema.org/functionalClass</loc>
   <lastmod>2019-10-15</lastmod>
  </url>  <url>
   <loc>https://schema.org/fundedItem</loc>
   <lastmod>2019-10-15</lastmod>
  </url>  <url>
   <loc>https://schema.org/funder</loc>
   <lastmod>2019-10-15</lastmod>
  </url>  <url>
   <loc>https://schema.org/game</loc>
   <lastmod>2019-10-15</lastmod>
  </url>  <url>
   <loc>https://schema.org/gameItem</loc>
   <lastmod>2019-10-15</lastmod>
  </url>  <url>
   <loc>https://schema.org/gameLocation</loc>
   <lastmod>2019-10-15</lastmod>
  </url>  <url>
   <loc>https://schema.org/gamePlatform</loc>
   <lastmod>2019-10-15</lastmod>
  </url>  <url>
   <loc>https://schema.org/gameServer</loc>
   <lastmod>2019-10-15</lastmod>
  </url>  <url>
   <loc>https://schema.org/gameTip</loc>
   <lastmod>2019-10-15</lastmod>
  </url>  <url>
   <loc>https://schema.org/gender</loc>
   <lastmod>2019-10-15</lastmod>
  </url>  <url>
   <loc>https://schema.org/genre</loc>
   <lastmod>2019-10-15</lastmod>
  </url>  <url>
   <loc>https://schema.org/geo</loc>
   <lastmod>2019-10-15</lastmod>
  </url>  <url>
   <loc>https://schema.org/geoContains</loc>
   <lastmod>2019-10-15</lastmod>
  </url>  <url>
   <loc>https://schema.org/geoCoveredBy</loc>
   <lastmod>2019-10-15</lastmod>
  </url>  <url>
   <loc>https://schema.org/geoCovers</loc>
   <lastmod>2019-10-15</lastmod>
  </url>  <url>
   <loc>https://schema.org/geoCrosses</loc>
   <lastmod>2019-10-15</lastmod>
  </url>  <url>
   <loc>https://schema.org/geoDisjoint</loc>
   <lastmod>2019-10-15</lastmod>
  </url>  <url>
   <loc>https://schema.org/geoEquals</loc>
   <lastmod>2019-10-15</lastmod>
  </url>  <url>
   <loc>https://schema.org/geoIntersects</loc>
   <lastmod>2019-10-15</lastmod>
  </url>  <url>
   <loc>https://schema.org/geoMidpoint</loc>
   <lastmod>2019-10-15</lastmod>
  </url>  <url>
   <loc>https://schema.org/geoOverlaps</loc>
   <lastmod>2019-10-15</lastmod>
  </url>  <url>
   <loc>https://schema.org/geoRadius</loc>
   <lastmod>2019-10-15</lastmod>
  </url>  <url>
   <loc>https://schema.org/geoTouches</loc>
   <lastmod>2019-10-15</lastmod>
  </url>  <url>
   <loc>https://schema.org/geoWithin</loc>
   <lastmod>2019-10-15</lastmod>
  </url>  <url>
   <loc>https://schema.org/geographicArea</loc>
   <lastmod>2019-10-15</lastmod>
  </url>  <url>
   <loc>https://schema.org/givenName</loc>
   <lastmod>2019-10-15</lastmod>
  </url>  <url>
   <loc>https://schema.org/globalLocationNumber</loc>
   <lastmod>2019-10-15</lastmod>
  </url>  <url>
   <loc>https://schema.org/gracePeriod</loc>
   <lastmod>2019-10-15</lastmod>
  </url>  <url>
   <loc>https://schema.org/grantee</loc>
   <lastmod>2019-10-15</lastmod>
  </url>  <url>
   <loc>https://schema.org/greater</loc>
   <lastmod>2019-10-15</lastmod>
  </url>  <url>
   <loc>https://schema.org/greaterOrEqual</loc>
   <lastmod>2019-10-15</lastmod>
  </url>  <url>
   <loc>https://schema.org/gtin</loc>
   <lastmod>2019-10-15</lastmod>
  </url>  <url>
   <loc>https://schema.org/gtin12</loc>
   <lastmod>2019-10-15</lastmod>
  </url>  <url>
   <loc>https://schema.org/gtin13</loc>
   <lastmod>2019-10-15</lastmod>
  </url>  <url>
   <loc>https://schema.org/gtin14</loc>
   <lastmod>2019-10-15</lastmod>
  </url>  <url>
   <loc>https://schema.org/gtin8</loc>
   <lastmod>2019-10-15</lastmod>
  </url>  <url>
   <loc>https://schema.org/guideline</loc>
   <lastmod>2019-10-15</lastmod>
  </url>  <url>
   <loc>https://schema.org/guidelineDate</loc>
   <lastmod>2019-10-15</lastmod>
  </url>  <url>
   <loc>https://schema.org/guidelineSubject</loc>
   <lastmod>2019-10-15</lastmod>
  </url>  <url>
   <loc>https://schema.org/hasBroadcastChannel</loc>
   <lastmod>2019-10-15</lastmod>
  </url>  <url>
   <loc>https://schema.org/hasCategoryCode</loc>
   <lastmod>2019-10-15</lastmod>
  </url>  <url>
   <loc>https://schema.org/hasCourseInstance</loc>
   <lastmod>2019-10-15</lastmod>
  </url>  <url>
   <loc>https://schema.org/hasCredential</loc>
   <lastmod>2019-10-15</lastmod>
  </url>  <url>
   <loc>https://schema.org/hasDefinedTerm</loc>
   <lastmod>2019-10-15</lastmod>
  </url>  <url>
   <loc>https://schema.org/hasDeliveryMethod</loc>
   <lastmod>2019-10-15</lastmod>
  </url>  <url>
   <loc>https://schema.org/hasDigitalDocumentPermission</loc>
   <lastmod>2019-10-15</lastmod>
  </url>  <url>
   <loc>https://schema.org/hasMap</loc>
   <lastmod>2019-10-15</lastmod>
  </url>  <url>
   <loc>https://schema.org/hasMenu</loc>
   <lastmod>2019-10-15</lastmod>
  </url>  <url>
   <loc>https://schema.org/hasMenuItem</loc>
   <lastmod>2019-10-15</lastmod>
  </url>  <url>
   <loc>https://schema.org/hasMenuSection</loc>
   <lastmod>2019-10-15</lastmod>
  </url>  <url>
   <loc>https://schema.org/hasOccupation</loc>
   <lastmod>2019-10-15</lastmod>
  </url>  <url>
   <loc>https://schema.org/hasOfferCatalog</loc>
   <lastmod>2019-10-15</lastmod>
  </url>  <url>
   <loc>https://schema.org/hasPOS</loc>
   <lastmod>2019-10-15</lastmod>
  </url>  <url>
   <loc>https://schema.org/hasPart</loc>
   <lastmod>2019-10-15</lastmod>
  </url>  <url>
   <loc>https://schema.org/hasProductReturnPolicy</loc>
   <lastmod>2019-10-15</lastmod>
  </url>  <url>
   <loc>https://schema.org/headline</loc>
   <lastmod>2019-10-15</lastmod>
  </url>  <url>
   <loc>https://schema.org/healthCondition</loc>
   <lastmod>2019-10-15</lastmod>
  </url>  <url>
   <loc>https://schema.org/healthPlanCoinsuranceOption</loc>
   <lastmod>2019-10-15</lastmod>
  </url>  <url>
   <loc>https://schema.org/healthPlanCoinsuranceRate</loc>
   <lastmod>2019-10-15</lastmod>
  </url>  <url>
   <loc>https://schema.org/healthPlanCopay</loc>
   <lastmod>2019-10-15</lastmod>
  </url>  <url>
   <loc>https://schema.org/healthPlanCopayOption</loc>
   <lastmod>2019-10-15</lastmod>
  </url>  <url>
   <loc>https://schema.org/healthPlanCostSharing</loc>
   <lastmod>2019-10-15</lastmod>
  </url>  <url>
   <loc>https://schema.org/healthPlanDrugOption</loc>
   <lastmod>2019-10-15</lastmod>
  </url>  <url>
   <loc>https://schema.org/healthPlanDrugTier</loc>
   <lastmod>2019-10-15</lastmod>
  </url>  <url>
   <loc>https://schema.org/healthPlanId</loc>
   <lastmod>2019-10-15</lastmod>
  </url>  <url>
   <loc>https://schema.org/healthPlanMarketingUrl</loc>
   <lastmod>2019-10-15</lastmod>
  </url>  <url>
   <loc>https://schema.org/healthPlanNetworkId</loc>
   <lastmod>2019-10-15</lastmod>
  </url>  <url>
   <loc>https://schema.org/healthPlanNetworkTier</loc>
   <lastmod>2019-10-15</lastmod>
  </url>  <url>
   <loc>https://schema.org/healthPlanPharmacyCategory</loc>
   <lastmod>2019-10-15</lastmod>
  </url>  <url>
   <loc>https://schema.org/height</loc>
   <lastmod>2019-10-15</lastmod>
  </url>  <url>
   <loc>https://schema.org/highPrice</loc>
   <lastmod>2019-10-15</lastmod>
  </url>  <url>
   <loc>https://schema.org/hiringOrganization</loc>
   <lastmod>2019-10-15</lastmod>
  </url>  <url>
   <loc>https://schema.org/holdingArchive</loc>
   <lastmod>2019-10-15</lastmod>
  </url>  <url>
   <loc>https://schema.org/homeLocation</loc>
   <lastmod>2019-10-15</lastmod>
  </url>  <url>
   <loc>https://schema.org/homeTeam</loc>
   <lastmod>2019-10-15</lastmod>
  </url>  <url>
   <loc>https://schema.org/honorificPrefix</loc>
   <lastmod>2019-10-15</lastmod>
  </url>  <url>
   <loc>https://schema.org/honorificSuffix</loc>
   <lastmod>2019-10-15</lastmod>
  </url>  <url>
   <loc>https://schema.org/hospitalAffiliation</loc>
   <lastmod>2019-10-15</lastmod>
  </url>  <url>
   <loc>https://schema.org/hostingOrganization</loc>
   <lastmod>2019-10-15</lastmod>
  </url>  <url>
   <loc>https://schema.org/hoursAvailable</loc>
   <lastmod>2019-10-15</lastmod>
  </url>  <url>
   <loc>https://schema.org/howPerformed</loc>
   <lastmod>2019-10-15</lastmod>
  </url>  <url>
   <loc>https://schema.org/httpMethod</loc>
   <lastmod>2019-10-15</lastmod>
  </url>  <url>
   <loc>https://schema.org/iataCode</loc>
   <lastmod>2019-10-15</lastmod>
  </url>  <url>
   <loc>https://schema.org/icaoCode</loc>
   <lastmod>2019-10-15</lastmod>
  </url>  <url>
   <loc>https://schema.org/identifier</loc>
   <lastmod>2019-10-15</lastmod>
  </url>  <url>
   <loc>https://schema.org/identifyingExam</loc>
   <lastmod>2019-10-15</lastmod>
  </url>  <url>
   <loc>https://schema.org/identifyingTest</loc>
   <lastmod>2019-10-15</lastmod>
  </url>  <url>
   <loc>https://schema.org/illustrator</loc>
   <lastmod>2019-10-15</lastmod>
  </url>  <url>
   <loc>https://schema.org/image</loc>
   <lastmod>2019-10-15</lastmod>
  </url>  <url>
   <loc>https://schema.org/imagingTechnique</loc>
   <lastmod>2019-10-15</lastmod>
  </url>  <url>
   <loc>https://schema.org/inAlbum</loc>
   <lastmod>2019-10-15</lastmod>
  </url>  <url>
   <loc>https://schema.org/inBroadcastLineup</loc>
   <lastmod>2019-10-15</lastmod>
  </url>  <url>
   <loc>https://schema.org/inCodeSet</loc>
   <lastmod>2019-10-15</lastmod>
  </url>  <url>
   <loc>https://schema.org/inDefinedTermSet</loc>
   <lastmod>2019-10-15</lastmod>
  </url>  <url>
   <loc>https://schema.org/inLanguage</loc>
   <lastmod>2019-10-15</lastmod>
  </url>  <url>
   <loc>https://schema.org/inPlaylist</loc>
   <lastmod>2019-10-15</lastmod>
  </url>  <url>
   <loc>https://schema.org/inStoreReturnsOffered</loc>
   <lastmod>2019-10-15</lastmod>
  </url>  <url>
   <loc>https://schema.org/inSupportOf</loc>
   <lastmod>2019-10-15</lastmod>
  </url>  <url>
   <loc>https://schema.org/incentiveCompensation</loc>
   <lastmod>2019-10-15</lastmod>
  </url>  <url>
   <loc>https://schema.org/incentives</loc>
   <lastmod>2019-10-15</lastmod>
  </url>  <url>
   <loc>https://schema.org/includedComposition</loc>
   <lastmod>2019-10-15</lastmod>
  </url>  <url>
   <loc>https://schema.org/includedDataCatalog</loc>
   <lastmod>2019-10-15</lastmod>
  </url>  <url>
   <loc>https://schema.org/includedInDataCatalog</loc>
   <lastmod>2019-10-15</lastmod>
  </url>  <url>
   <loc>https://schema.org/includedInHealthInsurancePlan</loc>
   <lastmod>2019-10-15</lastmod>
  </url>  <url>
   <loc>https://schema.org/includedRiskFactor</loc>
   <lastmod>2019-10-15</lastmod>
  </url>  <url>
   <loc>https://schema.org/includesAttraction</loc>
   <lastmod>2019-10-15</lastmod>
  </url>  <url>
   <loc>https://schema.org/includesHealthPlanFormulary</loc>
   <lastmod>2019-10-15</lastmod>
  </url>  <url>
   <loc>https://schema.org/includesHealthPlanNetwork</loc>
   <lastmod>2019-10-15</lastmod>
  </url>  <url>
   <loc>https://schema.org/includesObject</loc>
   <lastmod>2019-10-15</lastmod>
  </url>  <url>
   <loc>https://schema.org/increasesRiskOf</loc>
   <lastmod>2019-10-15</lastmod>
  </url>  <url>
   <loc>https://schema.org/indication</loc>
   <lastmod>2019-10-15</lastmod>
  </url>  <url>
   <loc>https://schema.org/industry</loc>
   <lastmod>2019-10-15</lastmod>
  </url>  <url>
   <loc>https://schema.org/ineligibleRegion</loc>
   <lastmod>2019-10-15</lastmod>
  </url>  <url>
   <loc>https://schema.org/infectiousAgent</loc>
   <lastmod>2019-10-15</lastmod>
  </url>  <url>
   <loc>https://schema.org/infectiousAgentClass</loc>
   <lastmod>2019-10-15</lastmod>
  </url>  <url>
   <loc>https://schema.org/ingredients</loc>
   <lastmod>2019-10-15</lastmod>
  </url>  <url>
   <loc>https://schema.org/inker</loc>
   <lastmod>2019-10-15</lastmod>
  </url>  <url>
   <loc>https://schema.org/insertion</loc>
   <lastmod>2019-10-15</lastmod>
  </url>  <url>
   <loc>https://schema.org/installUrl</loc>
   <lastmod>2019-10-15</lastmod>
  </url>  <url>
   <loc>https://schema.org/instructor</loc>
   <lastmod>2019-10-15</lastmod>
  </url>  <url>
   <loc>https://schema.org/instrument</loc>
   <lastmod>2019-10-15</lastmod>
  </url>  <url>
   <loc>https://schema.org/intensity</loc>
   <lastmod>2019-10-15</lastmod>
  </url>  <url>
   <loc>https://schema.org/interactingDrug</loc>
   <lastmod>2019-10-15</lastmod>
  </url>  <url>
   <loc>https://schema.org/interactionCount</loc>
   <lastmod>2019-10-15</lastmod>
  </url>  <url>
   <loc>https://schema.org/interactionService</loc>
   <lastmod>2019-10-15</lastmod>
  </url>  <url>
   <loc>https://schema.org/interactionStatistic</loc>
   <lastmod>2019-10-15</lastmod>
  </url>  <url>
   <loc>https://schema.org/interactionType</loc>
   <lastmod>2019-10-15</lastmod>
  </url>  <url>
   <loc>https://schema.org/interactivityType</loc>
   <lastmod>2019-10-15</lastmod>
  </url>  <url>
   <loc>https://schema.org/interestRate</loc>
   <lastmod>2019-10-15</lastmod>
  </url>  <url>
   <loc>https://schema.org/inventoryLevel</loc>
   <lastmod>2019-10-15</lastmod>
  </url>  <url>
   <loc>https://schema.org/inverseOf</loc>
   <lastmod>2019-10-15</lastmod>
  </url>  <url>
   <loc>https://schema.org/isAcceptingNewPatients</loc>
   <lastmod>2019-10-15</lastmod>
  </url>  <url>
   <loc>https://schema.org/isAccessibleForFree</loc>
   <lastmod>2019-10-15</lastmod>
  </url>  <url>
   <loc>https://schema.org/isAccessoryOrSparePartFor</loc>
   <lastmod>2019-10-15</lastmod>
  </url>  <url>
   <loc>https://schema.org/isAvailableGenerically</loc>
   <lastmod>2019-10-15</lastmod>
  </url>  <url>
   <loc>https://schema.org/isBasedOn</loc>
   <lastmod>2019-10-15</lastmod>
  </url>  <url>
   <loc>https://schema.org/isBasedOnUrl</loc>
   <lastmod>2019-10-15</lastmod>
  </url>  <url>
   <loc>https://schema.org/isConsumableFor</loc>
   <lastmod>2019-10-15</lastmod>
  </url>  <url>
   <loc>https://schema.org/isFamilyFriendly</loc>
   <lastmod>2019-10-15</lastmod>
  </url>  <url>
   <loc>https://schema.org/isGift</loc>
   <lastmod>2019-10-15</lastmod>
  </url>  <url>
   <loc>https://schema.org/isLiveBroadcast</loc>
   <lastmod>2019-10-15</lastmod>
  </url>  <url>
   <loc>https://schema.org/isPartOf</loc>
   <lastmod>2019-10-15</lastmod>
  </url>  <url>
   <loc>https://schema.org/isProprietary</loc>
   <lastmod>2019-10-15</lastmod>
  </url>  <url>
   <loc>https://schema.org/isRelatedTo</loc>
   <lastmod>2019-10-15</lastmod>
  </url>  <url>
   <loc>https://schema.org/isSimilarTo</loc>
   <lastmod>2019-10-15</lastmod>
  </url>  <url>
   <loc>https://schema.org/isVariantOf</loc>
   <lastmod>2019-10-15</lastmod>
  </url>  <url>
   <loc>https://schema.org/isbn</loc>
   <lastmod>2019-10-15</lastmod>
  </url>  <url>
   <loc>https://schema.org/isicV4</loc>
   <lastmod>2019-10-15</lastmod>
  </url>  <url>
   <loc>https://schema.org/isrcCode</loc>
   <lastmod>2019-10-15</lastmod>
  </url>  <url>
   <loc>https://schema.org/issn</loc>
   <lastmod>2019-10-15</lastmod>
  </url>  <url>
   <loc>https://schema.org/issueNumber</loc>
   <lastmod>2019-10-15</lastmod>
  </url>  <url>
   <loc>https://schema.org/issuedBy</loc>
   <lastmod>2019-10-15</lastmod>
  </url>  <url>
   <loc>https://schema.org/issuedThrough</loc>
   <lastmod>2019-10-15</lastmod>
  </url>  <url>
   <loc>https://schema.org/iswcCode</loc>
   <lastmod>2019-10-15</lastmod>
  </url>  <url>
   <loc>https://schema.org/item</loc>
   <lastmod>2019-10-15</lastmod>
  </url>  <url>
   <loc>https://schema.org/itemCondition</loc>
   <lastmod>2019-10-15</lastmod>
  </url>  <url>
   <loc>https://schema.org/itemListElement</loc>
   <lastmod>2019-10-15</lastmod>
  </url>  <url>
   <loc>https://schema.org/itemListOrder</loc>
   <lastmod>2019-10-15</lastmod>
  </url>  <url>
   <loc>https://schema.org/itemLocation</loc>
   <lastmod>2019-10-15</lastmod>
  </url>  <url>
   <loc>https://schema.org/itemOffered</loc>
   <lastmod>2019-10-15</lastmod>
  </url>  <url>
   <loc>https://schema.org/itemReviewed</loc>
   <lastmod>2019-10-15</lastmod>
  </url>  <url>
   <loc>https://schema.org/itemShipped</loc>
   <lastmod>2019-10-15</lastmod>
  </url>  <url>
   <loc>https://schema.org/itinerary</loc>
   <lastmod>2019-10-15</lastmod>
  </url>  <url>
   <loc>https://schema.org/jobBenefits</loc>
   <lastmod>2019-10-15</lastmod>
  </url>  <url>
   <loc>https://schema.org/jobImmediateStart</loc>
   <lastmod>2019-10-15</lastmod>
  </url>  <url>
   <loc>https://schema.org/jobLocation</loc>
   <lastmod>2019-10-15</lastmod>
  </url>  <url>
   <loc>https://schema.org/jobLocationType</loc>
   <lastmod>2019-10-15</lastmod>
  </url>  <url>
   <loc>https://schema.org/jobStartDate</loc>
   <lastmod>2019-10-15</lastmod>
  </url>  <url>
   <loc>https://schema.org/jobTitle</loc>
   <lastmod>2019-10-15</lastmod>
  </url>  <url>
   <loc>https://schema.org/keywords</loc>
   <lastmod>2019-10-15</lastmod>
  </url>  <url>
   <loc>https://schema.org/knownVehicleDamages</loc>
   <lastmod>2019-10-15</lastmod>
  </url>  <url>
   <loc>https://schema.org/knows</loc>
   <lastmod>2019-10-15</lastmod>
  </url>  <url>
   <loc>https://schema.org/knowsAbout</loc>
   <lastmod>2019-10-15</lastmod>
  </url>  <url>
   <loc>https://schema.org/knowsLanguage</loc>
   <lastmod>2019-10-15</lastmod>
  </url>  <url>
   <loc>https://schema.org/labelDetails</loc>
   <lastmod>2019-10-15</lastmod>
  </url>  <url>
   <loc>https://schema.org/landlord</loc>
   <lastmod>2019-10-15</lastmod>
  </url>  <url>
   <loc>https://schema.org/language</loc>
   <lastmod>2019-10-15</lastmod>
  </url>  <url>
   <loc>https://schema.org/lastReviewed</loc>
   <lastmod>2019-10-15</lastmod>
  </url>  <url>
   <loc>https://schema.org/latitude</loc>
   <lastmod>2019-10-15</lastmod>
  </url>  <url>
   <loc>https://schema.org/learningResourceType</loc>
   <lastmod>2019-10-15</lastmod>
  </url>  <url>
   <loc>https://schema.org/legalName</loc>
   <lastmod>2019-10-15</lastmod>
  </url>  <url>
   <loc>https://schema.org/legalStatus</loc>
   <lastmod>2019-10-15</lastmod>
  </url>  <url>
   <loc>https://schema.org/legislationApplies</loc>
   <lastmod>2019-10-15</lastmod>
  </url>  <url>
   <loc>https://schema.org/legislationChanges</loc>
   <lastmod>2019-10-15</lastmod>
  </url>  <url>
   <loc>https://schema.org/legislationConsolidates</loc>
   <lastmod>2019-10-15</lastmod>
  </url>  <url>
   <loc>https://schema.org/legislationDate</loc>
   <lastmod>2019-10-15</lastmod>
  </url>  <url>
   <loc>https://schema.org/legislationDateVersion</loc>
   <lastmod>2019-10-15</lastmod>
  </url>  <url>
   <loc>https://schema.org/legislationIdentifier</loc>
   <lastmod>2019-10-15</lastmod>
  </url>  <url>
   <loc>https://schema.org/legislationJurisdiction</loc>
   <lastmod>2019-10-15</lastmod>
  </url>  <url>
   <loc>https://schema.org/legislationLegalForce</loc>
   <lastmod>2019-10-15</lastmod>
  </url>  <url>
   <loc>https://schema.org/legislationLegalValue</loc>
   <lastmod>2019-10-15</lastmod>
  </url>  <url>
   <loc>https://schema.org/legislationPassedBy</loc>
   <lastmod>2019-10-15</lastmod>
  </url>  <url>
   <loc>https://schema.org/legislationResponsible</loc>
   <lastmod>2019-10-15</lastmod>
  </url>  <url>
   <loc>https://schema.org/legislationTransposes</loc>
   <lastmod>2019-10-15</lastmod>
  </url>  <url>
   <loc>https://schema.org/legislationType</loc>
   <lastmod>2019-10-15</lastmod>
  </url>  <url>
   <loc>https://schema.org/leiCode</loc>
   <lastmod>2019-10-15</lastmod>
  </url>  <url>
   <loc>https://schema.org/lender</loc>
   <lastmod>2019-10-15</lastmod>
  </url>  <url>
   <loc>https://schema.org/lesser</loc>
   <lastmod>2019-10-15</lastmod>
  </url>  <url>
   <loc>https://schema.org/lesserOrEqual</loc>
   <lastmod>2019-10-15</lastmod>
  </url>  <url>
   <loc>https://schema.org/letterer</loc>
   <lastmod>2019-10-15</lastmod>
  </url>  <url>
   <loc>https://schema.org/license</loc>
   <lastmod>2019-10-15</lastmod>
  </url>  <url>
   <loc>https://schema.org/line</loc>
   <lastmod>2019-10-15</lastmod>
  </url>  <url>
   <loc>https://schema.org/linkRelationship</loc>
   <lastmod>2019-10-15</lastmod>
  </url>  <url>
   <loc>https://schema.org/liveBlogUpdate</loc>
   <lastmod>2019-10-15</lastmod>
  </url>  <url>
   <loc>https://schema.org/loanMortgageMandateAmount</loc>
   <lastmod>2019-10-15</lastmod>
  </url>  <url>
   <loc>https://schema.org/loanPaymentAmount</loc>
   <lastmod>2019-10-15</lastmod>
  </url>  <url>
   <loc>https://schema.org/loanPaymentFrequency</loc>
   <lastmod>2019-10-15</lastmod>
  </url>  <url>
   <loc>https://schema.org/loanRepaymentForm</loc>
   <lastmod>2019-10-15</lastmod>
  </url>  <url>
   <loc>https://schema.org/loanTerm</loc>
   <lastmod>2019-10-15</lastmod>
  </url>  <url>
   <loc>https://schema.org/loanType</loc>
   <lastmod>2019-10-15</lastmod>
  </url>  <url>
   <loc>https://schema.org/location</loc>
   <lastmod>2019-10-15</lastmod>
  </url>  <url>
   <loc>https://schema.org/locationCreated</loc>
   <lastmod>2019-10-15</lastmod>
  </url>  <url>
   <loc>https://schema.org/lodgingUnitDescription</loc>
   <lastmod>2019-10-15</lastmod>
  </url>  <url>
   <loc>https://schema.org/lodgingUnitType</loc>
   <lastmod>2019-10-15</lastmod>
  </url>  <url>
   <loc>https://schema.org/logo</loc>
   <lastmod>2019-10-15</lastmod>
  </url>  <url>
   <loc>https://schema.org/longitude</loc>
   <lastmod>2019-10-15</lastmod>
  </url>  <url>
   <loc>https://schema.org/loser</loc>
   <lastmod>2019-10-15</lastmod>
  </url>  <url>
   <loc>https://schema.org/lowPrice</loc>
   <lastmod>2019-10-15</lastmod>
  </url>  <url>
   <loc>https://schema.org/lyricist</loc>
   <lastmod>2019-10-15</lastmod>
  </url>  <url>
   <loc>https://schema.org/lyrics</loc>
   <lastmod>2019-10-15</lastmod>
  </url>  <url>
   <loc>https://schema.org/mainContentOfPage</loc>
   <lastmod>2019-10-15</lastmod>
  </url>  <url>
   <loc>https://schema.org/mainEntity</loc>
   <lastmod>2019-10-15</lastmod>
  </url>  <url>
   <loc>https://schema.org/mainEntityOfPage</loc>
   <lastmod>2019-10-15</lastmod>
  </url>  <url>
   <loc>https://schema.org/makesOffer</loc>
   <lastmod>2019-10-15</lastmod>
  </url>  <url>
   <loc>https://schema.org/manufacturer</loc>
   <lastmod>2019-10-15</lastmod>
  </url>  <url>
   <loc>https://schema.org/map</loc>
   <lastmod>2019-10-15</lastmod>
  </url>  <url>
   <loc>https://schema.org/mapType</loc>
   <lastmod>2019-10-15</lastmod>
  </url>  <url>
   <loc>https://schema.org/maps</loc>
   <lastmod>2019-10-15</lastmod>
  </url>  <url>
   <loc>https://schema.org/marginOfError</loc>
   <lastmod>2019-10-15</lastmod>
  </url>  <url>
   <loc>https://schema.org/masthead</loc>
   <lastmod>2019-10-15</lastmod>
  </url>  <url>
   <loc>https://schema.org/material</loc>
   <lastmod>2019-10-15</lastmod>
  </url>  <url>
   <loc>https://schema.org/materialExtent</loc>
   <lastmod>2019-10-15</lastmod>
  </url>  <url>
   <loc>https://schema.org/maxPrice</loc>
   <lastmod>2019-10-15</lastmod>
  </url>  <url>
   <loc>https://schema.org/maxValue</loc>
   <lastmod>2019-10-15</lastmod>
  </url>  <url>
   <loc>https://schema.org/maximumAttendeeCapacity</loc>
   <lastmod>2019-10-15</lastmod>
  </url>  <url>
   <loc>https://schema.org/maximumIntake</loc>
   <lastmod>2019-10-15</lastmod>
  </url>  <url>
   <loc>https://schema.org/mealService</loc>
   <lastmod>2019-10-15</lastmod>
  </url>  <url>
   <loc>https://schema.org/measuredProperty</loc>
   <lastmod>2019-10-15</lastmod>
  </url>  <url>
   <loc>https://schema.org/measuredValue</loc>
   <lastmod>2019-10-15</lastmod>
  </url>  <url>
   <loc>https://schema.org/measurementTechnique</loc>
   <lastmod>2019-10-15</lastmod>
  </url>  <url>
   <loc>https://schema.org/mechanismOfAction</loc>
   <lastmod>2019-10-15</lastmod>
  </url>  <url>
   <loc>https://schema.org/median</loc>
   <lastmod>2019-10-15</lastmod>
  </url>  <url>
   <loc>https://schema.org/medicalSpecialty</loc>
   <lastmod>2019-10-15</lastmod>
  </url>  <url>
   <loc>https://schema.org/medicineSystem</loc>
   <lastmod>2019-10-15</lastmod>
  </url>  <url>
   <loc>https://schema.org/meetsEmissionStandard</loc>
   <lastmod>2019-10-15</lastmod>
  </url>  <url>
   <loc>https://schema.org/member</loc>
   <lastmod>2019-10-15</lastmod>
  </url>  <url>
   <loc>https://schema.org/memberOf</loc>
   <lastmod>2019-10-15</lastmod>
  </url>  <url>
   <loc>https://schema.org/members</loc>
   <lastmod>2019-10-15</lastmod>
  </url>  <url>
   <loc>https://schema.org/membershipNumber</loc>
   <lastmod>2019-10-15</lastmod>
  </url>  <url>
   <loc>https://schema.org/membershipPointsEarned</loc>
   <lastmod>2019-10-15</lastmod>
  </url>  <url>
   <loc>https://schema.org/memoryRequirements</loc>
   <lastmod>2019-10-15</lastmod>
  </url>  <url>
   <loc>https://schema.org/mentions</loc>
   <lastmod>2019-10-15</lastmod>
  </url>  <url>
   <loc>https://schema.org/menu</loc>
   <lastmod>2019-10-15</lastmod>
  </url>  <url>
   <loc>https://schema.org/menuAddOn</loc>
   <lastmod>2019-10-15</lastmod>
  </url>  <url>
   <loc>https://schema.org/merchant</loc>
   <lastmod>2019-10-15</lastmod>
  </url>  <url>
   <loc>https://schema.org/messageAttachment</loc>
   <lastmod>2019-10-15</lastmod>
  </url>  <url>
   <loc>https://schema.org/mileageFromOdometer</loc>
   <lastmod>2019-10-15</lastmod>
  </url>  <url>
   <loc>https://schema.org/minPrice</loc>
   <lastmod>2019-10-15</lastmod>
  </url>  <url>
   <loc>https://schema.org/minValue</loc>
   <lastmod>2019-10-15</lastmod>
  </url>  <url>
   <loc>https://schema.org/minimumPaymentDue</loc>
   <lastmod>2019-10-15</lastmod>
  </url>  <url>
   <loc>https://schema.org/missionCoveragePrioritiesPolicy</loc>
   <lastmod>2019-10-15</lastmod>
  </url>  <url>
   <loc>https://schema.org/model</loc>
   <lastmod>2019-10-15</lastmod>
  </url>  <url>
   <loc>https://schema.org/modelDate</loc>
   <lastmod>2019-10-15</lastmod>
  </url>  <url>
   <loc>https://schema.org/modifiedTime</loc>
   <lastmod>2019-10-15</lastmod>
  </url>  <url>
   <loc>https://schema.org/monthlyMinimumRepaymentAmount</loc>
   <lastmod>2019-10-15</lastmod>
  </url>  <url>
   <loc>https://schema.org/mpn</loc>
   <lastmod>2019-10-15</lastmod>
  </url>  <url>
   <loc>https://schema.org/multipleValues</loc>
   <lastmod>2019-10-15</lastmod>
  </url>  <url>
   <loc>https://schema.org/muscleAction</loc>
   <lastmod>2019-10-15</lastmod>
  </url>  <url>
   <loc>https://schema.org/musicArrangement</loc>
   <lastmod>2019-10-15</lastmod>
  </url>  <url>
   <loc>https://schema.org/musicBy</loc>
   <lastmod>2019-10-15</lastmod>
  </url>  <url>
   <loc>https://schema.org/musicCompositionForm</loc>
   <lastmod>2019-10-15</lastmod>
  </url>  <url>
   <loc>https://schema.org/musicGroupMember</loc>
   <lastmod>2019-10-15</lastmod>
  </url>  <url>
   <loc>https://schema.org/musicReleaseFormat</loc>
   <lastmod>2019-10-15</lastmod>
  </url>  <url>
   <loc>https://schema.org/musicalKey</loc>
   <lastmod>2019-10-15</lastmod>
  </url>  <url>
   <loc>https://schema.org/naics</loc>
   <lastmod>2019-10-15</lastmod>
  </url>  <url>
   <loc>https://schema.org/name</loc>
   <lastmod>2019-10-15</lastmod>
  </url>  <url>
   <loc>https://schema.org/namedPosition</loc>
   <lastmod>2019-10-15</lastmod>
  </url>  <url>
   <loc>https://schema.org/nationality</loc>
   <lastmod>2019-10-15</lastmod>
  </url>  <url>
   <loc>https://schema.org/naturalProgression</loc>
   <lastmod>2019-10-15</lastmod>
  </url>  <url>
   <loc>https://schema.org/nerve</loc>
   <lastmod>2019-10-15</lastmod>
  </url>  <url>
   <loc>https://schema.org/nerveMotor</loc>
   <lastmod>2019-10-15</lastmod>
  </url>  <url>
   <loc>https://schema.org/netWorth</loc>
   <lastmod>2019-10-15</lastmod>
  </url>  <url>
   <loc>https://schema.org/nextItem</loc>
   <lastmod>2019-10-15</lastmod>
  </url>  <url>
   <loc>https://schema.org/noBylinesPolicy</loc>
   <lastmod>2019-10-15</lastmod>
  </url>  <url>
   <loc>https://schema.org/nonEqual</loc>
   <lastmod>2019-10-15</lastmod>
  </url>  <url>
   <loc>https://schema.org/nonProprietaryName</loc>
   <lastmod>2019-10-15</lastmod>
  </url>  <url>
   <loc>https://schema.org/normalRange</loc>
   <lastmod>2019-10-15</lastmod>
  </url>  <url>
   <loc>https://schema.org/nsn</loc>
   <lastmod>2019-10-15</lastmod>
  </url>  <url>
   <loc>https://schema.org/numAdults</loc>
   <lastmod>2019-10-15</lastmod>
  </url>  <url>
   <loc>https://schema.org/numChildren</loc>
   <lastmod>2019-10-15</lastmod>
  </url>  <url>
   <loc>https://schema.org/numConstraints</loc>
   <lastmod>2019-10-15</lastmod>
  </url>  <url>
   <loc>https://schema.org/numTracks</loc>
   <lastmod>2019-10-15</lastmod>
  </url>  <url>
   <loc>https://schema.org/numberOfAirbags</loc>
   <lastmod>2019-10-15</lastmod>
  </url>  <url>
   <loc>https://schema.org/numberOfAxles</loc>
   <lastmod>2019-10-15</lastmod>
  </url>  <url>
   <loc>https://schema.org/numberOfBeds</loc>
   <lastmod>2019-10-15</lastmod>
  </url>  <url>
   <loc>https://schema.org/numberOfDoors</loc>
   <lastmod>2019-10-15</lastmod>
  </url>  <url>
   <loc>https://schema.org/numberOfEmployees</loc>
   <lastmod>2019-10-15</lastmod>
  </url>  <url>
   <loc>https://schema.org/numberOfEpisodes</loc>
   <lastmod>2019-10-15</lastmod>
  </url>  <url>
   <loc>https://schema.org/numberOfForwardGears</loc>
   <lastmod>2019-10-15</lastmod>
  </url>  <url>
   <loc>https://schema.org/numberOfItems</loc>
   <lastmod>2019-10-15</lastmod>
  </url>  <url>
   <loc>https://schema.org/numberOfLoanPayments</loc>
   <lastmod>2019-10-15</lastmod>
  </url>  <url>
   <loc>https://schema.org/numberOfPages</loc>
   <lastmod>2019-10-15</lastmod>
  </url>  <url>
   <loc>https://schema.org/numberOfPlayers</loc>
   <lastmod>2019-10-15</lastmod>
  </url>  <url>
   <loc>https://schema.org/numberOfPreviousOwners</loc>
   <lastmod>2019-10-15</lastmod>
  </url>  <url>
   <loc>https://schema.org/numberOfRooms</loc>
   <lastmod>2019-10-15</lastmod>
  </url>  <url>
   <loc>https://schema.org/numberOfSeasons</loc>
   <lastmod>2019-10-15</lastmod>
  </url>  <url>
   <loc>https://schema.org/numberedPosition</loc>
   <lastmod>2019-10-15</lastmod>
  </url>  <url>
   <loc>https://schema.org/nutrition</loc>
   <lastmod>2019-10-15</lastmod>
  </url>  <url>
   <loc>https://schema.org/object</loc>
   <lastmod>2019-10-15</lastmod>
  </url>  <url>
   <loc>https://schema.org/observationDate</loc>
   <lastmod>2019-10-15</lastmod>
  </url>  <url>
   <loc>https://schema.org/observedNode</loc>
   <lastmod>2019-10-15</lastmod>
  </url>  <url>
   <loc>https://schema.org/occupancy</loc>
   <lastmod>2019-10-15</lastmod>
  </url>  <url>
   <loc>https://schema.org/occupationLocation</loc>
   <lastmod>2019-10-15</lastmod>
  </url>  <url>
   <loc>https://schema.org/occupationalCategory</loc>
   <lastmod>2019-10-15</lastmod>
  </url>  <url>
   <loc>https://schema.org/occupationalCredentialAwarded</loc>
   <lastmod>2019-10-15</lastmod>
  </url>  <url>
   <loc>https://schema.org/offerCount</loc>
   <lastmod>2019-10-15</lastmod>
  </url>  <url>
   <loc>https://schema.org/offeredBy</loc>
   <lastmod>2019-10-15</lastmod>
  </url>  <url>
   <loc>https://schema.org/offers</loc>
   <lastmod>2019-10-15</lastmod>
  </url>  <url>
   <loc>https://schema.org/offersPrescriptionByMail</loc>
   <lastmod>2019-10-15</lastmod>
  </url>  <url>
   <loc>https://schema.org/openingHours</loc>
   <lastmod>2019-10-15</lastmod>
  </url>  <url>
   <loc>https://schema.org/openingHoursSpecification</loc>
   <lastmod>2019-10-15</lastmod>
  </url>  <url>
   <loc>https://schema.org/opens</loc>
   <lastmod>2019-10-15</lastmod>
  </url>  <url>
   <loc>https://schema.org/operatingSystem</loc>
   <lastmod>2019-10-15</lastmod>
  </url>  <url>
   <loc>https://schema.org/opponent</loc>
   <lastmod>2019-10-15</lastmod>
  </url>  <url>
   <loc>https://schema.org/option</loc>
   <lastmod>2019-10-15</lastmod>
  </url>  <url>
   <loc>https://schema.org/orderDate</loc>
   <lastmod>2019-10-15</lastmod>
  </url>  <url>
   <loc>https://schema.org/orderDelivery</loc>
   <lastmod>2019-10-15</lastmod>
  </url>  <url>
   <loc>https://schema.org/orderItemNumber</loc>
   <lastmod>2019-10-15</lastmod>
  </url>  <url>
   <loc>https://schema.org/orderItemStatus</loc>
   <lastmod>2019-10-15</lastmod>
  </url>  <url>
   <loc>https://schema.org/orderNumber</loc>
   <lastmod>2019-10-15</lastmod>
  </url>  <url>
   <loc>https://schema.org/orderQuantity</loc>
   <lastmod>2019-10-15</lastmod>
  </url>  <url>
   <loc>https://schema.org/orderStatus</loc>
   <lastmod>2019-10-15</lastmod>
  </url>  <url>
   <loc>https://schema.org/orderedItem</loc>
   <lastmod>2019-10-15</lastmod>
  </url>  <url>
   <loc>https://schema.org/organizer</loc>
   <lastmod>2019-10-15</lastmod>
  </url>  <url>
   <loc>https://schema.org/origin</loc>
   <lastmod>2019-10-15</lastmod>
  </url>  <url>
   <loc>https://schema.org/originAddress</loc>
   <lastmod>2019-10-15</lastmod>
  </url>  <url>
   <loc>https://schema.org/originatesFrom</loc>
   <lastmod>2019-10-15</lastmod>
  </url>  <url>
   <loc>https://schema.org/outcome</loc>
   <lastmod>2019-10-15</lastmod>
  </url>  <url>
   <loc>https://schema.org/overdosage</loc>
   <lastmod>2019-10-15</lastmod>
  </url>  <url>
   <loc>https://schema.org/overview</loc>
   <lastmod>2019-10-15</lastmod>
  </url>  <url>
   <loc>https://schema.org/ownedFrom</loc>
   <lastmod>2019-10-15</lastmod>
  </url>  <url>
   <loc>https://schema.org/ownedThrough</loc>
   <lastmod>2019-10-15</lastmod>
  </url>  <url>
   <loc>https://schema.org/ownershipFundingInfo</loc>
   <lastmod>2019-10-15</lastmod>
  </url>  <url>
   <loc>https://schema.org/owns</loc>
   <lastmod>2019-10-15</lastmod>
  </url>  <url>
   <loc>https://schema.org/pageEnd</loc>
   <lastmod>2019-10-15</lastmod>
  </url>  <url>
   <loc>https://schema.org/pageStart</loc>
   <lastmod>2019-10-15</lastmod>
  </url>  <url>
   <loc>https://schema.org/pagination</loc>
   <lastmod>2019-10-15</lastmod>
  </url>  <url>
   <loc>https://schema.org/parent</loc>
   <lastmod>2019-10-15</lastmod>
  </url>  <url>
   <loc>https://schema.org/parentItem</loc>
   <lastmod>2019-10-15</lastmod>
  </url>  <url>
   <loc>https://schema.org/parentOrganization</loc>
   <lastmod>2019-10-15</lastmod>
  </url>  <url>
   <loc>https://schema.org/parentService</loc>
   <lastmod>2019-10-15</lastmod>
  </url>  <url>
   <loc>https://schema.org/parents</loc>
   <lastmod>2019-10-15</lastmod>
  </url>  <url>
   <loc>https://schema.org/partOfEpisode</loc>
   <lastmod>2019-10-15</lastmod>
  </url>  <url>
   <loc>https://schema.org/partOfInvoice</loc>
   <lastmod>2019-10-15</lastmod>
  </url>  <url>
   <loc>https://schema.org/partOfOrder</loc>
   <lastmod>2019-10-15</lastmod>
  </url>  <url>
   <loc>https://schema.org/partOfSeason</loc>
   <lastmod>2019-10-15</lastmod>
  </url>  <url>
   <loc>https://schema.org/partOfSeries</loc>
   <lastmod>2019-10-15</lastmod>
  </url>  <url>
   <loc>https://schema.org/partOfSystem</loc>
   <lastmod>2019-10-15</lastmod>
  </url>  <url>
   <loc>https://schema.org/partOfTVSeries</loc>
   <lastmod>2019-10-15</lastmod>
  </url>  <url>
   <loc>https://schema.org/partOfTrip</loc>
   <lastmod>2019-10-15</lastmod>
  </url>  <url>
   <loc>https://schema.org/participant</loc>
   <lastmod>2019-10-15</lastmod>
  </url>  <url>
   <loc>https://schema.org/partySize</loc>
   <lastmod>2019-10-15</lastmod>
  </url>  <url>
   <loc>https://schema.org/passengerPriorityStatus</loc>
   <lastmod>2019-10-15</lastmod>
  </url>  <url>
   <loc>https://schema.org/passengerSequenceNumber</loc>
   <lastmod>2019-10-15</lastmod>
  </url>  <url>
   <loc>https://schema.org/pathophysiology</loc>
   <lastmod>2019-10-15</lastmod>
  </url>  <url>
   <loc>https://schema.org/payload</loc>
   <lastmod>2019-10-15</lastmod>
  </url>  <url>
   <loc>https://schema.org/paymentAccepted</loc>
   <lastmod>2019-10-15</lastmod>
  </url>  <url>
   <loc>https://schema.org/paymentDue</loc>
   <lastmod>2019-10-15</lastmod>
  </url>  <url>
   <loc>https://schema.org/paymentDueDate</loc>
   <lastmod>2019-10-15</lastmod>
  </url>  <url>
   <loc>https://schema.org/paymentMethod</loc>
   <lastmod>2019-10-15</lastmod>
  </url>  <url>
   <loc>https://schema.org/paymentMethodId</loc>
   <lastmod>2019-10-15</lastmod>
  </url>  <url>
   <loc>https://schema.org/paymentStatus</loc>
   <lastmod>2019-10-15</lastmod>
  </url>  <url>
   <loc>https://schema.org/paymentUrl</loc>
   <lastmod>2019-10-15</lastmod>
  </url>  <url>
   <loc>https://schema.org/penciler</loc>
   <lastmod>2019-10-15</lastmod>
  </url>  <url>
   <loc>https://schema.org/percentile10</loc>
   <lastmod>2019-10-15</lastmod>
  </url>  <url>
   <loc>https://schema.org/percentile25</loc>
   <lastmod>2019-10-15</lastmod>
  </url>  <url>
   <loc>https://schema.org/percentile75</loc>
   <lastmod>2019-10-15</lastmod>
  </url>  <url>
   <loc>https://schema.org/percentile90</loc>
   <lastmod>2019-10-15</lastmod>
  </url>  <url>
   <loc>https://schema.org/performTime</loc>
   <lastmod>2019-10-15</lastmod>
  </url>  <url>
   <loc>https://schema.org/performer</loc>
   <lastmod>2019-10-15</lastmod>
  </url>  <url>
   <loc>https://schema.org/performerIn</loc>
   <lastmod>2019-10-15</lastmod>
  </url>  <url>
   <loc>https://schema.org/performers</loc>
   <lastmod>2019-10-15</lastmod>
  </url>  <url>
   <loc>https://schema.org/permissionType</loc>
   <lastmod>2019-10-15</lastmod>
  </url>  <url>
   <loc>https://schema.org/permissions</loc>
   <lastmod>2019-10-15</lastmod>
  </url>  <url>
   <loc>https://schema.org/permitAudience</loc>
   <lastmod>2019-10-15</lastmod>
  </url>  <url>
   <loc>https://schema.org/permittedUsage</loc>
   <lastmod>2019-10-15</lastmod>
  </url>  <url>
   <loc>https://schema.org/petsAllowed</loc>
   <lastmod>2019-10-15</lastmod>
  </url>  <url>
   <loc>https://schema.org/phase</loc>
   <lastmod>2019-10-15</lastmod>
  </url>  <url>
   <loc>https://schema.org/photo</loc>
   <lastmod>2019-10-15</lastmod>
  </url>  <url>
   <loc>https://schema.org/photos</loc>
   <lastmod>2019-10-15</lastmod>
  </url>  <url>
   <loc>https://schema.org/physiologicalBenefits</loc>
   <lastmod>2019-10-15</lastmod>
  </url>  <url>
   <loc>https://schema.org/pickupLocation</loc>
   <lastmod>2019-10-15</lastmod>
  </url>  <url>
   <loc>https://schema.org/pickupTime</loc>
   <lastmod>2019-10-15</lastmod>
  </url>  <url>
   <loc>https://schema.org/playMode</loc>
   <lastmod>2019-10-15</lastmod>
  </url>  <url>
   <loc>https://schema.org/playerType</loc>
   <lastmod>2019-10-15</lastmod>
  </url>  <url>
   <loc>https://schema.org/playersOnline</loc>
   <lastmod>2019-10-15</lastmod>
  </url>  <url>
   <loc>https://schema.org/polygon</loc>
   <lastmod>2019-10-15</lastmod>
  </url>  <url>
   <loc>https://schema.org/population</loc>
   <lastmod>2019-10-15</lastmod>
  </url>  <url>
   <loc>https://schema.org/populationType</loc>
   <lastmod>2019-10-15</lastmod>
  </url>  <url>
   <loc>https://schema.org/position</loc>
   <lastmod>2019-10-15</lastmod>
  </url>  <url>
   <loc>https://schema.org/possibleComplication</loc>
   <lastmod>2019-10-15</lastmod>
  </url>  <url>
   <loc>https://schema.org/possibleTreatment</loc>
   <lastmod>2019-10-15</lastmod>
  </url>  <url>
   <loc>https://schema.org/postOfficeBoxNumber</loc>
   <lastmod>2019-10-15</lastmod>
  </url>  <url>
   <loc>https://schema.org/postOp</loc>
   <lastmod>2019-10-15</lastmod>
  </url>  <url>
   <loc>https://schema.org/postalCode</loc>
   <lastmod>2019-10-15</lastmod>
  </url>  <url>
   <loc>https://schema.org/potentialAction</loc>
   <lastmod>2019-10-15</lastmod>
  </url>  <url>
   <loc>https://schema.org/preOp</loc>
   <lastmod>2019-10-15</lastmod>
  </url>  <url>
   <loc>https://schema.org/predecessorOf</loc>
   <lastmod>2019-10-15</lastmod>
  </url>  <url>
   <loc>https://schema.org/pregnancyCategory</loc>
   <lastmod>2019-10-15</lastmod>
  </url>  <url>
   <loc>https://schema.org/pregnancyWarning</loc>
   <lastmod>2019-10-15</lastmod>
  </url>  <url>
   <loc>https://schema.org/prepTime</loc>
   <lastmod>2019-10-15</lastmod>
  </url>  <url>
   <loc>https://schema.org/preparation</loc>
   <lastmod>2019-10-15</lastmod>
  </url>  <url>
   <loc>https://schema.org/prescribingInfo</loc>
   <lastmod>2019-10-15</lastmod>
  </url>  <url>
   <loc>https://schema.org/prescriptionStatus</loc>
   <lastmod>2019-10-15</lastmod>
  </url>  <url>
   <loc>https://schema.org/previousItem</loc>
   <lastmod>2019-10-15</lastmod>
  </url>  <url>
   <loc>https://schema.org/previousStartDate</loc>
   <lastmod>2019-10-15</lastmod>
  </url>  <url>
   <loc>https://schema.org/price</loc>
   <lastmod>2019-10-15</lastmod>
  </url>  <url>
   <loc>https://schema.org/priceComponent</loc>
   <lastmod>2019-10-15</lastmod>
  </url>  <url>
   <loc>https://schema.org/priceCurrency</loc>
   <lastmod>2019-10-15</lastmod>
  </url>  <url>
   <loc>https://schema.org/priceRange</loc>
   <lastmod>2019-10-15</lastmod>
  </url>  <url>
   <loc>https://schema.org/priceSpecification</loc>
   <lastmod>2019-10-15</lastmod>
  </url>  <url>
   <loc>https://schema.org/priceType</loc>
   <lastmod>2019-10-15</lastmod>
  </url>  <url>
   <loc>https://schema.org/priceValidUntil</loc>
   <lastmod>2019-10-15</lastmod>
  </url>  <url>
   <loc>https://schema.org/primaryImageOfPage</loc>
   <lastmod>2019-10-15</lastmod>
  </url>  <url>
   <loc>https://schema.org/primaryPrevention</loc>
   <lastmod>2019-10-15</lastmod>
  </url>  <url>
   <loc>https://schema.org/printColumn</loc>
   <lastmod>2019-10-15</lastmod>
  </url>  <url>
   <loc>https://schema.org/printEdition</loc>
   <lastmod>2019-10-15</lastmod>
  </url>  <url>
   <loc>https://schema.org/printPage</loc>
   <lastmod>2019-10-15</lastmod>
  </url>  <url>
   <loc>https://schema.org/printSection</loc>
   <lastmod>2019-10-15</lastmod>
  </url>  <url>
   <loc>https://schema.org/procedure</loc>
   <lastmod>2019-10-15</lastmod>
  </url>  <url>
   <loc>https://schema.org/procedureType</loc>
   <lastmod>2019-10-15</lastmod>
  </url>  <url>
   <loc>https://schema.org/processingTime</loc>
   <lastmod>2019-10-15</lastmod>
  </url>  <url>
   <loc>https://schema.org/processorRequirements</loc>
   <lastmod>2019-10-15</lastmod>
  </url>  <url>
   <loc>https://schema.org/producer</loc>
   <lastmod>2019-10-15</lastmod>
  </url>  <url>
   <loc>https://schema.org/produces</loc>
   <lastmod>2019-10-15</lastmod>
  </url>  <url>
   <loc>https://schema.org/productID</loc>
   <lastmod>2019-10-15</lastmod>
  </url>  <url>
   <loc>https://schema.org/productReturnDays</loc>
   <lastmod>2019-10-15</lastmod>
  </url>  <url>
   <loc>https://schema.org/productReturnLink</loc>
   <lastmod>2019-10-15</lastmod>
  </url>  <url>
   <loc>https://schema.org/productSupported</loc>
   <lastmod>2019-10-15</lastmod>
  </url>  <url>
   <loc>https://schema.org/productionCompany</loc>
   <lastmod>2019-10-15</lastmod>
  </url>  <url>
   <loc>https://schema.org/productionDate</loc>
   <lastmod>2019-10-15</lastmod>
  </url>  <url>
   <loc>https://schema.org/proficiencyLevel</loc>
   <lastmod>2019-10-15</lastmod>
  </url>  <url>
   <loc>https://schema.org/programMembershipUsed</loc>
   <lastmod>2019-10-15</lastmod>
  </url>  <url>
   <loc>https://schema.org/programName</loc>
   <lastmod>2019-10-15</lastmod>
  </url>  <url>
   <loc>https://schema.org/programPrerequisites</loc>
   <lastmod>2019-10-15</lastmod>
  </url>  <url>
   <loc>https://schema.org/programmingLanguage</loc>
   <lastmod>2019-10-15</lastmod>
  </url>  <url>
   <loc>https://schema.org/programmingModel</loc>
   <lastmod>2019-10-15</lastmod>
  </url>  <url>
   <loc>https://schema.org/propertyID</loc>
   <lastmod>2019-10-15</lastmod>
  </url>  <url>
   <loc>https://schema.org/proprietaryName</loc>
   <lastmod>2019-10-15</lastmod>
  </url>  <url>
   <loc>https://schema.org/proteinContent</loc>
   <lastmod>2019-10-15</lastmod>
  </url>  <url>
   <loc>https://schema.org/provider</loc>
   <lastmod>2019-10-15</lastmod>
  </url>  <url>
   <loc>https://schema.org/providerMobility</loc>
   <lastmod>2019-10-15</lastmod>
  </url>  <url>
   <loc>https://schema.org/providesBroadcastService</loc>
   <lastmod>2019-10-15</lastmod>
  </url>  <url>
   <loc>https://schema.org/providesService</loc>
   <lastmod>2019-10-15</lastmod>
  </url>  <url>
   <loc>https://schema.org/publicAccess</loc>
   <lastmod>2019-10-15</lastmod>
  </url>  <url>
   <loc>https://schema.org/publication</loc>
   <lastmod>2019-10-15</lastmod>
  </url>  <url>
   <loc>https://schema.org/publicationType</loc>
   <lastmod>2019-10-15</lastmod>
  </url>  <url>
   <loc>https://schema.org/publishedBy</loc>
   <lastmod>2019-10-15</lastmod>
  </url>  <url>
   <loc>https://schema.org/publishedOn</loc>
   <lastmod>2019-10-15</lastmod>
  </url>  <url>
   <loc>https://schema.org/publisher</loc>
   <lastmod>2019-10-15</lastmod>
  </url>  <url>
   <loc>https://schema.org/publisherImprint</loc>
   <lastmod>2019-10-15</lastmod>
  </url>  <url>
   <loc>https://schema.org/publishingPrinciples</loc>
   <lastmod>2019-10-15</lastmod>
  </url>  <url>
   <loc>https://schema.org/purchaseDate</loc>
   <lastmod>2019-10-15</lastmod>
  </url>  <url>
   <loc>https://schema.org/purpose</loc>
   <lastmod>2019-10-15</lastmod>
  </url>  <url>
   <loc>https://schema.org/qualifications</loc>
   <lastmod>2019-10-15</lastmod>
  </url>  <url>
   <loc>https://schema.org/query</loc>
   <lastmod>2019-10-15</lastmod>
  </url>  <url>
   <loc>https://schema.org/quest</loc>
   <lastmod>2019-10-15</lastmod>
  </url>  <url>
   <loc>https://schema.org/question</loc>
   <lastmod>2019-10-15</lastmod>
  </url>  <url>
   <loc>https://schema.org/rangeIncludes</loc>
   <lastmod>2019-10-15</lastmod>
  </url>  <url>
   <loc>https://schema.org/ratingCount</loc>
   <lastmod>2019-10-15</lastmod>
  </url>  <url>
   <loc>https://schema.org/ratingExplanation</loc>
   <lastmod>2019-10-15</lastmod>
  </url>  <url>
   <loc>https://schema.org/ratingValue</loc>
   <lastmod>2019-10-15</lastmod>
  </url>  <url>
   <loc>https://schema.org/readBy</loc>
   <lastmod>2019-10-15</lastmod>
  </url>  <url>
   <loc>https://schema.org/readonlyValue</loc>
   <lastmod>2019-10-15</lastmod>
  </url>  <url>
   <loc>https://schema.org/realEstateAgent</loc>
   <lastmod>2019-10-15</lastmod>
  </url>  <url>
   <loc>https://schema.org/recipe</loc>
   <lastmod>2019-10-15</lastmod>
  </url>  <url>
   <loc>https://schema.org/recipeCategory</loc>
   <lastmod>2019-10-15</lastmod>
  </url>  <url>
   <loc>https://schema.org/recipeCuisine</loc>
   <lastmod>2019-10-15</lastmod>
  </url>  <url>
   <loc>https://schema.org/recipeIngredient</loc>
   <lastmod>2019-10-15</lastmod>
  </url>  <url>
   <loc>https://schema.org/recipeInstructions</loc>
   <lastmod>2019-10-15</lastmod>
  </url>  <url>
   <loc>https://schema.org/recipeYield</loc>
   <lastmod>2019-10-15</lastmod>
  </url>  <url>
   <loc>https://schema.org/recipient</loc>
   <lastmod>2019-10-15</lastmod>
  </url>  <url>
   <loc>https://schema.org/recognizedBy</loc>
   <lastmod>2019-10-15</lastmod>
  </url>  <url>
   <loc>https://schema.org/recognizingAuthority</loc>
   <lastmod>2019-10-15</lastmod>
  </url>  <url>
   <loc>https://schema.org/recommendationStrength</loc>
   <lastmod>2019-10-15</lastmod>
  </url>  <url>
   <loc>https://schema.org/recommendedIntake</loc>
   <lastmod>2019-10-15</lastmod>
  </url>  <url>
   <loc>https://schema.org/recordLabel</loc>
   <lastmod>2019-10-15</lastmod>
  </url>  <url>
   <loc>https://schema.org/recordedAs</loc>
   <lastmod>2019-10-15</lastmod>
  </url>  <url>
   <loc>https://schema.org/recordedAt</loc>
   <lastmod>2019-10-15</lastmod>
  </url>  <url>
   <loc>https://schema.org/recordedIn</loc>
   <lastmod>2019-10-15</lastmod>
  </url>  <url>
   <loc>https://schema.org/recordingOf</loc>
   <lastmod>2019-10-15</lastmod>
  </url>  <url>
   <loc>https://schema.org/recourseLoan</loc>
   <lastmod>2019-10-15</lastmod>
  </url>  <url>
   <loc>https://schema.org/referenceQuantity</loc>
   <lastmod>2019-10-15</lastmod>
  </url>  <url>
   <loc>https://schema.org/referencesOrder</loc>
   <lastmod>2019-10-15</lastmod>
  </url>  <url>
   <loc>https://schema.org/refundType</loc>
   <lastmod>2019-10-15</lastmod>
  </url>  <url>
   <loc>https://schema.org/regionDrained</loc>
   <lastmod>2019-10-15</lastmod>
  </url>  <url>
   <loc>https://schema.org/regionsAllowed</loc>
   <lastmod>2019-10-15</lastmod>
  </url>  <url>
   <loc>https://schema.org/relatedAnatomy</loc>
   <lastmod>2019-10-15</lastmod>
  </url>  <url>
   <loc>https://schema.org/relatedCondition</loc>
   <lastmod>2019-10-15</lastmod>
  </url>  <url>
   <loc>https://schema.org/relatedDrug</loc>
   <lastmod>2019-10-15</lastmod>
  </url>  <url>
   <loc>https://schema.org/relatedLink</loc>
   <lastmod>2019-10-15</lastmod>
  </url>  <url>
   <loc>https://schema.org/relatedStructure</loc>
   <lastmod>2019-10-15</lastmod>
  </url>  <url>
   <loc>https://schema.org/relatedTherapy</loc>
   <lastmod>2019-10-15</lastmod>
  </url>  <url>
   <loc>https://schema.org/relatedTo</loc>
   <lastmod>2019-10-15</lastmod>
  </url>  <url>
   <loc>https://schema.org/releaseDate</loc>
   <lastmod>2019-10-15</lastmod>
  </url>  <url>
   <loc>https://schema.org/releaseNotes</loc>
   <lastmod>2019-10-15</lastmod>
  </url>  <url>
   <loc>https://schema.org/releaseOf</loc>
   <lastmod>2019-10-15</lastmod>
  </url>  <url>
   <loc>https://schema.org/releasedEvent</loc>
   <lastmod>2019-10-15</lastmod>
  </url>  <url>
   <loc>https://schema.org/relevantOccupation</loc>
   <lastmod>2019-10-15</lastmod>
  </url>  <url>
   <loc>https://schema.org/relevantSpecialty</loc>
   <lastmod>2019-10-15</lastmod>
  </url>  <url>
   <loc>https://schema.org/remainingAttendeeCapacity</loc>
   <lastmod>2019-10-15</lastmod>
  </url>  <url>
   <loc>https://schema.org/renegotiableLoan</loc>
   <lastmod>2019-10-15</lastmod>
  </url>  <url>
   <loc>https://schema.org/repeatCount</loc>
   <lastmod>2019-10-15</lastmod>
  </url>  <url>
   <loc>https://schema.org/repeatFrequency</loc>
   <lastmod>2019-10-15</lastmod>
  </url>  <url>
   <loc>https://schema.org/repetitions</loc>
   <lastmod>2019-10-15</lastmod>
  </url>  <url>
   <loc>https://schema.org/replacee</loc>
   <lastmod>2019-10-15</lastmod>
  </url>  <url>
   <loc>https://schema.org/replacer</loc>
   <lastmod>2019-10-15</lastmod>
  </url>  <url>
   <loc>https://schema.org/replyToUrl</loc>
   <lastmod>2019-10-15</lastmod>
  </url>  <url>
   <loc>https://schema.org/reportNumber</loc>
   <lastmod>2019-10-15</lastmod>
  </url>  <url>
   <loc>https://schema.org/representativeOfPage</loc>
   <lastmod>2019-10-15</lastmod>
  </url>  <url>
   <loc>https://schema.org/requiredCollateral</loc>
   <lastmod>2019-10-15</lastmod>
  </url>  <url>
   <loc>https://schema.org/requiredGender</loc>
   <lastmod>2019-10-15</lastmod>
  </url>  <url>
   <loc>https://schema.org/requiredMaxAge</loc>
   <lastmod>2019-10-15</lastmod>
  </url>  <url>
   <loc>https://schema.org/requiredMinAge</loc>
   <lastmod>2019-10-15</lastmod>
  </url>  <url>
   <loc>https://schema.org/requiredQuantity</loc>
   <lastmod>2019-10-15</lastmod>
  </url>  <url>
   <loc>https://schema.org/requirements</loc>
   <lastmod>2019-10-15</lastmod>
  </url>  <url>
   <loc>https://schema.org/requiresSubscription</loc>
   <lastmod>2019-10-15</lastmod>
  </url>  <url>
   <loc>https://schema.org/reservationFor</loc>
   <lastmod>2019-10-15</lastmod>
  </url>  <url>
   <loc>https://schema.org/reservationId</loc>
   <lastmod>2019-10-15</lastmod>
  </url>  <url>
   <loc>https://schema.org/reservationStatus</loc>
   <lastmod>2019-10-15</lastmod>
  </url>  <url>
   <loc>https://schema.org/reservedTicket</loc>
   <lastmod>2019-10-15</lastmod>
  </url>  <url>
   <loc>https://schema.org/responsibilities</loc>
   <lastmod>2019-10-15</lastmod>
  </url>  <url>
   <loc>https://schema.org/restPeriods</loc>
   <lastmod>2019-10-15</lastmod>
  </url>  <url>
   <loc>https://schema.org/result</loc>
   <lastmod>2019-10-15</lastmod>
  </url>  <url>
   <loc>https://schema.org/resultComment</loc>
   <lastmod>2019-10-15</lastmod>
  </url>  <url>
   <loc>https://schema.org/resultReview</loc>
   <lastmod>2019-10-15</lastmod>
  </url>  <url>
   <loc>https://schema.org/returnFees</loc>
   <lastmod>2019-10-15</lastmod>
  </url>  <url>
   <loc>https://schema.org/returnPolicyCategory</loc>
   <lastmod>2019-10-15</lastmod>
  </url>  <url>
   <loc>https://schema.org/review</loc>
   <lastmod>2019-10-15</lastmod>
  </url>  <url>
   <loc>https://schema.org/reviewAspect</loc>
   <lastmod>2019-10-15</lastmod>
  </url>  <url>
   <loc>https://schema.org/reviewBody</loc>
   <lastmod>2019-10-15</lastmod>
  </url>  <url>
   <loc>https://schema.org/reviewCount</loc>
   <lastmod>2019-10-15</lastmod>
  </url>  <url>
   <loc>https://schema.org/reviewRating</loc>
   <lastmod>2019-10-15</lastmod>
  </url>  <url>
   <loc>https://schema.org/reviewedBy</loc>
   <lastmod>2019-10-15</lastmod>
  </url>  <url>
   <loc>https://schema.org/reviews</loc>
   <lastmod>2019-10-15</lastmod>
  </url>  <url>
   <loc>https://schema.org/riskFactor</loc>
   <lastmod>2019-10-15</lastmod>
  </url>  <url>
   <loc>https://schema.org/risks</loc>
   <lastmod>2019-10-15</lastmod>
  </url>  <url>
   <loc>https://schema.org/roleName</loc>
   <lastmod>2019-10-15</lastmod>
  </url>  <url>
   <loc>https://schema.org/roofLoad</loc>
   <lastmod>2019-10-15</lastmod>
  </url>  <url>
   <loc>https://schema.org/rsvpResponse</loc>
   <lastmod>2019-10-15</lastmod>
  </url>  <url>
   <loc>https://schema.org/runsTo</loc>
   <lastmod>2019-10-15</lastmod>
  </url>  <url>
   <loc>https://schema.org/runtime</loc>
   <lastmod>2019-10-15</lastmod>
  </url>  <url>
   <loc>https://schema.org/runtimePlatform</loc>
   <lastmod>2019-10-15</lastmod>
  </url>  <url>
   <loc>https://schema.org/rxcui</loc>
   <lastmod>2019-10-15</lastmod>
  </url>  <url>
   <loc>https://schema.org/safetyConsideration</loc>
   <lastmod>2019-10-15</lastmod>
  </url>  <url>
   <loc>https://schema.org/salaryCurrency</loc>
   <lastmod>2019-10-15</lastmod>
  </url>  <url>
   <loc>https://schema.org/salaryUponCompletion</loc>
   <lastmod>2019-10-15</lastmod>
  </url>  <url>
   <loc>https://schema.org/sameAs</loc>
   <lastmod>2019-10-15</lastmod>
  </url>  <url>
   <loc>https://schema.org/sampleType</loc>
   <lastmod>2019-10-15</lastmod>
  </url>  <url>
   <loc>https://schema.org/saturatedFatContent</loc>
   <lastmod>2019-10-15</lastmod>
  </url>  <url>
   <loc>https://schema.org/scheduledPaymentDate</loc>
   <lastmod>2019-10-15</lastmod>
  </url>  <url>
   <loc>https://schema.org/scheduledTime</loc>
   <lastmod>2019-10-15</lastmod>
  </url>  <url>
   <loc>https://schema.org/schemaVersion</loc>
   <lastmod>2019-10-15</lastmod>
  </url>  <url>
   <loc>https://schema.org/screenCount</loc>
   <lastmod>2019-10-15</lastmod>
  </url>  <url>
   <loc>https://schema.org/screenshot</loc>
   <lastmod>2019-10-15</lastmod>
  </url>  <url>
   <loc>https://schema.org/sdDatePublished</loc>
   <lastmod>2019-10-15</lastmod>
  </url>  <url>
   <loc>https://schema.org/sdLicense</loc>
   <lastmod>2019-10-15</lastmod>
  </url>  <url>
   <loc>https://schema.org/sdPublisher</loc>
   <lastmod>2019-10-15</lastmod>
  </url>  <url>
   <loc>https://schema.org/season</loc>
   <lastmod>2019-10-15</lastmod>
  </url>  <url>
   <loc>https://schema.org/seasonNumber</loc>
   <lastmod>2019-10-15</lastmod>
  </url>  <url>
   <loc>https://schema.org/seasons</loc>
   <lastmod>2019-10-15</lastmod>
  </url>  <url>
   <loc>https://schema.org/seatNumber</loc>
   <lastmod>2019-10-15</lastmod>
  </url>  <url>
   <loc>https://schema.org/seatRow</loc>
   <lastmod>2019-10-15</lastmod>
  </url>  <url>
   <loc>https://schema.org/seatSection</loc>
   <lastmod>2019-10-15</lastmod>
  </url>  <url>
   <loc>https://schema.org/seatingCapacity</loc>
   <lastmod>2019-10-15</lastmod>
  </url>  <url>
   <loc>https://schema.org/seatingType</loc>
   <lastmod>2019-10-15</lastmod>
  </url>  <url>
   <loc>https://schema.org/secondaryPrevention</loc>
   <lastmod>2019-10-15</lastmod>
  </url>  <url>
   <loc>https://schema.org/securityScreening</loc>
   <lastmod>2019-10-15</lastmod>
  </url>  <url>
   <loc>https://schema.org/seeks</loc>
   <lastmod>2019-10-15</lastmod>
  </url>  <url>
   <loc>https://schema.org/seller</loc>
   <lastmod>2019-10-15</lastmod>
  </url>  <url>
   <loc>https://schema.org/sender</loc>
   <lastmod>2019-10-15</lastmod>
  </url>  <url>
   <loc>https://schema.org/sensoryUnit</loc>
   <lastmod>2019-10-15</lastmod>
  </url>  <url>
   <loc>https://schema.org/serialNumber</loc>
   <lastmod>2019-10-15</lastmod>
  </url>  <url>
   <loc>https://schema.org/seriousAdverseOutcome</loc>
   <lastmod>2019-10-15</lastmod>
  </url>  <url>
   <loc>https://schema.org/serverStatus</loc>
   <lastmod>2019-10-15</lastmod>
  </url>  <url>
   <loc>https://schema.org/servesCuisine</loc>
   <lastmod>2019-10-15</lastmod>
  </url>  <url>
   <loc>https://schema.org/serviceArea</loc>
   <lastmod>2019-10-15</lastmod>
  </url>  <url>
   <loc>https://schema.org/serviceAudience</loc>
   <lastmod>2019-10-15</lastmod>
  </url>  <url>
   <loc>https://schema.org/serviceLocation</loc>
   <lastmod>2019-10-15</lastmod>
  </url>  <url>
   <loc>https://schema.org/serviceOperator</loc>
   <lastmod>2019-10-15</lastmod>
  </url>  <url>
   <loc>https://schema.org/serviceOutput</loc>
   <lastmod>2019-10-15</lastmod>
  </url>  <url>
   <loc>https://schema.org/servicePhone</loc>
   <lastmod>2019-10-15</lastmod>
  </url>  <url>
   <loc>https://schema.org/servicePostalAddress</loc>
   <lastmod>2019-10-15</lastmod>
  </url>  <url>
   <loc>https://schema.org/serviceSmsNumber</loc>
   <lastmod>2019-10-15</lastmod>
  </url>  <url>
   <loc>https://schema.org/serviceType</loc>
   <lastmod>2019-10-15</lastmod>
  </url>  <url>
   <loc>https://schema.org/serviceUrl</loc>
   <lastmod>2019-10-15</lastmod>
  </url>  <url>
   <loc>https://schema.org/servingSize</loc>
   <lastmod>2019-10-15</lastmod>
  </url>  <url>
   <loc>https://schema.org/sharedContent</loc>
   <lastmod>2019-10-15</lastmod>
  </url>  <url>
   <loc>https://schema.org/sibling</loc>
   <lastmod>2019-10-15</lastmod>
  </url>  <url>
   <loc>https://schema.org/siblings</loc>
   <lastmod>2019-10-15</lastmod>
  </url>  <url>
   <loc>https://schema.org/signDetected</loc>
   <lastmod>2019-10-15</lastmod>
  </url>  <url>
   <loc>https://schema.org/signOrSymptom</loc>
   <lastmod>2019-10-15</lastmod>
  </url>  <url>
   <loc>https://schema.org/significance</loc>
   <lastmod>2019-10-15</lastmod>
  </url>  <url>
   <loc>https://schema.org/significantLink</loc>
   <lastmod>2019-10-15</lastmod>
  </url>  <url>
   <loc>https://schema.org/significantLinks</loc>
   <lastmod>2019-10-15</lastmod>
  </url>  <url>
   <loc>https://schema.org/skills</loc>
   <lastmod>2019-10-15</lastmod>
  </url>  <url>
   <loc>https://schema.org/sku</loc>
   <lastmod>2019-10-15</lastmod>
  </url>  <url>
   <loc>https://schema.org/slogan</loc>
   <lastmod>2019-10-15</lastmod>
  </url>  <url>
   <loc>https://schema.org/smokingAllowed</loc>
   <lastmod>2019-10-15</lastmod>
  </url>  <url>
   <loc>https://schema.org/sodiumContent</loc>
   <lastmod>2019-10-15</lastmod>
  </url>  <url>
   <loc>https://schema.org/softwareAddOn</loc>
   <lastmod>2019-10-15</lastmod>
  </url>  <url>
   <loc>https://schema.org/softwareHelp</loc>
   <lastmod>2019-10-15</lastmod>
  </url>  <url>
   <loc>https://schema.org/softwareRequirements</loc>
   <lastmod>2019-10-15</lastmod>
  </url>  <url>
   <loc>https://schema.org/softwareVersion</loc>
   <lastmod>2019-10-15</lastmod>
  </url>  <url>
   <loc>https://schema.org/source</loc>
   <lastmod>2019-10-15</lastmod>
  </url>  <url>
   <loc>https://schema.org/sourceOrganization</loc>
   <lastmod>2019-10-15</lastmod>
  </url>  <url>
   <loc>https://schema.org/sourcedFrom</loc>
   <lastmod>2019-10-15</lastmod>
  </url>  <url>
   <loc>https://schema.org/spatial</loc>
   <lastmod>2019-10-15</lastmod>
  </url>  <url>
   <loc>https://schema.org/spatialCoverage</loc>
   <lastmod>2019-10-15</lastmod>
  </url>  <url>
   <loc>https://schema.org/speakable</loc>
   <lastmod>2019-10-15</lastmod>
  </url>  <url>
   <loc>https://schema.org/specialCommitments</loc>
   <lastmod>2019-10-15</lastmod>
  </url>  <url>
   <loc>https://schema.org/specialOpeningHoursSpecification</loc>
   <lastmod>2019-10-15</lastmod>
  </url>  <url>
   <loc>https://schema.org/specialty</loc>
   <lastmod>2019-10-15</lastmod>
  </url>  <url>
   <loc>https://schema.org/speed</loc>
   <lastmod>2019-10-15</lastmod>
  </url>  <url>
   <loc>https://schema.org/spokenByCharacter</loc>
   <lastmod>2019-10-15</lastmod>
  </url>  <url>
   <loc>https://schema.org/sponsor</loc>
   <lastmod>2019-10-15</lastmod>
  </url>  <url>
   <loc>https://schema.org/sport</loc>
   <lastmod>2019-10-15</lastmod>
  </url>  <url>
   <loc>https://schema.org/sportsActivityLocation</loc>
   <lastmod>2019-10-15</lastmod>
  </url>  <url>
   <loc>https://schema.org/sportsEvent</loc>
   <lastmod>2019-10-15</lastmod>
  </url>  <url>
   <loc>https://schema.org/sportsTeam</loc>
   <lastmod>2019-10-15</lastmod>
  </url>  <url>
   <loc>https://schema.org/spouse</loc>
   <lastmod>2019-10-15</lastmod>
  </url>  <url>
   <loc>https://schema.org/stage</loc>
   <lastmod>2019-10-15</lastmod>
  </url>  <url>
   <loc>https://schema.org/stageAsNumber</loc>
   <lastmod>2019-10-15</lastmod>
  </url>  <url>
   <loc>https://schema.org/starRating</loc>
   <lastmod>2019-10-15</lastmod>
  </url>  <url>
   <loc>https://schema.org/startDate</loc>
   <lastmod>2019-10-15</lastmod>
  </url>  <url>
   <loc>https://schema.org/startOffset</loc>
   <lastmod>2019-10-15</lastmod>
  </url>  <url>
   <loc>https://schema.org/startTime</loc>
   <lastmod>2019-10-15</lastmod>
  </url>  <url>
   <loc>https://schema.org/status</loc>
   <lastmod>2019-10-15</lastmod>
  </url>  <url>
   <loc>https://schema.org/steeringPosition</loc>
   <lastmod>2019-10-15</lastmod>
  </url>  <url>
   <loc>https://schema.org/step</loc>
   <lastmod>2019-10-15</lastmod>
  </url>  <url>
   <loc>https://schema.org/stepValue</loc>
   <lastmod>2019-10-15</lastmod>
  </url>  <url>
   <loc>https://schema.org/steps</loc>
   <lastmod>2019-10-15</lastmod>
  </url>  <url>
   <loc>https://schema.org/storageRequirements</loc>
   <lastmod>2019-10-15</lastmod>
  </url>  <url>
   <loc>https://schema.org/streetAddress</loc>
   <lastmod>2019-10-15</lastmod>
  </url>  <url>
   <loc>https://schema.org/strengthUnit</loc>
   <lastmod>2019-10-15</lastmod>
  </url>  <url>
   <loc>https://schema.org/strengthValue</loc>
   <lastmod>2019-10-15</lastmod>
  </url>  <url>
   <loc>https://schema.org/structuralClass</loc>
   <lastmod>2019-10-15</lastmod>
  </url>  <url>
   <loc>https://schema.org/study</loc>
   <lastmod>2019-10-15</lastmod>
  </url>  <url>
   <loc>https://schema.org/studyDesign</loc>
   <lastmod>2019-10-15</lastmod>
  </url>  <url>
   <loc>https://schema.org/studyLocation</loc>
   <lastmod>2019-10-15</lastmod>
  </url>  <url>
   <loc>https://schema.org/studySubject</loc>
   <lastmod>2019-10-15</lastmod>
  </url>  <url>
   <loc>https://schema.org/stupidProperty</loc>
   <lastmod>2019-10-15</lastmod>
  </url>  <url>
   <loc>https://schema.org/subEvent</loc>
   <lastmod>2019-10-15</lastmod>
  </url>  <url>
   <loc>https://schema.org/subEvents</loc>
   <lastmod>2019-10-15</lastmod>
  </url>  <url>
   <loc>https://schema.org/subOrganization</loc>
   <lastmod>2019-10-15</lastmod>
  </url>  <url>
   <loc>https://schema.org/subReservation</loc>
   <lastmod>2019-10-15</lastmod>
  </url>  <url>
   <loc>https://schema.org/subStageSuffix</loc>
   <lastmod>2019-10-15</lastmod>
  </url>  <url>
   <loc>https://schema.org/subStructure</loc>
   <lastmod>2019-10-15</lastmod>
  </url>  <url>
   <loc>https://schema.org/subTest</loc>
   <lastmod>2019-10-15</lastmod>
  </url>  <url>
   <loc>https://schema.org/subTrip</loc>
   <lastmod>2019-10-15</lastmod>
  </url>  <url>
   <loc>https://schema.org/subjectOf</loc>
   <lastmod>2019-10-15</lastmod>
  </url>  <url>
   <loc>https://schema.org/subtitleLanguage</loc>
   <lastmod>2019-10-15</lastmod>
  </url>  <url>
   <loc>https://schema.org/subtype</loc>
   <lastmod>2019-10-15</lastmod>
  </url>  <url>
   <loc>https://schema.org/successorOf</loc>
   <lastmod>2019-10-15</lastmod>
  </url>  <url>
   <loc>https://schema.org/sugarContent</loc>
   <lastmod>2019-10-15</lastmod>
  </url>  <url>
   <loc>https://schema.org/suggestedAnswer</loc>
   <lastmod>2019-10-15</lastmod>
  </url>  <url>
   <loc>https://schema.org/suggestedGender</loc>
   <lastmod>2019-10-15</lastmod>
  </url>  <url>
   <loc>https://schema.org/suggestedMaxAge</loc>
   <lastmod>2019-10-15</lastmod>
  </url>  <url>
   <loc>https://schema.org/suggestedMinAge</loc>
   <lastmod>2019-10-15</lastmod>
  </url>  <url>
   <loc>https://schema.org/suitableForDiet</loc>
   <lastmod>2019-10-15</lastmod>
  </url>  <url>
   <loc>https://schema.org/superEvent</loc>
   <lastmod>2019-10-15</lastmod>
  </url>  <url>
   <loc>https://schema.org/supersededBy</loc>
   <lastmod>2019-10-15</lastmod>
  </url>  <url>
   <loc>https://schema.org/supply</loc>
   <lastmod>2019-10-15</lastmod>
  </url>  <url>
   <loc>https://schema.org/supplyTo</loc>
   <lastmod>2019-10-15</lastmod>
  </url>  <url>
   <loc>https://schema.org/supportingData</loc>
   <lastmod>2019-10-15</lastmod>
  </url>  <url>
   <loc>https://schema.org/surface</loc>
   <lastmod>2019-10-15</lastmod>
  </url>  <url>
   <loc>https://schema.org/target</loc>
   <lastmod>2019-10-15</lastmod>
  </url>  <url>
   <loc>https://schema.org/targetCollection</loc>
   <lastmod>2019-10-15</lastmod>
  </url>  <url>
   <loc>https://schema.org/targetDescription</loc>
   <lastmod>2019-10-15</lastmod>
  </url>  <url>
   <loc>https://schema.org/targetName</loc>
   <lastmod>2019-10-15</lastmod>
  </url>  <url>
   <loc>https://schema.org/targetPlatform</loc>
   <lastmod>2019-10-15</lastmod>
  </url>  <url>
   <loc>https://schema.org/targetPopulation</loc>
   <lastmod>2019-10-15</lastmod>
  </url>  <url>
   <loc>https://schema.org/targetProduct</loc>
   <lastmod>2019-10-15</lastmod>
  </url>  <url>
   <loc>https://schema.org/targetUrl</loc>
   <lastmod>2019-10-15</lastmod>
  </url>  <url>
   <loc>https://schema.org/taxID</loc>
   <lastmod>2019-10-15</lastmod>
  </url>  <url>
   <loc>https://schema.org/telephone</loc>
   <lastmod>2019-10-15</lastmod>
  </url>  <url>
   <loc>https://schema.org/temporal</loc>
   <lastmod>2019-10-15</lastmod>
  </url>  <url>
   <loc>https://schema.org/temporalCoverage</loc>
   <lastmod>2019-10-15</lastmod>
  </url>  <url>
   <loc>https://schema.org/termCode</loc>
   <lastmod>2019-10-15</lastmod>
  </url>  <url>
   <loc>https://schema.org/termsOfService</loc>
   <lastmod>2019-10-15</lastmod>
  </url>  <url>
   <loc>https://schema.org/text</loc>
   <lastmod>2019-10-15</lastmod>
  </url>  <url>
   <loc>https://schema.org/thumbnail</loc>
   <lastmod>2019-10-15</lastmod>
  </url>  <url>
   <loc>https://schema.org/thumbnailUrl</loc>
   <lastmod>2019-10-15</lastmod>
  </url>  <url>
   <loc>https://schema.org/tickerSymbol</loc>
   <lastmod>2019-10-15</lastmod>
  </url>  <url>
   <loc>https://schema.org/ticketNumber</loc>
   <lastmod>2019-10-15</lastmod>
  </url>  <url>
   <loc>https://schema.org/ticketToken</loc>
   <lastmod>2019-10-15</lastmod>
  </url>  <url>
   <loc>https://schema.org/ticketedSeat</loc>
   <lastmod>2019-10-15</lastmod>
  </url>  <url>
   <loc>https://schema.org/timeRequired</loc>
   <lastmod>2019-10-15</lastmod>
  </url>  <url>
   <loc>https://schema.org/timeToComplete</loc>
   <lastmod>2019-10-15</lastmod>
  </url>  <url>
   <loc>https://schema.org/tissueSample</loc>
   <lastmod>2019-10-15</lastmod>
  </url>  <url>
   <loc>https://schema.org/title</loc>
   <lastmod>2019-10-15</lastmod>
  </url>  <url>
   <loc>https://schema.org/toLocation</loc>
   <lastmod>2019-10-15</lastmod>
  </url>  <url>
   <loc>https://schema.org/toRecipient</loc>
   <lastmod>2019-10-15</lastmod>
  </url>  <url>
   <loc>https://schema.org/tongueWeight</loc>
   <lastmod>2019-10-15</lastmod>
  </url>  <url>
   <loc>https://schema.org/tool</loc>
   <lastmod>2019-10-15</lastmod>
  </url>  <url>
   <loc>https://schema.org/torque</loc>
   <lastmod>2019-10-15</lastmod>
  </url>  <url>
   <loc>https://schema.org/totalJobOpenings</loc>
   <lastmod>2019-10-15</lastmod>
  </url>  <url>
   <loc>https://schema.org/totalPaymentDue</loc>
   <lastmod>2019-10-15</lastmod>
  </url>  <url>
   <loc>https://schema.org/totalPrice</loc>
   <lastmod>2019-10-15</lastmod>
  </url>  <url>
   <loc>https://schema.org/totalTime</loc>
   <lastmod>2019-10-15</lastmod>
  </url>  <url>
   <loc>https://schema.org/touristType</loc>
   <lastmod>2019-10-15</lastmod>
  </url>  <url>
   <loc>https://schema.org/track</loc>
   <lastmod>2019-10-15</lastmod>
  </url>  <url>
   <loc>https://schema.org/trackingNumber</loc>
   <lastmod>2019-10-15</lastmod>
  </url>  <url>
   <loc>https://schema.org/trackingUrl</loc>
   <lastmod>2019-10-15</lastmod>
  </url>  <url>
   <loc>https://schema.org/tracks</loc>
   <lastmod>2019-10-15</lastmod>
  </url>  <url>
   <loc>https://schema.org/trailer</loc>
   <lastmod>2019-10-15</lastmod>
  </url>  <url>
   <loc>https://schema.org/trailerWeight</loc>
   <lastmod>2019-10-15</lastmod>
  </url>  <url>
   <loc>https://schema.org/trainName</loc>
   <lastmod>2019-10-15</lastmod>
  </url>  <url>
   <loc>https://schema.org/trainNumber</loc>
   <lastmod>2019-10-15</lastmod>
  </url>  <url>
   <loc>https://schema.org/trainingSalary</loc>
   <lastmod>2019-10-15</lastmod>
  </url>  <url>
   <loc>https://schema.org/transFatContent</loc>
   <lastmod>2019-10-15</lastmod>
  </url>  <url>
   <loc>https://schema.org/transcript</loc>
   <lastmod>2019-10-15</lastmod>
  </url>  <url>
   <loc>https://schema.org/translationOfWork</loc>
   <lastmod>2019-10-15</lastmod>
  </url>  <url>
   <loc>https://schema.org/translator</loc>
   <lastmod>2019-10-15</lastmod>
  </url>  <url>
   <loc>https://schema.org/transmissionMethod</loc>
   <lastmod>2019-10-15</lastmod>
  </url>  <url>
   <loc>https://schema.org/trialDesign</loc>
   <lastmod>2019-10-15</lastmod>
  </url>  <url>
   <loc>https://schema.org/tributary</loc>
   <lastmod>2019-10-15</lastmod>
  </url>  <url>
   <loc>https://schema.org/typeOfBed</loc>
   <lastmod>2019-10-15</lastmod>
  </url>  <url>
   <loc>https://schema.org/typeOfGood</loc>
   <lastmod>2019-10-15</lastmod>
  </url>  <url>
   <loc>https://schema.org/typicalAgeRange</loc>
   <lastmod>2019-10-15</lastmod>
  </url>  <url>
   <loc>https://schema.org/typicalTest</loc>
   <lastmod>2019-10-15</lastmod>
  </url>  <url>
   <loc>https://schema.org/underName</loc>
   <lastmod>2019-10-15</lastmod>
  </url>  <url>
   <loc>https://schema.org/unitCode</loc>
   <lastmod>2019-10-15</lastmod>
  </url>  <url>
   <loc>https://schema.org/unitText</loc>
   <lastmod>2019-10-15</lastmod>
  </url>  <url>
   <loc>https://schema.org/unnamedSourcesPolicy</loc>
   <lastmod>2019-10-15</lastmod>
  </url>  <url>
   <loc>https://schema.org/unsaturatedFatContent</loc>
   <lastmod>2019-10-15</lastmod>
  </url>  <url>
   <loc>https://schema.org/uploadDate</loc>
   <lastmod>2019-10-15</lastmod>
  </url>  <url>
   <loc>https://schema.org/upvoteCount</loc>
   <lastmod>2019-10-15</lastmod>
  </url>  <url>
   <loc>https://schema.org/url</loc>
   <lastmod>2019-10-15</lastmod>
  </url>  <url>
   <loc>https://schema.org/urlTemplate</loc>
   <lastmod>2019-10-15</lastmod>
  </url>  <url>
   <loc>https://schema.org/usedToDiagnose</loc>
   <lastmod>2019-10-15</lastmod>
  </url>  <url>
   <loc>https://schema.org/userInteractionCount</loc>
   <lastmod>2019-10-15</lastmod>
  </url>  <url>
   <loc>https://schema.org/usesDevice</loc>
   <lastmod>2019-10-15</lastmod>
  </url>  <url>
   <loc>https://schema.org/usesHealthPlanIdStandard</loc>
   <lastmod>2019-10-15</lastmod>
  </url>  <url>
   <loc>https://schema.org/validFor</loc>
   <lastmod>2019-10-15</lastmod>
  </url>  <url>
   <loc>https://schema.org/validFrom</loc>
   <lastmod>2019-10-15</lastmod>
  </url>  <url>
   <loc>https://schema.org/validIn</loc>
   <lastmod>2019-10-15</lastmod>
  </url>  <url>
   <loc>https://schema.org/validThrough</loc>
   <lastmod>2019-10-15</lastmod>
  </url>  <url>
   <loc>https://schema.org/validUntil</loc>
   <lastmod>2019-10-15</lastmod>
  </url>  <url>
   <loc>https://schema.org/value</loc>
   <lastmod>2019-10-15</lastmod>
  </url>  <url>
   <loc>https://schema.org/valueAddedTaxIncluded</loc>
   <lastmod>2019-10-15</lastmod>
  </url>  <url>
   <loc>https://schema.org/valueMaxLength</loc>
   <lastmod>2019-10-15</lastmod>
  </url>  <url>
   <loc>https://schema.org/valueMinLength</loc>
   <lastmod>2019-10-15</lastmod>
  </url>  <url>
   <loc>https://schema.org/valueName</loc>
   <lastmod>2019-10-15</lastmod>
  </url>  <url>
   <loc>https://schema.org/valuePattern</loc>
   <lastmod>2019-10-15</lastmod>
  </url>  <url>
   <loc>https://schema.org/valueReference</loc>
   <lastmod>2019-10-15</lastmod>
  </url>  <url>
   <loc>https://schema.org/valueRequired</loc>
   <lastmod>2019-10-15</lastmod>
  </url>  <url>
   <loc>https://schema.org/variableMeasured</loc>
   <lastmod>2019-10-15</lastmod>
  </url>  <url>
   <loc>https://schema.org/variablesMeasured</loc>
   <lastmod>2019-10-15</lastmod>
  </url>  <url>
   <loc>https://schema.org/variantCover</loc>
   <lastmod>2019-10-15</lastmod>
  </url>  <url>
   <loc>https://schema.org/vatID</loc>
   <lastmod>2019-10-15</lastmod>
  </url>  <url>
   <loc>https://schema.org/vehicleConfiguration</loc>
   <lastmod>2019-10-15</lastmod>
  </url>  <url>
   <loc>https://schema.org/vehicleEngine</loc>
   <lastmod>2019-10-15</lastmod>
  </url>  <url>
   <loc>https://schema.org/vehicleIdentificationNumber</loc>
   <lastmod>2019-10-15</lastmod>
  </url>  <url>
   <loc>https://schema.org/vehicleInteriorColor</loc>
   <lastmod>2019-10-15</lastmod>
  </url>  <url>
   <loc>https://schema.org/vehicleInteriorType</loc>
   <lastmod>2019-10-15</lastmod>
  </url>  <url>
   <loc>https://schema.org/vehicleModelDate</loc>
   <lastmod>2019-10-15</lastmod>
  </url>  <url>
   <loc>https://schema.org/vehicleSeatingCapacity</loc>
   <lastmod>2019-10-15</lastmod>
  </url>  <url>
   <loc>https://schema.org/vehicleSpecialUsage</loc>
   <lastmod>2019-10-15</lastmod>
  </url>  <url>
   <loc>https://schema.org/vehicleTransmission</loc>
   <lastmod>2019-10-15</lastmod>
  </url>  <url>
   <loc>https://schema.org/vendor</loc>
   <lastmod>2019-10-15</lastmod>
  </url>  <url>
   <loc>https://schema.org/verificationFactCheckingPolicy</loc>
   <lastmod>2019-10-15</lastmod>
  </url>  <url>
   <loc>https://schema.org/version</loc>
   <lastmod>2019-10-15</lastmod>
  </url>  <url>
   <loc>https://schema.org/video</loc>
   <lastmod>2019-10-15</lastmod>
  </url>  <url>
   <loc>https://schema.org/videoFormat</loc>
   <lastmod>2019-10-15</lastmod>
  </url>  <url>
   <loc>https://schema.org/videoFrameSize</loc>
   <lastmod>2019-10-15</lastmod>
  </url>  <url>
   <loc>https://schema.org/videoQuality</loc>
   <lastmod>2019-10-15</lastmod>
  </url>  <url>
   <loc>https://schema.org/volumeNumber</loc>
   <lastmod>2019-10-15</lastmod>
  </url>  <url>
   <loc>https://schema.org/warning</loc>
   <lastmod>2019-10-15</lastmod>
  </url>  <url>
   <loc>https://schema.org/warranty</loc>
   <lastmod>2019-10-15</lastmod>
  </url>  <url>
   <loc>https://schema.org/warrantyPromise</loc>
   <lastmod>2019-10-15</lastmod>
  </url>  <url>
   <loc>https://schema.org/warrantyScope</loc>
   <lastmod>2019-10-15</lastmod>
  </url>  <url>
   <loc>https://schema.org/webCheckinTime</loc>
   <lastmod>2019-10-15</lastmod>
  </url>  <url>
   <loc>https://schema.org/webFeed</loc>
   <lastmod>2019-10-15</lastmod>
  </url>  <url>
   <loc>https://schema.org/weight</loc>
   <lastmod>2019-10-15</lastmod>
  </url>  <url>
   <loc>https://schema.org/weightTotal</loc>
   <lastmod>2019-10-15</lastmod>
  </url>  <url>
   <loc>https://schema.org/wheelbase</loc>
   <lastmod>2019-10-15</lastmod>
  </url>  <url>
   <loc>https://schema.org/width</loc>
   <lastmod>2019-10-15</lastmod>
  </url>  <url>
   <loc>https://schema.org/winner</loc>
   <lastmod>2019-10-15</lastmod>
  </url>  <url>
   <loc>https://schema.org/wordCount</loc>
   <lastmod>2019-10-15</lastmod>
  </url>  <url>
   <loc>https://schema.org/workExample</loc>
   <lastmod>2019-10-15</lastmod>
  </url>  <url>
   <loc>https://schema.org/workFeatured</loc>
   <lastmod>2019-10-15</lastmod>
  </url>  <url>
   <loc>https://schema.org/workHours</loc>
   <lastmod>2019-10-15</lastmod>
  </url>  <url>
   <loc>https://schema.org/workLocation</loc>
   <lastmod>2019-10-15</lastmod>
  </url>  <url>
   <loc>https://schema.org/workPerformed</loc>
   <lastmod>2019-10-15</lastmod>
  </url>  <url>
   <loc>https://schema.org/workPresented</loc>
   <lastmod>2019-10-15</lastmod>
  </url>  <url>
   <loc>https://schema.org/workTranslation</loc>
   <lastmod>2019-10-15</lastmod>
  </url>  <url>
   <loc>https://schema.org/workload</loc>
   <lastmod>2019-10-15</lastmod>
  </url>  <url>
   <loc>https://schema.org/worksFor</loc>
   <lastmod>2019-10-15</lastmod>
  </url>  <url>
   <loc>https://schema.org/worstRating</loc>
   <lastmod>2019-10-15</lastmod>
  </url>  <url>
   <loc>https://schema.org/xpath</loc>
   <lastmod>2019-10-15</lastmod>
  </url>  <url>
   <loc>https://schema.org/yearlyRevenue</loc>
   <lastmod>2019-10-15</lastmod>
  </url>  <url>
   <loc>https://schema.org/yearsInOperation</loc>
   <lastmod>2019-10-15</lastmod>
  </url>  <url>
   <loc>https://schema.org/yield</loc>
   <lastmod>2019-10-15</lastmod>
  </url>  <url>
   <loc>https://schema.org/</loc>
   <lastmod>2019-10-15</lastmod>
  </url>  <url>
   <loc>https://schema.org/docs/schemas.html</loc>
   <lastmod>2019-10-15</lastmod>
  </url>  <url>
   <loc>https://schema.org/docs/full.html</loc>
   <lastmod>2019-10-15</lastmod>
  </url>  <url>
   <loc>https://schema.org/docs/gs.html</loc>
   <lastmod>2019-10-15</lastmod>
  </url>  <url>
   <loc>https://schema.org/docs/about.html</loc>
   <lastmod>2019-10-15</lastmod>
  </url>  <url>
   <loc>https://schema.org/docs/howwework.html</loc>
   <lastmod>2019-10-15</lastmod>
  </url>  <url>
   <loc>https://schema.org/docs/releases.html</loc>
   <lastmod>2019-10-15</lastmod>
  </url>  <url>
   <loc>https://schema.org/docs/faq.html</loc>
   <lastmod>2019-10-15</lastmod>
  </url>  <url>
   <loc>https://schema.org/docs/datamodel.html</loc>
   <lastmod>2019-10-15</lastmod>
  </url>  <url>
   <loc>https://schema.org/docs/developers.html</loc>
   <lastmod>2019-10-15</lastmod>
  </url>  <url>
   <loc>https://schema.org/docs/extension.html</loc>
   <lastmod>2019-10-15</lastmod>
  </url>  <url>
   <loc>https://schema.org/docs/meddocs.html</loc>
   <lastmod>2019-10-15</lastmod>
  </url>  <url>
   <loc>https://schema.org/docs/hotels.html</loc>
   <lastmod>2019-10-15</lastmod>
>>>>>>> 8fa9aa33
  </url>
</urlset><|MERGE_RESOLUTION|>--- conflicted
+++ resolved
@@ -2,12604 +2,6303 @@
 <urlset xmlns="http://www.sitemaps.org/schemas/sitemap/0.9">
   <url>
    <loc>https://schema.org/3DModel</loc>
-<<<<<<< HEAD
-   <lastmod>2019-10-09</lastmod>
+   <lastmod>2019-10-15</lastmod>
   </url>  <url>
    <loc>https://schema.org/AMRadioChannel</loc>
-   <lastmod>2019-10-09</lastmod>
+   <lastmod>2019-10-15</lastmod>
   </url>  <url>
    <loc>https://schema.org/APIReference</loc>
-   <lastmod>2019-10-09</lastmod>
+   <lastmod>2019-10-15</lastmod>
   </url>  <url>
    <loc>https://schema.org/AboutPage</loc>
-   <lastmod>2019-10-09</lastmod>
+   <lastmod>2019-10-15</lastmod>
   </url>  <url>
    <loc>https://schema.org/AcceptAction</loc>
-   <lastmod>2019-10-09</lastmod>
+   <lastmod>2019-10-15</lastmod>
   </url>  <url>
    <loc>https://schema.org/Accommodation</loc>
-   <lastmod>2019-10-09</lastmod>
+   <lastmod>2019-10-15</lastmod>
   </url>  <url>
    <loc>https://schema.org/AccountingService</loc>
-   <lastmod>2019-10-09</lastmod>
+   <lastmod>2019-10-15</lastmod>
   </url>  <url>
    <loc>https://schema.org/AchieveAction</loc>
-   <lastmod>2019-10-09</lastmod>
+   <lastmod>2019-10-15</lastmod>
   </url>  <url>
    <loc>https://schema.org/Action</loc>
-   <lastmod>2019-10-09</lastmod>
+   <lastmod>2019-10-15</lastmod>
   </url>  <url>
    <loc>https://schema.org/ActionAccessSpecification</loc>
-   <lastmod>2019-10-09</lastmod>
+   <lastmod>2019-10-15</lastmod>
   </url>  <url>
    <loc>https://schema.org/ActionStatusType</loc>
-   <lastmod>2019-10-09</lastmod>
+   <lastmod>2019-10-15</lastmod>
   </url>  <url>
    <loc>https://schema.org/ActivateAction</loc>
-   <lastmod>2019-10-09</lastmod>
+   <lastmod>2019-10-15</lastmod>
   </url>  <url>
    <loc>https://schema.org/AddAction</loc>
-   <lastmod>2019-10-09</lastmod>
+   <lastmod>2019-10-15</lastmod>
   </url>  <url>
    <loc>https://schema.org/AdministrativeArea</loc>
-   <lastmod>2019-10-09</lastmod>
+   <lastmod>2019-10-15</lastmod>
   </url>  <url>
    <loc>https://schema.org/AdultEntertainment</loc>
-   <lastmod>2019-10-09</lastmod>
+   <lastmod>2019-10-15</lastmod>
   </url>  <url>
    <loc>https://schema.org/AdvertiserContentArticle</loc>
-   <lastmod>2019-10-09</lastmod>
+   <lastmod>2019-10-15</lastmod>
   </url>  <url>
    <loc>https://schema.org/AggregateOffer</loc>
-   <lastmod>2019-10-09</lastmod>
+   <lastmod>2019-10-15</lastmod>
   </url>  <url>
    <loc>https://schema.org/AggregateRating</loc>
-   <lastmod>2019-10-09</lastmod>
+   <lastmod>2019-10-15</lastmod>
   </url>  <url>
    <loc>https://schema.org/AgreeAction</loc>
-   <lastmod>2019-10-09</lastmod>
+   <lastmod>2019-10-15</lastmod>
   </url>  <url>
    <loc>https://schema.org/Airline</loc>
-   <lastmod>2019-10-09</lastmod>
+   <lastmod>2019-10-15</lastmod>
   </url>  <url>
    <loc>https://schema.org/Airport</loc>
-   <lastmod>2019-10-09</lastmod>
+   <lastmod>2019-10-15</lastmod>
   </url>  <url>
    <loc>https://schema.org/AlignmentObject</loc>
-   <lastmod>2019-10-09</lastmod>
+   <lastmod>2019-10-15</lastmod>
   </url>  <url>
    <loc>https://schema.org/AllocateAction</loc>
-   <lastmod>2019-10-09</lastmod>
+   <lastmod>2019-10-15</lastmod>
   </url>  <url>
    <loc>https://schema.org/AmusementPark</loc>
-   <lastmod>2019-10-09</lastmod>
+   <lastmod>2019-10-15</lastmod>
   </url>  <url>
    <loc>https://schema.org/AnalysisNewsArticle</loc>
-   <lastmod>2019-10-09</lastmod>
+   <lastmod>2019-10-15</lastmod>
   </url>  <url>
    <loc>https://schema.org/AnatomicalStructure</loc>
-   <lastmod>2019-10-09</lastmod>
+   <lastmod>2019-10-15</lastmod>
   </url>  <url>
    <loc>https://schema.org/AnatomicalSystem</loc>
-   <lastmod>2019-10-09</lastmod>
+   <lastmod>2019-10-15</lastmod>
   </url>  <url>
    <loc>https://schema.org/AnimalShelter</loc>
-   <lastmod>2019-10-09</lastmod>
+   <lastmod>2019-10-15</lastmod>
   </url>  <url>
    <loc>https://schema.org/Answer</loc>
-   <lastmod>2019-10-09</lastmod>
+   <lastmod>2019-10-15</lastmod>
   </url>  <url>
    <loc>https://schema.org/Apartment</loc>
-   <lastmod>2019-10-09</lastmod>
+   <lastmod>2019-10-15</lastmod>
   </url>  <url>
    <loc>https://schema.org/ApartmentComplex</loc>
-   <lastmod>2019-10-09</lastmod>
+   <lastmod>2019-10-15</lastmod>
   </url>  <url>
    <loc>https://schema.org/AppendAction</loc>
-   <lastmod>2019-10-09</lastmod>
+   <lastmod>2019-10-15</lastmod>
   </url>  <url>
    <loc>https://schema.org/ApplyAction</loc>
-   <lastmod>2019-10-09</lastmod>
+   <lastmod>2019-10-15</lastmod>
   </url>  <url>
    <loc>https://schema.org/ApprovedIndication</loc>
-   <lastmod>2019-10-09</lastmod>
+   <lastmod>2019-10-15</lastmod>
   </url>  <url>
    <loc>https://schema.org/Aquarium</loc>
-   <lastmod>2019-10-09</lastmod>
+   <lastmod>2019-10-15</lastmod>
   </url>  <url>
    <loc>https://schema.org/ArchiveComponent</loc>
-   <lastmod>2019-10-09</lastmod>
+   <lastmod>2019-10-15</lastmod>
   </url>  <url>
    <loc>https://schema.org/ArchiveOrganization</loc>
-   <lastmod>2019-10-09</lastmod>
+   <lastmod>2019-10-15</lastmod>
   </url>  <url>
    <loc>https://schema.org/ArriveAction</loc>
-   <lastmod>2019-10-09</lastmod>
+   <lastmod>2019-10-15</lastmod>
   </url>  <url>
    <loc>https://schema.org/ArtGallery</loc>
-   <lastmod>2019-10-09</lastmod>
+   <lastmod>2019-10-15</lastmod>
   </url>  <url>
    <loc>https://schema.org/Artery</loc>
-   <lastmod>2019-10-09</lastmod>
+   <lastmod>2019-10-15</lastmod>
   </url>  <url>
    <loc>https://schema.org/Article</loc>
-   <lastmod>2019-10-09</lastmod>
+   <lastmod>2019-10-15</lastmod>
   </url>  <url>
    <loc>https://schema.org/AskAction</loc>
-   <lastmod>2019-10-09</lastmod>
+   <lastmod>2019-10-15</lastmod>
   </url>  <url>
    <loc>https://schema.org/AskPublicNewsArticle</loc>
-   <lastmod>2019-10-09</lastmod>
+   <lastmod>2019-10-15</lastmod>
   </url>  <url>
    <loc>https://schema.org/AssessAction</loc>
-   <lastmod>2019-10-09</lastmod>
+   <lastmod>2019-10-15</lastmod>
   </url>  <url>
    <loc>https://schema.org/AssignAction</loc>
-   <lastmod>2019-10-09</lastmod>
+   <lastmod>2019-10-15</lastmod>
   </url>  <url>
    <loc>https://schema.org/Atlas</loc>
-   <lastmod>2019-10-09</lastmod>
+   <lastmod>2019-10-15</lastmod>
   </url>  <url>
    <loc>https://schema.org/Attorney</loc>
-   <lastmod>2019-10-09</lastmod>
+   <lastmod>2019-10-15</lastmod>
   </url>  <url>
    <loc>https://schema.org/Audience</loc>
-   <lastmod>2019-10-09</lastmod>
+   <lastmod>2019-10-15</lastmod>
   </url>  <url>
    <loc>https://schema.org/AudioObject</loc>
-   <lastmod>2019-10-09</lastmod>
+   <lastmod>2019-10-15</lastmod>
   </url>  <url>
    <loc>https://schema.org/Audiobook</loc>
-   <lastmod>2019-10-09</lastmod>
+   <lastmod>2019-10-15</lastmod>
   </url>  <url>
    <loc>https://schema.org/AuthorizeAction</loc>
-   <lastmod>2019-10-09</lastmod>
+   <lastmod>2019-10-15</lastmod>
   </url>  <url>
    <loc>https://schema.org/AutoBodyShop</loc>
-   <lastmod>2019-10-09</lastmod>
+   <lastmod>2019-10-15</lastmod>
   </url>  <url>
    <loc>https://schema.org/AutoDealer</loc>
-   <lastmod>2019-10-09</lastmod>
+   <lastmod>2019-10-15</lastmod>
   </url>  <url>
    <loc>https://schema.org/AutoPartsStore</loc>
-   <lastmod>2019-10-09</lastmod>
+   <lastmod>2019-10-15</lastmod>
   </url>  <url>
    <loc>https://schema.org/AutoRental</loc>
-   <lastmod>2019-10-09</lastmod>
+   <lastmod>2019-10-15</lastmod>
   </url>  <url>
    <loc>https://schema.org/AutoRepair</loc>
-   <lastmod>2019-10-09</lastmod>
+   <lastmod>2019-10-15</lastmod>
   </url>  <url>
    <loc>https://schema.org/AutoWash</loc>
-   <lastmod>2019-10-09</lastmod>
+   <lastmod>2019-10-15</lastmod>
   </url>  <url>
    <loc>https://schema.org/AutomatedTeller</loc>
-   <lastmod>2019-10-09</lastmod>
+   <lastmod>2019-10-15</lastmod>
   </url>  <url>
    <loc>https://schema.org/AutomotiveBusiness</loc>
-   <lastmod>2019-10-09</lastmod>
+   <lastmod>2019-10-15</lastmod>
   </url>  <url>
    <loc>https://schema.org/BackgroundNewsArticle</loc>
-   <lastmod>2019-10-09</lastmod>
+   <lastmod>2019-10-15</lastmod>
   </url>  <url>
    <loc>https://schema.org/Bakery</loc>
-   <lastmod>2019-10-09</lastmod>
+   <lastmod>2019-10-15</lastmod>
   </url>  <url>
    <loc>https://schema.org/BankAccount</loc>
-   <lastmod>2019-10-09</lastmod>
+   <lastmod>2019-10-15</lastmod>
   </url>  <url>
    <loc>https://schema.org/BankOrCreditUnion</loc>
-   <lastmod>2019-10-09</lastmod>
+   <lastmod>2019-10-15</lastmod>
   </url>  <url>
    <loc>https://schema.org/BarOrPub</loc>
-   <lastmod>2019-10-09</lastmod>
+   <lastmod>2019-10-15</lastmod>
   </url>  <url>
    <loc>https://schema.org/Barcode</loc>
-   <lastmod>2019-10-09</lastmod>
+   <lastmod>2019-10-15</lastmod>
   </url>  <url>
    <loc>https://schema.org/Beach</loc>
-   <lastmod>2019-10-09</lastmod>
+   <lastmod>2019-10-15</lastmod>
   </url>  <url>
    <loc>https://schema.org/BeautySalon</loc>
-   <lastmod>2019-10-09</lastmod>
+   <lastmod>2019-10-15</lastmod>
   </url>  <url>
    <loc>https://schema.org/BedAndBreakfast</loc>
-   <lastmod>2019-10-09</lastmod>
+   <lastmod>2019-10-15</lastmod>
   </url>  <url>
    <loc>https://schema.org/BedDetails</loc>
-   <lastmod>2019-10-09</lastmod>
+   <lastmod>2019-10-15</lastmod>
   </url>  <url>
    <loc>https://schema.org/BedType</loc>
-   <lastmod>2019-10-09</lastmod>
+   <lastmod>2019-10-15</lastmod>
   </url>  <url>
    <loc>https://schema.org/BefriendAction</loc>
-   <lastmod>2019-10-09</lastmod>
+   <lastmod>2019-10-15</lastmod>
   </url>  <url>
    <loc>https://schema.org/BikeStore</loc>
-   <lastmod>2019-10-09</lastmod>
+   <lastmod>2019-10-15</lastmod>
   </url>  <url>
    <loc>https://schema.org/Blog</loc>
-   <lastmod>2019-10-09</lastmod>
+   <lastmod>2019-10-15</lastmod>
   </url>  <url>
    <loc>https://schema.org/BlogPosting</loc>
-   <lastmod>2019-10-09</lastmod>
+   <lastmod>2019-10-15</lastmod>
   </url>  <url>
    <loc>https://schema.org/BloodTest</loc>
-   <lastmod>2019-10-09</lastmod>
+   <lastmod>2019-10-15</lastmod>
   </url>  <url>
    <loc>https://schema.org/BoardingPolicyType</loc>
-   <lastmod>2019-10-09</lastmod>
+   <lastmod>2019-10-15</lastmod>
   </url>  <url>
    <loc>https://schema.org/BodyOfWater</loc>
-   <lastmod>2019-10-09</lastmod>
+   <lastmod>2019-10-15</lastmod>
   </url>  <url>
    <loc>https://schema.org/Bone</loc>
-   <lastmod>2019-10-09</lastmod>
+   <lastmod>2019-10-15</lastmod>
   </url>  <url>
    <loc>https://schema.org/Book</loc>
-   <lastmod>2019-10-09</lastmod>
+   <lastmod>2019-10-15</lastmod>
   </url>  <url>
    <loc>https://schema.org/BookFormatType</loc>
-   <lastmod>2019-10-09</lastmod>
+   <lastmod>2019-10-15</lastmod>
   </url>  <url>
    <loc>https://schema.org/BookSeries</loc>
-   <lastmod>2019-10-09</lastmod>
+   <lastmod>2019-10-15</lastmod>
   </url>  <url>
    <loc>https://schema.org/BookStore</loc>
-   <lastmod>2019-10-09</lastmod>
+   <lastmod>2019-10-15</lastmod>
   </url>  <url>
    <loc>https://schema.org/BookmarkAction</loc>
-   <lastmod>2019-10-09</lastmod>
+   <lastmod>2019-10-15</lastmod>
   </url>  <url>
    <loc>https://schema.org/Boolean</loc>
-   <lastmod>2019-10-09</lastmod>
+   <lastmod>2019-10-15</lastmod>
   </url>  <url>
    <loc>https://schema.org/BorrowAction</loc>
-   <lastmod>2019-10-09</lastmod>
+   <lastmod>2019-10-15</lastmod>
   </url>  <url>
    <loc>https://schema.org/BowlingAlley</loc>
-   <lastmod>2019-10-09</lastmod>
+   <lastmod>2019-10-15</lastmod>
   </url>  <url>
    <loc>https://schema.org/BrainStructure</loc>
-   <lastmod>2019-10-09</lastmod>
+   <lastmod>2019-10-15</lastmod>
   </url>  <url>
    <loc>https://schema.org/Brand</loc>
-   <lastmod>2019-10-09</lastmod>
+   <lastmod>2019-10-15</lastmod>
   </url>  <url>
    <loc>https://schema.org/BreadcrumbList</loc>
-   <lastmod>2019-10-09</lastmod>
+   <lastmod>2019-10-15</lastmod>
   </url>  <url>
    <loc>https://schema.org/Brewery</loc>
-   <lastmod>2019-10-09</lastmod>
+   <lastmod>2019-10-15</lastmod>
   </url>  <url>
    <loc>https://schema.org/Bridge</loc>
-   <lastmod>2019-10-09</lastmod>
+   <lastmod>2019-10-15</lastmod>
   </url>  <url>
    <loc>https://schema.org/BroadcastChannel</loc>
-   <lastmod>2019-10-09</lastmod>
+   <lastmod>2019-10-15</lastmod>
   </url>  <url>
    <loc>https://schema.org/BroadcastEvent</loc>
-   <lastmod>2019-10-09</lastmod>
+   <lastmod>2019-10-15</lastmod>
   </url>  <url>
    <loc>https://schema.org/BroadcastFrequencySpecification</loc>
-   <lastmod>2019-10-09</lastmod>
+   <lastmod>2019-10-15</lastmod>
   </url>  <url>
    <loc>https://schema.org/BroadcastService</loc>
-   <lastmod>2019-10-09</lastmod>
+   <lastmod>2019-10-15</lastmod>
   </url>  <url>
    <loc>https://schema.org/BrokerageAccount</loc>
-   <lastmod>2019-10-09</lastmod>
+   <lastmod>2019-10-15</lastmod>
   </url>  <url>
    <loc>https://schema.org/BuddhistTemple</loc>
-   <lastmod>2019-10-09</lastmod>
+   <lastmod>2019-10-15</lastmod>
   </url>  <url>
    <loc>https://schema.org/BusOrCoach</loc>
-   <lastmod>2019-10-09</lastmod>
+   <lastmod>2019-10-15</lastmod>
   </url>  <url>
    <loc>https://schema.org/BusReservation</loc>
-   <lastmod>2019-10-09</lastmod>
+   <lastmod>2019-10-15</lastmod>
   </url>  <url>
    <loc>https://schema.org/BusStation</loc>
-   <lastmod>2019-10-09</lastmod>
+   <lastmod>2019-10-15</lastmod>
   </url>  <url>
    <loc>https://schema.org/BusStop</loc>
-   <lastmod>2019-10-09</lastmod>
+   <lastmod>2019-10-15</lastmod>
   </url>  <url>
    <loc>https://schema.org/BusTrip</loc>
-   <lastmod>2019-10-09</lastmod>
+   <lastmod>2019-10-15</lastmod>
   </url>  <url>
    <loc>https://schema.org/BusinessAudience</loc>
-   <lastmod>2019-10-09</lastmod>
+   <lastmod>2019-10-15</lastmod>
   </url>  <url>
    <loc>https://schema.org/BusinessEntityType</loc>
-   <lastmod>2019-10-09</lastmod>
+   <lastmod>2019-10-15</lastmod>
   </url>  <url>
    <loc>https://schema.org/BusinessEvent</loc>
-   <lastmod>2019-10-09</lastmod>
+   <lastmod>2019-10-15</lastmod>
   </url>  <url>
    <loc>https://schema.org/BusinessFunction</loc>
-   <lastmod>2019-10-09</lastmod>
+   <lastmod>2019-10-15</lastmod>
   </url>  <url>
    <loc>https://schema.org/BuyAction</loc>
-   <lastmod>2019-10-09</lastmod>
+   <lastmod>2019-10-15</lastmod>
   </url>  <url>
    <loc>https://schema.org/CableOrSatelliteService</loc>
-   <lastmod>2019-10-09</lastmod>
+   <lastmod>2019-10-15</lastmod>
   </url>  <url>
    <loc>https://schema.org/CafeOrCoffeeShop</loc>
-   <lastmod>2019-10-09</lastmod>
+   <lastmod>2019-10-15</lastmod>
   </url>  <url>
    <loc>https://schema.org/Campground</loc>
-   <lastmod>2019-10-09</lastmod>
+   <lastmod>2019-10-15</lastmod>
   </url>  <url>
    <loc>https://schema.org/CampingPitch</loc>
-   <lastmod>2019-10-09</lastmod>
+   <lastmod>2019-10-15</lastmod>
   </url>  <url>
    <loc>https://schema.org/Canal</loc>
-   <lastmod>2019-10-09</lastmod>
+   <lastmod>2019-10-15</lastmod>
   </url>  <url>
    <loc>https://schema.org/CancelAction</loc>
-   <lastmod>2019-10-09</lastmod>
+   <lastmod>2019-10-15</lastmod>
   </url>  <url>
    <loc>https://schema.org/Car</loc>
-   <lastmod>2019-10-09</lastmod>
+   <lastmod>2019-10-15</lastmod>
   </url>  <url>
    <loc>https://schema.org/CarUsageType</loc>
-   <lastmod>2019-10-09</lastmod>
+   <lastmod>2019-10-15</lastmod>
   </url>  <url>
    <loc>https://schema.org/Casino</loc>
-   <lastmod>2019-10-09</lastmod>
+   <lastmod>2019-10-15</lastmod>
   </url>  <url>
    <loc>https://schema.org/CategoryCode</loc>
-   <lastmod>2019-10-09</lastmod>
+   <lastmod>2019-10-15</lastmod>
   </url>  <url>
    <loc>https://schema.org/CategoryCodeSet</loc>
-   <lastmod>2019-10-09</lastmod>
+   <lastmod>2019-10-15</lastmod>
   </url>  <url>
    <loc>https://schema.org/CatholicChurch</loc>
-   <lastmod>2019-10-09</lastmod>
+   <lastmod>2019-10-15</lastmod>
   </url>  <url>
    <loc>https://schema.org/Cemetery</loc>
-   <lastmod>2019-10-09</lastmod>
+   <lastmod>2019-10-15</lastmod>
   </url>  <url>
    <loc>https://schema.org/Chapter</loc>
-   <lastmod>2019-10-09</lastmod>
+   <lastmod>2019-10-15</lastmod>
   </url>  <url>
    <loc>https://schema.org/CheckAction</loc>
-   <lastmod>2019-10-09</lastmod>
+   <lastmod>2019-10-15</lastmod>
   </url>  <url>
    <loc>https://schema.org/CheckInAction</loc>
-   <lastmod>2019-10-09</lastmod>
+   <lastmod>2019-10-15</lastmod>
   </url>  <url>
    <loc>https://schema.org/CheckOutAction</loc>
-   <lastmod>2019-10-09</lastmod>
+   <lastmod>2019-10-15</lastmod>
   </url>  <url>
    <loc>https://schema.org/CheckoutPage</loc>
-   <lastmod>2019-10-09</lastmod>
+   <lastmod>2019-10-15</lastmod>
   </url>  <url>
    <loc>https://schema.org/ChildCare</loc>
-   <lastmod>2019-10-09</lastmod>
+   <lastmod>2019-10-15</lastmod>
   </url>  <url>
    <loc>https://schema.org/ChildrensEvent</loc>
-   <lastmod>2019-10-09</lastmod>
+   <lastmod>2019-10-15</lastmod>
   </url>  <url>
    <loc>https://schema.org/ChooseAction</loc>
-   <lastmod>2019-10-09</lastmod>
+   <lastmod>2019-10-15</lastmod>
   </url>  <url>
    <loc>https://schema.org/Church</loc>
-   <lastmod>2019-10-09</lastmod>
+   <lastmod>2019-10-15</lastmod>
   </url>  <url>
    <loc>https://schema.org/City</loc>
-   <lastmod>2019-10-09</lastmod>
+   <lastmod>2019-10-15</lastmod>
   </url>  <url>
    <loc>https://schema.org/CityHall</loc>
-   <lastmod>2019-10-09</lastmod>
+   <lastmod>2019-10-15</lastmod>
   </url>  <url>
    <loc>https://schema.org/CivicStructure</loc>
-   <lastmod>2019-10-09</lastmod>
+   <lastmod>2019-10-15</lastmod>
   </url>  <url>
    <loc>https://schema.org/Claim</loc>
-   <lastmod>2019-10-09</lastmod>
+   <lastmod>2019-10-15</lastmod>
   </url>  <url>
    <loc>https://schema.org/ClaimReview</loc>
-   <lastmod>2019-10-09</lastmod>
+   <lastmod>2019-10-15</lastmod>
   </url>  <url>
    <loc>https://schema.org/Class</loc>
-   <lastmod>2019-10-09</lastmod>
+   <lastmod>2019-10-15</lastmod>
   </url>  <url>
    <loc>https://schema.org/Clip</loc>
-   <lastmod>2019-10-09</lastmod>
+   <lastmod>2019-10-15</lastmod>
   </url>  <url>
    <loc>https://schema.org/ClothingStore</loc>
-   <lastmod>2019-10-09</lastmod>
+   <lastmod>2019-10-15</lastmod>
   </url>  <url>
    <loc>https://schema.org/Code</loc>
-   <lastmod>2019-10-09</lastmod>
+   <lastmod>2019-10-15</lastmod>
   </url>  <url>
    <loc>https://schema.org/Collection</loc>
-   <lastmod>2019-10-09</lastmod>
+   <lastmod>2019-10-15</lastmod>
   </url>  <url>
    <loc>https://schema.org/CollectionPage</loc>
-   <lastmod>2019-10-09</lastmod>
+   <lastmod>2019-10-15</lastmod>
   </url>  <url>
    <loc>https://schema.org/CollegeOrUniversity</loc>
-   <lastmod>2019-10-09</lastmod>
+   <lastmod>2019-10-15</lastmod>
   </url>  <url>
    <loc>https://schema.org/ComedyClub</loc>
-   <lastmod>2019-10-09</lastmod>
+   <lastmod>2019-10-15</lastmod>
   </url>  <url>
    <loc>https://schema.org/ComedyEvent</loc>
-   <lastmod>2019-10-09</lastmod>
+   <lastmod>2019-10-15</lastmod>
   </url>  <url>
    <loc>https://schema.org/ComicCoverArt</loc>
-   <lastmod>2019-10-09</lastmod>
+   <lastmod>2019-10-15</lastmod>
   </url>  <url>
    <loc>https://schema.org/ComicIssue</loc>
-   <lastmod>2019-10-09</lastmod>
+   <lastmod>2019-10-15</lastmod>
   </url>  <url>
    <loc>https://schema.org/ComicSeries</loc>
-   <lastmod>2019-10-09</lastmod>
+   <lastmod>2019-10-15</lastmod>
   </url>  <url>
    <loc>https://schema.org/ComicStory</loc>
-   <lastmod>2019-10-09</lastmod>
+   <lastmod>2019-10-15</lastmod>
   </url>  <url>
    <loc>https://schema.org/Comment</loc>
-   <lastmod>2019-10-09</lastmod>
+   <lastmod>2019-10-15</lastmod>
   </url>  <url>
    <loc>https://schema.org/CommentAction</loc>
-   <lastmod>2019-10-09</lastmod>
+   <lastmod>2019-10-15</lastmod>
   </url>  <url>
    <loc>https://schema.org/CommunicateAction</loc>
-   <lastmod>2019-10-09</lastmod>
+   <lastmod>2019-10-15</lastmod>
   </url>  <url>
    <loc>https://schema.org/CompleteDataFeed</loc>
-   <lastmod>2019-10-09</lastmod>
+   <lastmod>2019-10-15</lastmod>
   </url>  <url>
    <loc>https://schema.org/CompoundPriceSpecification</loc>
-   <lastmod>2019-10-09</lastmod>
+   <lastmod>2019-10-15</lastmod>
   </url>  <url>
    <loc>https://schema.org/ComputerLanguage</loc>
-   <lastmod>2019-10-09</lastmod>
+   <lastmod>2019-10-15</lastmod>
   </url>  <url>
    <loc>https://schema.org/ComputerStore</loc>
-   <lastmod>2019-10-09</lastmod>
+   <lastmod>2019-10-15</lastmod>
   </url>  <url>
    <loc>https://schema.org/ConfirmAction</loc>
-   <lastmod>2019-10-09</lastmod>
+   <lastmod>2019-10-15</lastmod>
   </url>  <url>
    <loc>https://schema.org/Consortium</loc>
-   <lastmod>2019-10-09</lastmod>
+   <lastmod>2019-10-15</lastmod>
   </url>  <url>
    <loc>https://schema.org/ConsumeAction</loc>
-   <lastmod>2019-10-09</lastmod>
+   <lastmod>2019-10-15</lastmod>
   </url>  <url>
    <loc>https://schema.org/ContactPage</loc>
-   <lastmod>2019-10-09</lastmod>
+   <lastmod>2019-10-15</lastmod>
   </url>  <url>
    <loc>https://schema.org/ContactPoint</loc>
-   <lastmod>2019-10-09</lastmod>
+   <lastmod>2019-10-15</lastmod>
   </url>  <url>
    <loc>https://schema.org/ContactPointOption</loc>
-   <lastmod>2019-10-09</lastmod>
+   <lastmod>2019-10-15</lastmod>
   </url>  <url>
    <loc>https://schema.org/Continent</loc>
-   <lastmod>2019-10-09</lastmod>
+   <lastmod>2019-10-15</lastmod>
   </url>  <url>
    <loc>https://schema.org/ControlAction</loc>
-   <lastmod>2019-10-09</lastmod>
+   <lastmod>2019-10-15</lastmod>
   </url>  <url>
    <loc>https://schema.org/ConvenienceStore</loc>
-   <lastmod>2019-10-09</lastmod>
+   <lastmod>2019-10-15</lastmod>
   </url>  <url>
    <loc>https://schema.org/Conversation</loc>
-   <lastmod>2019-10-09</lastmod>
+   <lastmod>2019-10-15</lastmod>
   </url>  <url>
    <loc>https://schema.org/CookAction</loc>
-   <lastmod>2019-10-09</lastmod>
+   <lastmod>2019-10-15</lastmod>
   </url>  <url>
    <loc>https://schema.org/Corporation</loc>
-   <lastmod>2019-10-09</lastmod>
+   <lastmod>2019-10-15</lastmod>
   </url>  <url>
    <loc>https://schema.org/CorrectionComment</loc>
-   <lastmod>2019-10-09</lastmod>
+   <lastmod>2019-10-15</lastmod>
   </url>  <url>
    <loc>https://schema.org/Country</loc>
-   <lastmod>2019-10-09</lastmod>
+   <lastmod>2019-10-15</lastmod>
   </url>  <url>
    <loc>https://schema.org/Course</loc>
-   <lastmod>2019-10-09</lastmod>
+   <lastmod>2019-10-15</lastmod>
   </url>  <url>
    <loc>https://schema.org/CourseInstance</loc>
-   <lastmod>2019-10-09</lastmod>
+   <lastmod>2019-10-15</lastmod>
   </url>  <url>
    <loc>https://schema.org/Courthouse</loc>
-   <lastmod>2019-10-09</lastmod>
+   <lastmod>2019-10-15</lastmod>
   </url>  <url>
    <loc>https://schema.org/CoverArt</loc>
-   <lastmod>2019-10-09</lastmod>
+   <lastmod>2019-10-15</lastmod>
   </url>  <url>
    <loc>https://schema.org/CreateAction</loc>
-   <lastmod>2019-10-09</lastmod>
+   <lastmod>2019-10-15</lastmod>
   </url>  <url>
    <loc>https://schema.org/CreativeWork</loc>
-   <lastmod>2019-10-09</lastmod>
+   <lastmod>2019-10-15</lastmod>
   </url>  <url>
    <loc>https://schema.org/CreativeWorkSeason</loc>
-   <lastmod>2019-10-09</lastmod>
+   <lastmod>2019-10-15</lastmod>
   </url>  <url>
    <loc>https://schema.org/CreativeWorkSeries</loc>
-   <lastmod>2019-10-09</lastmod>
+   <lastmod>2019-10-15</lastmod>
   </url>  <url>
    <loc>https://schema.org/CreditCard</loc>
-   <lastmod>2019-10-09</lastmod>
+   <lastmod>2019-10-15</lastmod>
   </url>  <url>
    <loc>https://schema.org/Crematorium</loc>
-   <lastmod>2019-10-09</lastmod>
+   <lastmod>2019-10-15</lastmod>
   </url>  <url>
    <loc>https://schema.org/CriticReview</loc>
-   <lastmod>2019-10-09</lastmod>
+   <lastmod>2019-10-15</lastmod>
   </url>  <url>
    <loc>https://schema.org/CssSelectorType</loc>
-   <lastmod>2019-10-09</lastmod>
+   <lastmod>2019-10-15</lastmod>
   </url>  <url>
    <loc>https://schema.org/CurrencyConversionService</loc>
-   <lastmod>2019-10-09</lastmod>
+   <lastmod>2019-10-15</lastmod>
   </url>  <url>
    <loc>https://schema.org/DDxElement</loc>
-   <lastmod>2019-10-09</lastmod>
+   <lastmod>2019-10-15</lastmod>
   </url>  <url>
    <loc>https://schema.org/DanceEvent</loc>
-   <lastmod>2019-10-09</lastmod>
+   <lastmod>2019-10-15</lastmod>
   </url>  <url>
    <loc>https://schema.org/DanceGroup</loc>
-   <lastmod>2019-10-09</lastmod>
+   <lastmod>2019-10-15</lastmod>
   </url>  <url>
    <loc>https://schema.org/DataCatalog</loc>
-   <lastmod>2019-10-09</lastmod>
+   <lastmod>2019-10-15</lastmod>
   </url>  <url>
    <loc>https://schema.org/DataDownload</loc>
-   <lastmod>2019-10-09</lastmod>
+   <lastmod>2019-10-15</lastmod>
   </url>  <url>
    <loc>https://schema.org/DataFeed</loc>
-   <lastmod>2019-10-09</lastmod>
+   <lastmod>2019-10-15</lastmod>
   </url>  <url>
    <loc>https://schema.org/DataFeedItem</loc>
-   <lastmod>2019-10-09</lastmod>
+   <lastmod>2019-10-15</lastmod>
   </url>  <url>
    <loc>https://schema.org/DataType</loc>
-   <lastmod>2019-10-09</lastmod>
+   <lastmod>2019-10-15</lastmod>
   </url>  <url>
    <loc>https://schema.org/Dataset</loc>
-   <lastmod>2019-10-09</lastmod>
+   <lastmod>2019-10-15</lastmod>
   </url>  <url>
    <loc>https://schema.org/Date</loc>
-   <lastmod>2019-10-09</lastmod>
+   <lastmod>2019-10-15</lastmod>
   </url>  <url>
    <loc>https://schema.org/DateTime</loc>
-   <lastmod>2019-10-09</lastmod>
+   <lastmod>2019-10-15</lastmod>
   </url>  <url>
    <loc>https://schema.org/DatedMoneySpecification</loc>
-   <lastmod>2019-10-09</lastmod>
+   <lastmod>2019-10-15</lastmod>
   </url>  <url>
    <loc>https://schema.org/DayOfWeek</loc>
-   <lastmod>2019-10-09</lastmod>
+   <lastmod>2019-10-15</lastmod>
   </url>  <url>
    <loc>https://schema.org/DaySpa</loc>
-   <lastmod>2019-10-09</lastmod>
+   <lastmod>2019-10-15</lastmod>
   </url>  <url>
    <loc>https://schema.org/DeactivateAction</loc>
-   <lastmod>2019-10-09</lastmod>
+   <lastmod>2019-10-15</lastmod>
   </url>  <url>
    <loc>https://schema.org/DefenceEstablishment</loc>
-   <lastmod>2019-10-09</lastmod>
+   <lastmod>2019-10-15</lastmod>
   </url>  <url>
    <loc>https://schema.org/DefinedTerm</loc>
-   <lastmod>2019-10-09</lastmod>
+   <lastmod>2019-10-15</lastmod>
   </url>  <url>
    <loc>https://schema.org/DefinedTermSet</loc>
-   <lastmod>2019-10-09</lastmod>
+   <lastmod>2019-10-15</lastmod>
   </url>  <url>
    <loc>https://schema.org/DeleteAction</loc>
-   <lastmod>2019-10-09</lastmod>
+   <lastmod>2019-10-15</lastmod>
   </url>  <url>
    <loc>https://schema.org/DeliveryChargeSpecification</loc>
-   <lastmod>2019-10-09</lastmod>
+   <lastmod>2019-10-15</lastmod>
   </url>  <url>
    <loc>https://schema.org/DeliveryEvent</loc>
-   <lastmod>2019-10-09</lastmod>
+   <lastmod>2019-10-15</lastmod>
   </url>  <url>
    <loc>https://schema.org/DeliveryMethod</loc>
-   <lastmod>2019-10-09</lastmod>
+   <lastmod>2019-10-15</lastmod>
   </url>  <url>
    <loc>https://schema.org/Demand</loc>
-   <lastmod>2019-10-09</lastmod>
+   <lastmod>2019-10-15</lastmod>
   </url>  <url>
    <loc>https://schema.org/Dentist</loc>
-   <lastmod>2019-10-09</lastmod>
+   <lastmod>2019-10-15</lastmod>
   </url>  <url>
    <loc>https://schema.org/DepartAction</loc>
-   <lastmod>2019-10-09</lastmod>
+   <lastmod>2019-10-15</lastmod>
   </url>  <url>
    <loc>https://schema.org/DepartmentStore</loc>
-   <lastmod>2019-10-09</lastmod>
+   <lastmod>2019-10-15</lastmod>
   </url>  <url>
    <loc>https://schema.org/DepositAccount</loc>
-   <lastmod>2019-10-09</lastmod>
+   <lastmod>2019-10-15</lastmod>
   </url>  <url>
    <loc>https://schema.org/DiagnosticLab</loc>
-   <lastmod>2019-10-09</lastmod>
+   <lastmod>2019-10-15</lastmod>
   </url>  <url>
    <loc>https://schema.org/DiagnosticProcedure</loc>
-   <lastmod>2019-10-09</lastmod>
+   <lastmod>2019-10-15</lastmod>
   </url>  <url>
    <loc>https://schema.org/Diet</loc>
-   <lastmod>2019-10-09</lastmod>
+   <lastmod>2019-10-15</lastmod>
   </url>  <url>
    <loc>https://schema.org/DietarySupplement</loc>
-   <lastmod>2019-10-09</lastmod>
+   <lastmod>2019-10-15</lastmod>
   </url>  <url>
    <loc>https://schema.org/DigitalDocument</loc>
-   <lastmod>2019-10-09</lastmod>
+   <lastmod>2019-10-15</lastmod>
   </url>  <url>
    <loc>https://schema.org/DigitalDocumentPermission</loc>
-   <lastmod>2019-10-09</lastmod>
+   <lastmod>2019-10-15</lastmod>
   </url>  <url>
    <loc>https://schema.org/DigitalDocumentPermissionType</loc>
-   <lastmod>2019-10-09</lastmod>
+   <lastmod>2019-10-15</lastmod>
   </url>  <url>
    <loc>https://schema.org/DisagreeAction</loc>
-   <lastmod>2019-10-09</lastmod>
+   <lastmod>2019-10-15</lastmod>
   </url>  <url>
    <loc>https://schema.org/DiscoverAction</loc>
-   <lastmod>2019-10-09</lastmod>
+   <lastmod>2019-10-15</lastmod>
   </url>  <url>
    <loc>https://schema.org/DiscussionForumPosting</loc>
-   <lastmod>2019-10-09</lastmod>
+   <lastmod>2019-10-15</lastmod>
   </url>  <url>
    <loc>https://schema.org/DislikeAction</loc>
-   <lastmod>2019-10-09</lastmod>
+   <lastmod>2019-10-15</lastmod>
   </url>  <url>
    <loc>https://schema.org/Distance</loc>
-   <lastmod>2019-10-09</lastmod>
+   <lastmod>2019-10-15</lastmod>
   </url>  <url>
    <loc>https://schema.org/Distillery</loc>
-   <lastmod>2019-10-09</lastmod>
+   <lastmod>2019-10-15</lastmod>
   </url>  <url>
    <loc>https://schema.org/DonateAction</loc>
-   <lastmod>2019-10-09</lastmod>
+   <lastmod>2019-10-15</lastmod>
   </url>  <url>
    <loc>https://schema.org/DoseSchedule</loc>
-   <lastmod>2019-10-09</lastmod>
+   <lastmod>2019-10-15</lastmod>
   </url>  <url>
    <loc>https://schema.org/DownloadAction</loc>
-   <lastmod>2019-10-09</lastmod>
+   <lastmod>2019-10-15</lastmod>
   </url>  <url>
    <loc>https://schema.org/DrawAction</loc>
-   <lastmod>2019-10-09</lastmod>
+   <lastmod>2019-10-15</lastmod>
   </url>  <url>
    <loc>https://schema.org/Drawing</loc>
-   <lastmod>2019-10-09</lastmod>
+   <lastmod>2019-10-15</lastmod>
   </url>  <url>
    <loc>https://schema.org/DrinkAction</loc>
-   <lastmod>2019-10-09</lastmod>
+   <lastmod>2019-10-15</lastmod>
   </url>  <url>
    <loc>https://schema.org/DriveWheelConfigurationValue</loc>
-   <lastmod>2019-10-09</lastmod>
+   <lastmod>2019-10-15</lastmod>
   </url>  <url>
    <loc>https://schema.org/Drug</loc>
-   <lastmod>2019-10-09</lastmod>
+   <lastmod>2019-10-15</lastmod>
   </url>  <url>
    <loc>https://schema.org/DrugClass</loc>
-   <lastmod>2019-10-09</lastmod>
+   <lastmod>2019-10-15</lastmod>
   </url>  <url>
    <loc>https://schema.org/DrugCost</loc>
-   <lastmod>2019-10-09</lastmod>
+   <lastmod>2019-10-15</lastmod>
   </url>  <url>
    <loc>https://schema.org/DrugCostCategory</loc>
-   <lastmod>2019-10-09</lastmod>
+   <lastmod>2019-10-15</lastmod>
   </url>  <url>
    <loc>https://schema.org/DrugLegalStatus</loc>
-   <lastmod>2019-10-09</lastmod>
+   <lastmod>2019-10-15</lastmod>
   </url>  <url>
    <loc>https://schema.org/DrugPregnancyCategory</loc>
-   <lastmod>2019-10-09</lastmod>
+   <lastmod>2019-10-15</lastmod>
   </url>  <url>
    <loc>https://schema.org/DrugPrescriptionStatus</loc>
-   <lastmod>2019-10-09</lastmod>
+   <lastmod>2019-10-15</lastmod>
   </url>  <url>
    <loc>https://schema.org/DrugStrength</loc>
-   <lastmod>2019-10-09</lastmod>
+   <lastmod>2019-10-15</lastmod>
   </url>  <url>
    <loc>https://schema.org/DryCleaningOrLaundry</loc>
-   <lastmod>2019-10-09</lastmod>
+   <lastmod>2019-10-15</lastmod>
   </url>  <url>
    <loc>https://schema.org/Duration</loc>
-   <lastmod>2019-10-09</lastmod>
+   <lastmod>2019-10-15</lastmod>
   </url>  <url>
    <loc>https://schema.org/EatAction</loc>
-   <lastmod>2019-10-09</lastmod>
+   <lastmod>2019-10-15</lastmod>
   </url>  <url>
    <loc>https://schema.org/EducationEvent</loc>
-   <lastmod>2019-10-09</lastmod>
+   <lastmod>2019-10-15</lastmod>
   </url>  <url>
    <loc>https://schema.org/EducationalAudience</loc>
-   <lastmod>2019-10-09</lastmod>
+   <lastmod>2019-10-15</lastmod>
   </url>  <url>
    <loc>https://schema.org/EducationalOccupationalCredential</loc>
-   <lastmod>2019-10-09</lastmod>
+   <lastmod>2019-10-15</lastmod>
   </url>  <url>
    <loc>https://schema.org/EducationalOccupationalProgram</loc>
-   <lastmod>2019-10-09</lastmod>
+   <lastmod>2019-10-15</lastmod>
   </url>  <url>
    <loc>https://schema.org/EducationalOrganization</loc>
-   <lastmod>2019-10-09</lastmod>
+   <lastmod>2019-10-15</lastmod>
   </url>  <url>
    <loc>https://schema.org/Electrician</loc>
-   <lastmod>2019-10-09</lastmod>
+   <lastmod>2019-10-15</lastmod>
   </url>  <url>
    <loc>https://schema.org/ElectronicsStore</loc>
-   <lastmod>2019-10-09</lastmod>
+   <lastmod>2019-10-15</lastmod>
   </url>  <url>
    <loc>https://schema.org/ElementarySchool</loc>
-   <lastmod>2019-10-09</lastmod>
+   <lastmod>2019-10-15</lastmod>
   </url>  <url>
    <loc>https://schema.org/EmailMessage</loc>
-   <lastmod>2019-10-09</lastmod>
+   <lastmod>2019-10-15</lastmod>
   </url>  <url>
    <loc>https://schema.org/Embassy</loc>
-   <lastmod>2019-10-09</lastmod>
+   <lastmod>2019-10-15</lastmod>
   </url>  <url>
    <loc>https://schema.org/EmergencyService</loc>
-   <lastmod>2019-10-09</lastmod>
+   <lastmod>2019-10-15</lastmod>
   </url>  <url>
    <loc>https://schema.org/EmployeeRole</loc>
-   <lastmod>2019-10-09</lastmod>
+   <lastmod>2019-10-15</lastmod>
   </url>  <url>
    <loc>https://schema.org/EmployerAggregateRating</loc>
-   <lastmod>2019-10-09</lastmod>
+   <lastmod>2019-10-15</lastmod>
   </url>  <url>
    <loc>https://schema.org/EmployerReview</loc>
-   <lastmod>2019-10-09</lastmod>
+   <lastmod>2019-10-15</lastmod>
   </url>  <url>
    <loc>https://schema.org/EmploymentAgency</loc>
-   <lastmod>2019-10-09</lastmod>
+   <lastmod>2019-10-15</lastmod>
   </url>  <url>
    <loc>https://schema.org/EndorseAction</loc>
-   <lastmod>2019-10-09</lastmod>
+   <lastmod>2019-10-15</lastmod>
   </url>  <url>
    <loc>https://schema.org/EndorsementRating</loc>
-   <lastmod>2019-10-09</lastmod>
+   <lastmod>2019-10-15</lastmod>
   </url>  <url>
    <loc>https://schema.org/Energy</loc>
-   <lastmod>2019-10-09</lastmod>
+   <lastmod>2019-10-15</lastmod>
   </url>  <url>
    <loc>https://schema.org/EngineSpecification</loc>
-   <lastmod>2019-10-09</lastmod>
+   <lastmod>2019-10-15</lastmod>
   </url>  <url>
    <loc>https://schema.org/EntertainmentBusiness</loc>
-   <lastmod>2019-10-09</lastmod>
+   <lastmod>2019-10-15</lastmod>
   </url>  <url>
    <loc>https://schema.org/EntryPoint</loc>
-   <lastmod>2019-10-09</lastmod>
+   <lastmod>2019-10-15</lastmod>
   </url>  <url>
    <loc>https://schema.org/Enumeration</loc>
-   <lastmod>2019-10-09</lastmod>
+   <lastmod>2019-10-15</lastmod>
   </url>  <url>
    <loc>https://schema.org/Episode</loc>
-   <lastmod>2019-10-09</lastmod>
+   <lastmod>2019-10-15</lastmod>
   </url>  <url>
    <loc>https://schema.org/Event</loc>
-   <lastmod>2019-10-09</lastmod>
+   <lastmod>2019-10-15</lastmod>
   </url>  <url>
    <loc>https://schema.org/EventReservation</loc>
-   <lastmod>2019-10-09</lastmod>
+   <lastmod>2019-10-15</lastmod>
   </url>  <url>
    <loc>https://schema.org/EventSeries</loc>
-   <lastmod>2019-10-09</lastmod>
+   <lastmod>2019-10-15</lastmod>
   </url>  <url>
    <loc>https://schema.org/EventStatusType</loc>
-   <lastmod>2019-10-09</lastmod>
+   <lastmod>2019-10-15</lastmod>
   </url>  <url>
    <loc>https://schema.org/EventVenue</loc>
-   <lastmod>2019-10-09</lastmod>
+   <lastmod>2019-10-15</lastmod>
   </url>  <url>
    <loc>https://schema.org/ExchangeRateSpecification</loc>
-   <lastmod>2019-10-09</lastmod>
+   <lastmod>2019-10-15</lastmod>
   </url>  <url>
    <loc>https://schema.org/ExerciseAction</loc>
-   <lastmod>2019-10-09</lastmod>
+   <lastmod>2019-10-15</lastmod>
   </url>  <url>
    <loc>https://schema.org/ExerciseGym</loc>
-   <lastmod>2019-10-09</lastmod>
+   <lastmod>2019-10-15</lastmod>
   </url>  <url>
    <loc>https://schema.org/ExercisePlan</loc>
-   <lastmod>2019-10-09</lastmod>
+   <lastmod>2019-10-15</lastmod>
   </url>  <url>
    <loc>https://schema.org/ExhibitionEvent</loc>
-   <lastmod>2019-10-09</lastmod>
+   <lastmod>2019-10-15</lastmod>
   </url>  <url>
    <loc>https://schema.org/FAQPage</loc>
-   <lastmod>2019-10-09</lastmod>
+   <lastmod>2019-10-15</lastmod>
   </url>  <url>
    <loc>https://schema.org/FMRadioChannel</loc>
-   <lastmod>2019-10-09</lastmod>
+   <lastmod>2019-10-15</lastmod>
   </url>  <url>
    <loc>https://schema.org/FastFoodRestaurant</loc>
-   <lastmod>2019-10-09</lastmod>
+   <lastmod>2019-10-15</lastmod>
   </url>  <url>
    <loc>https://schema.org/Festival</loc>
-   <lastmod>2019-10-09</lastmod>
+   <lastmod>2019-10-15</lastmod>
   </url>  <url>
    <loc>https://schema.org/FilmAction</loc>
-   <lastmod>2019-10-09</lastmod>
+   <lastmod>2019-10-15</lastmod>
   </url>  <url>
    <loc>https://schema.org/FinancialProduct</loc>
-   <lastmod>2019-10-09</lastmod>
+   <lastmod>2019-10-15</lastmod>
   </url>  <url>
    <loc>https://schema.org/FinancialService</loc>
-   <lastmod>2019-10-09</lastmod>
+   <lastmod>2019-10-15</lastmod>
   </url>  <url>
    <loc>https://schema.org/FindAction</loc>
-   <lastmod>2019-10-09</lastmod>
+   <lastmod>2019-10-15</lastmod>
   </url>  <url>
    <loc>https://schema.org/FireStation</loc>
-   <lastmod>2019-10-09</lastmod>
+   <lastmod>2019-10-15</lastmod>
   </url>  <url>
    <loc>https://schema.org/Flight</loc>
-   <lastmod>2019-10-09</lastmod>
+   <lastmod>2019-10-15</lastmod>
   </url>  <url>
    <loc>https://schema.org/FlightReservation</loc>
-   <lastmod>2019-10-09</lastmod>
+   <lastmod>2019-10-15</lastmod>
   </url>  <url>
    <loc>https://schema.org/Float</loc>
-   <lastmod>2019-10-09</lastmod>
+   <lastmod>2019-10-15</lastmod>
   </url>  <url>
    <loc>https://schema.org/Florist</loc>
-   <lastmod>2019-10-09</lastmod>
+   <lastmod>2019-10-15</lastmod>
   </url>  <url>
    <loc>https://schema.org/FollowAction</loc>
-   <lastmod>2019-10-09</lastmod>
+   <lastmod>2019-10-15</lastmod>
   </url>  <url>
    <loc>https://schema.org/FoodEstablishment</loc>
-   <lastmod>2019-10-09</lastmod>
+   <lastmod>2019-10-15</lastmod>
   </url>  <url>
    <loc>https://schema.org/FoodEstablishmentReservation</loc>
-   <lastmod>2019-10-09</lastmod>
+   <lastmod>2019-10-15</lastmod>
   </url>  <url>
    <loc>https://schema.org/FoodEvent</loc>
-   <lastmod>2019-10-09</lastmod>
+   <lastmod>2019-10-15</lastmod>
   </url>  <url>
    <loc>https://schema.org/FoodService</loc>
-   <lastmod>2019-10-09</lastmod>
+   <lastmod>2019-10-15</lastmod>
   </url>  <url>
    <loc>https://schema.org/FundingAgency</loc>
-   <lastmod>2019-10-09</lastmod>
+   <lastmod>2019-10-15</lastmod>
   </url>  <url>
    <loc>https://schema.org/FundingScheme</loc>
-   <lastmod>2019-10-09</lastmod>
+   <lastmod>2019-10-15</lastmod>
   </url>  <url>
    <loc>https://schema.org/FurnitureStore</loc>
-   <lastmod>2019-10-09</lastmod>
+   <lastmod>2019-10-15</lastmod>
   </url>  <url>
    <loc>https://schema.org/Game</loc>
-   <lastmod>2019-10-09</lastmod>
+   <lastmod>2019-10-15</lastmod>
   </url>  <url>
    <loc>https://schema.org/GamePlayMode</loc>
-   <lastmod>2019-10-09</lastmod>
+   <lastmod>2019-10-15</lastmod>
   </url>  <url>
    <loc>https://schema.org/GameServer</loc>
-   <lastmod>2019-10-09</lastmod>
+   <lastmod>2019-10-15</lastmod>
   </url>  <url>
    <loc>https://schema.org/GameServerStatus</loc>
-   <lastmod>2019-10-09</lastmod>
+   <lastmod>2019-10-15</lastmod>
   </url>  <url>
    <loc>https://schema.org/GardenStore</loc>
-   <lastmod>2019-10-09</lastmod>
+   <lastmod>2019-10-15</lastmod>
   </url>  <url>
    <loc>https://schema.org/GasStation</loc>
-   <lastmod>2019-10-09</lastmod>
+   <lastmod>2019-10-15</lastmod>
   </url>  <url>
    <loc>https://schema.org/GatedResidenceCommunity</loc>
-   <lastmod>2019-10-09</lastmod>
+   <lastmod>2019-10-15</lastmod>
   </url>  <url>
    <loc>https://schema.org/GenderType</loc>
-   <lastmod>2019-10-09</lastmod>
+   <lastmod>2019-10-15</lastmod>
   </url>  <url>
    <loc>https://schema.org/GeneralContractor</loc>
-   <lastmod>2019-10-09</lastmod>
+   <lastmod>2019-10-15</lastmod>
   </url>  <url>
    <loc>https://schema.org/GeoCircle</loc>
-   <lastmod>2019-10-09</lastmod>
+   <lastmod>2019-10-15</lastmod>
   </url>  <url>
    <loc>https://schema.org/GeoCoordinates</loc>
-   <lastmod>2019-10-09</lastmod>
+   <lastmod>2019-10-15</lastmod>
   </url>  <url>
    <loc>https://schema.org/GeoShape</loc>
-   <lastmod>2019-10-09</lastmod>
+   <lastmod>2019-10-15</lastmod>
   </url>  <url>
    <loc>https://schema.org/GeospatialGeometry</loc>
-   <lastmod>2019-10-09</lastmod>
+   <lastmod>2019-10-15</lastmod>
   </url>  <url>
    <loc>https://schema.org/GiveAction</loc>
-   <lastmod>2019-10-09</lastmod>
+   <lastmod>2019-10-15</lastmod>
   </url>  <url>
    <loc>https://schema.org/GolfCourse</loc>
-   <lastmod>2019-10-09</lastmod>
+   <lastmod>2019-10-15</lastmod>
   </url>  <url>
    <loc>https://schema.org/GovernmentBuilding</loc>
-   <lastmod>2019-10-09</lastmod>
+   <lastmod>2019-10-15</lastmod>
   </url>  <url>
    <loc>https://schema.org/GovernmentOffice</loc>
-   <lastmod>2019-10-09</lastmod>
+   <lastmod>2019-10-15</lastmod>
   </url>  <url>
    <loc>https://schema.org/GovernmentOrganization</loc>
-   <lastmod>2019-10-09</lastmod>
+   <lastmod>2019-10-15</lastmod>
   </url>  <url>
    <loc>https://schema.org/GovernmentPermit</loc>
-   <lastmod>2019-10-09</lastmod>
+   <lastmod>2019-10-15</lastmod>
   </url>  <url>
    <loc>https://schema.org/GovernmentService</loc>
-   <lastmod>2019-10-09</lastmod>
+   <lastmod>2019-10-15</lastmod>
   </url>  <url>
    <loc>https://schema.org/Grant</loc>
-   <lastmod>2019-10-09</lastmod>
+   <lastmod>2019-10-15</lastmod>
   </url>  <url>
    <loc>https://schema.org/GroceryStore</loc>
-   <lastmod>2019-10-09</lastmod>
+   <lastmod>2019-10-15</lastmod>
   </url>  <url>
    <loc>https://schema.org/HVACBusiness</loc>
-   <lastmod>2019-10-09</lastmod>
+   <lastmod>2019-10-15</lastmod>
   </url>  <url>
    <loc>https://schema.org/HairSalon</loc>
-   <lastmod>2019-10-09</lastmod>
+   <lastmod>2019-10-15</lastmod>
   </url>  <url>
    <loc>https://schema.org/HardwareStore</loc>
-   <lastmod>2019-10-09</lastmod>
+   <lastmod>2019-10-15</lastmod>
   </url>  <url>
    <loc>https://schema.org/HealthAndBeautyBusiness</loc>
-   <lastmod>2019-10-09</lastmod>
+   <lastmod>2019-10-15</lastmod>
   </url>  <url>
    <loc>https://schema.org/HealthClub</loc>
-   <lastmod>2019-10-09</lastmod>
+   <lastmod>2019-10-15</lastmod>
   </url>  <url>
    <loc>https://schema.org/HealthInsurancePlan</loc>
-   <lastmod>2019-10-09</lastmod>
+   <lastmod>2019-10-15</lastmod>
   </url>  <url>
    <loc>https://schema.org/HealthPlanCostSharingSpecification</loc>
-   <lastmod>2019-10-09</lastmod>
+   <lastmod>2019-10-15</lastmod>
   </url>  <url>
    <loc>https://schema.org/HealthPlanFormulary</loc>
-   <lastmod>2019-10-09</lastmod>
+   <lastmod>2019-10-15</lastmod>
   </url>  <url>
    <loc>https://schema.org/HealthPlanNetwork</loc>
-   <lastmod>2019-10-09</lastmod>
+   <lastmod>2019-10-15</lastmod>
   </url>  <url>
    <loc>https://schema.org/HighSchool</loc>
-   <lastmod>2019-10-09</lastmod>
+   <lastmod>2019-10-15</lastmod>
   </url>  <url>
    <loc>https://schema.org/HinduTemple</loc>
-   <lastmod>2019-10-09</lastmod>
+   <lastmod>2019-10-15</lastmod>
   </url>  <url>
    <loc>https://schema.org/HobbyShop</loc>
-   <lastmod>2019-10-09</lastmod>
+   <lastmod>2019-10-15</lastmod>
   </url>  <url>
    <loc>https://schema.org/HomeAndConstructionBusiness</loc>
-   <lastmod>2019-10-09</lastmod>
+   <lastmod>2019-10-15</lastmod>
   </url>  <url>
    <loc>https://schema.org/HomeGoodsStore</loc>
-   <lastmod>2019-10-09</lastmod>
+   <lastmod>2019-10-15</lastmod>
   </url>  <url>
    <loc>https://schema.org/Hospital</loc>
-   <lastmod>2019-10-09</lastmod>
+   <lastmod>2019-10-15</lastmod>
   </url>  <url>
    <loc>https://schema.org/Hostel</loc>
-   <lastmod>2019-10-09</lastmod>
+   <lastmod>2019-10-15</lastmod>
   </url>  <url>
    <loc>https://schema.org/Hotel</loc>
-   <lastmod>2019-10-09</lastmod>
+   <lastmod>2019-10-15</lastmod>
   </url>  <url>
    <loc>https://schema.org/HotelRoom</loc>
-   <lastmod>2019-10-09</lastmod>
+   <lastmod>2019-10-15</lastmod>
   </url>  <url>
    <loc>https://schema.org/House</loc>
-   <lastmod>2019-10-09</lastmod>
+   <lastmod>2019-10-15</lastmod>
   </url>  <url>
    <loc>https://schema.org/HousePainter</loc>
-   <lastmod>2019-10-09</lastmod>
+   <lastmod>2019-10-15</lastmod>
   </url>  <url>
    <loc>https://schema.org/HowTo</loc>
-   <lastmod>2019-10-09</lastmod>
+   <lastmod>2019-10-15</lastmod>
   </url>  <url>
    <loc>https://schema.org/HowToDirection</loc>
-   <lastmod>2019-10-09</lastmod>
+   <lastmod>2019-10-15</lastmod>
   </url>  <url>
    <loc>https://schema.org/HowToItem</loc>
-   <lastmod>2019-10-09</lastmod>
+   <lastmod>2019-10-15</lastmod>
   </url>  <url>
    <loc>https://schema.org/HowToSection</loc>
-   <lastmod>2019-10-09</lastmod>
+   <lastmod>2019-10-15</lastmod>
   </url>  <url>
    <loc>https://schema.org/HowToStep</loc>
-   <lastmod>2019-10-09</lastmod>
+   <lastmod>2019-10-15</lastmod>
   </url>  <url>
    <loc>https://schema.org/HowToSupply</loc>
-   <lastmod>2019-10-09</lastmod>
+   <lastmod>2019-10-15</lastmod>
   </url>  <url>
    <loc>https://schema.org/HowToTip</loc>
-   <lastmod>2019-10-09</lastmod>
+   <lastmod>2019-10-15</lastmod>
   </url>  <url>
    <loc>https://schema.org/HowToTool</loc>
-   <lastmod>2019-10-09</lastmod>
+   <lastmod>2019-10-15</lastmod>
   </url>  <url>
    <loc>https://schema.org/IceCreamShop</loc>
-   <lastmod>2019-10-09</lastmod>
+   <lastmod>2019-10-15</lastmod>
   </url>  <url>
    <loc>https://schema.org/IgnoreAction</loc>
-   <lastmod>2019-10-09</lastmod>
+   <lastmod>2019-10-15</lastmod>
   </url>  <url>
    <loc>https://schema.org/ImageGallery</loc>
-   <lastmod>2019-10-09</lastmod>
+   <lastmod>2019-10-15</lastmod>
   </url>  <url>
    <loc>https://schema.org/ImageObject</loc>
-   <lastmod>2019-10-09</lastmod>
+   <lastmod>2019-10-15</lastmod>
   </url>  <url>
    <loc>https://schema.org/ImagingTest</loc>
-   <lastmod>2019-10-09</lastmod>
+   <lastmod>2019-10-15</lastmod>
   </url>  <url>
    <loc>https://schema.org/IndividualProduct</loc>
-   <lastmod>2019-10-09</lastmod>
+   <lastmod>2019-10-15</lastmod>
   </url>  <url>
    <loc>https://schema.org/InfectiousAgentClass</loc>
-   <lastmod>2019-10-09</lastmod>
+   <lastmod>2019-10-15</lastmod>
   </url>  <url>
    <loc>https://schema.org/InfectiousDisease</loc>
-   <lastmod>2019-10-09</lastmod>
+   <lastmod>2019-10-15</lastmod>
   </url>  <url>
    <loc>https://schema.org/InformAction</loc>
-   <lastmod>2019-10-09</lastmod>
+   <lastmod>2019-10-15</lastmod>
   </url>  <url>
    <loc>https://schema.org/InsertAction</loc>
-   <lastmod>2019-10-09</lastmod>
+   <lastmod>2019-10-15</lastmod>
   </url>  <url>
    <loc>https://schema.org/InstallAction</loc>
-   <lastmod>2019-10-09</lastmod>
+   <lastmod>2019-10-15</lastmod>
   </url>  <url>
    <loc>https://schema.org/InsuranceAgency</loc>
-   <lastmod>2019-10-09</lastmod>
+   <lastmod>2019-10-15</lastmod>
   </url>  <url>
    <loc>https://schema.org/Intangible</loc>
-   <lastmod>2019-10-09</lastmod>
+   <lastmod>2019-10-15</lastmod>
   </url>  <url>
    <loc>https://schema.org/Integer</loc>
-   <lastmod>2019-10-09</lastmod>
+   <lastmod>2019-10-15</lastmod>
   </url>  <url>
    <loc>https://schema.org/InteractAction</loc>
-   <lastmod>2019-10-09</lastmod>
+   <lastmod>2019-10-15</lastmod>
   </url>  <url>
    <loc>https://schema.org/InteractionCounter</loc>
-   <lastmod>2019-10-09</lastmod>
+   <lastmod>2019-10-15</lastmod>
   </url>  <url>
    <loc>https://schema.org/InternetCafe</loc>
-   <lastmod>2019-10-09</lastmod>
+   <lastmod>2019-10-15</lastmod>
   </url>  <url>
    <loc>https://schema.org/InvestmentFund</loc>
-   <lastmod>2019-10-09</lastmod>
+   <lastmod>2019-10-15</lastmod>
   </url>  <url>
    <loc>https://schema.org/InvestmentOrDeposit</loc>
-   <lastmod>2019-10-09</lastmod>
+   <lastmod>2019-10-15</lastmod>
   </url>  <url>
    <loc>https://schema.org/InviteAction</loc>
-   <lastmod>2019-10-09</lastmod>
+   <lastmod>2019-10-15</lastmod>
   </url>  <url>
    <loc>https://schema.org/Invoice</loc>
-   <lastmod>2019-10-09</lastmod>
+   <lastmod>2019-10-15</lastmod>
   </url>  <url>
    <loc>https://schema.org/ItemAvailability</loc>
-   <lastmod>2019-10-09</lastmod>
+   <lastmod>2019-10-15</lastmod>
   </url>  <url>
    <loc>https://schema.org/ItemList</loc>
-   <lastmod>2019-10-09</lastmod>
+   <lastmod>2019-10-15</lastmod>
   </url>  <url>
    <loc>https://schema.org/ItemListOrderType</loc>
-   <lastmod>2019-10-09</lastmod>
+   <lastmod>2019-10-15</lastmod>
   </url>  <url>
    <loc>https://schema.org/ItemPage</loc>
-   <lastmod>2019-10-09</lastmod>
+   <lastmod>2019-10-15</lastmod>
   </url>  <url>
    <loc>https://schema.org/JewelryStore</loc>
-   <lastmod>2019-10-09</lastmod>
+   <lastmod>2019-10-15</lastmod>
   </url>  <url>
    <loc>https://schema.org/JobPosting</loc>
-   <lastmod>2019-10-09</lastmod>
+   <lastmod>2019-10-15</lastmod>
   </url>  <url>
    <loc>https://schema.org/JoinAction</loc>
-   <lastmod>2019-10-09</lastmod>
+   <lastmod>2019-10-15</lastmod>
   </url>  <url>
    <loc>https://schema.org/Joint</loc>
-   <lastmod>2019-10-09</lastmod>
+   <lastmod>2019-10-15</lastmod>
   </url>  <url>
    <loc>https://schema.org/LakeBodyOfWater</loc>
-   <lastmod>2019-10-09</lastmod>
+   <lastmod>2019-10-15</lastmod>
   </url>  <url>
    <loc>https://schema.org/Landform</loc>
-   <lastmod>2019-10-09</lastmod>
+   <lastmod>2019-10-15</lastmod>
   </url>  <url>
    <loc>https://schema.org/LandmarksOrHistoricalBuildings</loc>
-   <lastmod>2019-10-09</lastmod>
+   <lastmod>2019-10-15</lastmod>
   </url>  <url>
    <loc>https://schema.org/Language</loc>
-   <lastmod>2019-10-09</lastmod>
+   <lastmod>2019-10-15</lastmod>
   </url>  <url>
    <loc>https://schema.org/LeaveAction</loc>
-   <lastmod>2019-10-09</lastmod>
+   <lastmod>2019-10-15</lastmod>
   </url>  <url>
    <loc>https://schema.org/LegalForceStatus</loc>
-   <lastmod>2019-10-09</lastmod>
+   <lastmod>2019-10-15</lastmod>
   </url>  <url>
    <loc>https://schema.org/LegalService</loc>
-   <lastmod>2019-10-09</lastmod>
+   <lastmod>2019-10-15</lastmod>
   </url>  <url>
    <loc>https://schema.org/LegalValueLevel</loc>
-   <lastmod>2019-10-09</lastmod>
+   <lastmod>2019-10-15</lastmod>
   </url>  <url>
    <loc>https://schema.org/Legislation</loc>
-   <lastmod>2019-10-09</lastmod>
+   <lastmod>2019-10-15</lastmod>
   </url>  <url>
    <loc>https://schema.org/LegislationObject</loc>
-   <lastmod>2019-10-09</lastmod>
+   <lastmod>2019-10-15</lastmod>
   </url>  <url>
    <loc>https://schema.org/LegislativeBuilding</loc>
-   <lastmod>2019-10-09</lastmod>
+   <lastmod>2019-10-15</lastmod>
   </url>  <url>
    <loc>https://schema.org/LendAction</loc>
-   <lastmod>2019-10-09</lastmod>
+   <lastmod>2019-10-15</lastmod>
   </url>  <url>
    <loc>https://schema.org/Library</loc>
-   <lastmod>2019-10-09</lastmod>
+   <lastmod>2019-10-15</lastmod>
   </url>  <url>
    <loc>https://schema.org/LibrarySystem</loc>
-   <lastmod>2019-10-09</lastmod>
+   <lastmod>2019-10-15</lastmod>
   </url>  <url>
    <loc>https://schema.org/LifestyleModification</loc>
-   <lastmod>2019-10-09</lastmod>
+   <lastmod>2019-10-15</lastmod>
   </url>  <url>
    <loc>https://schema.org/Ligament</loc>
-   <lastmod>2019-10-09</lastmod>
+   <lastmod>2019-10-15</lastmod>
   </url>  <url>
    <loc>https://schema.org/LikeAction</loc>
-   <lastmod>2019-10-09</lastmod>
+   <lastmod>2019-10-15</lastmod>
   </url>  <url>
    <loc>https://schema.org/LinkRole</loc>
-   <lastmod>2019-10-09</lastmod>
+   <lastmod>2019-10-15</lastmod>
   </url>  <url>
    <loc>https://schema.org/LiquorStore</loc>
-   <lastmod>2019-10-09</lastmod>
+   <lastmod>2019-10-15</lastmod>
   </url>  <url>
    <loc>https://schema.org/ListItem</loc>
-   <lastmod>2019-10-09</lastmod>
+   <lastmod>2019-10-15</lastmod>
   </url>  <url>
    <loc>https://schema.org/ListenAction</loc>
-   <lastmod>2019-10-09</lastmod>
+   <lastmod>2019-10-15</lastmod>
   </url>  <url>
    <loc>https://schema.org/LiteraryEvent</loc>
-   <lastmod>2019-10-09</lastmod>
+   <lastmod>2019-10-15</lastmod>
   </url>  <url>
    <loc>https://schema.org/LiveBlogPosting</loc>
-   <lastmod>2019-10-09</lastmod>
+   <lastmod>2019-10-15</lastmod>
   </url>  <url>
    <loc>https://schema.org/LoanOrCredit</loc>
-   <lastmod>2019-10-09</lastmod>
+   <lastmod>2019-10-15</lastmod>
   </url>  <url>
    <loc>https://schema.org/LocalBusiness</loc>
-   <lastmod>2019-10-09</lastmod>
+   <lastmod>2019-10-15</lastmod>
   </url>  <url>
    <loc>https://schema.org/LocationFeatureSpecification</loc>
-   <lastmod>2019-10-09</lastmod>
+   <lastmod>2019-10-15</lastmod>
   </url>  <url>
    <loc>https://schema.org/LockerDelivery</loc>
-   <lastmod>2019-10-09</lastmod>
+   <lastmod>2019-10-15</lastmod>
   </url>  <url>
    <loc>https://schema.org/Locksmith</loc>
-   <lastmod>2019-10-09</lastmod>
+   <lastmod>2019-10-15</lastmod>
   </url>  <url>
    <loc>https://schema.org/LodgingBusiness</loc>
-   <lastmod>2019-10-09</lastmod>
+   <lastmod>2019-10-15</lastmod>
   </url>  <url>
    <loc>https://schema.org/LodgingReservation</loc>
-   <lastmod>2019-10-09</lastmod>
+   <lastmod>2019-10-15</lastmod>
   </url>  <url>
    <loc>https://schema.org/LoseAction</loc>
-   <lastmod>2019-10-09</lastmod>
+   <lastmod>2019-10-15</lastmod>
   </url>  <url>
    <loc>https://schema.org/LymphaticVessel</loc>
-   <lastmod>2019-10-09</lastmod>
+   <lastmod>2019-10-15</lastmod>
   </url>  <url>
    <loc>https://schema.org/Manuscript</loc>
-   <lastmod>2019-10-09</lastmod>
+   <lastmod>2019-10-15</lastmod>
   </url>  <url>
    <loc>https://schema.org/Map</loc>
-   <lastmod>2019-10-09</lastmod>
+   <lastmod>2019-10-15</lastmod>
   </url>  <url>
    <loc>https://schema.org/MapCategoryType</loc>
-   <lastmod>2019-10-09</lastmod>
+   <lastmod>2019-10-15</lastmod>
   </url>  <url>
    <loc>https://schema.org/MarryAction</loc>
-   <lastmod>2019-10-09</lastmod>
+   <lastmod>2019-10-15</lastmod>
   </url>  <url>
    <loc>https://schema.org/Mass</loc>
-   <lastmod>2019-10-09</lastmod>
+   <lastmod>2019-10-15</lastmod>
   </url>  <url>
    <loc>https://schema.org/MaximumDoseSchedule</loc>
-   <lastmod>2019-10-09</lastmod>
+   <lastmod>2019-10-15</lastmod>
   </url>  <url>
    <loc>https://schema.org/MediaObject</loc>
-   <lastmod>2019-10-09</lastmod>
+   <lastmod>2019-10-15</lastmod>
   </url>  <url>
    <loc>https://schema.org/MediaSubscription</loc>
-   <lastmod>2019-10-09</lastmod>
+   <lastmod>2019-10-15</lastmod>
   </url>  <url>
    <loc>https://schema.org/MedicalAudience</loc>
-   <lastmod>2019-10-09</lastmod>
+   <lastmod>2019-10-15</lastmod>
   </url>  <url>
    <loc>https://schema.org/MedicalBusiness</loc>
-   <lastmod>2019-10-09</lastmod>
+   <lastmod>2019-10-15</lastmod>
   </url>  <url>
    <loc>https://schema.org/MedicalCause</loc>
-   <lastmod>2019-10-09</lastmod>
+   <lastmod>2019-10-15</lastmod>
   </url>  <url>
    <loc>https://schema.org/MedicalClinic</loc>
-   <lastmod>2019-10-09</lastmod>
+   <lastmod>2019-10-15</lastmod>
   </url>  <url>
    <loc>https://schema.org/MedicalCode</loc>
-   <lastmod>2019-10-09</lastmod>
+   <lastmod>2019-10-15</lastmod>
   </url>  <url>
    <loc>https://schema.org/MedicalCondition</loc>
-   <lastmod>2019-10-09</lastmod>
+   <lastmod>2019-10-15</lastmod>
   </url>  <url>
    <loc>https://schema.org/MedicalConditionStage</loc>
-   <lastmod>2019-10-09</lastmod>
+   <lastmod>2019-10-15</lastmod>
   </url>  <url>
    <loc>https://schema.org/MedicalContraindication</loc>
-   <lastmod>2019-10-09</lastmod>
+   <lastmod>2019-10-15</lastmod>
   </url>  <url>
    <loc>https://schema.org/MedicalDevice</loc>
-   <lastmod>2019-10-09</lastmod>
+   <lastmod>2019-10-15</lastmod>
   </url>  <url>
    <loc>https://schema.org/MedicalDevicePurpose</loc>
-   <lastmod>2019-10-09</lastmod>
+   <lastmod>2019-10-15</lastmod>
   </url>  <url>
    <loc>https://schema.org/MedicalEntity</loc>
-   <lastmod>2019-10-09</lastmod>
+   <lastmod>2019-10-15</lastmod>
   </url>  <url>
    <loc>https://schema.org/MedicalEnumeration</loc>
-   <lastmod>2019-10-09</lastmod>
+   <lastmod>2019-10-15</lastmod>
   </url>  <url>
    <loc>https://schema.org/MedicalEvidenceLevel</loc>
-   <lastmod>2019-10-09</lastmod>
+   <lastmod>2019-10-15</lastmod>
   </url>  <url>
    <loc>https://schema.org/MedicalGuideline</loc>
-   <lastmod>2019-10-09</lastmod>
+   <lastmod>2019-10-15</lastmod>
   </url>  <url>
    <loc>https://schema.org/MedicalGuidelineContraindication</loc>
-   <lastmod>2019-10-09</lastmod>
+   <lastmod>2019-10-15</lastmod>
   </url>  <url>
    <loc>https://schema.org/MedicalGuidelineRecommendation</loc>
-   <lastmod>2019-10-09</lastmod>
+   <lastmod>2019-10-15</lastmod>
   </url>  <url>
    <loc>https://schema.org/MedicalImagingTechnique</loc>
-   <lastmod>2019-10-09</lastmod>
+   <lastmod>2019-10-15</lastmod>
   </url>  <url>
    <loc>https://schema.org/MedicalIndication</loc>
-   <lastmod>2019-10-09</lastmod>
+   <lastmod>2019-10-15</lastmod>
   </url>  <url>
    <loc>https://schema.org/MedicalIntangible</loc>
-   <lastmod>2019-10-09</lastmod>
+   <lastmod>2019-10-15</lastmod>
   </url>  <url>
    <loc>https://schema.org/MedicalObservationalStudy</loc>
-   <lastmod>2019-10-09</lastmod>
+   <lastmod>2019-10-15</lastmod>
   </url>  <url>
    <loc>https://schema.org/MedicalObservationalStudyDesign</loc>
-   <lastmod>2019-10-09</lastmod>
+   <lastmod>2019-10-15</lastmod>
   </url>  <url>
    <loc>https://schema.org/MedicalOrganization</loc>
-   <lastmod>2019-10-09</lastmod>
+   <lastmod>2019-10-15</lastmod>
   </url>  <url>
    <loc>https://schema.org/MedicalProcedure</loc>
-   <lastmod>2019-10-09</lastmod>
+   <lastmod>2019-10-15</lastmod>
   </url>  <url>
    <loc>https://schema.org/MedicalProcedureType</loc>
-   <lastmod>2019-10-09</lastmod>
+   <lastmod>2019-10-15</lastmod>
   </url>  <url>
    <loc>https://schema.org/MedicalRiskCalculator</loc>
-   <lastmod>2019-10-09</lastmod>
+   <lastmod>2019-10-15</lastmod>
   </url>  <url>
    <loc>https://schema.org/MedicalRiskEstimator</loc>
-   <lastmod>2019-10-09</lastmod>
+   <lastmod>2019-10-15</lastmod>
   </url>  <url>
    <loc>https://schema.org/MedicalRiskFactor</loc>
-   <lastmod>2019-10-09</lastmod>
+   <lastmod>2019-10-15</lastmod>
   </url>  <url>
    <loc>https://schema.org/MedicalRiskScore</loc>
-   <lastmod>2019-10-09</lastmod>
+   <lastmod>2019-10-15</lastmod>
   </url>  <url>
    <loc>https://schema.org/MedicalScholarlyArticle</loc>
-   <lastmod>2019-10-09</lastmod>
+   <lastmod>2019-10-15</lastmod>
   </url>  <url>
    <loc>https://schema.org/MedicalSign</loc>
-   <lastmod>2019-10-09</lastmod>
+   <lastmod>2019-10-15</lastmod>
   </url>  <url>
    <loc>https://schema.org/MedicalSignOrSymptom</loc>
-   <lastmod>2019-10-09</lastmod>
+   <lastmod>2019-10-15</lastmod>
   </url>  <url>
    <loc>https://schema.org/MedicalSpecialty</loc>
-   <lastmod>2019-10-09</lastmod>
+   <lastmod>2019-10-15</lastmod>
   </url>  <url>
    <loc>https://schema.org/MedicalStudy</loc>
-   <lastmod>2019-10-09</lastmod>
+   <lastmod>2019-10-15</lastmod>
   </url>  <url>
    <loc>https://schema.org/MedicalStudyStatus</loc>
-   <lastmod>2019-10-09</lastmod>
+   <lastmod>2019-10-15</lastmod>
   </url>  <url>
    <loc>https://schema.org/MedicalSymptom</loc>
-   <lastmod>2019-10-09</lastmod>
+   <lastmod>2019-10-15</lastmod>
   </url>  <url>
    <loc>https://schema.org/MedicalTest</loc>
-   <lastmod>2019-10-09</lastmod>
+   <lastmod>2019-10-15</lastmod>
   </url>  <url>
    <loc>https://schema.org/MedicalTestPanel</loc>
-   <lastmod>2019-10-09</lastmod>
+   <lastmod>2019-10-15</lastmod>
   </url>  <url>
    <loc>https://schema.org/MedicalTherapy</loc>
-   <lastmod>2019-10-09</lastmod>
+   <lastmod>2019-10-15</lastmod>
   </url>  <url>
    <loc>https://schema.org/MedicalTrial</loc>
-   <lastmod>2019-10-09</lastmod>
+   <lastmod>2019-10-15</lastmod>
   </url>  <url>
    <loc>https://schema.org/MedicalTrialDesign</loc>
-   <lastmod>2019-10-09</lastmod>
+   <lastmod>2019-10-15</lastmod>
   </url>  <url>
    <loc>https://schema.org/MedicalWebPage</loc>
-   <lastmod>2019-10-09</lastmod>
+   <lastmod>2019-10-15</lastmod>
   </url>  <url>
    <loc>https://schema.org/MedicineSystem</loc>
-   <lastmod>2019-10-09</lastmod>
+   <lastmod>2019-10-15</lastmod>
   </url>  <url>
    <loc>https://schema.org/MeetingRoom</loc>
-   <lastmod>2019-10-09</lastmod>
+   <lastmod>2019-10-15</lastmod>
   </url>  <url>
    <loc>https://schema.org/MensClothingStore</loc>
-   <lastmod>2019-10-09</lastmod>
+   <lastmod>2019-10-15</lastmod>
   </url>  <url>
    <loc>https://schema.org/Menu</loc>
-   <lastmod>2019-10-09</lastmod>
+   <lastmod>2019-10-15</lastmod>
   </url>  <url>
    <loc>https://schema.org/MenuItem</loc>
-   <lastmod>2019-10-09</lastmod>
+   <lastmod>2019-10-15</lastmod>
   </url>  <url>
    <loc>https://schema.org/MenuSection</loc>
-   <lastmod>2019-10-09</lastmod>
+   <lastmod>2019-10-15</lastmod>
   </url>  <url>
    <loc>https://schema.org/Message</loc>
-   <lastmod>2019-10-09</lastmod>
+   <lastmod>2019-10-15</lastmod>
   </url>  <url>
    <loc>https://schema.org/MiddleSchool</loc>
-   <lastmod>2019-10-09</lastmod>
+   <lastmod>2019-10-15</lastmod>
   </url>  <url>
    <loc>https://schema.org/MobileApplication</loc>
-   <lastmod>2019-10-09</lastmod>
+   <lastmod>2019-10-15</lastmod>
   </url>  <url>
    <loc>https://schema.org/MobilePhoneStore</loc>
-   <lastmod>2019-10-09</lastmod>
+   <lastmod>2019-10-15</lastmod>
   </url>  <url>
    <loc>https://schema.org/MonetaryAmount</loc>
-   <lastmod>2019-10-09</lastmod>
+   <lastmod>2019-10-15</lastmod>
   </url>  <url>
    <loc>https://schema.org/MonetaryAmountDistribution</loc>
-   <lastmod>2019-10-09</lastmod>
+   <lastmod>2019-10-15</lastmod>
   </url>  <url>
    <loc>https://schema.org/MonetaryGrant</loc>
-   <lastmod>2019-10-09</lastmod>
+   <lastmod>2019-10-15</lastmod>
   </url>  <url>
    <loc>https://schema.org/MoneyTransfer</loc>
-   <lastmod>2019-10-09</lastmod>
+   <lastmod>2019-10-15</lastmod>
   </url>  <url>
    <loc>https://schema.org/MortgageLoan</loc>
-   <lastmod>2019-10-09</lastmod>
+   <lastmod>2019-10-15</lastmod>
   </url>  <url>
    <loc>https://schema.org/Mosque</loc>
-   <lastmod>2019-10-09</lastmod>
+   <lastmod>2019-10-15</lastmod>
   </url>  <url>
    <loc>https://schema.org/Motel</loc>
-   <lastmod>2019-10-09</lastmod>
+   <lastmod>2019-10-15</lastmod>
   </url>  <url>
    <loc>https://schema.org/Motorcycle</loc>
-   <lastmod>2019-10-09</lastmod>
+   <lastmod>2019-10-15</lastmod>
   </url>  <url>
    <loc>https://schema.org/MotorcycleDealer</loc>
-   <lastmod>2019-10-09</lastmod>
+   <lastmod>2019-10-15</lastmod>
   </url>  <url>
    <loc>https://schema.org/MotorcycleRepair</loc>
-   <lastmod>2019-10-09</lastmod>
+   <lastmod>2019-10-15</lastmod>
   </url>  <url>
    <loc>https://schema.org/MotorizedBicycle</loc>
-   <lastmod>2019-10-09</lastmod>
+   <lastmod>2019-10-15</lastmod>
   </url>  <url>
    <loc>https://schema.org/Mountain</loc>
-   <lastmod>2019-10-09</lastmod>
+   <lastmod>2019-10-15</lastmod>
   </url>  <url>
    <loc>https://schema.org/MoveAction</loc>
-   <lastmod>2019-10-09</lastmod>
+   <lastmod>2019-10-15</lastmod>
   </url>  <url>
    <loc>https://schema.org/Movie</loc>
-   <lastmod>2019-10-09</lastmod>
+   <lastmod>2019-10-15</lastmod>
   </url>  <url>
    <loc>https://schema.org/MovieClip</loc>
-   <lastmod>2019-10-09</lastmod>
+   <lastmod>2019-10-15</lastmod>
   </url>  <url>
    <loc>https://schema.org/MovieRentalStore</loc>
-   <lastmod>2019-10-09</lastmod>
+   <lastmod>2019-10-15</lastmod>
   </url>  <url>
    <loc>https://schema.org/MovieSeries</loc>
-   <lastmod>2019-10-09</lastmod>
+   <lastmod>2019-10-15</lastmod>
   </url>  <url>
    <loc>https://schema.org/MovieTheater</loc>
-   <lastmod>2019-10-09</lastmod>
+   <lastmod>2019-10-15</lastmod>
   </url>  <url>
    <loc>https://schema.org/MovingCompany</loc>
-   <lastmod>2019-10-09</lastmod>
+   <lastmod>2019-10-15</lastmod>
   </url>  <url>
    <loc>https://schema.org/Muscle</loc>
-   <lastmod>2019-10-09</lastmod>
+   <lastmod>2019-10-15</lastmod>
   </url>  <url>
    <loc>https://schema.org/Museum</loc>
-   <lastmod>2019-10-09</lastmod>
+   <lastmod>2019-10-15</lastmod>
   </url>  <url>
    <loc>https://schema.org/MusicAlbum</loc>
-   <lastmod>2019-10-09</lastmod>
+   <lastmod>2019-10-15</lastmod>
   </url>  <url>
    <loc>https://schema.org/MusicAlbumProductionType</loc>
-   <lastmod>2019-10-09</lastmod>
+   <lastmod>2019-10-15</lastmod>
   </url>  <url>
    <loc>https://schema.org/MusicAlbumReleaseType</loc>
-   <lastmod>2019-10-09</lastmod>
+   <lastmod>2019-10-15</lastmod>
   </url>  <url>
    <loc>https://schema.org/MusicComposition</loc>
-   <lastmod>2019-10-09</lastmod>
+   <lastmod>2019-10-15</lastmod>
   </url>  <url>
    <loc>https://schema.org/MusicEvent</loc>
-   <lastmod>2019-10-09</lastmod>
+   <lastmod>2019-10-15</lastmod>
   </url>  <url>
    <loc>https://schema.org/MusicGroup</loc>
-   <lastmod>2019-10-09</lastmod>
+   <lastmod>2019-10-15</lastmod>
   </url>  <url>
    <loc>https://schema.org/MusicPlaylist</loc>
-   <lastmod>2019-10-09</lastmod>
+   <lastmod>2019-10-15</lastmod>
   </url>  <url>
    <loc>https://schema.org/MusicRecording</loc>
-   <lastmod>2019-10-09</lastmod>
+   <lastmod>2019-10-15</lastmod>
   </url>  <url>
    <loc>https://schema.org/MusicRelease</loc>
-   <lastmod>2019-10-09</lastmod>
+   <lastmod>2019-10-15</lastmod>
   </url>  <url>
    <loc>https://schema.org/MusicReleaseFormatType</loc>
-   <lastmod>2019-10-09</lastmod>
+   <lastmod>2019-10-15</lastmod>
   </url>  <url>
    <loc>https://schema.org/MusicStore</loc>
-   <lastmod>2019-10-09</lastmod>
+   <lastmod>2019-10-15</lastmod>
   </url>  <url>
    <loc>https://schema.org/MusicVenue</loc>
-   <lastmod>2019-10-09</lastmod>
+   <lastmod>2019-10-15</lastmod>
   </url>  <url>
    <loc>https://schema.org/MusicVideoObject</loc>
-   <lastmod>2019-10-09</lastmod>
+   <lastmod>2019-10-15</lastmod>
   </url>  <url>
    <loc>https://schema.org/NGO</loc>
-   <lastmod>2019-10-09</lastmod>
+   <lastmod>2019-10-15</lastmod>
   </url>  <url>
    <loc>https://schema.org/NailSalon</loc>
-   <lastmod>2019-10-09</lastmod>
+   <lastmod>2019-10-15</lastmod>
   </url>  <url>
    <loc>https://schema.org/Nerve</loc>
-   <lastmod>2019-10-09</lastmod>
+   <lastmod>2019-10-15</lastmod>
   </url>  <url>
    <loc>https://schema.org/NewsArticle</loc>
-   <lastmod>2019-10-09</lastmod>
+   <lastmod>2019-10-15</lastmod>
   </url>  <url>
    <loc>https://schema.org/NewsMediaOrganization</loc>
-   <lastmod>2019-10-09</lastmod>
+   <lastmod>2019-10-15</lastmod>
   </url>  <url>
    <loc>https://schema.org/Newspaper</loc>
-   <lastmod>2019-10-09</lastmod>
+   <lastmod>2019-10-15</lastmod>
   </url>  <url>
    <loc>https://schema.org/NightClub</loc>
-   <lastmod>2019-10-09</lastmod>
+   <lastmod>2019-10-15</lastmod>
   </url>  <url>
    <loc>https://schema.org/Notary</loc>
-   <lastmod>2019-10-09</lastmod>
+   <lastmod>2019-10-15</lastmod>
   </url>  <url>
    <loc>https://schema.org/NoteDigitalDocument</loc>
-   <lastmod>2019-10-09</lastmod>
+   <lastmod>2019-10-15</lastmod>
   </url>  <url>
    <loc>https://schema.org/Number</loc>
-   <lastmod>2019-10-09</lastmod>
+   <lastmod>2019-10-15</lastmod>
   </url>  <url>
    <loc>https://schema.org/NutritionInformation</loc>
-   <lastmod>2019-10-09</lastmod>
+   <lastmod>2019-10-15</lastmod>
   </url>  <url>
    <loc>https://schema.org/Observation</loc>
-   <lastmod>2019-10-09</lastmod>
+   <lastmod>2019-10-15</lastmod>
   </url>  <url>
    <loc>https://schema.org/Occupation</loc>
-   <lastmod>2019-10-09</lastmod>
+   <lastmod>2019-10-15</lastmod>
   </url>  <url>
    <loc>https://schema.org/OccupationalTherapy</loc>
-   <lastmod>2019-10-09</lastmod>
+   <lastmod>2019-10-15</lastmod>
   </url>  <url>
    <loc>https://schema.org/OceanBodyOfWater</loc>
-   <lastmod>2019-10-09</lastmod>
+   <lastmod>2019-10-15</lastmod>
   </url>  <url>
    <loc>https://schema.org/Offer</loc>
-   <lastmod>2019-10-09</lastmod>
+   <lastmod>2019-10-15</lastmod>
   </url>  <url>
    <loc>https://schema.org/OfferCatalog</loc>
-   <lastmod>2019-10-09</lastmod>
+   <lastmod>2019-10-15</lastmod>
   </url>  <url>
    <loc>https://schema.org/OfferForLease</loc>
-   <lastmod>2019-10-09</lastmod>
+   <lastmod>2019-10-15</lastmod>
   </url>  <url>
    <loc>https://schema.org/OfferForPurchase</loc>
-   <lastmod>2019-10-09</lastmod>
+   <lastmod>2019-10-15</lastmod>
   </url>  <url>
    <loc>https://schema.org/OfferItemCondition</loc>
-   <lastmod>2019-10-09</lastmod>
+   <lastmod>2019-10-15</lastmod>
   </url>  <url>
    <loc>https://schema.org/OfficeEquipmentStore</loc>
-   <lastmod>2019-10-09</lastmod>
+   <lastmod>2019-10-15</lastmod>
   </url>  <url>
    <loc>https://schema.org/OnDemandEvent</loc>
-   <lastmod>2019-10-09</lastmod>
+   <lastmod>2019-10-15</lastmod>
   </url>  <url>
    <loc>https://schema.org/OpeningHoursSpecification</loc>
-   <lastmod>2019-10-09</lastmod>
+   <lastmod>2019-10-15</lastmod>
   </url>  <url>
    <loc>https://schema.org/OpinionNewsArticle</loc>
-   <lastmod>2019-10-09</lastmod>
+   <lastmod>2019-10-15</lastmod>
   </url>  <url>
    <loc>https://schema.org/Optician</loc>
-   <lastmod>2019-10-09</lastmod>
+   <lastmod>2019-10-15</lastmod>
   </url>  <url>
    <loc>https://schema.org/Order</loc>
-   <lastmod>2019-10-09</lastmod>
+   <lastmod>2019-10-15</lastmod>
   </url>  <url>
    <loc>https://schema.org/OrderAction</loc>
-   <lastmod>2019-10-09</lastmod>
+   <lastmod>2019-10-15</lastmod>
   </url>  <url>
    <loc>https://schema.org/OrderItem</loc>
-   <lastmod>2019-10-09</lastmod>
+   <lastmod>2019-10-15</lastmod>
   </url>  <url>
    <loc>https://schema.org/OrderStatus</loc>
-   <lastmod>2019-10-09</lastmod>
+   <lastmod>2019-10-15</lastmod>
   </url>  <url>
    <loc>https://schema.org/Organization</loc>
-   <lastmod>2019-10-09</lastmod>
+   <lastmod>2019-10-15</lastmod>
   </url>  <url>
    <loc>https://schema.org/OrganizationRole</loc>
-   <lastmod>2019-10-09</lastmod>
+   <lastmod>2019-10-15</lastmod>
   </url>  <url>
    <loc>https://schema.org/OrganizeAction</loc>
-   <lastmod>2019-10-09</lastmod>
+   <lastmod>2019-10-15</lastmod>
   </url>  <url>
    <loc>https://schema.org/OutletStore</loc>
-   <lastmod>2019-10-09</lastmod>
+   <lastmod>2019-10-15</lastmod>
   </url>  <url>
    <loc>https://schema.org/OwnershipInfo</loc>
-   <lastmod>2019-10-09</lastmod>
+   <lastmod>2019-10-15</lastmod>
   </url>  <url>
    <loc>https://schema.org/PaintAction</loc>
-   <lastmod>2019-10-09</lastmod>
+   <lastmod>2019-10-15</lastmod>
   </url>  <url>
    <loc>https://schema.org/Painting</loc>
-   <lastmod>2019-10-09</lastmod>
+   <lastmod>2019-10-15</lastmod>
   </url>  <url>
    <loc>https://schema.org/PalliativeProcedure</loc>
-   <lastmod>2019-10-09</lastmod>
+   <lastmod>2019-10-15</lastmod>
   </url>  <url>
    <loc>https://schema.org/ParcelDelivery</loc>
-   <lastmod>2019-10-09</lastmod>
+   <lastmod>2019-10-15</lastmod>
   </url>  <url>
    <loc>https://schema.org/ParcelService</loc>
-   <lastmod>2019-10-09</lastmod>
+   <lastmod>2019-10-15</lastmod>
   </url>  <url>
    <loc>https://schema.org/ParentAudience</loc>
-   <lastmod>2019-10-09</lastmod>
+   <lastmod>2019-10-15</lastmod>
   </url>  <url>
    <loc>https://schema.org/Park</loc>
-   <lastmod>2019-10-09</lastmod>
+   <lastmod>2019-10-15</lastmod>
   </url>  <url>
    <loc>https://schema.org/ParkingFacility</loc>
-   <lastmod>2019-10-09</lastmod>
+   <lastmod>2019-10-15</lastmod>
   </url>  <url>
    <loc>https://schema.org/PathologyTest</loc>
-   <lastmod>2019-10-09</lastmod>
+   <lastmod>2019-10-15</lastmod>
   </url>  <url>
    <loc>https://schema.org/Patient</loc>
-   <lastmod>2019-10-09</lastmod>
+   <lastmod>2019-10-15</lastmod>
   </url>  <url>
    <loc>https://schema.org/PawnShop</loc>
-   <lastmod>2019-10-09</lastmod>
+   <lastmod>2019-10-15</lastmod>
   </url>  <url>
    <loc>https://schema.org/PayAction</loc>
-   <lastmod>2019-10-09</lastmod>
+   <lastmod>2019-10-15</lastmod>
   </url>  <url>
    <loc>https://schema.org/PaymentCard</loc>
-   <lastmod>2019-10-09</lastmod>
+   <lastmod>2019-10-15</lastmod>
   </url>  <url>
    <loc>https://schema.org/PaymentChargeSpecification</loc>
-   <lastmod>2019-10-09</lastmod>
+   <lastmod>2019-10-15</lastmod>
   </url>  <url>
    <loc>https://schema.org/PaymentMethod</loc>
-   <lastmod>2019-10-09</lastmod>
+   <lastmod>2019-10-15</lastmod>
   </url>  <url>
    <loc>https://schema.org/PaymentService</loc>
-   <lastmod>2019-10-09</lastmod>
+   <lastmod>2019-10-15</lastmod>
   </url>  <url>
    <loc>https://schema.org/PaymentStatusType</loc>
-   <lastmod>2019-10-09</lastmod>
+   <lastmod>2019-10-15</lastmod>
   </url>  <url>
    <loc>https://schema.org/PeopleAudience</loc>
-   <lastmod>2019-10-09</lastmod>
+   <lastmod>2019-10-15</lastmod>
   </url>  <url>
    <loc>https://schema.org/PerformAction</loc>
-   <lastmod>2019-10-09</lastmod>
+   <lastmod>2019-10-15</lastmod>
   </url>  <url>
    <loc>https://schema.org/PerformanceRole</loc>
-   <lastmod>2019-10-09</lastmod>
+   <lastmod>2019-10-15</lastmod>
   </url>  <url>
    <loc>https://schema.org/PerformingArtsTheater</loc>
-   <lastmod>2019-10-09</lastmod>
+   <lastmod>2019-10-15</lastmod>
   </url>  <url>
    <loc>https://schema.org/PerformingGroup</loc>
-   <lastmod>2019-10-09</lastmod>
+   <lastmod>2019-10-15</lastmod>
   </url>  <url>
    <loc>https://schema.org/Periodical</loc>
-   <lastmod>2019-10-09</lastmod>
+   <lastmod>2019-10-15</lastmod>
   </url>  <url>
    <loc>https://schema.org/Permit</loc>
-   <lastmod>2019-10-09</lastmod>
+   <lastmod>2019-10-15</lastmod>
   </url>  <url>
    <loc>https://schema.org/Person</loc>
-   <lastmod>2019-10-09</lastmod>
+   <lastmod>2019-10-15</lastmod>
   </url>  <url>
    <loc>https://schema.org/PetStore</loc>
-   <lastmod>2019-10-09</lastmod>
+   <lastmod>2019-10-15</lastmod>
   </url>  <url>
    <loc>https://schema.org/Pharmacy</loc>
-   <lastmod>2019-10-09</lastmod>
+   <lastmod>2019-10-15</lastmod>
   </url>  <url>
    <loc>https://schema.org/Photograph</loc>
-   <lastmod>2019-10-09</lastmod>
+   <lastmod>2019-10-15</lastmod>
   </url>  <url>
    <loc>https://schema.org/PhotographAction</loc>
-   <lastmod>2019-10-09</lastmod>
+   <lastmod>2019-10-15</lastmod>
   </url>  <url>
    <loc>https://schema.org/PhysicalActivity</loc>
-   <lastmod>2019-10-09</lastmod>
+   <lastmod>2019-10-15</lastmod>
   </url>  <url>
    <loc>https://schema.org/PhysicalActivityCategory</loc>
-   <lastmod>2019-10-09</lastmod>
+   <lastmod>2019-10-15</lastmod>
   </url>  <url>
    <loc>https://schema.org/PhysicalExam</loc>
-   <lastmod>2019-10-09</lastmod>
+   <lastmod>2019-10-15</lastmod>
   </url>  <url>
    <loc>https://schema.org/PhysicalTherapy</loc>
-   <lastmod>2019-10-09</lastmod>
+   <lastmod>2019-10-15</lastmod>
   </url>  <url>
    <loc>https://schema.org/Physician</loc>
-   <lastmod>2019-10-09</lastmod>
+   <lastmod>2019-10-15</lastmod>
   </url>  <url>
    <loc>https://schema.org/Place</loc>
-   <lastmod>2019-10-09</lastmod>
+   <lastmod>2019-10-15</lastmod>
   </url>  <url>
    <loc>https://schema.org/PlaceOfWorship</loc>
-   <lastmod>2019-10-09</lastmod>
+   <lastmod>2019-10-15</lastmod>
   </url>  <url>
    <loc>https://schema.org/PlanAction</loc>
-   <lastmod>2019-10-09</lastmod>
+   <lastmod>2019-10-15</lastmod>
   </url>  <url>
    <loc>https://schema.org/Play</loc>
-   <lastmod>2019-10-09</lastmod>
+   <lastmod>2019-10-15</lastmod>
   </url>  <url>
    <loc>https://schema.org/PlayAction</loc>
-   <lastmod>2019-10-09</lastmod>
+   <lastmod>2019-10-15</lastmod>
   </url>  <url>
    <loc>https://schema.org/Playground</loc>
-   <lastmod>2019-10-09</lastmod>
+   <lastmod>2019-10-15</lastmod>
   </url>  <url>
    <loc>https://schema.org/Plumber</loc>
-   <lastmod>2019-10-09</lastmod>
+   <lastmod>2019-10-15</lastmod>
   </url>  <url>
    <loc>https://schema.org/PodcastEpisode</loc>
-   <lastmod>2019-10-09</lastmod>
+   <lastmod>2019-10-15</lastmod>
   </url>  <url>
    <loc>https://schema.org/PodcastSeason</loc>
-   <lastmod>2019-10-09</lastmod>
+   <lastmod>2019-10-15</lastmod>
   </url>  <url>
    <loc>https://schema.org/PodcastSeries</loc>
-   <lastmod>2019-10-09</lastmod>
+   <lastmod>2019-10-15</lastmod>
   </url>  <url>
    <loc>https://schema.org/PoliceStation</loc>
-   <lastmod>2019-10-09</lastmod>
+   <lastmod>2019-10-15</lastmod>
   </url>  <url>
    <loc>https://schema.org/Pond</loc>
-   <lastmod>2019-10-09</lastmod>
+   <lastmod>2019-10-15</lastmod>
   </url>  <url>
    <loc>https://schema.org/PostOffice</loc>
-   <lastmod>2019-10-09</lastmod>
+   <lastmod>2019-10-15</lastmod>
   </url>  <url>
    <loc>https://schema.org/PostalAddress</loc>
-   <lastmod>2019-10-09</lastmod>
+   <lastmod>2019-10-15</lastmod>
   </url>  <url>
    <loc>https://schema.org/Poster</loc>
-   <lastmod>2019-10-09</lastmod>
+   <lastmod>2019-10-15</lastmod>
   </url>  <url>
    <loc>https://schema.org/PreOrderAction</loc>
-   <lastmod>2019-10-09</lastmod>
+   <lastmod>2019-10-15</lastmod>
   </url>  <url>
    <loc>https://schema.org/PrependAction</loc>
-   <lastmod>2019-10-09</lastmod>
+   <lastmod>2019-10-15</lastmod>
   </url>  <url>
    <loc>https://schema.org/Preschool</loc>
-   <lastmod>2019-10-09</lastmod>
+   <lastmod>2019-10-15</lastmod>
   </url>  <url>
    <loc>https://schema.org/PresentationDigitalDocument</loc>
-   <lastmod>2019-10-09</lastmod>
+   <lastmod>2019-10-15</lastmod>
   </url>  <url>
    <loc>https://schema.org/PreventionIndication</loc>
-   <lastmod>2019-10-09</lastmod>
+   <lastmod>2019-10-15</lastmod>
   </url>  <url>
    <loc>https://schema.org/PriceSpecification</loc>
-   <lastmod>2019-10-09</lastmod>
+   <lastmod>2019-10-15</lastmod>
   </url>  <url>
    <loc>https://schema.org/Product</loc>
-   <lastmod>2019-10-09</lastmod>
+   <lastmod>2019-10-15</lastmod>
   </url>  <url>
    <loc>https://schema.org/ProductModel</loc>
-   <lastmod>2019-10-09</lastmod>
+   <lastmod>2019-10-15</lastmod>
   </url>  <url>
    <loc>https://schema.org/ProductReturnEnumeration</loc>
-   <lastmod>2019-10-09</lastmod>
+   <lastmod>2019-10-15</lastmod>
   </url>  <url>
    <loc>https://schema.org/ProductReturnPolicy</loc>
-   <lastmod>2019-10-09</lastmod>
+   <lastmod>2019-10-15</lastmod>
   </url>  <url>
    <loc>https://schema.org/ProfessionalService</loc>
-   <lastmod>2019-10-09</lastmod>
+   <lastmod>2019-10-15</lastmod>
   </url>  <url>
    <loc>https://schema.org/ProfilePage</loc>
-   <lastmod>2019-10-09</lastmod>
+   <lastmod>2019-10-15</lastmod>
   </url>  <url>
    <loc>https://schema.org/ProgramMembership</loc>
-   <lastmod>2019-10-09</lastmod>
+   <lastmod>2019-10-15</lastmod>
   </url>  <url>
    <loc>https://schema.org/Project</loc>
-   <lastmod>2019-10-09</lastmod>
+   <lastmod>2019-10-15</lastmod>
   </url>  <url>
    <loc>https://schema.org/Property</loc>
-   <lastmod>2019-10-09</lastmod>
+   <lastmod>2019-10-15</lastmod>
   </url>  <url>
    <loc>https://schema.org/PropertyValue</loc>
-   <lastmod>2019-10-09</lastmod>
+   <lastmod>2019-10-15</lastmod>
   </url>  <url>
    <loc>https://schema.org/PropertyValueSpecification</loc>
-   <lastmod>2019-10-09</lastmod>
+   <lastmod>2019-10-15</lastmod>
   </url>  <url>
    <loc>https://schema.org/PsychologicalTreatment</loc>
-   <lastmod>2019-10-09</lastmod>
+   <lastmod>2019-10-15</lastmod>
   </url>  <url>
    <loc>https://schema.org/PublicSwimmingPool</loc>
-   <lastmod>2019-10-09</lastmod>
+   <lastmod>2019-10-15</lastmod>
   </url>  <url>
    <loc>https://schema.org/PublicToilet</loc>
-   <lastmod>2019-10-09</lastmod>
+   <lastmod>2019-10-15</lastmod>
   </url>  <url>
    <loc>https://schema.org/PublicationEvent</loc>
-   <lastmod>2019-10-09</lastmod>
+   <lastmod>2019-10-15</lastmod>
   </url>  <url>
    <loc>https://schema.org/PublicationIssue</loc>
-   <lastmod>2019-10-09</lastmod>
+   <lastmod>2019-10-15</lastmod>
   </url>  <url>
    <loc>https://schema.org/PublicationVolume</loc>
-   <lastmod>2019-10-09</lastmod>
+   <lastmod>2019-10-15</lastmod>
   </url>  <url>
    <loc>https://schema.org/QAPage</loc>
-   <lastmod>2019-10-09</lastmod>
+   <lastmod>2019-10-15</lastmod>
   </url>  <url>
    <loc>https://schema.org/QualitativeValue</loc>
-   <lastmod>2019-10-09</lastmod>
+   <lastmod>2019-10-15</lastmod>
   </url>  <url>
    <loc>https://schema.org/QuantitativeValue</loc>
-   <lastmod>2019-10-09</lastmod>
+   <lastmod>2019-10-15</lastmod>
   </url>  <url>
    <loc>https://schema.org/QuantitativeValueDistribution</loc>
-   <lastmod>2019-10-09</lastmod>
+   <lastmod>2019-10-15</lastmod>
   </url>  <url>
    <loc>https://schema.org/Quantity</loc>
-   <lastmod>2019-10-09</lastmod>
+   <lastmod>2019-10-15</lastmod>
   </url>  <url>
    <loc>https://schema.org/Question</loc>
-   <lastmod>2019-10-09</lastmod>
+   <lastmod>2019-10-15</lastmod>
   </url>  <url>
    <loc>https://schema.org/Quotation</loc>
-   <lastmod>2019-10-09</lastmod>
+   <lastmod>2019-10-15</lastmod>
   </url>  <url>
    <loc>https://schema.org/QuoteAction</loc>
-   <lastmod>2019-10-09</lastmod>
+   <lastmod>2019-10-15</lastmod>
   </url>  <url>
    <loc>https://schema.org/RVPark</loc>
-   <lastmod>2019-10-09</lastmod>
+   <lastmod>2019-10-15</lastmod>
   </url>  <url>
    <loc>https://schema.org/RadiationTherapy</loc>
-   <lastmod>2019-10-09</lastmod>
+   <lastmod>2019-10-15</lastmod>
   </url>  <url>
    <loc>https://schema.org/RadioBroadcastService</loc>
-   <lastmod>2019-10-09</lastmod>
+   <lastmod>2019-10-15</lastmod>
   </url>  <url>
    <loc>https://schema.org/RadioChannel</loc>
-   <lastmod>2019-10-09</lastmod>
+   <lastmod>2019-10-15</lastmod>
   </url>  <url>
    <loc>https://schema.org/RadioClip</loc>
-   <lastmod>2019-10-09</lastmod>
+   <lastmod>2019-10-15</lastmod>
   </url>  <url>
    <loc>https://schema.org/RadioEpisode</loc>
-   <lastmod>2019-10-09</lastmod>
+   <lastmod>2019-10-15</lastmod>
   </url>  <url>
    <loc>https://schema.org/RadioSeason</loc>
-   <lastmod>2019-10-09</lastmod>
+   <lastmod>2019-10-15</lastmod>
   </url>  <url>
    <loc>https://schema.org/RadioSeries</loc>
-   <lastmod>2019-10-09</lastmod>
+   <lastmod>2019-10-15</lastmod>
   </url>  <url>
    <loc>https://schema.org/RadioStation</loc>
-   <lastmod>2019-10-09</lastmod>
+   <lastmod>2019-10-15</lastmod>
   </url>  <url>
    <loc>https://schema.org/Rating</loc>
-   <lastmod>2019-10-09</lastmod>
+   <lastmod>2019-10-15</lastmod>
   </url>  <url>
    <loc>https://schema.org/ReactAction</loc>
-   <lastmod>2019-10-09</lastmod>
+   <lastmod>2019-10-15</lastmod>
   </url>  <url>
    <loc>https://schema.org/ReadAction</loc>
-   <lastmod>2019-10-09</lastmod>
+   <lastmod>2019-10-15</lastmod>
   </url>  <url>
    <loc>https://schema.org/RealEstateAgent</loc>
-   <lastmod>2019-10-09</lastmod>
+   <lastmod>2019-10-15</lastmod>
   </url>  <url>
    <loc>https://schema.org/RealEstateListing</loc>
-   <lastmod>2019-10-09</lastmod>
+   <lastmod>2019-10-15</lastmod>
   </url>  <url>
    <loc>https://schema.org/ReceiveAction</loc>
-   <lastmod>2019-10-09</lastmod>
+   <lastmod>2019-10-15</lastmod>
   </url>  <url>
    <loc>https://schema.org/Recipe</loc>
-   <lastmod>2019-10-09</lastmod>
+   <lastmod>2019-10-15</lastmod>
   </url>  <url>
    <loc>https://schema.org/RecommendedDoseSchedule</loc>
-   <lastmod>2019-10-09</lastmod>
+   <lastmod>2019-10-15</lastmod>
   </url>  <url>
    <loc>https://schema.org/RecyclingCenter</loc>
-   <lastmod>2019-10-09</lastmod>
+   <lastmod>2019-10-15</lastmod>
   </url>  <url>
    <loc>https://schema.org/RefundTypeEnumeration</loc>
-   <lastmod>2019-10-09</lastmod>
+   <lastmod>2019-10-15</lastmod>
   </url>  <url>
    <loc>https://schema.org/RegisterAction</loc>
-   <lastmod>2019-10-09</lastmod>
+   <lastmod>2019-10-15</lastmod>
   </url>  <url>
    <loc>https://schema.org/RejectAction</loc>
-   <lastmod>2019-10-09</lastmod>
+   <lastmod>2019-10-15</lastmod>
   </url>  <url>
    <loc>https://schema.org/RentAction</loc>
-   <lastmod>2019-10-09</lastmod>
+   <lastmod>2019-10-15</lastmod>
   </url>  <url>
    <loc>https://schema.org/RentalCarReservation</loc>
-   <lastmod>2019-10-09</lastmod>
+   <lastmod>2019-10-15</lastmod>
   </url>  <url>
    <loc>https://schema.org/RepaymentSpecification</loc>
-   <lastmod>2019-10-09</lastmod>
+   <lastmod>2019-10-15</lastmod>
   </url>  <url>
    <loc>https://schema.org/ReplaceAction</loc>
-   <lastmod>2019-10-09</lastmod>
+   <lastmod>2019-10-15</lastmod>
   </url>  <url>
    <loc>https://schema.org/ReplyAction</loc>
-   <lastmod>2019-10-09</lastmod>
+   <lastmod>2019-10-15</lastmod>
   </url>  <url>
    <loc>https://schema.org/Report</loc>
-   <lastmod>2019-10-09</lastmod>
+   <lastmod>2019-10-15</lastmod>
   </url>  <url>
    <loc>https://schema.org/ReportageNewsArticle</loc>
-   <lastmod>2019-10-09</lastmod>
+   <lastmod>2019-10-15</lastmod>
   </url>  <url>
    <loc>https://schema.org/ReportedDoseSchedule</loc>
-   <lastmod>2019-10-09</lastmod>
+   <lastmod>2019-10-15</lastmod>
   </url>  <url>
    <loc>https://schema.org/ResearchProject</loc>
-   <lastmod>2019-10-09</lastmod>
+   <lastmod>2019-10-15</lastmod>
   </url>  <url>
    <loc>https://schema.org/Reservation</loc>
-   <lastmod>2019-10-09</lastmod>
+   <lastmod>2019-10-15</lastmod>
   </url>  <url>
    <loc>https://schema.org/ReservationPackage</loc>
-   <lastmod>2019-10-09</lastmod>
+   <lastmod>2019-10-15</lastmod>
   </url>  <url>
    <loc>https://schema.org/ReservationStatusType</loc>
-   <lastmod>2019-10-09</lastmod>
+   <lastmod>2019-10-15</lastmod>
   </url>  <url>
    <loc>https://schema.org/ReserveAction</loc>
-   <lastmod>2019-10-09</lastmod>
+   <lastmod>2019-10-15</lastmod>
   </url>  <url>
    <loc>https://schema.org/Reservoir</loc>
-   <lastmod>2019-10-09</lastmod>
+   <lastmod>2019-10-15</lastmod>
   </url>  <url>
    <loc>https://schema.org/Residence</loc>
-   <lastmod>2019-10-09</lastmod>
+   <lastmod>2019-10-15</lastmod>
   </url>  <url>
    <loc>https://schema.org/Resort</loc>
-   <lastmod>2019-10-09</lastmod>
+   <lastmod>2019-10-15</lastmod>
   </url>  <url>
    <loc>https://schema.org/Restaurant</loc>
-   <lastmod>2019-10-09</lastmod>
+   <lastmod>2019-10-15</lastmod>
   </url>  <url>
    <loc>https://schema.org/RestrictedDiet</loc>
-   <lastmod>2019-10-09</lastmod>
+   <lastmod>2019-10-15</lastmod>
   </url>  <url>
    <loc>https://schema.org/ResumeAction</loc>
-   <lastmod>2019-10-09</lastmod>
+   <lastmod>2019-10-15</lastmod>
   </url>  <url>
    <loc>https://schema.org/ReturnAction</loc>
-   <lastmod>2019-10-09</lastmod>
+   <lastmod>2019-10-15</lastmod>
   </url>  <url>
    <loc>https://schema.org/ReturnFeesEnumeration</loc>
-   <lastmod>2019-10-09</lastmod>
+   <lastmod>2019-10-15</lastmod>
   </url>  <url>
    <loc>https://schema.org/Review</loc>
-   <lastmod>2019-10-09</lastmod>
+   <lastmod>2019-10-15</lastmod>
   </url>  <url>
    <loc>https://schema.org/ReviewAction</loc>
-   <lastmod>2019-10-09</lastmod>
+   <lastmod>2019-10-15</lastmod>
   </url>  <url>
    <loc>https://schema.org/ReviewNewsArticle</loc>
-   <lastmod>2019-10-09</lastmod>
+   <lastmod>2019-10-15</lastmod>
   </url>  <url>
    <loc>https://schema.org/RiverBodyOfWater</loc>
-   <lastmod>2019-10-09</lastmod>
+   <lastmod>2019-10-15</lastmod>
   </url>  <url>
    <loc>https://schema.org/Role</loc>
-   <lastmod>2019-10-09</lastmod>
+   <lastmod>2019-10-15</lastmod>
   </url>  <url>
    <loc>https://schema.org/RoofingContractor</loc>
-   <lastmod>2019-10-09</lastmod>
+   <lastmod>2019-10-15</lastmod>
   </url>  <url>
    <loc>https://schema.org/Room</loc>
-   <lastmod>2019-10-09</lastmod>
+   <lastmod>2019-10-15</lastmod>
   </url>  <url>
    <loc>https://schema.org/RsvpAction</loc>
-   <lastmod>2019-10-09</lastmod>
+   <lastmod>2019-10-15</lastmod>
   </url>  <url>
    <loc>https://schema.org/RsvpResponseType</loc>
-   <lastmod>2019-10-09</lastmod>
+   <lastmod>2019-10-15</lastmod>
   </url>  <url>
    <loc>https://schema.org/SaleEvent</loc>
-   <lastmod>2019-10-09</lastmod>
+   <lastmod>2019-10-15</lastmod>
   </url>  <url>
    <loc>https://schema.org/SatiricalArticle</loc>
-   <lastmod>2019-10-09</lastmod>
+   <lastmod>2019-10-15</lastmod>
   </url>  <url>
    <loc>https://schema.org/Schedule</loc>
-   <lastmod>2019-10-09</lastmod>
+   <lastmod>2019-10-15</lastmod>
   </url>  <url>
    <loc>https://schema.org/ScheduleAction</loc>
-   <lastmod>2019-10-09</lastmod>
+   <lastmod>2019-10-15</lastmod>
   </url>  <url>
    <loc>https://schema.org/ScholarlyArticle</loc>
-   <lastmod>2019-10-09</lastmod>
+   <lastmod>2019-10-15</lastmod>
   </url>  <url>
    <loc>https://schema.org/School</loc>
-   <lastmod>2019-10-09</lastmod>
+   <lastmod>2019-10-15</lastmod>
   </url>  <url>
    <loc>https://schema.org/ScreeningEvent</loc>
-   <lastmod>2019-10-09</lastmod>
+   <lastmod>2019-10-15</lastmod>
   </url>  <url>
    <loc>https://schema.org/Sculpture</loc>
-   <lastmod>2019-10-09</lastmod>
+   <lastmod>2019-10-15</lastmod>
   </url>  <url>
    <loc>https://schema.org/SeaBodyOfWater</loc>
-   <lastmod>2019-10-09</lastmod>
+   <lastmod>2019-10-15</lastmod>
   </url>  <url>
    <loc>https://schema.org/SearchAction</loc>
-   <lastmod>2019-10-09</lastmod>
+   <lastmod>2019-10-15</lastmod>
   </url>  <url>
    <loc>https://schema.org/SearchResultsPage</loc>
-   <lastmod>2019-10-09</lastmod>
+   <lastmod>2019-10-15</lastmod>
   </url>  <url>
    <loc>https://schema.org/Season</loc>
-   <lastmod>2019-10-09</lastmod>
+   <lastmod>2019-10-15</lastmod>
   </url>  <url>
    <loc>https://schema.org/Seat</loc>
-   <lastmod>2019-10-09</lastmod>
+   <lastmod>2019-10-15</lastmod>
   </url>  <url>
    <loc>https://schema.org/SelfStorage</loc>
-   <lastmod>2019-10-09</lastmod>
+   <lastmod>2019-10-15</lastmod>
   </url>  <url>
    <loc>https://schema.org/SellAction</loc>
-   <lastmod>2019-10-09</lastmod>
+   <lastmod>2019-10-15</lastmod>
   </url>  <url>
    <loc>https://schema.org/SendAction</loc>
-   <lastmod>2019-10-09</lastmod>
+   <lastmod>2019-10-15</lastmod>
   </url>  <url>
    <loc>https://schema.org/Series</loc>
-   <lastmod>2019-10-09</lastmod>
+   <lastmod>2019-10-15</lastmod>
   </url>  <url>
    <loc>https://schema.org/Service</loc>
-   <lastmod>2019-10-09</lastmod>
+   <lastmod>2019-10-15</lastmod>
   </url>  <url>
    <loc>https://schema.org/ServiceChannel</loc>
-   <lastmod>2019-10-09</lastmod>
+   <lastmod>2019-10-15</lastmod>
   </url>  <url>
    <loc>https://schema.org/ShareAction</loc>
-   <lastmod>2019-10-09</lastmod>
+   <lastmod>2019-10-15</lastmod>
   </url>  <url>
    <loc>https://schema.org/SheetMusic</loc>
-   <lastmod>2019-10-09</lastmod>
+   <lastmod>2019-10-15</lastmod>
   </url>  <url>
    <loc>https://schema.org/ShoeStore</loc>
-   <lastmod>2019-10-09</lastmod>
+   <lastmod>2019-10-15</lastmod>
   </url>  <url>
    <loc>https://schema.org/ShoppingCenter</loc>
-   <lastmod>2019-10-09</lastmod>
+   <lastmod>2019-10-15</lastmod>
   </url>  <url>
    <loc>https://schema.org/ShortStory</loc>
-   <lastmod>2019-10-09</lastmod>
+   <lastmod>2019-10-15</lastmod>
   </url>  <url>
    <loc>https://schema.org/SingleFamilyResidence</loc>
-   <lastmod>2019-10-09</lastmod>
+   <lastmod>2019-10-15</lastmod>
   </url>  <url>
    <loc>https://schema.org/SiteNavigationElement</loc>
-   <lastmod>2019-10-09</lastmod>
+   <lastmod>2019-10-15</lastmod>
   </url>  <url>
    <loc>https://schema.org/SkiResort</loc>
-   <lastmod>2019-10-09</lastmod>
+   <lastmod>2019-10-15</lastmod>
   </url>  <url>
    <loc>https://schema.org/SocialEvent</loc>
-   <lastmod>2019-10-09</lastmod>
+   <lastmod>2019-10-15</lastmod>
   </url>  <url>
    <loc>https://schema.org/SocialMediaPosting</loc>
-   <lastmod>2019-10-09</lastmod>
+   <lastmod>2019-10-15</lastmod>
   </url>  <url>
    <loc>https://schema.org/SoftwareApplication</loc>
-   <lastmod>2019-10-09</lastmod>
+   <lastmod>2019-10-15</lastmod>
   </url>  <url>
    <loc>https://schema.org/SoftwareSourceCode</loc>
-   <lastmod>2019-10-09</lastmod>
+   <lastmod>2019-10-15</lastmod>
   </url>  <url>
    <loc>https://schema.org/SomeProducts</loc>
-   <lastmod>2019-10-09</lastmod>
+   <lastmod>2019-10-15</lastmod>
   </url>  <url>
    <loc>https://schema.org/SpeakableSpecification</loc>
-   <lastmod>2019-10-09</lastmod>
+   <lastmod>2019-10-15</lastmod>
   </url>  <url>
    <loc>https://schema.org/Specialty</loc>
-   <lastmod>2019-10-09</lastmod>
+   <lastmod>2019-10-15</lastmod>
   </url>  <url>
    <loc>https://schema.org/SportingGoodsStore</loc>
-   <lastmod>2019-10-09</lastmod>
+   <lastmod>2019-10-15</lastmod>
   </url>  <url>
    <loc>https://schema.org/SportsActivityLocation</loc>
-   <lastmod>2019-10-09</lastmod>
+   <lastmod>2019-10-15</lastmod>
   </url>  <url>
    <loc>https://schema.org/SportsClub</loc>
-   <lastmod>2019-10-09</lastmod>
+   <lastmod>2019-10-15</lastmod>
   </url>  <url>
    <loc>https://schema.org/SportsEvent</loc>
-   <lastmod>2019-10-09</lastmod>
+   <lastmod>2019-10-15</lastmod>
   </url>  <url>
    <loc>https://schema.org/SportsOrganization</loc>
-   <lastmod>2019-10-09</lastmod>
+   <lastmod>2019-10-15</lastmod>
   </url>  <url>
    <loc>https://schema.org/SportsTeam</loc>
-   <lastmod>2019-10-09</lastmod>
+   <lastmod>2019-10-15</lastmod>
   </url>  <url>
    <loc>https://schema.org/SpreadsheetDigitalDocument</loc>
-   <lastmod>2019-10-09</lastmod>
+   <lastmod>2019-10-15</lastmod>
   </url>  <url>
    <loc>https://schema.org/StadiumOrArena</loc>
-   <lastmod>2019-10-09</lastmod>
+   <lastmod>2019-10-15</lastmod>
   </url>  <url>
    <loc>https://schema.org/State</loc>
-   <lastmod>2019-10-09</lastmod>
+   <lastmod>2019-10-15</lastmod>
   </url>  <url>
    <loc>https://schema.org/StatisticalPopulation</loc>
-   <lastmod>2019-10-09</lastmod>
+   <lastmod>2019-10-15</lastmod>
   </url>  <url>
    <loc>https://schema.org/SteeringPositionValue</loc>
-   <lastmod>2019-10-09</lastmod>
+   <lastmod>2019-10-15</lastmod>
   </url>  <url>
    <loc>https://schema.org/Store</loc>
-   <lastmod>2019-10-09</lastmod>
+   <lastmod>2019-10-15</lastmod>
   </url>  <url>
    <loc>https://schema.org/StructuredValue</loc>
-   <lastmod>2019-10-09</lastmod>
+   <lastmod>2019-10-15</lastmod>
   </url>  <url>
    <loc>https://schema.org/StupidType</loc>
-   <lastmod>2019-10-09</lastmod>
+   <lastmod>2019-10-15</lastmod>
   </url>  <url>
    <loc>https://schema.org/SubscribeAction</loc>
-   <lastmod>2019-10-09</lastmod>
+   <lastmod>2019-10-15</lastmod>
   </url>  <url>
    <loc>https://schema.org/Substance</loc>
-   <lastmod>2019-10-09</lastmod>
+   <lastmod>2019-10-15</lastmod>
   </url>  <url>
    <loc>https://schema.org/SubwayStation</loc>
-   <lastmod>2019-10-09</lastmod>
+   <lastmod>2019-10-15</lastmod>
   </url>  <url>
    <loc>https://schema.org/Suite</loc>
-   <lastmod>2019-10-09</lastmod>
+   <lastmod>2019-10-15</lastmod>
   </url>  <url>
    <loc>https://schema.org/SuperficialAnatomy</loc>
-   <lastmod>2019-10-09</lastmod>
+   <lastmod>2019-10-15</lastmod>
   </url>  <url>
    <loc>https://schema.org/SurgicalProcedure</loc>
-   <lastmod>2019-10-09</lastmod>
+   <lastmod>2019-10-15</lastmod>
   </url>  <url>
    <loc>https://schema.org/SuspendAction</loc>
-   <lastmod>2019-10-09</lastmod>
+   <lastmod>2019-10-15</lastmod>
   </url>  <url>
    <loc>https://schema.org/Synagogue</loc>
-   <lastmod>2019-10-09</lastmod>
+   <lastmod>2019-10-15</lastmod>
   </url>  <url>
    <loc>https://schema.org/TVClip</loc>
-   <lastmod>2019-10-09</lastmod>
+   <lastmod>2019-10-15</lastmod>
   </url>  <url>
    <loc>https://schema.org/TVEpisode</loc>
-   <lastmod>2019-10-09</lastmod>
+   <lastmod>2019-10-15</lastmod>
   </url>  <url>
    <loc>https://schema.org/TVSeason</loc>
-   <lastmod>2019-10-09</lastmod>
+   <lastmod>2019-10-15</lastmod>
   </url>  <url>
    <loc>https://schema.org/TVSeries</loc>
-   <lastmod>2019-10-09</lastmod>
+   <lastmod>2019-10-15</lastmod>
   </url>  <url>
    <loc>https://schema.org/Table</loc>
-   <lastmod>2019-10-09</lastmod>
+   <lastmod>2019-10-15</lastmod>
   </url>  <url>
    <loc>https://schema.org/TakeAction</loc>
-   <lastmod>2019-10-09</lastmod>
+   <lastmod>2019-10-15</lastmod>
   </url>  <url>
    <loc>https://schema.org/TattooParlor</loc>
-   <lastmod>2019-10-09</lastmod>
+   <lastmod>2019-10-15</lastmod>
   </url>  <url>
    <loc>https://schema.org/Taxi</loc>
-   <lastmod>2019-10-09</lastmod>
+   <lastmod>2019-10-15</lastmod>
   </url>  <url>
    <loc>https://schema.org/TaxiReservation</loc>
-   <lastmod>2019-10-09</lastmod>
+   <lastmod>2019-10-15</lastmod>
   </url>  <url>
    <loc>https://schema.org/TaxiService</loc>
-   <lastmod>2019-10-09</lastmod>
+   <lastmod>2019-10-15</lastmod>
   </url>  <url>
    <loc>https://schema.org/TaxiStand</loc>
-   <lastmod>2019-10-09</lastmod>
+   <lastmod>2019-10-15</lastmod>
   </url>  <url>
    <loc>https://schema.org/TechArticle</loc>
-   <lastmod>2019-10-09</lastmod>
+   <lastmod>2019-10-15</lastmod>
   </url>  <url>
    <loc>https://schema.org/TelevisionChannel</loc>
-   <lastmod>2019-10-09</lastmod>
+   <lastmod>2019-10-15</lastmod>
   </url>  <url>
    <loc>https://schema.org/TelevisionStation</loc>
-   <lastmod>2019-10-09</lastmod>
+   <lastmod>2019-10-15</lastmod>
   </url>  <url>
    <loc>https://schema.org/TennisComplex</loc>
-   <lastmod>2019-10-09</lastmod>
+   <lastmod>2019-10-15</lastmod>
   </url>  <url>
    <loc>https://schema.org/Text</loc>
-   <lastmod>2019-10-09</lastmod>
+   <lastmod>2019-10-15</lastmod>
   </url>  <url>
    <loc>https://schema.org/TextDigitalDocument</loc>
-   <lastmod>2019-10-09</lastmod>
+   <lastmod>2019-10-15</lastmod>
   </url>  <url>
    <loc>https://schema.org/TheaterEvent</loc>
-   <lastmod>2019-10-09</lastmod>
+   <lastmod>2019-10-15</lastmod>
   </url>  <url>
    <loc>https://schema.org/TheaterGroup</loc>
-   <lastmod>2019-10-09</lastmod>
+   <lastmod>2019-10-15</lastmod>
   </url>  <url>
    <loc>https://schema.org/TherapeuticProcedure</loc>
-   <lastmod>2019-10-09</lastmod>
+   <lastmod>2019-10-15</lastmod>
   </url>  <url>
    <loc>https://schema.org/Thesis</loc>
-   <lastmod>2019-10-09</lastmod>
+   <lastmod>2019-10-15</lastmod>
   </url>  <url>
    <loc>https://schema.org/Thing</loc>
-   <lastmod>2019-10-09</lastmod>
+   <lastmod>2019-10-15</lastmod>
   </url>  <url>
    <loc>https://schema.org/Ticket</loc>
-   <lastmod>2019-10-09</lastmod>
+   <lastmod>2019-10-15</lastmod>
   </url>  <url>
    <loc>https://schema.org/TieAction</loc>
-   <lastmod>2019-10-09</lastmod>
+   <lastmod>2019-10-15</lastmod>
   </url>  <url>
    <loc>https://schema.org/Time</loc>
-   <lastmod>2019-10-09</lastmod>
+   <lastmod>2019-10-15</lastmod>
   </url>  <url>
    <loc>https://schema.org/TipAction</loc>
-   <lastmod>2019-10-09</lastmod>
+   <lastmod>2019-10-15</lastmod>
   </url>  <url>
    <loc>https://schema.org/TireShop</loc>
-   <lastmod>2019-10-09</lastmod>
+   <lastmod>2019-10-15</lastmod>
   </url>  <url>
    <loc>https://schema.org/TouristAttraction</loc>
-   <lastmod>2019-10-09</lastmod>
+   <lastmod>2019-10-15</lastmod>
   </url>  <url>
    <loc>https://schema.org/TouristDestination</loc>
-   <lastmod>2019-10-09</lastmod>
+   <lastmod>2019-10-15</lastmod>
   </url>  <url>
    <loc>https://schema.org/TouristInformationCenter</loc>
-   <lastmod>2019-10-09</lastmod>
+   <lastmod>2019-10-15</lastmod>
   </url>  <url>
    <loc>https://schema.org/TouristTrip</loc>
-   <lastmod>2019-10-09</lastmod>
+   <lastmod>2019-10-15</lastmod>
   </url>  <url>
    <loc>https://schema.org/ToyStore</loc>
-   <lastmod>2019-10-09</lastmod>
+   <lastmod>2019-10-15</lastmod>
   </url>  <url>
    <loc>https://schema.org/TrackAction</loc>
-   <lastmod>2019-10-09</lastmod>
+   <lastmod>2019-10-15</lastmod>
   </url>  <url>
    <loc>https://schema.org/TradeAction</loc>
-   <lastmod>2019-10-09</lastmod>
+   <lastmod>2019-10-15</lastmod>
   </url>  <url>
    <loc>https://schema.org/TrainReservation</loc>
-   <lastmod>2019-10-09</lastmod>
+   <lastmod>2019-10-15</lastmod>
   </url>  <url>
    <loc>https://schema.org/TrainStation</loc>
-   <lastmod>2019-10-09</lastmod>
+   <lastmod>2019-10-15</lastmod>
   </url>  <url>
    <loc>https://schema.org/TrainTrip</loc>
-   <lastmod>2019-10-09</lastmod>
+   <lastmod>2019-10-15</lastmod>
   </url>  <url>
    <loc>https://schema.org/TransferAction</loc>
-   <lastmod>2019-10-09</lastmod>
+   <lastmod>2019-10-15</lastmod>
   </url>  <url>
    <loc>https://schema.org/TravelAction</loc>
-   <lastmod>2019-10-09</lastmod>
+   <lastmod>2019-10-15</lastmod>
   </url>  <url>
    <loc>https://schema.org/TravelAgency</loc>
-   <lastmod>2019-10-09</lastmod>
+   <lastmod>2019-10-15</lastmod>
   </url>  <url>
    <loc>https://schema.org/TreatmentIndication</loc>
-   <lastmod>2019-10-09</lastmod>
+   <lastmod>2019-10-15</lastmod>
   </url>  <url>
    <loc>https://schema.org/Trip</loc>
-   <lastmod>2019-10-09</lastmod>
+   <lastmod>2019-10-15</lastmod>
   </url>  <url>
    <loc>https://schema.org/TypeAndQuantityNode</loc>
-   <lastmod>2019-10-09</lastmod>
+   <lastmod>2019-10-15</lastmod>
   </url>  <url>
    <loc>https://schema.org/URL</loc>
-   <lastmod>2019-10-09</lastmod>
+   <lastmod>2019-10-15</lastmod>
   </url>  <url>
    <loc>https://schema.org/UnRegisterAction</loc>
-   <lastmod>2019-10-09</lastmod>
+   <lastmod>2019-10-15</lastmod>
   </url>  <url>
    <loc>https://schema.org/UnitPriceSpecification</loc>
-   <lastmod>2019-10-09</lastmod>
+   <lastmod>2019-10-15</lastmod>
   </url>  <url>
    <loc>https://schema.org/UpdateAction</loc>
-   <lastmod>2019-10-09</lastmod>
+   <lastmod>2019-10-15</lastmod>
   </url>  <url>
    <loc>https://schema.org/UseAction</loc>
-   <lastmod>2019-10-09</lastmod>
+   <lastmod>2019-10-15</lastmod>
   </url>  <url>
    <loc>https://schema.org/UserBlocks</loc>
-   <lastmod>2019-10-09</lastmod>
+   <lastmod>2019-10-15</lastmod>
   </url>  <url>
    <loc>https://schema.org/UserCheckins</loc>
-   <lastmod>2019-10-09</lastmod>
+   <lastmod>2019-10-15</lastmod>
   </url>  <url>
    <loc>https://schema.org/UserComments</loc>
-   <lastmod>2019-10-09</lastmod>
+   <lastmod>2019-10-15</lastmod>
   </url>  <url>
    <loc>https://schema.org/UserDownloads</loc>
-   <lastmod>2019-10-09</lastmod>
+   <lastmod>2019-10-15</lastmod>
   </url>  <url>
    <loc>https://schema.org/UserInteraction</loc>
-   <lastmod>2019-10-09</lastmod>
+   <lastmod>2019-10-15</lastmod>
   </url>  <url>
    <loc>https://schema.org/UserLikes</loc>
-   <lastmod>2019-10-09</lastmod>
+   <lastmod>2019-10-15</lastmod>
   </url>  <url>
    <loc>https://schema.org/UserPageVisits</loc>
-   <lastmod>2019-10-09</lastmod>
+   <lastmod>2019-10-15</lastmod>
   </url>  <url>
    <loc>https://schema.org/UserPlays</loc>
-   <lastmod>2019-10-09</lastmod>
+   <lastmod>2019-10-15</lastmod>
   </url>  <url>
    <loc>https://schema.org/UserPlusOnes</loc>
-   <lastmod>2019-10-09</lastmod>
+   <lastmod>2019-10-15</lastmod>
   </url>  <url>
    <loc>https://schema.org/UserReview</loc>
-   <lastmod>2019-10-09</lastmod>
+   <lastmod>2019-10-15</lastmod>
   </url>  <url>
    <loc>https://schema.org/UserTweets</loc>
-   <lastmod>2019-10-09</lastmod>
+   <lastmod>2019-10-15</lastmod>
   </url>  <url>
    <loc>https://schema.org/Vehicle</loc>
-   <lastmod>2019-10-09</lastmod>
+   <lastmod>2019-10-15</lastmod>
   </url>  <url>
    <loc>https://schema.org/Vein</loc>
-   <lastmod>2019-10-09</lastmod>
+   <lastmod>2019-10-15</lastmod>
   </url>  <url>
    <loc>https://schema.org/Vessel</loc>
-   <lastmod>2019-10-09</lastmod>
+   <lastmod>2019-10-15</lastmod>
   </url>  <url>
    <loc>https://schema.org/VeterinaryCare</loc>
-   <lastmod>2019-10-09</lastmod>
+   <lastmod>2019-10-15</lastmod>
   </url>  <url>
    <loc>https://schema.org/VideoGallery</loc>
-   <lastmod>2019-10-09</lastmod>
+   <lastmod>2019-10-15</lastmod>
   </url>  <url>
    <loc>https://schema.org/VideoGame</loc>
-   <lastmod>2019-10-09</lastmod>
+   <lastmod>2019-10-15</lastmod>
   </url>  <url>
    <loc>https://schema.org/VideoGameClip</loc>
-   <lastmod>2019-10-09</lastmod>
+   <lastmod>2019-10-15</lastmod>
   </url>  <url>
    <loc>https://schema.org/VideoGameSeries</loc>
-   <lastmod>2019-10-09</lastmod>
+   <lastmod>2019-10-15</lastmod>
   </url>  <url>
    <loc>https://schema.org/VideoObject</loc>
-   <lastmod>2019-10-09</lastmod>
+   <lastmod>2019-10-15</lastmod>
   </url>  <url>
    <loc>https://schema.org/ViewAction</loc>
-   <lastmod>2019-10-09</lastmod>
+   <lastmod>2019-10-15</lastmod>
   </url>  <url>
    <loc>https://schema.org/VisualArtsEvent</loc>
-   <lastmod>2019-10-09</lastmod>
+   <lastmod>2019-10-15</lastmod>
   </url>  <url>
    <loc>https://schema.org/VisualArtwork</loc>
-   <lastmod>2019-10-09</lastmod>
+   <lastmod>2019-10-15</lastmod>
   </url>  <url>
    <loc>https://schema.org/VitalSign</loc>
-   <lastmod>2019-10-09</lastmod>
+   <lastmod>2019-10-15</lastmod>
   </url>  <url>
    <loc>https://schema.org/Volcano</loc>
-   <lastmod>2019-10-09</lastmod>
+   <lastmod>2019-10-15</lastmod>
   </url>  <url>
    <loc>https://schema.org/VoteAction</loc>
-   <lastmod>2019-10-09</lastmod>
+   <lastmod>2019-10-15</lastmod>
   </url>  <url>
    <loc>https://schema.org/WPAdBlock</loc>
-   <lastmod>2019-10-09</lastmod>
+   <lastmod>2019-10-15</lastmod>
   </url>  <url>
    <loc>https://schema.org/WPFooter</loc>
-   <lastmod>2019-10-09</lastmod>
+   <lastmod>2019-10-15</lastmod>
   </url>  <url>
    <loc>https://schema.org/WPHeader</loc>
-   <lastmod>2019-10-09</lastmod>
+   <lastmod>2019-10-15</lastmod>
   </url>  <url>
    <loc>https://schema.org/WPSideBar</loc>
-   <lastmod>2019-10-09</lastmod>
+   <lastmod>2019-10-15</lastmod>
   </url>  <url>
    <loc>https://schema.org/WantAction</loc>
-   <lastmod>2019-10-09</lastmod>
+   <lastmod>2019-10-15</lastmod>
   </url>  <url>
    <loc>https://schema.org/WarrantyPromise</loc>
-   <lastmod>2019-10-09</lastmod>
+   <lastmod>2019-10-15</lastmod>
   </url>  <url>
    <loc>https://schema.org/WarrantyScope</loc>
-   <lastmod>2019-10-09</lastmod>
+   <lastmod>2019-10-15</lastmod>
   </url>  <url>
    <loc>https://schema.org/WatchAction</loc>
-   <lastmod>2019-10-09</lastmod>
+   <lastmod>2019-10-15</lastmod>
   </url>  <url>
    <loc>https://schema.org/Waterfall</loc>
-   <lastmod>2019-10-09</lastmod>
+   <lastmod>2019-10-15</lastmod>
   </url>  <url>
    <loc>https://schema.org/WearAction</loc>
-   <lastmod>2019-10-09</lastmod>
+   <lastmod>2019-10-15</lastmod>
   </url>  <url>
    <loc>https://schema.org/WebAPI</loc>
-   <lastmod>2019-10-09</lastmod>
+   <lastmod>2019-10-15</lastmod>
   </url>  <url>
    <loc>https://schema.org/WebApplication</loc>
-   <lastmod>2019-10-09</lastmod>
+   <lastmod>2019-10-15</lastmod>
   </url>  <url>
    <loc>https://schema.org/WebPage</loc>
-   <lastmod>2019-10-09</lastmod>
+   <lastmod>2019-10-15</lastmod>
   </url>  <url>
    <loc>https://schema.org/WebPageElement</loc>
-   <lastmod>2019-10-09</lastmod>
+   <lastmod>2019-10-15</lastmod>
   </url>  <url>
    <loc>https://schema.org/WebSite</loc>
-   <lastmod>2019-10-09</lastmod>
+   <lastmod>2019-10-15</lastmod>
   </url>  <url>
    <loc>https://schema.org/WholesaleStore</loc>
-   <lastmod>2019-10-09</lastmod>
+   <lastmod>2019-10-15</lastmod>
   </url>  <url>
    <loc>https://schema.org/WinAction</loc>
-   <lastmod>2019-10-09</lastmod>
+   <lastmod>2019-10-15</lastmod>
   </url>  <url>
    <loc>https://schema.org/Winery</loc>
-   <lastmod>2019-10-09</lastmod>
+   <lastmod>2019-10-15</lastmod>
   </url>  <url>
    <loc>https://schema.org/WorkBasedProgram</loc>
-   <lastmod>2019-10-09</lastmod>
+   <lastmod>2019-10-15</lastmod>
   </url>  <url>
    <loc>https://schema.org/WorkersUnion</loc>
-   <lastmod>2019-10-09</lastmod>
+   <lastmod>2019-10-15</lastmod>
   </url>  <url>
    <loc>https://schema.org/WriteAction</loc>
-   <lastmod>2019-10-09</lastmod>
+   <lastmod>2019-10-15</lastmod>
   </url>  <url>
    <loc>https://schema.org/XPathType</loc>
-   <lastmod>2019-10-09</lastmod>
+   <lastmod>2019-10-15</lastmod>
   </url>  <url>
    <loc>https://schema.org/Zoo</loc>
-   <lastmod>2019-10-09</lastmod>
+   <lastmod>2019-10-15</lastmod>
   </url>  <url>
    <loc>https://schema.org/about</loc>
-   <lastmod>2019-10-09</lastmod>
+   <lastmod>2019-10-15</lastmod>
   </url>  <url>
    <loc>https://schema.org/abridged</loc>
-   <lastmod>2019-10-09</lastmod>
+   <lastmod>2019-10-15</lastmod>
   </url>  <url>
    <loc>https://schema.org/abstract</loc>
-   <lastmod>2019-10-09</lastmod>
+   <lastmod>2019-10-15</lastmod>
   </url>  <url>
    <loc>https://schema.org/accelerationTime</loc>
-   <lastmod>2019-10-09</lastmod>
+   <lastmod>2019-10-15</lastmod>
   </url>  <url>
    <loc>https://schema.org/acceptedAnswer</loc>
-   <lastmod>2019-10-09</lastmod>
+   <lastmod>2019-10-15</lastmod>
   </url>  <url>
    <loc>https://schema.org/acceptedOffer</loc>
-   <lastmod>2019-10-09</lastmod>
+   <lastmod>2019-10-15</lastmod>
   </url>  <url>
    <loc>https://schema.org/acceptedPaymentMethod</loc>
-   <lastmod>2019-10-09</lastmod>
+   <lastmod>2019-10-15</lastmod>
   </url>  <url>
    <loc>https://schema.org/acceptsReservations</loc>
-   <lastmod>2019-10-09</lastmod>
+   <lastmod>2019-10-15</lastmod>
   </url>  <url>
    <loc>https://schema.org/accessCode</loc>
-   <lastmod>2019-10-09</lastmod>
+   <lastmod>2019-10-15</lastmod>
   </url>  <url>
    <loc>https://schema.org/accessMode</loc>
-   <lastmod>2019-10-09</lastmod>
+   <lastmod>2019-10-15</lastmod>
   </url>  <url>
    <loc>https://schema.org/accessModeSufficient</loc>
-   <lastmod>2019-10-09</lastmod>
+   <lastmod>2019-10-15</lastmod>
   </url>  <url>
    <loc>https://schema.org/accessibilityAPI</loc>
-   <lastmod>2019-10-09</lastmod>
+   <lastmod>2019-10-15</lastmod>
   </url>  <url>
    <loc>https://schema.org/accessibilityControl</loc>
-   <lastmod>2019-10-09</lastmod>
+   <lastmod>2019-10-15</lastmod>
   </url>  <url>
    <loc>https://schema.org/accessibilityFeature</loc>
-   <lastmod>2019-10-09</lastmod>
+   <lastmod>2019-10-15</lastmod>
   </url>  <url>
    <loc>https://schema.org/accessibilityHazard</loc>
-   <lastmod>2019-10-09</lastmod>
+   <lastmod>2019-10-15</lastmod>
   </url>  <url>
    <loc>https://schema.org/accessibilitySummary</loc>
-   <lastmod>2019-10-09</lastmod>
+   <lastmod>2019-10-15</lastmod>
   </url>  <url>
    <loc>https://schema.org/accountId</loc>
-   <lastmod>2019-10-09</lastmod>
+   <lastmod>2019-10-15</lastmod>
   </url>  <url>
    <loc>https://schema.org/accountMinimumInflow</loc>
-   <lastmod>2019-10-09</lastmod>
+   <lastmod>2019-10-15</lastmod>
   </url>  <url>
    <loc>https://schema.org/accountOverdraftLimit</loc>
-   <lastmod>2019-10-09</lastmod>
+   <lastmod>2019-10-15</lastmod>
   </url>  <url>
    <loc>https://schema.org/accountablePerson</loc>
-   <lastmod>2019-10-09</lastmod>
+   <lastmod>2019-10-15</lastmod>
   </url>  <url>
    <loc>https://schema.org/acquiredFrom</loc>
-   <lastmod>2019-10-09</lastmod>
+   <lastmod>2019-10-15</lastmod>
   </url>  <url>
    <loc>https://schema.org/acrissCode</loc>
-   <lastmod>2019-10-09</lastmod>
+   <lastmod>2019-10-15</lastmod>
   </url>  <url>
    <loc>https://schema.org/action</loc>
-   <lastmod>2019-10-09</lastmod>
+   <lastmod>2019-10-15</lastmod>
   </url>  <url>
    <loc>https://schema.org/actionAccessibilityRequirement</loc>
-   <lastmod>2019-10-09</lastmod>
+   <lastmod>2019-10-15</lastmod>
   </url>  <url>
    <loc>https://schema.org/actionApplication</loc>
-   <lastmod>2019-10-09</lastmod>
+   <lastmod>2019-10-15</lastmod>
   </url>  <url>
    <loc>https://schema.org/actionOption</loc>
-   <lastmod>2019-10-09</lastmod>
+   <lastmod>2019-10-15</lastmod>
   </url>  <url>
    <loc>https://schema.org/actionPlatform</loc>
-   <lastmod>2019-10-09</lastmod>
+   <lastmod>2019-10-15</lastmod>
   </url>  <url>
    <loc>https://schema.org/actionStatus</loc>
-   <lastmod>2019-10-09</lastmod>
+   <lastmod>2019-10-15</lastmod>
   </url>  <url>
    <loc>https://schema.org/actionableFeedbackPolicy</loc>
-   <lastmod>2019-10-09</lastmod>
+   <lastmod>2019-10-15</lastmod>
   </url>  <url>
    <loc>https://schema.org/activeIngredient</loc>
-   <lastmod>2019-10-09</lastmod>
+   <lastmod>2019-10-15</lastmod>
   </url>  <url>
    <loc>https://schema.org/activityDuration</loc>
-   <lastmod>2019-10-09</lastmod>
+   <lastmod>2019-10-15</lastmod>
   </url>  <url>
    <loc>https://schema.org/activityFrequency</loc>
-   <lastmod>2019-10-09</lastmod>
+   <lastmod>2019-10-15</lastmod>
   </url>  <url>
    <loc>https://schema.org/actor</loc>
-   <lastmod>2019-10-09</lastmod>
+   <lastmod>2019-10-15</lastmod>
   </url>  <url>
    <loc>https://schema.org/actors</loc>
-   <lastmod>2019-10-09</lastmod>
+   <lastmod>2019-10-15</lastmod>
   </url>  <url>
    <loc>https://schema.org/addOn</loc>
-   <lastmod>2019-10-09</lastmod>
+   <lastmod>2019-10-15</lastmod>
   </url>  <url>
    <loc>https://schema.org/additionalName</loc>
-   <lastmod>2019-10-09</lastmod>
+   <lastmod>2019-10-15</lastmod>
   </url>  <url>
    <loc>https://schema.org/additionalNumberOfGuests</loc>
-   <lastmod>2019-10-09</lastmod>
+   <lastmod>2019-10-15</lastmod>
   </url>  <url>
    <loc>https://schema.org/additionalProperty</loc>
-   <lastmod>2019-10-09</lastmod>
+   <lastmod>2019-10-15</lastmod>
   </url>  <url>
    <loc>https://schema.org/additionalType</loc>
-   <lastmod>2019-10-09</lastmod>
+   <lastmod>2019-10-15</lastmod>
   </url>  <url>
    <loc>https://schema.org/additionalVariable</loc>
-   <lastmod>2019-10-09</lastmod>
+   <lastmod>2019-10-15</lastmod>
   </url>  <url>
    <loc>https://schema.org/address</loc>
-   <lastmod>2019-10-09</lastmod>
+   <lastmod>2019-10-15</lastmod>
   </url>  <url>
    <loc>https://schema.org/addressCountry</loc>
-   <lastmod>2019-10-09</lastmod>
+   <lastmod>2019-10-15</lastmod>
   </url>  <url>
    <loc>https://schema.org/addressLocality</loc>
-   <lastmod>2019-10-09</lastmod>
+   <lastmod>2019-10-15</lastmod>
   </url>  <url>
    <loc>https://schema.org/addressRegion</loc>
-   <lastmod>2019-10-09</lastmod>
+   <lastmod>2019-10-15</lastmod>
   </url>  <url>
    <loc>https://schema.org/administrationRoute</loc>
-   <lastmod>2019-10-09</lastmod>
+   <lastmod>2019-10-15</lastmod>
   </url>  <url>
    <loc>https://schema.org/advanceBookingRequirement</loc>
-   <lastmod>2019-10-09</lastmod>
+   <lastmod>2019-10-15</lastmod>
   </url>  <url>
    <loc>https://schema.org/adverseOutcome</loc>
-   <lastmod>2019-10-09</lastmod>
+   <lastmod>2019-10-15</lastmod>
   </url>  <url>
    <loc>https://schema.org/affectedBy</loc>
-   <lastmod>2019-10-09</lastmod>
+   <lastmod>2019-10-15</lastmod>
   </url>  <url>
    <loc>https://schema.org/affiliation</loc>
-   <lastmod>2019-10-09</lastmod>
+   <lastmod>2019-10-15</lastmod>
   </url>  <url>
    <loc>https://schema.org/afterMedia</loc>
-   <lastmod>2019-10-09</lastmod>
+   <lastmod>2019-10-15</lastmod>
   </url>  <url>
    <loc>https://schema.org/agent</loc>
-   <lastmod>2019-10-09</lastmod>
+   <lastmod>2019-10-15</lastmod>
   </url>  <url>
    <loc>https://schema.org/aggregateRating</loc>
-   <lastmod>2019-10-09</lastmod>
+   <lastmod>2019-10-15</lastmod>
   </url>  <url>
    <loc>https://schema.org/aircraft</loc>
-   <lastmod>2019-10-09</lastmod>
+   <lastmod>2019-10-15</lastmod>
   </url>  <url>
    <loc>https://schema.org/album</loc>
-   <lastmod>2019-10-09</lastmod>
+   <lastmod>2019-10-15</lastmod>
   </url>  <url>
    <loc>https://schema.org/albumProductionType</loc>
-   <lastmod>2019-10-09</lastmod>
+   <lastmod>2019-10-15</lastmod>
   </url>  <url>
    <loc>https://schema.org/albumRelease</loc>
-   <lastmod>2019-10-09</lastmod>
+   <lastmod>2019-10-15</lastmod>
   </url>  <url>
    <loc>https://schema.org/albumReleaseType</loc>
-   <lastmod>2019-10-09</lastmod>
+   <lastmod>2019-10-15</lastmod>
   </url>  <url>
    <loc>https://schema.org/albums</loc>
-   <lastmod>2019-10-09</lastmod>
+   <lastmod>2019-10-15</lastmod>
   </url>  <url>
    <loc>https://schema.org/alcoholWarning</loc>
-   <lastmod>2019-10-09</lastmod>
+   <lastmod>2019-10-15</lastmod>
   </url>  <url>
    <loc>https://schema.org/algorithm</loc>
-   <lastmod>2019-10-09</lastmod>
+   <lastmod>2019-10-15</lastmod>
   </url>  <url>
    <loc>https://schema.org/alignmentType</loc>
-   <lastmod>2019-10-09</lastmod>
+   <lastmod>2019-10-15</lastmod>
   </url>  <url>
    <loc>https://schema.org/alternateName</loc>
-   <lastmod>2019-10-09</lastmod>
+   <lastmod>2019-10-15</lastmod>
   </url>  <url>
    <loc>https://schema.org/alternativeHeadline</loc>
-   <lastmod>2019-10-09</lastmod>
+   <lastmod>2019-10-15</lastmod>
   </url>  <url>
    <loc>https://schema.org/alumni</loc>
-   <lastmod>2019-10-09</lastmod>
+   <lastmod>2019-10-15</lastmod>
   </url>  <url>
    <loc>https://schema.org/alumniOf</loc>
-   <lastmod>2019-10-09</lastmod>
+   <lastmod>2019-10-15</lastmod>
   </url>  <url>
    <loc>https://schema.org/amenityFeature</loc>
-   <lastmod>2019-10-09</lastmod>
+   <lastmod>2019-10-15</lastmod>
   </url>  <url>
    <loc>https://schema.org/amount</loc>
-   <lastmod>2019-10-09</lastmod>
+   <lastmod>2019-10-15</lastmod>
   </url>  <url>
    <loc>https://schema.org/amountOfThisGood</loc>
-   <lastmod>2019-10-09</lastmod>
+   <lastmod>2019-10-15</lastmod>
   </url>  <url>
    <loc>https://schema.org/annualPercentageRate</loc>
-   <lastmod>2019-10-09</lastmod>
+   <lastmod>2019-10-15</lastmod>
   </url>  <url>
    <loc>https://schema.org/answerCount</loc>
-   <lastmod>2019-10-09</lastmod>
+   <lastmod>2019-10-15</lastmod>
   </url>  <url>
    <loc>https://schema.org/antagonist</loc>
-   <lastmod>2019-10-09</lastmod>
+   <lastmod>2019-10-15</lastmod>
   </url>  <url>
    <loc>https://schema.org/appearance</loc>
-   <lastmod>2019-10-09</lastmod>
+   <lastmod>2019-10-15</lastmod>
   </url>  <url>
    <loc>https://schema.org/applicableLocation</loc>
-   <lastmod>2019-10-09</lastmod>
+   <lastmod>2019-10-15</lastmod>
   </url>  <url>
    <loc>https://schema.org/applicantLocationRequirements</loc>
-   <lastmod>2019-10-09</lastmod>
+   <lastmod>2019-10-15</lastmod>
   </url>  <url>
    <loc>https://schema.org/application</loc>
-   <lastmod>2019-10-09</lastmod>
+   <lastmod>2019-10-15</lastmod>
   </url>  <url>
    <loc>https://schema.org/applicationCategory</loc>
-   <lastmod>2019-10-09</lastmod>
+   <lastmod>2019-10-15</lastmod>
   </url>  <url>
    <loc>https://schema.org/applicationSubCategory</loc>
-   <lastmod>2019-10-09</lastmod>
+   <lastmod>2019-10-15</lastmod>
   </url>  <url>
    <loc>https://schema.org/applicationSuite</loc>
-   <lastmod>2019-10-09</lastmod>
+   <lastmod>2019-10-15</lastmod>
   </url>  <url>
    <loc>https://schema.org/appliesToDeliveryMethod</loc>
-   <lastmod>2019-10-09</lastmod>
+   <lastmod>2019-10-15</lastmod>
   </url>  <url>
    <loc>https://schema.org/appliesToPaymentMethod</loc>
-   <lastmod>2019-10-09</lastmod>
+   <lastmod>2019-10-15</lastmod>
   </url>  <url>
    <loc>https://schema.org/archiveHeld</loc>
-   <lastmod>2019-10-09</lastmod>
+   <lastmod>2019-10-15</lastmod>
   </url>  <url>
    <loc>https://schema.org/area</loc>
-   <lastmod>2019-10-09</lastmod>
+   <lastmod>2019-10-15</lastmod>
   </url>  <url>
    <loc>https://schema.org/areaServed</loc>
-   <lastmod>2019-10-09</lastmod>
+   <lastmod>2019-10-15</lastmod>
   </url>  <url>
    <loc>https://schema.org/arrivalAirport</loc>
-   <lastmod>2019-10-09</lastmod>
+   <lastmod>2019-10-15</lastmod>
   </url>  <url>
    <loc>https://schema.org/arrivalBusStop</loc>
-   <lastmod>2019-10-09</lastmod>
+   <lastmod>2019-10-15</lastmod>
   </url>  <url>
    <loc>https://schema.org/arrivalGate</loc>
-   <lastmod>2019-10-09</lastmod>
+   <lastmod>2019-10-15</lastmod>
   </url>  <url>
    <loc>https://schema.org/arrivalPlatform</loc>
-   <lastmod>2019-10-09</lastmod>
+   <lastmod>2019-10-15</lastmod>
   </url>  <url>
    <loc>https://schema.org/arrivalStation</loc>
-   <lastmod>2019-10-09</lastmod>
+   <lastmod>2019-10-15</lastmod>
   </url>  <url>
    <loc>https://schema.org/arrivalTerminal</loc>
-   <lastmod>2019-10-09</lastmod>
+   <lastmod>2019-10-15</lastmod>
   </url>  <url>
    <loc>https://schema.org/arrivalTime</loc>
-   <lastmod>2019-10-09</lastmod>
+   <lastmod>2019-10-15</lastmod>
   </url>  <url>
    <loc>https://schema.org/artEdition</loc>
-   <lastmod>2019-10-09</lastmod>
+   <lastmod>2019-10-15</lastmod>
   </url>  <url>
    <loc>https://schema.org/artMedium</loc>
-   <lastmod>2019-10-09</lastmod>
+   <lastmod>2019-10-15</lastmod>
   </url>  <url>
    <loc>https://schema.org/arterialBranch</loc>
-   <lastmod>2019-10-09</lastmod>
+   <lastmod>2019-10-15</lastmod>
   </url>  <url>
    <loc>https://schema.org/artform</loc>
-   <lastmod>2019-10-09</lastmod>
+   <lastmod>2019-10-15</lastmod>
   </url>  <url>
    <loc>https://schema.org/articleBody</loc>
-   <lastmod>2019-10-09</lastmod>
+   <lastmod>2019-10-15</lastmod>
   </url>  <url>
    <loc>https://schema.org/articleSection</loc>
-   <lastmod>2019-10-09</lastmod>
+   <lastmod>2019-10-15</lastmod>
   </url>  <url>
    <loc>https://schema.org/artist</loc>
-   <lastmod>2019-10-09</lastmod>
+   <lastmod>2019-10-15</lastmod>
   </url>  <url>
    <loc>https://schema.org/artworkSurface</loc>
-   <lastmod>2019-10-09</lastmod>
+   <lastmod>2019-10-15</lastmod>
   </url>  <url>
    <loc>https://schema.org/aspect</loc>
-   <lastmod>2019-10-09</lastmod>
+   <lastmod>2019-10-15</lastmod>
   </url>  <url>
    <loc>https://schema.org/assembly</loc>
-   <lastmod>2019-10-09</lastmod>
+   <lastmod>2019-10-15</lastmod>
   </url>  <url>
    <loc>https://schema.org/assemblyVersion</loc>
-   <lastmod>2019-10-09</lastmod>
+   <lastmod>2019-10-15</lastmod>
   </url>  <url>
    <loc>https://schema.org/associatedAnatomy</loc>
-   <lastmod>2019-10-09</lastmod>
+   <lastmod>2019-10-15</lastmod>
   </url>  <url>
    <loc>https://schema.org/associatedArticle</loc>
-   <lastmod>2019-10-09</lastmod>
+   <lastmod>2019-10-15</lastmod>
   </url>  <url>
    <loc>https://schema.org/associatedMedia</loc>
-   <lastmod>2019-10-09</lastmod>
+   <lastmod>2019-10-15</lastmod>
   </url>  <url>
    <loc>https://schema.org/associatedPathophysiology</loc>
-   <lastmod>2019-10-09</lastmod>
+   <lastmod>2019-10-15</lastmod>
   </url>  <url>
    <loc>https://schema.org/athlete</loc>
-   <lastmod>2019-10-09</lastmod>
+   <lastmod>2019-10-15</lastmod>
   </url>  <url>
    <loc>https://schema.org/attendee</loc>
-   <lastmod>2019-10-09</lastmod>
+   <lastmod>2019-10-15</lastmod>
   </url>  <url>
    <loc>https://schema.org/attendees</loc>
-   <lastmod>2019-10-09</lastmod>
+   <lastmod>2019-10-15</lastmod>
   </url>  <url>
    <loc>https://schema.org/audience</loc>
-   <lastmod>2019-10-09</lastmod>
+   <lastmod>2019-10-15</lastmod>
   </url>  <url>
    <loc>https://schema.org/audienceType</loc>
-   <lastmod>2019-10-09</lastmod>
+   <lastmod>2019-10-15</lastmod>
   </url>  <url>
    <loc>https://schema.org/audio</loc>
-   <lastmod>2019-10-09</lastmod>
+   <lastmod>2019-10-15</lastmod>
   </url>  <url>
    <loc>https://schema.org/authenticator</loc>
-   <lastmod>2019-10-09</lastmod>
+   <lastmod>2019-10-15</lastmod>
   </url>  <url>
    <loc>https://schema.org/author</loc>
-   <lastmod>2019-10-09</lastmod>
+   <lastmod>2019-10-15</lastmod>
   </url>  <url>
    <loc>https://schema.org/availability</loc>
-   <lastmod>2019-10-09</lastmod>
+   <lastmod>2019-10-15</lastmod>
   </url>  <url>
    <loc>https://schema.org/availabilityEnds</loc>
-   <lastmod>2019-10-09</lastmod>
+   <lastmod>2019-10-15</lastmod>
   </url>  <url>
    <loc>https://schema.org/availabilityStarts</loc>
-   <lastmod>2019-10-09</lastmod>
+   <lastmod>2019-10-15</lastmod>
   </url>  <url>
    <loc>https://schema.org/availableAtOrFrom</loc>
-   <lastmod>2019-10-09</lastmod>
+   <lastmod>2019-10-15</lastmod>
   </url>  <url>
    <loc>https://schema.org/availableChannel</loc>
-   <lastmod>2019-10-09</lastmod>
+   <lastmod>2019-10-15</lastmod>
   </url>  <url>
    <loc>https://schema.org/availableDeliveryMethod</loc>
-   <lastmod>2019-10-09</lastmod>
+   <lastmod>2019-10-15</lastmod>
   </url>  <url>
    <loc>https://schema.org/availableFrom</loc>
-   <lastmod>2019-10-09</lastmod>
+   <lastmod>2019-10-15</lastmod>
   </url>  <url>
    <loc>https://schema.org/availableIn</loc>
-   <lastmod>2019-10-09</lastmod>
+   <lastmod>2019-10-15</lastmod>
   </url>  <url>
    <loc>https://schema.org/availableLanguage</loc>
-   <lastmod>2019-10-09</lastmod>
+   <lastmod>2019-10-15</lastmod>
   </url>  <url>
    <loc>https://schema.org/availableOnDevice</loc>
-   <lastmod>2019-10-09</lastmod>
+   <lastmod>2019-10-15</lastmod>
   </url>  <url>
    <loc>https://schema.org/availableService</loc>
-   <lastmod>2019-10-09</lastmod>
+   <lastmod>2019-10-15</lastmod>
   </url>  <url>
    <loc>https://schema.org/availableStrength</loc>
-   <lastmod>2019-10-09</lastmod>
+   <lastmod>2019-10-15</lastmod>
   </url>  <url>
    <loc>https://schema.org/availableTest</loc>
-   <lastmod>2019-10-09</lastmod>
+   <lastmod>2019-10-15</lastmod>
   </url>  <url>
    <loc>https://schema.org/availableThrough</loc>
-   <lastmod>2019-10-09</lastmod>
+   <lastmod>2019-10-15</lastmod>
   </url>  <url>
    <loc>https://schema.org/award</loc>
-   <lastmod>2019-10-09</lastmod>
+   <lastmod>2019-10-15</lastmod>
   </url>  <url>
    <loc>https://schema.org/awards</loc>
-   <lastmod>2019-10-09</lastmod>
+   <lastmod>2019-10-15</lastmod>
   </url>  <url>
    <loc>https://schema.org/awayTeam</loc>
-   <lastmod>2019-10-09</lastmod>
+   <lastmod>2019-10-15</lastmod>
   </url>  <url>
    <loc>https://schema.org/background</loc>
-   <lastmod>2019-10-09</lastmod>
+   <lastmod>2019-10-15</lastmod>
   </url>  <url>
    <loc>https://schema.org/backstory</loc>
-   <lastmod>2019-10-09</lastmod>
+   <lastmod>2019-10-15</lastmod>
   </url>  <url>
    <loc>https://schema.org/bankAccountType</loc>
-   <lastmod>2019-10-09</lastmod>
+   <lastmod>2019-10-15</lastmod>
   </url>  <url>
    <loc>https://schema.org/baseSalary</loc>
-   <lastmod>2019-10-09</lastmod>
+   <lastmod>2019-10-15</lastmod>
   </url>  <url>
    <loc>https://schema.org/bccRecipient</loc>
-   <lastmod>2019-10-09</lastmod>
+   <lastmod>2019-10-15</lastmod>
   </url>  <url>
    <loc>https://schema.org/bed</loc>
-   <lastmod>2019-10-09</lastmod>
+   <lastmod>2019-10-15</lastmod>
   </url>  <url>
    <loc>https://schema.org/beforeMedia</loc>
-   <lastmod>2019-10-09</lastmod>
+   <lastmod>2019-10-15</lastmod>
   </url>  <url>
    <loc>https://schema.org/beneficiaryBank</loc>
-   <lastmod>2019-10-09</lastmod>
+   <lastmod>2019-10-15</lastmod>
   </url>  <url>
    <loc>https://schema.org/benefits</loc>
-   <lastmod>2019-10-09</lastmod>
+   <lastmod>2019-10-15</lastmod>
   </url>  <url>
    <loc>https://schema.org/benefitsSummaryUrl</loc>
-   <lastmod>2019-10-09</lastmod>
+   <lastmod>2019-10-15</lastmod>
   </url>  <url>
    <loc>https://schema.org/bestRating</loc>
-   <lastmod>2019-10-09</lastmod>
+   <lastmod>2019-10-15</lastmod>
   </url>  <url>
    <loc>https://schema.org/billingAddress</loc>
-   <lastmod>2019-10-09</lastmod>
+   <lastmod>2019-10-15</lastmod>
   </url>  <url>
    <loc>https://schema.org/billingIncrement</loc>
-   <lastmod>2019-10-09</lastmod>
+   <lastmod>2019-10-15</lastmod>
   </url>  <url>
    <loc>https://schema.org/billingPeriod</loc>
-   <lastmod>2019-10-09</lastmod>
+   <lastmod>2019-10-15</lastmod>
   </url>  <url>
    <loc>https://schema.org/biomechnicalClass</loc>
-   <lastmod>2019-10-09</lastmod>
+   <lastmod>2019-10-15</lastmod>
   </url>  <url>
    <loc>https://schema.org/birthDate</loc>
-   <lastmod>2019-10-09</lastmod>
+   <lastmod>2019-10-15</lastmod>
   </url>  <url>
    <loc>https://schema.org/birthPlace</loc>
-   <lastmod>2019-10-09</lastmod>
+   <lastmod>2019-10-15</lastmod>
   </url>  <url>
    <loc>https://schema.org/bitrate</loc>
-   <lastmod>2019-10-09</lastmod>
+   <lastmod>2019-10-15</lastmod>
   </url>  <url>
    <loc>https://schema.org/blogPost</loc>
-   <lastmod>2019-10-09</lastmod>
+   <lastmod>2019-10-15</lastmod>
   </url>  <url>
    <loc>https://schema.org/blogPosts</loc>
-   <lastmod>2019-10-09</lastmod>
+   <lastmod>2019-10-15</lastmod>
   </url>  <url>
    <loc>https://schema.org/bloodSupply</loc>
-   <lastmod>2019-10-09</lastmod>
+   <lastmod>2019-10-15</lastmod>
   </url>  <url>
    <loc>https://schema.org/boardingGroup</loc>
-   <lastmod>2019-10-09</lastmod>
+   <lastmod>2019-10-15</lastmod>
   </url>  <url>
    <loc>https://schema.org/boardingPolicy</loc>
-   <lastmod>2019-10-09</lastmod>
+   <lastmod>2019-10-15</lastmod>
   </url>  <url>
    <loc>https://schema.org/bodyLocation</loc>
-   <lastmod>2019-10-09</lastmod>
+   <lastmod>2019-10-15</lastmod>
   </url>  <url>
    <loc>https://schema.org/bodyType</loc>
-   <lastmod>2019-10-09</lastmod>
+   <lastmod>2019-10-15</lastmod>
   </url>  <url>
    <loc>https://schema.org/bookEdition</loc>
-   <lastmod>2019-10-09</lastmod>
+   <lastmod>2019-10-15</lastmod>
   </url>  <url>
    <loc>https://schema.org/bookFormat</loc>
-   <lastmod>2019-10-09</lastmod>
+   <lastmod>2019-10-15</lastmod>
   </url>  <url>
    <loc>https://schema.org/bookingAgent</loc>
-   <lastmod>2019-10-09</lastmod>
+   <lastmod>2019-10-15</lastmod>
   </url>  <url>
    <loc>https://schema.org/bookingTime</loc>
-   <lastmod>2019-10-09</lastmod>
+   <lastmod>2019-10-15</lastmod>
   </url>  <url>
    <loc>https://schema.org/borrower</loc>
-   <lastmod>2019-10-09</lastmod>
+   <lastmod>2019-10-15</lastmod>
   </url>  <url>
    <loc>https://schema.org/box</loc>
-   <lastmod>2019-10-09</lastmod>
+   <lastmod>2019-10-15</lastmod>
   </url>  <url>
    <loc>https://schema.org/branch</loc>
-   <lastmod>2019-10-09</lastmod>
+   <lastmod>2019-10-15</lastmod>
   </url>  <url>
    <loc>https://schema.org/branchCode</loc>
-   <lastmod>2019-10-09</lastmod>
+   <lastmod>2019-10-15</lastmod>
   </url>  <url>
    <loc>https://schema.org/branchOf</loc>
-   <lastmod>2019-10-09</lastmod>
+   <lastmod>2019-10-15</lastmod>
   </url>  <url>
    <loc>https://schema.org/brand</loc>
-   <lastmod>2019-10-09</lastmod>
+   <lastmod>2019-10-15</lastmod>
   </url>  <url>
    <loc>https://schema.org/breadcrumb</loc>
-   <lastmod>2019-10-09</lastmod>
+   <lastmod>2019-10-15</lastmod>
   </url>  <url>
    <loc>https://schema.org/breastfeedingWarning</loc>
-   <lastmod>2019-10-09</lastmod>
+   <lastmod>2019-10-15</lastmod>
   </url>  <url>
    <loc>https://schema.org/broadcastAffiliateOf</loc>
-   <lastmod>2019-10-09</lastmod>
+   <lastmod>2019-10-15</lastmod>
   </url>  <url>
    <loc>https://schema.org/broadcastChannelId</loc>
-   <lastmod>2019-10-09</lastmod>
+   <lastmod>2019-10-15</lastmod>
   </url>  <url>
    <loc>https://schema.org/broadcastDisplayName</loc>
-   <lastmod>2019-10-09</lastmod>
+   <lastmod>2019-10-15</lastmod>
   </url>  <url>
    <loc>https://schema.org/broadcastFrequency</loc>
-   <lastmod>2019-10-09</lastmod>
+   <lastmod>2019-10-15</lastmod>
   </url>  <url>
    <loc>https://schema.org/broadcastFrequencyValue</loc>
-   <lastmod>2019-10-09</lastmod>
+   <lastmod>2019-10-15</lastmod>
   </url>  <url>
    <loc>https://schema.org/broadcastOfEvent</loc>
-   <lastmod>2019-10-09</lastmod>
+   <lastmod>2019-10-15</lastmod>
   </url>  <url>
    <loc>https://schema.org/broadcastServiceTier</loc>
-   <lastmod>2019-10-09</lastmod>
+   <lastmod>2019-10-15</lastmod>
   </url>  <url>
    <loc>https://schema.org/broadcastSignalModulation</loc>
-   <lastmod>2019-10-09</lastmod>
+   <lastmod>2019-10-15</lastmod>
   </url>  <url>
    <loc>https://schema.org/broadcastSubChannel</loc>
-   <lastmod>2019-10-09</lastmod>
+   <lastmod>2019-10-15</lastmod>
   </url>  <url>
    <loc>https://schema.org/broadcastTimezone</loc>
-   <lastmod>2019-10-09</lastmod>
+   <lastmod>2019-10-15</lastmod>
   </url>  <url>
    <loc>https://schema.org/broadcaster</loc>
-   <lastmod>2019-10-09</lastmod>
+   <lastmod>2019-10-15</lastmod>
   </url>  <url>
    <loc>https://schema.org/broker</loc>
-   <lastmod>2019-10-09</lastmod>
+   <lastmod>2019-10-15</lastmod>
   </url>  <url>
    <loc>https://schema.org/browserRequirements</loc>
-   <lastmod>2019-10-09</lastmod>
+   <lastmod>2019-10-15</lastmod>
   </url>  <url>
    <loc>https://schema.org/busName</loc>
-   <lastmod>2019-10-09</lastmod>
+   <lastmod>2019-10-15</lastmod>
   </url>  <url>
    <loc>https://schema.org/busNumber</loc>
-   <lastmod>2019-10-09</lastmod>
+   <lastmod>2019-10-15</lastmod>
   </url>  <url>
    <loc>https://schema.org/businessFunction</loc>
-   <lastmod>2019-10-09</lastmod>
+   <lastmod>2019-10-15</lastmod>
   </url>  <url>
    <loc>https://schema.org/buyer</loc>
-   <lastmod>2019-10-09</lastmod>
+   <lastmod>2019-10-15</lastmod>
   </url>  <url>
    <loc>https://schema.org/byArtist</loc>
-   <lastmod>2019-10-09</lastmod>
+   <lastmod>2019-10-15</lastmod>
   </url>  <url>
    <loc>https://schema.org/byDay</loc>
-   <lastmod>2019-10-09</lastmod>
+   <lastmod>2019-10-15</lastmod>
   </url>  <url>
    <loc>https://schema.org/byMonth</loc>
-   <lastmod>2019-10-09</lastmod>
+   <lastmod>2019-10-15</lastmod>
   </url>  <url>
    <loc>https://schema.org/byMonthDay</loc>
-   <lastmod>2019-10-09</lastmod>
+   <lastmod>2019-10-15</lastmod>
   </url>  <url>
    <loc>https://schema.org/callSign</loc>
-   <lastmod>2019-10-09</lastmod>
+   <lastmod>2019-10-15</lastmod>
   </url>  <url>
    <loc>https://schema.org/calories</loc>
-   <lastmod>2019-10-09</lastmod>
+   <lastmod>2019-10-15</lastmod>
   </url>  <url>
    <loc>https://schema.org/candidate</loc>
-   <lastmod>2019-10-09</lastmod>
+   <lastmod>2019-10-15</lastmod>
   </url>  <url>
    <loc>https://schema.org/caption</loc>
-   <lastmod>2019-10-09</lastmod>
+   <lastmod>2019-10-15</lastmod>
   </url>  <url>
    <loc>https://schema.org/carbohydrateContent</loc>
-   <lastmod>2019-10-09</lastmod>
+   <lastmod>2019-10-15</lastmod>
   </url>  <url>
    <loc>https://schema.org/cargoVolume</loc>
-   <lastmod>2019-10-09</lastmod>
+   <lastmod>2019-10-15</lastmod>
   </url>  <url>
    <loc>https://schema.org/carrier</loc>
-   <lastmod>2019-10-09</lastmod>
+   <lastmod>2019-10-15</lastmod>
   </url>  <url>
    <loc>https://schema.org/carrierRequirements</loc>
-   <lastmod>2019-10-09</lastmod>
+   <lastmod>2019-10-15</lastmod>
   </url>  <url>
    <loc>https://schema.org/cashBack</loc>
-   <lastmod>2019-10-09</lastmod>
+   <lastmod>2019-10-15</lastmod>
   </url>  <url>
    <loc>https://schema.org/catalog</loc>
-   <lastmod>2019-10-09</lastmod>
+   <lastmod>2019-10-15</lastmod>
   </url>  <url>
    <loc>https://schema.org/catalogNumber</loc>
-   <lastmod>2019-10-09</lastmod>
+   <lastmod>2019-10-15</lastmod>
   </url>  <url>
    <loc>https://schema.org/category</loc>
-   <lastmod>2019-10-09</lastmod>
+   <lastmod>2019-10-15</lastmod>
   </url>  <url>
    <loc>https://schema.org/cause</loc>
-   <lastmod>2019-10-09</lastmod>
+   <lastmod>2019-10-15</lastmod>
   </url>  <url>
    <loc>https://schema.org/causeOf</loc>
-   <lastmod>2019-10-09</lastmod>
+   <lastmod>2019-10-15</lastmod>
   </url>  <url>
    <loc>https://schema.org/ccRecipient</loc>
-   <lastmod>2019-10-09</lastmod>
+   <lastmod>2019-10-15</lastmod>
   </url>  <url>
    <loc>https://schema.org/character</loc>
-   <lastmod>2019-10-09</lastmod>
+   <lastmod>2019-10-15</lastmod>
   </url>  <url>
    <loc>https://schema.org/characterAttribute</loc>
-   <lastmod>2019-10-09</lastmod>
+   <lastmod>2019-10-15</lastmod>
   </url>  <url>
    <loc>https://schema.org/characterName</loc>
-   <lastmod>2019-10-09</lastmod>
+   <lastmod>2019-10-15</lastmod>
   </url>  <url>
    <loc>https://schema.org/cheatCode</loc>
-   <lastmod>2019-10-09</lastmod>
+   <lastmod>2019-10-15</lastmod>
   </url>  <url>
    <loc>https://schema.org/checkinTime</loc>
-   <lastmod>2019-10-09</lastmod>
+   <lastmod>2019-10-15</lastmod>
   </url>  <url>
    <loc>https://schema.org/checkoutTime</loc>
-   <lastmod>2019-10-09</lastmod>
+   <lastmod>2019-10-15</lastmod>
   </url>  <url>
    <loc>https://schema.org/childMaxAge</loc>
-   <lastmod>2019-10-09</lastmod>
+   <lastmod>2019-10-15</lastmod>
   </url>  <url>
    <loc>https://schema.org/childMinAge</loc>
-   <lastmod>2019-10-09</lastmod>
+   <lastmod>2019-10-15</lastmod>
   </url>  <url>
    <loc>https://schema.org/children</loc>
-   <lastmod>2019-10-09</lastmod>
+   <lastmod>2019-10-15</lastmod>
   </url>  <url>
    <loc>https://schema.org/cholesterolContent</loc>
-   <lastmod>2019-10-09</lastmod>
+   <lastmod>2019-10-15</lastmod>
   </url>  <url>
    <loc>https://schema.org/circle</loc>
-   <lastmod>2019-10-09</lastmod>
+   <lastmod>2019-10-15</lastmod>
   </url>  <url>
    <loc>https://schema.org/citation</loc>
-   <lastmod>2019-10-09</lastmod>
+   <lastmod>2019-10-15</lastmod>
   </url>  <url>
    <loc>https://schema.org/claimReviewed</loc>
-   <lastmod>2019-10-09</lastmod>
+   <lastmod>2019-10-15</lastmod>
   </url>  <url>
    <loc>https://schema.org/clincalPharmacology</loc>
-   <lastmod>2019-10-09</lastmod>
+   <lastmod>2019-10-15</lastmod>
   </url>  <url>
    <loc>https://schema.org/clinicalPharmacology</loc>
-   <lastmod>2019-10-09</lastmod>
+   <lastmod>2019-10-15</lastmod>
   </url>  <url>
    <loc>https://schema.org/clipNumber</loc>
-   <lastmod>2019-10-09</lastmod>
+   <lastmod>2019-10-15</lastmod>
   </url>  <url>
    <loc>https://schema.org/closes</loc>
-   <lastmod>2019-10-09</lastmod>
+   <lastmod>2019-10-15</lastmod>
   </url>  <url>
    <loc>https://schema.org/coach</loc>
-   <lastmod>2019-10-09</lastmod>
+   <lastmod>2019-10-15</lastmod>
   </url>  <url>
    <loc>https://schema.org/code</loc>
-   <lastmod>2019-10-09</lastmod>
+   <lastmod>2019-10-15</lastmod>
   </url>  <url>
    <loc>https://schema.org/codeRepository</loc>
-   <lastmod>2019-10-09</lastmod>
+   <lastmod>2019-10-15</lastmod>
   </url>  <url>
    <loc>https://schema.org/codeSampleType</loc>
-   <lastmod>2019-10-09</lastmod>
+   <lastmod>2019-10-15</lastmod>
   </url>  <url>
    <loc>https://schema.org/codeValue</loc>
-   <lastmod>2019-10-09</lastmod>
+   <lastmod>2019-10-15</lastmod>
   </url>  <url>
    <loc>https://schema.org/codingSystem</loc>
-   <lastmod>2019-10-09</lastmod>
+   <lastmod>2019-10-15</lastmod>
   </url>  <url>
    <loc>https://schema.org/colleague</loc>
-   <lastmod>2019-10-09</lastmod>
+   <lastmod>2019-10-15</lastmod>
   </url>  <url>
    <loc>https://schema.org/colleagues</loc>
-   <lastmod>2019-10-09</lastmod>
+   <lastmod>2019-10-15</lastmod>
   </url>  <url>
    <loc>https://schema.org/collection</loc>
-   <lastmod>2019-10-09</lastmod>
+   <lastmod>2019-10-15</lastmod>
   </url>  <url>
    <loc>https://schema.org/collectionSize</loc>
-   <lastmod>2019-10-09</lastmod>
+   <lastmod>2019-10-15</lastmod>
   </url>  <url>
    <loc>https://schema.org/color</loc>
-   <lastmod>2019-10-09</lastmod>
+   <lastmod>2019-10-15</lastmod>
   </url>  <url>
    <loc>https://schema.org/colorist</loc>
-   <lastmod>2019-10-09</lastmod>
+   <lastmod>2019-10-15</lastmod>
   </url>  <url>
    <loc>https://schema.org/comment</loc>
-   <lastmod>2019-10-09</lastmod>
+   <lastmod>2019-10-15</lastmod>
   </url>  <url>
    <loc>https://schema.org/commentCount</loc>
-   <lastmod>2019-10-09</lastmod>
+   <lastmod>2019-10-15</lastmod>
   </url>  <url>
    <loc>https://schema.org/commentText</loc>
-   <lastmod>2019-10-09</lastmod>
+   <lastmod>2019-10-15</lastmod>
   </url>  <url>
    <loc>https://schema.org/commentTime</loc>
-   <lastmod>2019-10-09</lastmod>
+   <lastmod>2019-10-15</lastmod>
   </url>  <url>
    <loc>https://schema.org/competencyRequired</loc>
-   <lastmod>2019-10-09</lastmod>
+   <lastmod>2019-10-15</lastmod>
   </url>  <url>
    <loc>https://schema.org/competitor</loc>
-   <lastmod>2019-10-09</lastmod>
+   <lastmod>2019-10-15</lastmod>
   </url>  <url>
    <loc>https://schema.org/composer</loc>
-   <lastmod>2019-10-09</lastmod>
+   <lastmod>2019-10-15</lastmod>
   </url>  <url>
    <loc>https://schema.org/comprisedOf</loc>
-   <lastmod>2019-10-09</lastmod>
+   <lastmod>2019-10-15</lastmod>
   </url>  <url>
    <loc>https://schema.org/conditionsOfAccess</loc>
-   <lastmod>2019-10-09</lastmod>
+   <lastmod>2019-10-15</lastmod>
   </url>  <url>
    <loc>https://schema.org/confirmationNumber</loc>
-   <lastmod>2019-10-09</lastmod>
+   <lastmod>2019-10-15</lastmod>
   </url>  <url>
    <loc>https://schema.org/connectedTo</loc>
-   <lastmod>2019-10-09</lastmod>
+   <lastmod>2019-10-15</lastmod>
   </url>  <url>
    <loc>https://schema.org/constrainingProperty</loc>
-   <lastmod>2019-10-09</lastmod>
+   <lastmod>2019-10-15</lastmod>
   </url>  <url>
    <loc>https://schema.org/contactOption</loc>
-   <lastmod>2019-10-09</lastmod>
+   <lastmod>2019-10-15</lastmod>
   </url>  <url>
    <loc>https://schema.org/contactPoint</loc>
-   <lastmod>2019-10-09</lastmod>
+   <lastmod>2019-10-15</lastmod>
   </url>  <url>
    <loc>https://schema.org/contactPoints</loc>
-   <lastmod>2019-10-09</lastmod>
+   <lastmod>2019-10-15</lastmod>
   </url>  <url>
    <loc>https://schema.org/contactType</loc>
-   <lastmod>2019-10-09</lastmod>
+   <lastmod>2019-10-15</lastmod>
   </url>  <url>
    <loc>https://schema.org/contactlessPayment</loc>
-   <lastmod>2019-10-09</lastmod>
+   <lastmod>2019-10-15</lastmod>
   </url>  <url>
    <loc>https://schema.org/containedIn</loc>
-   <lastmod>2019-10-09</lastmod>
+   <lastmod>2019-10-15</lastmod>
   </url>  <url>
    <loc>https://schema.org/containedInPlace</loc>
-   <lastmod>2019-10-09</lastmod>
+   <lastmod>2019-10-15</lastmod>
   </url>  <url>
    <loc>https://schema.org/containsPlace</loc>
-   <lastmod>2019-10-09</lastmod>
+   <lastmod>2019-10-15</lastmod>
   </url>  <url>
    <loc>https://schema.org/containsSeason</loc>
-   <lastmod>2019-10-09</lastmod>
+   <lastmod>2019-10-15</lastmod>
   </url>  <url>
    <loc>https://schema.org/contentLocation</loc>
-   <lastmod>2019-10-09</lastmod>
+   <lastmod>2019-10-15</lastmod>
   </url>  <url>
    <loc>https://schema.org/contentRating</loc>
-   <lastmod>2019-10-09</lastmod>
+   <lastmod>2019-10-15</lastmod>
   </url>  <url>
    <loc>https://schema.org/contentReferenceTime</loc>
-   <lastmod>2019-10-09</lastmod>
+   <lastmod>2019-10-15</lastmod>
   </url>  <url>
    <loc>https://schema.org/contentSize</loc>
-   <lastmod>2019-10-09</lastmod>
+   <lastmod>2019-10-15</lastmod>
   </url>  <url>
    <loc>https://schema.org/contentType</loc>
-   <lastmod>2019-10-09</lastmod>
+   <lastmod>2019-10-15</lastmod>
   </url>  <url>
    <loc>https://schema.org/contentUrl</loc>
-   <lastmod>2019-10-09</lastmod>
+   <lastmod>2019-10-15</lastmod>
   </url>  <url>
    <loc>https://schema.org/contraindication</loc>
-   <lastmod>2019-10-09</lastmod>
+   <lastmod>2019-10-15</lastmod>
   </url>  <url>
    <loc>https://schema.org/contributor</loc>
-   <lastmod>2019-10-09</lastmod>
+   <lastmod>2019-10-15</lastmod>
   </url>  <url>
    <loc>https://schema.org/cookTime</loc>
-   <lastmod>2019-10-09</lastmod>
+   <lastmod>2019-10-15</lastmod>
   </url>  <url>
    <loc>https://schema.org/cookingMethod</loc>
-   <lastmod>2019-10-09</lastmod>
+   <lastmod>2019-10-15</lastmod>
   </url>  <url>
    <loc>https://schema.org/copyrightHolder</loc>
-   <lastmod>2019-10-09</lastmod>
+   <lastmod>2019-10-15</lastmod>
   </url>  <url>
    <loc>https://schema.org/copyrightYear</loc>
-   <lastmod>2019-10-09</lastmod>
+   <lastmod>2019-10-15</lastmod>
   </url>  <url>
    <loc>https://schema.org/correction</loc>
-   <lastmod>2019-10-09</lastmod>
+   <lastmod>2019-10-15</lastmod>
   </url>  <url>
    <loc>https://schema.org/correctionsPolicy</loc>
-   <lastmod>2019-10-09</lastmod>
+   <lastmod>2019-10-15</lastmod>
   </url>  <url>
    <loc>https://schema.org/cost</loc>
-   <lastmod>2019-10-09</lastmod>
+   <lastmod>2019-10-15</lastmod>
   </url>  <url>
    <loc>https://schema.org/costCategory</loc>
-   <lastmod>2019-10-09</lastmod>
+   <lastmod>2019-10-15</lastmod>
   </url>  <url>
    <loc>https://schema.org/costCurrency</loc>
-   <lastmod>2019-10-09</lastmod>
+   <lastmod>2019-10-15</lastmod>
   </url>  <url>
    <loc>https://schema.org/costOrigin</loc>
-   <lastmod>2019-10-09</lastmod>
+   <lastmod>2019-10-15</lastmod>
   </url>  <url>
    <loc>https://schema.org/costPerUnit</loc>
-   <lastmod>2019-10-09</lastmod>
+   <lastmod>2019-10-15</lastmod>
   </url>  <url>
    <loc>https://schema.org/countriesNotSupported</loc>
-   <lastmod>2019-10-09</lastmod>
+   <lastmod>2019-10-15</lastmod>
   </url>  <url>
    <loc>https://schema.org/countriesSupported</loc>
-   <lastmod>2019-10-09</lastmod>
+   <lastmod>2019-10-15</lastmod>
   </url>  <url>
    <loc>https://schema.org/countryOfOrigin</loc>
-   <lastmod>2019-10-09</lastmod>
+   <lastmod>2019-10-15</lastmod>
   </url>  <url>
    <loc>https://schema.org/course</loc>
-   <lastmod>2019-10-09</lastmod>
+   <lastmod>2019-10-15</lastmod>
   </url>  <url>
    <loc>https://schema.org/courseCode</loc>
-   <lastmod>2019-10-09</lastmod>
+   <lastmod>2019-10-15</lastmod>
   </url>  <url>
    <loc>https://schema.org/courseMode</loc>
-   <lastmod>2019-10-09</lastmod>
+   <lastmod>2019-10-15</lastmod>
   </url>  <url>
    <loc>https://schema.org/coursePrerequisites</loc>
-   <lastmod>2019-10-09</lastmod>
+   <lastmod>2019-10-15</lastmod>
   </url>  <url>
    <loc>https://schema.org/courseWorkload</loc>
-   <lastmod>2019-10-09</lastmod>
+   <lastmod>2019-10-15</lastmod>
   </url>  <url>
    <loc>https://schema.org/coverageEndTime</loc>
-   <lastmod>2019-10-09</lastmod>
+   <lastmod>2019-10-15</lastmod>
   </url>  <url>
    <loc>https://schema.org/coverageStartTime</loc>
-   <lastmod>2019-10-09</lastmod>
+   <lastmod>2019-10-15</lastmod>
   </url>  <url>
    <loc>https://schema.org/creativeWorkStatus</loc>
-   <lastmod>2019-10-09</lastmod>
+   <lastmod>2019-10-15</lastmod>
   </url>  <url>
    <loc>https://schema.org/creator</loc>
-   <lastmod>2019-10-09</lastmod>
+   <lastmod>2019-10-15</lastmod>
   </url>  <url>
    <loc>https://schema.org/credentialCategory</loc>
-   <lastmod>2019-10-09</lastmod>
+   <lastmod>2019-10-15</lastmod>
   </url>  <url>
    <loc>https://schema.org/creditedTo</loc>
-   <lastmod>2019-10-09</lastmod>
+   <lastmod>2019-10-15</lastmod>
   </url>  <url>
    <loc>https://schema.org/cssSelector</loc>
-   <lastmod>2019-10-09</lastmod>
+   <lastmod>2019-10-15</lastmod>
   </url>  <url>
    <loc>https://schema.org/currenciesAccepted</loc>
-   <lastmod>2019-10-09</lastmod>
+   <lastmod>2019-10-15</lastmod>
   </url>  <url>
    <loc>https://schema.org/currency</loc>
-   <lastmod>2019-10-09</lastmod>
+   <lastmod>2019-10-15</lastmod>
   </url>  <url>
    <loc>https://schema.org/currentExchangeRate</loc>
-   <lastmod>2019-10-09</lastmod>
+   <lastmod>2019-10-15</lastmod>
   </url>  <url>
    <loc>https://schema.org/customer</loc>
-   <lastmod>2019-10-09</lastmod>
+   <lastmod>2019-10-15</lastmod>
   </url>  <url>
    <loc>https://schema.org/dataFeedElement</loc>
-   <lastmod>2019-10-09</lastmod>
+   <lastmod>2019-10-15</lastmod>
   </url>  <url>
    <loc>https://schema.org/dataset</loc>
-   <lastmod>2019-10-09</lastmod>
+   <lastmod>2019-10-15</lastmod>
   </url>  <url>
    <loc>https://schema.org/datasetTimeInterval</loc>
-   <lastmod>2019-10-09</lastmod>
+   <lastmod>2019-10-15</lastmod>
   </url>  <url>
    <loc>https://schema.org/dateCreated</loc>
-   <lastmod>2019-10-09</lastmod>
+   <lastmod>2019-10-15</lastmod>
   </url>  <url>
    <loc>https://schema.org/dateDeleted</loc>
-   <lastmod>2019-10-09</lastmod>
+   <lastmod>2019-10-15</lastmod>
   </url>  <url>
    <loc>https://schema.org/dateIssued</loc>
-   <lastmod>2019-10-09</lastmod>
+   <lastmod>2019-10-15</lastmod>
   </url>  <url>
    <loc>https://schema.org/dateModified</loc>
-   <lastmod>2019-10-09</lastmod>
+   <lastmod>2019-10-15</lastmod>
   </url>  <url>
    <loc>https://schema.org/datePosted</loc>
-   <lastmod>2019-10-09</lastmod>
+   <lastmod>2019-10-15</lastmod>
   </url>  <url>
    <loc>https://schema.org/datePublished</loc>
-   <lastmod>2019-10-09</lastmod>
+   <lastmod>2019-10-15</lastmod>
   </url>  <url>
    <loc>https://schema.org/dateRead</loc>
-   <lastmod>2019-10-09</lastmod>
+   <lastmod>2019-10-15</lastmod>
   </url>  <url>
    <loc>https://schema.org/dateReceived</loc>
-   <lastmod>2019-10-09</lastmod>
+   <lastmod>2019-10-15</lastmod>
   </url>  <url>
    <loc>https://schema.org/dateSent</loc>
-   <lastmod>2019-10-09</lastmod>
+   <lastmod>2019-10-15</lastmod>
   </url>  <url>
    <loc>https://schema.org/dateVehicleFirstRegistered</loc>
-   <lastmod>2019-10-09</lastmod>
+   <lastmod>2019-10-15</lastmod>
   </url>  <url>
    <loc>https://schema.org/dateline</loc>
-   <lastmod>2019-10-09</lastmod>
+   <lastmod>2019-10-15</lastmod>
   </url>  <url>
    <loc>https://schema.org/dayOfWeek</loc>
-   <lastmod>2019-10-09</lastmod>
+   <lastmod>2019-10-15</lastmod>
   </url>  <url>
    <loc>https://schema.org/deathDate</loc>
-   <lastmod>2019-10-09</lastmod>
+   <lastmod>2019-10-15</lastmod>
   </url>  <url>
    <loc>https://schema.org/deathPlace</loc>
-   <lastmod>2019-10-09</lastmod>
+   <lastmod>2019-10-15</lastmod>
   </url>  <url>
    <loc>https://schema.org/defaultValue</loc>
-   <lastmod>2019-10-09</lastmod>
+   <lastmod>2019-10-15</lastmod>
   </url>  <url>
    <loc>https://schema.org/deliveryAddress</loc>
-   <lastmod>2019-10-09</lastmod>
+   <lastmod>2019-10-15</lastmod>
   </url>  <url>
    <loc>https://schema.org/deliveryLeadTime</loc>
-   <lastmod>2019-10-09</lastmod>
+   <lastmod>2019-10-15</lastmod>
   </url>  <url>
    <loc>https://schema.org/deliveryMethod</loc>
-   <lastmod>2019-10-09</lastmod>
+   <lastmod>2019-10-15</lastmod>
   </url>  <url>
    <loc>https://schema.org/deliveryStatus</loc>
-   <lastmod>2019-10-09</lastmod>
+   <lastmod>2019-10-15</lastmod>
   </url>  <url>
    <loc>https://schema.org/department</loc>
-   <lastmod>2019-10-09</lastmod>
+   <lastmod>2019-10-15</lastmod>
   </url>  <url>
    <loc>https://schema.org/departureAirport</loc>
-   <lastmod>2019-10-09</lastmod>
+   <lastmod>2019-10-15</lastmod>
   </url>  <url>
    <loc>https://schema.org/departureBusStop</loc>
-   <lastmod>2019-10-09</lastmod>
+   <lastmod>2019-10-15</lastmod>
   </url>  <url>
    <loc>https://schema.org/departureGate</loc>
-   <lastmod>2019-10-09</lastmod>
+   <lastmod>2019-10-15</lastmod>
   </url>  <url>
    <loc>https://schema.org/departurePlatform</loc>
-   <lastmod>2019-10-09</lastmod>
+   <lastmod>2019-10-15</lastmod>
   </url>  <url>
    <loc>https://schema.org/departureStation</loc>
-   <lastmod>2019-10-09</lastmod>
+   <lastmod>2019-10-15</lastmod>
   </url>  <url>
    <loc>https://schema.org/departureTerminal</loc>
-   <lastmod>2019-10-09</lastmod>
+   <lastmod>2019-10-15</lastmod>
   </url>  <url>
    <loc>https://schema.org/departureTime</loc>
-   <lastmod>2019-10-09</lastmod>
+   <lastmod>2019-10-15</lastmod>
   </url>  <url>
    <loc>https://schema.org/dependencies</loc>
-   <lastmod>2019-10-09</lastmod>
+   <lastmod>2019-10-15</lastmod>
   </url>  <url>
    <loc>https://schema.org/depth</loc>
-   <lastmod>2019-10-09</lastmod>
+   <lastmod>2019-10-15</lastmod>
   </url>  <url>
    <loc>https://schema.org/description</loc>
-   <lastmod>2019-10-09</lastmod>
+   <lastmod>2019-10-15</lastmod>
   </url>  <url>
    <loc>https://schema.org/device</loc>
-   <lastmod>2019-10-09</lastmod>
+   <lastmod>2019-10-15</lastmod>
   </url>  <url>
    <loc>https://schema.org/diagnosis</loc>
-   <lastmod>2019-10-09</lastmod>
+   <lastmod>2019-10-15</lastmod>
   </url>  <url>
    <loc>https://schema.org/diagram</loc>
-   <lastmod>2019-10-09</lastmod>
+   <lastmod>2019-10-15</lastmod>
   </url>  <url>
    <loc>https://schema.org/diet</loc>
-   <lastmod>2019-10-09</lastmod>
+   <lastmod>2019-10-15</lastmod>
   </url>  <url>
    <loc>https://schema.org/dietFeatures</loc>
-   <lastmod>2019-10-09</lastmod>
+   <lastmod>2019-10-15</lastmod>
   </url>  <url>
    <loc>https://schema.org/differentialDiagnosis</loc>
-   <lastmod>2019-10-09</lastmod>
+   <lastmod>2019-10-15</lastmod>
   </url>  <url>
    <loc>https://schema.org/director</loc>
-   <lastmod>2019-10-09</lastmod>
+   <lastmod>2019-10-15</lastmod>
   </url>  <url>
    <loc>https://schema.org/directors</loc>
-   <lastmod>2019-10-09</lastmod>
+   <lastmod>2019-10-15</lastmod>
   </url>  <url>
    <loc>https://schema.org/disambiguatingDescription</loc>
-   <lastmod>2019-10-09</lastmod>
+   <lastmod>2019-10-15</lastmod>
   </url>  <url>
    <loc>https://schema.org/discount</loc>
-   <lastmod>2019-10-09</lastmod>
+   <lastmod>2019-10-15</lastmod>
   </url>  <url>
    <loc>https://schema.org/discountCode</loc>
-   <lastmod>2019-10-09</lastmod>
+   <lastmod>2019-10-15</lastmod>
   </url>  <url>
    <loc>https://schema.org/discountCurrency</loc>
-   <lastmod>2019-10-09</lastmod>
+   <lastmod>2019-10-15</lastmod>
   </url>  <url>
    <loc>https://schema.org/discusses</loc>
-   <lastmod>2019-10-09</lastmod>
+   <lastmod>2019-10-15</lastmod>
   </url>  <url>
    <loc>https://schema.org/discussionUrl</loc>
-   <lastmod>2019-10-09</lastmod>
+   <lastmod>2019-10-15</lastmod>
   </url>  <url>
    <loc>https://schema.org/dissolutionDate</loc>
-   <lastmod>2019-10-09</lastmod>
+   <lastmod>2019-10-15</lastmod>
   </url>  <url>
    <loc>https://schema.org/distance</loc>
-   <lastmod>2019-10-09</lastmod>
+   <lastmod>2019-10-15</lastmod>
   </url>  <url>
    <loc>https://schema.org/distinguishingSign</loc>
-   <lastmod>2019-10-09</lastmod>
+   <lastmod>2019-10-15</lastmod>
   </url>  <url>
    <loc>https://schema.org/distribution</loc>
-   <lastmod>2019-10-09</lastmod>
+   <lastmod>2019-10-15</lastmod>
   </url>  <url>
    <loc>https://schema.org/diversityPolicy</loc>
-   <lastmod>2019-10-09</lastmod>
+   <lastmod>2019-10-15</lastmod>
   </url>  <url>
    <loc>https://schema.org/diversityStaffingReport</loc>
-   <lastmod>2019-10-09</lastmod>
+   <lastmod>2019-10-15</lastmod>
   </url>  <url>
    <loc>https://schema.org/documentation</loc>
-   <lastmod>2019-10-09</lastmod>
+   <lastmod>2019-10-15</lastmod>
   </url>  <url>
    <loc>https://schema.org/domainIncludes</loc>
-   <lastmod>2019-10-09</lastmod>
+   <lastmod>2019-10-15</lastmod>
   </url>  <url>
    <loc>https://schema.org/domiciledMortgage</loc>
-   <lastmod>2019-10-09</lastmod>
+   <lastmod>2019-10-15</lastmod>
   </url>  <url>
    <loc>https://schema.org/doorTime</loc>
-   <lastmod>2019-10-09</lastmod>
+   <lastmod>2019-10-15</lastmod>
   </url>  <url>
    <loc>https://schema.org/dosageForm</loc>
-   <lastmod>2019-10-09</lastmod>
+   <lastmod>2019-10-15</lastmod>
   </url>  <url>
    <loc>https://schema.org/doseSchedule</loc>
-   <lastmod>2019-10-09</lastmod>
+   <lastmod>2019-10-15</lastmod>
   </url>  <url>
    <loc>https://schema.org/doseUnit</loc>
-   <lastmod>2019-10-09</lastmod>
+   <lastmod>2019-10-15</lastmod>
   </url>  <url>
    <loc>https://schema.org/doseValue</loc>
-   <lastmod>2019-10-09</lastmod>
+   <lastmod>2019-10-15</lastmod>
   </url>  <url>
    <loc>https://schema.org/downPayment</loc>
-   <lastmod>2019-10-09</lastmod>
+   <lastmod>2019-10-15</lastmod>
   </url>  <url>
    <loc>https://schema.org/downloadUrl</loc>
-   <lastmod>2019-10-09</lastmod>
+   <lastmod>2019-10-15</lastmod>
   </url>  <url>
    <loc>https://schema.org/downvoteCount</loc>
-   <lastmod>2019-10-09</lastmod>
+   <lastmod>2019-10-15</lastmod>
   </url>  <url>
    <loc>https://schema.org/drainsTo</loc>
-   <lastmod>2019-10-09</lastmod>
+   <lastmod>2019-10-15</lastmod>
   </url>  <url>
    <loc>https://schema.org/driveWheelConfiguration</loc>
-   <lastmod>2019-10-09</lastmod>
+   <lastmod>2019-10-15</lastmod>
   </url>  <url>
    <loc>https://schema.org/dropoffLocation</loc>
-   <lastmod>2019-10-09</lastmod>
+   <lastmod>2019-10-15</lastmod>
   </url>  <url>
    <loc>https://schema.org/dropoffTime</loc>
-   <lastmod>2019-10-09</lastmod>
+   <lastmod>2019-10-15</lastmod>
   </url>  <url>
    <loc>https://schema.org/drug</loc>
-   <lastmod>2019-10-09</lastmod>
+   <lastmod>2019-10-15</lastmod>
   </url>  <url>
    <loc>https://schema.org/drugClass</loc>
-   <lastmod>2019-10-09</lastmod>
+   <lastmod>2019-10-15</lastmod>
   </url>  <url>
    <loc>https://schema.org/drugUnit</loc>
-   <lastmod>2019-10-09</lastmod>
+   <lastmod>2019-10-15</lastmod>
   </url>  <url>
    <loc>https://schema.org/duns</loc>
-   <lastmod>2019-10-09</lastmod>
+   <lastmod>2019-10-15</lastmod>
   </url>  <url>
    <loc>https://schema.org/duplicateTherapy</loc>
-   <lastmod>2019-10-09</lastmod>
+   <lastmod>2019-10-15</lastmod>
   </url>  <url>
    <loc>https://schema.org/duration</loc>
-   <lastmod>2019-10-09</lastmod>
+   <lastmod>2019-10-15</lastmod>
   </url>  <url>
    <loc>https://schema.org/durationOfWarranty</loc>
-   <lastmod>2019-10-09</lastmod>
+   <lastmod>2019-10-15</lastmod>
   </url>  <url>
    <loc>https://schema.org/duringMedia</loc>
-   <lastmod>2019-10-09</lastmod>
+   <lastmod>2019-10-15</lastmod>
   </url>  <url>
    <loc>https://schema.org/earlyPrepaymentPenalty</loc>
-   <lastmod>2019-10-09</lastmod>
+   <lastmod>2019-10-15</lastmod>
   </url>  <url>
    <loc>https://schema.org/editor</loc>
-   <lastmod>2019-10-09</lastmod>
+   <lastmod>2019-10-15</lastmod>
   </url>  <url>
    <loc>https://schema.org/educationRequirements</loc>
-   <lastmod>2019-10-09</lastmod>
+   <lastmod>2019-10-15</lastmod>
   </url>  <url>
    <loc>https://schema.org/educationalAlignment</loc>
-   <lastmod>2019-10-09</lastmod>
+   <lastmod>2019-10-15</lastmod>
   </url>  <url>
    <loc>https://schema.org/educationalCredentialAwarded</loc>
-   <lastmod>2019-10-09</lastmod>
+   <lastmod>2019-10-15</lastmod>
   </url>  <url>
    <loc>https://schema.org/educationalFramework</loc>
-   <lastmod>2019-10-09</lastmod>
+   <lastmod>2019-10-15</lastmod>
   </url>  <url>
    <loc>https://schema.org/educationalLevel</loc>
-   <lastmod>2019-10-09</lastmod>
+   <lastmod>2019-10-15</lastmod>
   </url>  <url>
    <loc>https://schema.org/educationalRole</loc>
-   <lastmod>2019-10-09</lastmod>
+   <lastmod>2019-10-15</lastmod>
   </url>  <url>
    <loc>https://schema.org/educationalUse</loc>
-   <lastmod>2019-10-09</lastmod>
+   <lastmod>2019-10-15</lastmod>
   </url>  <url>
    <loc>https://schema.org/elevation</loc>
-   <lastmod>2019-10-09</lastmod>
+   <lastmod>2019-10-15</lastmod>
   </url>  <url>
    <loc>https://schema.org/eligibleCustomerType</loc>
-   <lastmod>2019-10-09</lastmod>
+   <lastmod>2019-10-15</lastmod>
   </url>  <url>
    <loc>https://schema.org/eligibleDuration</loc>
-   <lastmod>2019-10-09</lastmod>
+   <lastmod>2019-10-15</lastmod>
   </url>  <url>
    <loc>https://schema.org/eligibleQuantity</loc>
-   <lastmod>2019-10-09</lastmod>
+   <lastmod>2019-10-15</lastmod>
   </url>  <url>
    <loc>https://schema.org/eligibleRegion</loc>
-   <lastmod>2019-10-09</lastmod>
+   <lastmod>2019-10-15</lastmod>
   </url>  <url>
    <loc>https://schema.org/eligibleTransactionVolume</loc>
-   <lastmod>2019-10-09</lastmod>
+   <lastmod>2019-10-15</lastmod>
   </url>  <url>
    <loc>https://schema.org/email</loc>
-   <lastmod>2019-10-09</lastmod>
+   <lastmod>2019-10-15</lastmod>
   </url>  <url>
    <loc>https://schema.org/embedUrl</loc>
-   <lastmod>2019-10-09</lastmod>
+   <lastmod>2019-10-15</lastmod>
   </url>  <url>
    <loc>https://schema.org/emissionsCO2</loc>
-   <lastmod>2019-10-09</lastmod>
+   <lastmod>2019-10-15</lastmod>
   </url>  <url>
    <loc>https://schema.org/employee</loc>
-   <lastmod>2019-10-09</lastmod>
+   <lastmod>2019-10-15</lastmod>
   </url>  <url>
    <loc>https://schema.org/employees</loc>
-   <lastmod>2019-10-09</lastmod>
+   <lastmod>2019-10-15</lastmod>
   </url>  <url>
    <loc>https://schema.org/employmentType</loc>
-   <lastmod>2019-10-09</lastmod>
+   <lastmod>2019-10-15</lastmod>
   </url>  <url>
    <loc>https://schema.org/employmentUnit</loc>
-   <lastmod>2019-10-09</lastmod>
+   <lastmod>2019-10-15</lastmod>
   </url>  <url>
    <loc>https://schema.org/encodesCreativeWork</loc>
-   <lastmod>2019-10-09</lastmod>
+   <lastmod>2019-10-15</lastmod>
   </url>  <url>
    <loc>https://schema.org/encoding</loc>
-   <lastmod>2019-10-09</lastmod>
+   <lastmod>2019-10-15</lastmod>
   </url>  <url>
    <loc>https://schema.org/encodingFormat</loc>
-   <lastmod>2019-10-09</lastmod>
+   <lastmod>2019-10-15</lastmod>
   </url>  <url>
    <loc>https://schema.org/encodingType</loc>
-   <lastmod>2019-10-09</lastmod>
+   <lastmod>2019-10-15</lastmod>
   </url>  <url>
    <loc>https://schema.org/encodings</loc>
-   <lastmod>2019-10-09</lastmod>
+   <lastmod>2019-10-15</lastmod>
   </url>  <url>
    <loc>https://schema.org/endDate</loc>
-   <lastmod>2019-10-09</lastmod>
+   <lastmod>2019-10-15</lastmod>
   </url>  <url>
    <loc>https://schema.org/endOffset</loc>
-   <lastmod>2019-10-09</lastmod>
+   <lastmod>2019-10-15</lastmod>
   </url>  <url>
    <loc>https://schema.org/endTime</loc>
-   <lastmod>2019-10-09</lastmod>
+   <lastmod>2019-10-15</lastmod>
   </url>  <url>
    <loc>https://schema.org/endorsee</loc>
-   <lastmod>2019-10-09</lastmod>
+   <lastmod>2019-10-15</lastmod>
   </url>  <url>
    <loc>https://schema.org/endorsers</loc>
-   <lastmod>2019-10-09</lastmod>
+   <lastmod>2019-10-15</lastmod>
   </url>  <url>
    <loc>https://schema.org/engineDisplacement</loc>
-   <lastmod>2019-10-09</lastmod>
+   <lastmod>2019-10-15</lastmod>
   </url>  <url>
    <loc>https://schema.org/enginePower</loc>
-   <lastmod>2019-10-09</lastmod>
+   <lastmod>2019-10-15</lastmod>
   </url>  <url>
    <loc>https://schema.org/engineType</loc>
-   <lastmod>2019-10-09</lastmod>
+   <lastmod>2019-10-15</lastmod>
   </url>  <url>
    <loc>https://schema.org/entertainmentBusiness</loc>
-   <lastmod>2019-10-09</lastmod>
+   <lastmod>2019-10-15</lastmod>
   </url>  <url>
    <loc>https://schema.org/epidemiology</loc>
-   <lastmod>2019-10-09</lastmod>
+   <lastmod>2019-10-15</lastmod>
   </url>  <url>
    <loc>https://schema.org/episode</loc>
-   <lastmod>2019-10-09</lastmod>
+   <lastmod>2019-10-15</lastmod>
   </url>  <url>
    <loc>https://schema.org/episodeNumber</loc>
-   <lastmod>2019-10-09</lastmod>
+   <lastmod>2019-10-15</lastmod>
   </url>  <url>
    <loc>https://schema.org/episodes</loc>
-   <lastmod>2019-10-09</lastmod>
+   <lastmod>2019-10-15</lastmod>
   </url>  <url>
    <loc>https://schema.org/equal</loc>
-   <lastmod>2019-10-09</lastmod>
+   <lastmod>2019-10-15</lastmod>
   </url>  <url>
    <loc>https://schema.org/error</loc>
-   <lastmod>2019-10-09</lastmod>
+   <lastmod>2019-10-15</lastmod>
   </url>  <url>
    <loc>https://schema.org/estimatedCost</loc>
-   <lastmod>2019-10-09</lastmod>
+   <lastmod>2019-10-15</lastmod>
   </url>  <url>
    <loc>https://schema.org/estimatedFlightDuration</loc>
-   <lastmod>2019-10-09</lastmod>
+   <lastmod>2019-10-15</lastmod>
   </url>  <url>
    <loc>https://schema.org/estimatedSalary</loc>
-   <lastmod>2019-10-09</lastmod>
+   <lastmod>2019-10-15</lastmod>
   </url>  <url>
    <loc>https://schema.org/estimatesRiskOf</loc>
-   <lastmod>2019-10-09</lastmod>
+   <lastmod>2019-10-15</lastmod>
   </url>  <url>
    <loc>https://schema.org/ethicsPolicy</loc>
-   <lastmod>2019-10-09</lastmod>
+   <lastmod>2019-10-15</lastmod>
   </url>  <url>
    <loc>https://schema.org/event</loc>
-   <lastmod>2019-10-09</lastmod>
+   <lastmod>2019-10-15</lastmod>
   </url>  <url>
    <loc>https://schema.org/eventSchedule</loc>
-   <lastmod>2019-10-09</lastmod>
+   <lastmod>2019-10-15</lastmod>
   </url>  <url>
    <loc>https://schema.org/eventStatus</loc>
-   <lastmod>2019-10-09</lastmod>
+   <lastmod>2019-10-15</lastmod>
   </url>  <url>
    <loc>https://schema.org/events</loc>
-   <lastmod>2019-10-09</lastmod>
+   <lastmod>2019-10-15</lastmod>
   </url>  <url>
    <loc>https://schema.org/evidenceLevel</loc>
-   <lastmod>2019-10-09</lastmod>
+   <lastmod>2019-10-15</lastmod>
   </url>  <url>
    <loc>https://schema.org/evidenceOrigin</loc>
-   <lastmod>2019-10-09</lastmod>
+   <lastmod>2019-10-15</lastmod>
   </url>  <url>
    <loc>https://schema.org/exampleOfWork</loc>
-   <lastmod>2019-10-09</lastmod>
+   <lastmod>2019-10-15</lastmod>
   </url>  <url>
    <loc>https://schema.org/exceptDate</loc>
-   <lastmod>2019-10-09</lastmod>
+   <lastmod>2019-10-15</lastmod>
   </url>  <url>
    <loc>https://schema.org/exchangeRateSpread</loc>
-   <lastmod>2019-10-09</lastmod>
+   <lastmod>2019-10-15</lastmod>
   </url>  <url>
    <loc>https://schema.org/executableLibraryName</loc>
-   <lastmod>2019-10-09</lastmod>
+   <lastmod>2019-10-15</lastmod>
   </url>  <url>
    <loc>https://schema.org/exerciseCourse</loc>
-   <lastmod>2019-10-09</lastmod>
+   <lastmod>2019-10-15</lastmod>
   </url>  <url>
    <loc>https://schema.org/exercisePlan</loc>
-   <lastmod>2019-10-09</lastmod>
+   <lastmod>2019-10-15</lastmod>
   </url>  <url>
    <loc>https://schema.org/exerciseRelatedDiet</loc>
-   <lastmod>2019-10-09</lastmod>
+   <lastmod>2019-10-15</lastmod>
   </url>  <url>
    <loc>https://schema.org/exerciseType</loc>
-   <lastmod>2019-10-09</lastmod>
+   <lastmod>2019-10-15</lastmod>
   </url>  <url>
    <loc>https://schema.org/exifData</loc>
-   <lastmod>2019-10-09</lastmod>
+   <lastmod>2019-10-15</lastmod>
   </url>  <url>
    <loc>https://schema.org/expectedArrivalFrom</loc>
-   <lastmod>2019-10-09</lastmod>
+   <lastmod>2019-10-15</lastmod>
   </url>  <url>
    <loc>https://schema.org/expectedArrivalUntil</loc>
-   <lastmod>2019-10-09</lastmod>
+   <lastmod>2019-10-15</lastmod>
   </url>  <url>
    <loc>https://schema.org/expectedPrognosis</loc>
-   <lastmod>2019-10-09</lastmod>
+   <lastmod>2019-10-15</lastmod>
   </url>  <url>
    <loc>https://schema.org/expectsAcceptanceOf</loc>
-   <lastmod>2019-10-09</lastmod>
+   <lastmod>2019-10-15</lastmod>
   </url>  <url>
    <loc>https://schema.org/experienceRequirements</loc>
-   <lastmod>2019-10-09</lastmod>
+   <lastmod>2019-10-15</lastmod>
   </url>  <url>
    <loc>https://schema.org/expertConsiderations</loc>
-   <lastmod>2019-10-09</lastmod>
+   <lastmod>2019-10-15</lastmod>
   </url>  <url>
    <loc>https://schema.org/expires</loc>
-   <lastmod>2019-10-09</lastmod>
+   <lastmod>2019-10-15</lastmod>
   </url>  <url>
    <loc>https://schema.org/familyName</loc>
-   <lastmod>2019-10-09</lastmod>
+   <lastmod>2019-10-15</lastmod>
   </url>  <url>
    <loc>https://schema.org/fatContent</loc>
-   <lastmod>2019-10-09</lastmod>
+   <lastmod>2019-10-15</lastmod>
   </url>  <url>
    <loc>https://schema.org/faxNumber</loc>
-   <lastmod>2019-10-09</lastmod>
+   <lastmod>2019-10-15</lastmod>
   </url>  <url>
    <loc>https://schema.org/featureList</loc>
-   <lastmod>2019-10-09</lastmod>
+   <lastmod>2019-10-15</lastmod>
   </url>  <url>
    <loc>https://schema.org/feesAndCommissionsSpecification</loc>
-   <lastmod>2019-10-09</lastmod>
+   <lastmod>2019-10-15</lastmod>
   </url>  <url>
    <loc>https://schema.org/fiberContent</loc>
-   <lastmod>2019-10-09</lastmod>
+   <lastmod>2019-10-15</lastmod>
   </url>  <url>
    <loc>https://schema.org/fileFormat</loc>
-   <lastmod>2019-10-09</lastmod>
+   <lastmod>2019-10-15</lastmod>
   </url>  <url>
    <loc>https://schema.org/fileSize</loc>
-   <lastmod>2019-10-09</lastmod>
+   <lastmod>2019-10-15</lastmod>
   </url>  <url>
    <loc>https://schema.org/firstAppearance</loc>
-   <lastmod>2019-10-09</lastmod>
+   <lastmod>2019-10-15</lastmod>
   </url>  <url>
    <loc>https://schema.org/firstPerformance</loc>
-   <lastmod>2019-10-09</lastmod>
+   <lastmod>2019-10-15</lastmod>
   </url>  <url>
    <loc>https://schema.org/flightDistance</loc>
-   <lastmod>2019-10-09</lastmod>
+   <lastmod>2019-10-15</lastmod>
   </url>  <url>
    <loc>https://schema.org/flightNumber</loc>
-   <lastmod>2019-10-09</lastmod>
+   <lastmod>2019-10-15</lastmod>
   </url>  <url>
    <loc>https://schema.org/floorLimit</loc>
-   <lastmod>2019-10-09</lastmod>
+   <lastmod>2019-10-15</lastmod>
   </url>  <url>
    <loc>https://schema.org/floorSize</loc>
-   <lastmod>2019-10-09</lastmod>
+   <lastmod>2019-10-15</lastmod>
   </url>  <url>
    <loc>https://schema.org/followee</loc>
-   <lastmod>2019-10-09</lastmod>
+   <lastmod>2019-10-15</lastmod>
   </url>  <url>
    <loc>https://schema.org/follows</loc>
-   <lastmod>2019-10-09</lastmod>
+   <lastmod>2019-10-15</lastmod>
   </url>  <url>
    <loc>https://schema.org/followup</loc>
-   <lastmod>2019-10-09</lastmod>
+   <lastmod>2019-10-15</lastmod>
   </url>  <url>
    <loc>https://schema.org/foodEstablishment</loc>
-   <lastmod>2019-10-09</lastmod>
+   <lastmod>2019-10-15</lastmod>
   </url>  <url>
    <loc>https://schema.org/foodEvent</loc>
-   <lastmod>2019-10-09</lastmod>
+   <lastmod>2019-10-15</lastmod>
   </url>  <url>
    <loc>https://schema.org/foodWarning</loc>
-   <lastmod>2019-10-09</lastmod>
+   <lastmod>2019-10-15</lastmod>
   </url>  <url>
    <loc>https://schema.org/founder</loc>
-   <lastmod>2019-10-09</lastmod>
+   <lastmod>2019-10-15</lastmod>
   </url>  <url>
    <loc>https://schema.org/founders</loc>
-   <lastmod>2019-10-09</lastmod>
+   <lastmod>2019-10-15</lastmod>
   </url>  <url>
    <loc>https://schema.org/foundingDate</loc>
-   <lastmod>2019-10-09</lastmod>
+   <lastmod>2019-10-15</lastmod>
   </url>  <url>
    <loc>https://schema.org/foundingLocation</loc>
-   <lastmod>2019-10-09</lastmod>
+   <lastmod>2019-10-15</lastmod>
   </url>  <url>
    <loc>https://schema.org/free</loc>
-   <lastmod>2019-10-09</lastmod>
+   <lastmod>2019-10-15</lastmod>
   </url>  <url>
    <loc>https://schema.org/frequency</loc>
-   <lastmod>2019-10-09</lastmod>
+   <lastmod>2019-10-15</lastmod>
   </url>  <url>
    <loc>https://schema.org/fromLocation</loc>
-   <lastmod>2019-10-09</lastmod>
+   <lastmod>2019-10-15</lastmod>
   </url>  <url>
    <loc>https://schema.org/fuelCapacity</loc>
-   <lastmod>2019-10-09</lastmod>
+   <lastmod>2019-10-15</lastmod>
   </url>  <url>
    <loc>https://schema.org/fuelConsumption</loc>
-   <lastmod>2019-10-09</lastmod>
+   <lastmod>2019-10-15</lastmod>
   </url>  <url>
    <loc>https://schema.org/fuelEfficiency</loc>
-   <lastmod>2019-10-09</lastmod>
+   <lastmod>2019-10-15</lastmod>
   </url>  <url>
    <loc>https://schema.org/fuelType</loc>
-   <lastmod>2019-10-09</lastmod>
+   <lastmod>2019-10-15</lastmod>
   </url>  <url>
    <loc>https://schema.org/function</loc>
-   <lastmod>2019-10-09</lastmod>
+   <lastmod>2019-10-15</lastmod>
   </url>  <url>
    <loc>https://schema.org/functionalClass</loc>
-   <lastmod>2019-10-09</lastmod>
+   <lastmod>2019-10-15</lastmod>
   </url>  <url>
    <loc>https://schema.org/fundedItem</loc>
-   <lastmod>2019-10-09</lastmod>
+   <lastmod>2019-10-15</lastmod>
   </url>  <url>
    <loc>https://schema.org/funder</loc>
-   <lastmod>2019-10-09</lastmod>
+   <lastmod>2019-10-15</lastmod>
   </url>  <url>
    <loc>https://schema.org/game</loc>
-   <lastmod>2019-10-09</lastmod>
+   <lastmod>2019-10-15</lastmod>
   </url>  <url>
    <loc>https://schema.org/gameItem</loc>
-   <lastmod>2019-10-09</lastmod>
+   <lastmod>2019-10-15</lastmod>
   </url>  <url>
    <loc>https://schema.org/gameLocation</loc>
-   <lastmod>2019-10-09</lastmod>
+   <lastmod>2019-10-15</lastmod>
   </url>  <url>
    <loc>https://schema.org/gamePlatform</loc>
-   <lastmod>2019-10-09</lastmod>
+   <lastmod>2019-10-15</lastmod>
   </url>  <url>
    <loc>https://schema.org/gameServer</loc>
-   <lastmod>2019-10-09</lastmod>
+   <lastmod>2019-10-15</lastmod>
   </url>  <url>
    <loc>https://schema.org/gameTip</loc>
-   <lastmod>2019-10-09</lastmod>
+   <lastmod>2019-10-15</lastmod>
   </url>  <url>
    <loc>https://schema.org/gender</loc>
-   <lastmod>2019-10-09</lastmod>
+   <lastmod>2019-10-15</lastmod>
   </url>  <url>
    <loc>https://schema.org/genre</loc>
-   <lastmod>2019-10-09</lastmod>
+   <lastmod>2019-10-15</lastmod>
   </url>  <url>
    <loc>https://schema.org/geo</loc>
-   <lastmod>2019-10-09</lastmod>
+   <lastmod>2019-10-15</lastmod>
   </url>  <url>
    <loc>https://schema.org/geoContains</loc>
-   <lastmod>2019-10-09</lastmod>
+   <lastmod>2019-10-15</lastmod>
   </url>  <url>
    <loc>https://schema.org/geoCoveredBy</loc>
-   <lastmod>2019-10-09</lastmod>
+   <lastmod>2019-10-15</lastmod>
   </url>  <url>
    <loc>https://schema.org/geoCovers</loc>
-   <lastmod>2019-10-09</lastmod>
+   <lastmod>2019-10-15</lastmod>
   </url>  <url>
    <loc>https://schema.org/geoCrosses</loc>
-   <lastmod>2019-10-09</lastmod>
+   <lastmod>2019-10-15</lastmod>
   </url>  <url>
    <loc>https://schema.org/geoDisjoint</loc>
-   <lastmod>2019-10-09</lastmod>
+   <lastmod>2019-10-15</lastmod>
   </url>  <url>
    <loc>https://schema.org/geoEquals</loc>
-   <lastmod>2019-10-09</lastmod>
+   <lastmod>2019-10-15</lastmod>
   </url>  <url>
    <loc>https://schema.org/geoIntersects</loc>
-   <lastmod>2019-10-09</lastmod>
+   <lastmod>2019-10-15</lastmod>
   </url>  <url>
    <loc>https://schema.org/geoMidpoint</loc>
-   <lastmod>2019-10-09</lastmod>
+   <lastmod>2019-10-15</lastmod>
   </url>  <url>
    <loc>https://schema.org/geoOverlaps</loc>
-   <lastmod>2019-10-09</lastmod>
+   <lastmod>2019-10-15</lastmod>
   </url>  <url>
    <loc>https://schema.org/geoRadius</loc>
-   <lastmod>2019-10-09</lastmod>
+   <lastmod>2019-10-15</lastmod>
   </url>  <url>
    <loc>https://schema.org/geoTouches</loc>
-   <lastmod>2019-10-09</lastmod>
+   <lastmod>2019-10-15</lastmod>
   </url>  <url>
    <loc>https://schema.org/geoWithin</loc>
-   <lastmod>2019-10-09</lastmod>
+   <lastmod>2019-10-15</lastmod>
   </url>  <url>
    <loc>https://schema.org/geographicArea</loc>
-   <lastmod>2019-10-09</lastmod>
+   <lastmod>2019-10-15</lastmod>
   </url>  <url>
    <loc>https://schema.org/givenName</loc>
-   <lastmod>2019-10-09</lastmod>
+   <lastmod>2019-10-15</lastmod>
   </url>  <url>
    <loc>https://schema.org/globalLocationNumber</loc>
-   <lastmod>2019-10-09</lastmod>
+   <lastmod>2019-10-15</lastmod>
   </url>  <url>
    <loc>https://schema.org/gracePeriod</loc>
-   <lastmod>2019-10-09</lastmod>
+   <lastmod>2019-10-15</lastmod>
   </url>  <url>
    <loc>https://schema.org/grantee</loc>
-   <lastmod>2019-10-09</lastmod>
+   <lastmod>2019-10-15</lastmod>
   </url>  <url>
    <loc>https://schema.org/greater</loc>
-   <lastmod>2019-10-09</lastmod>
+   <lastmod>2019-10-15</lastmod>
   </url>  <url>
    <loc>https://schema.org/greaterOrEqual</loc>
-   <lastmod>2019-10-09</lastmod>
+   <lastmod>2019-10-15</lastmod>
   </url>  <url>
    <loc>https://schema.org/gtin</loc>
-   <lastmod>2019-10-09</lastmod>
+   <lastmod>2019-10-15</lastmod>
   </url>  <url>
    <loc>https://schema.org/gtin12</loc>
-   <lastmod>2019-10-09</lastmod>
+   <lastmod>2019-10-15</lastmod>
   </url>  <url>
    <loc>https://schema.org/gtin13</loc>
-   <lastmod>2019-10-09</lastmod>
+   <lastmod>2019-10-15</lastmod>
   </url>  <url>
    <loc>https://schema.org/gtin14</loc>
-   <lastmod>2019-10-09</lastmod>
+   <lastmod>2019-10-15</lastmod>
   </url>  <url>
    <loc>https://schema.org/gtin8</loc>
-   <lastmod>2019-10-09</lastmod>
+   <lastmod>2019-10-15</lastmod>
   </url>  <url>
    <loc>https://schema.org/guideline</loc>
-   <lastmod>2019-10-09</lastmod>
+   <lastmod>2019-10-15</lastmod>
   </url>  <url>
    <loc>https://schema.org/guidelineDate</loc>
-   <lastmod>2019-10-09</lastmod>
+   <lastmod>2019-10-15</lastmod>
   </url>  <url>
    <loc>https://schema.org/guidelineSubject</loc>
-   <lastmod>2019-10-09</lastmod>
+   <lastmod>2019-10-15</lastmod>
   </url>  <url>
    <loc>https://schema.org/hasBroadcastChannel</loc>
-   <lastmod>2019-10-09</lastmod>
+   <lastmod>2019-10-15</lastmod>
   </url>  <url>
    <loc>https://schema.org/hasCategoryCode</loc>
-   <lastmod>2019-10-09</lastmod>
+   <lastmod>2019-10-15</lastmod>
   </url>  <url>
    <loc>https://schema.org/hasCourseInstance</loc>
-   <lastmod>2019-10-09</lastmod>
+   <lastmod>2019-10-15</lastmod>
   </url>  <url>
    <loc>https://schema.org/hasCredential</loc>
-   <lastmod>2019-10-09</lastmod>
+   <lastmod>2019-10-15</lastmod>
   </url>  <url>
    <loc>https://schema.org/hasDefinedTerm</loc>
-   <lastmod>2019-10-09</lastmod>
+   <lastmod>2019-10-15</lastmod>
   </url>  <url>
    <loc>https://schema.org/hasDeliveryMethod</loc>
-   <lastmod>2019-10-09</lastmod>
+   <lastmod>2019-10-15</lastmod>
   </url>  <url>
    <loc>https://schema.org/hasDigitalDocumentPermission</loc>
-   <lastmod>2019-10-09</lastmod>
+   <lastmod>2019-10-15</lastmod>
   </url>  <url>
    <loc>https://schema.org/hasMap</loc>
-   <lastmod>2019-10-09</lastmod>
+   <lastmod>2019-10-15</lastmod>
   </url>  <url>
    <loc>https://schema.org/hasMenu</loc>
-   <lastmod>2019-10-09</lastmod>
+   <lastmod>2019-10-15</lastmod>
   </url>  <url>
    <loc>https://schema.org/hasMenuItem</loc>
-   <lastmod>2019-10-09</lastmod>
+   <lastmod>2019-10-15</lastmod>
   </url>  <url>
    <loc>https://schema.org/hasMenuSection</loc>
-   <lastmod>2019-10-09</lastmod>
+   <lastmod>2019-10-15</lastmod>
   </url>  <url>
    <loc>https://schema.org/hasOccupation</loc>
-   <lastmod>2019-10-09</lastmod>
+   <lastmod>2019-10-15</lastmod>
   </url>  <url>
    <loc>https://schema.org/hasOfferCatalog</loc>
-   <lastmod>2019-10-09</lastmod>
+   <lastmod>2019-10-15</lastmod>
   </url>  <url>
    <loc>https://schema.org/hasPOS</loc>
-   <lastmod>2019-10-09</lastmod>
+   <lastmod>2019-10-15</lastmod>
   </url>  <url>
    <loc>https://schema.org/hasPart</loc>
-   <lastmod>2019-10-09</lastmod>
+   <lastmod>2019-10-15</lastmod>
   </url>  <url>
    <loc>https://schema.org/hasProductReturnPolicy</loc>
-   <lastmod>2019-10-09</lastmod>
+   <lastmod>2019-10-15</lastmod>
   </url>  <url>
    <loc>https://schema.org/headline</loc>
-   <lastmod>2019-10-09</lastmod>
+   <lastmod>2019-10-15</lastmod>
   </url>  <url>
    <loc>https://schema.org/healthCondition</loc>
-   <lastmod>2019-10-09</lastmod>
+   <lastmod>2019-10-15</lastmod>
   </url>  <url>
    <loc>https://schema.org/healthPlanCoinsuranceOption</loc>
-   <lastmod>2019-10-09</lastmod>
+   <lastmod>2019-10-15</lastmod>
   </url>  <url>
    <loc>https://schema.org/healthPlanCoinsuranceRate</loc>
-   <lastmod>2019-10-09</lastmod>
+   <lastmod>2019-10-15</lastmod>
   </url>  <url>
    <loc>https://schema.org/healthPlanCopay</loc>
-   <lastmod>2019-10-09</lastmod>
+   <lastmod>2019-10-15</lastmod>
   </url>  <url>
    <loc>https://schema.org/healthPlanCopayOption</loc>
-   <lastmod>2019-10-09</lastmod>
+   <lastmod>2019-10-15</lastmod>
   </url>  <url>
    <loc>https://schema.org/healthPlanCostSharing</loc>
-   <lastmod>2019-10-09</lastmod>
+   <lastmod>2019-10-15</lastmod>
   </url>  <url>
    <loc>https://schema.org/healthPlanDrugOption</loc>
-   <lastmod>2019-10-09</lastmod>
+   <lastmod>2019-10-15</lastmod>
   </url>  <url>
    <loc>https://schema.org/healthPlanDrugTier</loc>
-   <lastmod>2019-10-09</lastmod>
+   <lastmod>2019-10-15</lastmod>
   </url>  <url>
    <loc>https://schema.org/healthPlanId</loc>
-   <lastmod>2019-10-09</lastmod>
+   <lastmod>2019-10-15</lastmod>
   </url>  <url>
    <loc>https://schema.org/healthPlanMarketingUrl</loc>
-   <lastmod>2019-10-09</lastmod>
+   <lastmod>2019-10-15</lastmod>
   </url>  <url>
    <loc>https://schema.org/healthPlanNetworkId</loc>
-   <lastmod>2019-10-09</lastmod>
+   <lastmod>2019-10-15</lastmod>
   </url>  <url>
    <loc>https://schema.org/healthPlanNetworkTier</loc>
-   <lastmod>2019-10-09</lastmod>
+   <lastmod>2019-10-15</lastmod>
   </url>  <url>
    <loc>https://schema.org/healthPlanPharmacyCategory</loc>
-   <lastmod>2019-10-09</lastmod>
+   <lastmod>2019-10-15</lastmod>
   </url>  <url>
    <loc>https://schema.org/height</loc>
-   <lastmod>2019-10-09</lastmod>
+   <lastmod>2019-10-15</lastmod>
   </url>  <url>
    <loc>https://schema.org/highPrice</loc>
-   <lastmod>2019-10-09</lastmod>
+   <lastmod>2019-10-15</lastmod>
   </url>  <url>
    <loc>https://schema.org/hiringOrganization</loc>
-   <lastmod>2019-10-09</lastmod>
+   <lastmod>2019-10-15</lastmod>
   </url>  <url>
    <loc>https://schema.org/holdingArchive</loc>
-   <lastmod>2019-10-09</lastmod>
+   <lastmod>2019-10-15</lastmod>
   </url>  <url>
    <loc>https://schema.org/homeLocation</loc>
-   <lastmod>2019-10-09</lastmod>
+   <lastmod>2019-10-15</lastmod>
   </url>  <url>
    <loc>https://schema.org/homeTeam</loc>
-   <lastmod>2019-10-09</lastmod>
+   <lastmod>2019-10-15</lastmod>
   </url>  <url>
    <loc>https://schema.org/honorificPrefix</loc>
-   <lastmod>2019-10-09</lastmod>
+   <lastmod>2019-10-15</lastmod>
   </url>  <url>
    <loc>https://schema.org/honorificSuffix</loc>
-   <lastmod>2019-10-09</lastmod>
+   <lastmod>2019-10-15</lastmod>
   </url>  <url>
    <loc>https://schema.org/hospitalAffiliation</loc>
-   <lastmod>2019-10-09</lastmod>
+   <lastmod>2019-10-15</lastmod>
   </url>  <url>
    <loc>https://schema.org/hostingOrganization</loc>
-   <lastmod>2019-10-09</lastmod>
+   <lastmod>2019-10-15</lastmod>
   </url>  <url>
    <loc>https://schema.org/hoursAvailable</loc>
-   <lastmod>2019-10-09</lastmod>
+   <lastmod>2019-10-15</lastmod>
   </url>  <url>
    <loc>https://schema.org/howPerformed</loc>
-   <lastmod>2019-10-09</lastmod>
+   <lastmod>2019-10-15</lastmod>
   </url>  <url>
    <loc>https://schema.org/httpMethod</loc>
-   <lastmod>2019-10-09</lastmod>
+   <lastmod>2019-10-15</lastmod>
   </url>  <url>
    <loc>https://schema.org/iataCode</loc>
-   <lastmod>2019-10-09</lastmod>
+   <lastmod>2019-10-15</lastmod>
   </url>  <url>
    <loc>https://schema.org/icaoCode</loc>
-   <lastmod>2019-10-09</lastmod>
+   <lastmod>2019-10-15</lastmod>
   </url>  <url>
    <loc>https://schema.org/identifier</loc>
-   <lastmod>2019-10-09</lastmod>
+   <lastmod>2019-10-15</lastmod>
   </url>  <url>
    <loc>https://schema.org/identifyingExam</loc>
-   <lastmod>2019-10-09</lastmod>
+   <lastmod>2019-10-15</lastmod>
   </url>  <url>
    <loc>https://schema.org/identifyingTest</loc>
-   <lastmod>2019-10-09</lastmod>
+   <lastmod>2019-10-15</lastmod>
   </url>  <url>
    <loc>https://schema.org/illustrator</loc>
-   <lastmod>2019-10-09</lastmod>
+   <lastmod>2019-10-15</lastmod>
   </url>  <url>
    <loc>https://schema.org/image</loc>
-   <lastmod>2019-10-09</lastmod>
+   <lastmod>2019-10-15</lastmod>
   </url>  <url>
    <loc>https://schema.org/imagingTechnique</loc>
-   <lastmod>2019-10-09</lastmod>
+   <lastmod>2019-10-15</lastmod>
   </url>  <url>
    <loc>https://schema.org/inAlbum</loc>
-   <lastmod>2019-10-09</lastmod>
+   <lastmod>2019-10-15</lastmod>
   </url>  <url>
    <loc>https://schema.org/inBroadcastLineup</loc>
-   <lastmod>2019-10-09</lastmod>
+   <lastmod>2019-10-15</lastmod>
   </url>  <url>
    <loc>https://schema.org/inCodeSet</loc>
-   <lastmod>2019-10-09</lastmod>
+   <lastmod>2019-10-15</lastmod>
   </url>  <url>
    <loc>https://schema.org/inDefinedTermSet</loc>
-   <lastmod>2019-10-09</lastmod>
+   <lastmod>2019-10-15</lastmod>
   </url>  <url>
    <loc>https://schema.org/inLanguage</loc>
-   <lastmod>2019-10-09</lastmod>
+   <lastmod>2019-10-15</lastmod>
   </url>  <url>
    <loc>https://schema.org/inPlaylist</loc>
-   <lastmod>2019-10-09</lastmod>
+   <lastmod>2019-10-15</lastmod>
   </url>  <url>
    <loc>https://schema.org/inStoreReturnsOffered</loc>
-   <lastmod>2019-10-09</lastmod>
+   <lastmod>2019-10-15</lastmod>
   </url>  <url>
    <loc>https://schema.org/inSupportOf</loc>
-   <lastmod>2019-10-09</lastmod>
+   <lastmod>2019-10-15</lastmod>
   </url>  <url>
    <loc>https://schema.org/incentiveCompensation</loc>
-   <lastmod>2019-10-09</lastmod>
+   <lastmod>2019-10-15</lastmod>
   </url>  <url>
    <loc>https://schema.org/incentives</loc>
-   <lastmod>2019-10-09</lastmod>
+   <lastmod>2019-10-15</lastmod>
   </url>  <url>
    <loc>https://schema.org/includedComposition</loc>
-   <lastmod>2019-10-09</lastmod>
+   <lastmod>2019-10-15</lastmod>
   </url>  <url>
    <loc>https://schema.org/includedDataCatalog</loc>
-   <lastmod>2019-10-09</lastmod>
+   <lastmod>2019-10-15</lastmod>
   </url>  <url>
    <loc>https://schema.org/includedInDataCatalog</loc>
-   <lastmod>2019-10-09</lastmod>
+   <lastmod>2019-10-15</lastmod>
   </url>  <url>
    <loc>https://schema.org/includedInHealthInsurancePlan</loc>
-   <lastmod>2019-10-09</lastmod>
+   <lastmod>2019-10-15</lastmod>
   </url>  <url>
    <loc>https://schema.org/includedRiskFactor</loc>
-   <lastmod>2019-10-09</lastmod>
+   <lastmod>2019-10-15</lastmod>
   </url>  <url>
    <loc>https://schema.org/includesAttraction</loc>
-   <lastmod>2019-10-09</lastmod>
+   <lastmod>2019-10-15</lastmod>
   </url>  <url>
    <loc>https://schema.org/includesHealthPlanFormulary</loc>
-   <lastmod>2019-10-09</lastmod>
+   <lastmod>2019-10-15</lastmod>
   </url>  <url>
    <loc>https://schema.org/includesHealthPlanNetwork</loc>
-   <lastmod>2019-10-09</lastmod>
+   <lastmod>2019-10-15</lastmod>
   </url>  <url>
    <loc>https://schema.org/includesObject</loc>
-   <lastmod>2019-10-09</lastmod>
+   <lastmod>2019-10-15</lastmod>
   </url>  <url>
    <loc>https://schema.org/increasesRiskOf</loc>
-   <lastmod>2019-10-09</lastmod>
+   <lastmod>2019-10-15</lastmod>
   </url>  <url>
    <loc>https://schema.org/indication</loc>
-   <lastmod>2019-10-09</lastmod>
+   <lastmod>2019-10-15</lastmod>
   </url>  <url>
    <loc>https://schema.org/industry</loc>
-   <lastmod>2019-10-09</lastmod>
+   <lastmod>2019-10-15</lastmod>
   </url>  <url>
    <loc>https://schema.org/ineligibleRegion</loc>
-   <lastmod>2019-10-09</lastmod>
+   <lastmod>2019-10-15</lastmod>
   </url>  <url>
    <loc>https://schema.org/infectiousAgent</loc>
-   <lastmod>2019-10-09</lastmod>
+   <lastmod>2019-10-15</lastmod>
   </url>  <url>
    <loc>https://schema.org/infectiousAgentClass</loc>
-   <lastmod>2019-10-09</lastmod>
+   <lastmod>2019-10-15</lastmod>
   </url>  <url>
    <loc>https://schema.org/ingredients</loc>
-   <lastmod>2019-10-09</lastmod>
+   <lastmod>2019-10-15</lastmod>
   </url>  <url>
    <loc>https://schema.org/inker</loc>
-   <lastmod>2019-10-09</lastmod>
+   <lastmod>2019-10-15</lastmod>
   </url>  <url>
    <loc>https://schema.org/insertion</loc>
-   <lastmod>2019-10-09</lastmod>
+   <lastmod>2019-10-15</lastmod>
   </url>  <url>
    <loc>https://schema.org/installUrl</loc>
-   <lastmod>2019-10-09</lastmod>
+   <lastmod>2019-10-15</lastmod>
   </url>  <url>
    <loc>https://schema.org/instructor</loc>
-   <lastmod>2019-10-09</lastmod>
+   <lastmod>2019-10-15</lastmod>
   </url>  <url>
    <loc>https://schema.org/instrument</loc>
-   <lastmod>2019-10-09</lastmod>
+   <lastmod>2019-10-15</lastmod>
   </url>  <url>
    <loc>https://schema.org/intensity</loc>
-   <lastmod>2019-10-09</lastmod>
+   <lastmod>2019-10-15</lastmod>
   </url>  <url>
    <loc>https://schema.org/interactingDrug</loc>
-   <lastmod>2019-10-09</lastmod>
+   <lastmod>2019-10-15</lastmod>
   </url>  <url>
    <loc>https://schema.org/interactionCount</loc>
-   <lastmod>2019-10-09</lastmod>
+   <lastmod>2019-10-15</lastmod>
   </url>  <url>
    <loc>https://schema.org/interactionService</loc>
-   <lastmod>2019-10-09</lastmod>
+   <lastmod>2019-10-15</lastmod>
   </url>  <url>
    <loc>https://schema.org/interactionStatistic</loc>
-   <lastmod>2019-10-09</lastmod>
+   <lastmod>2019-10-15</lastmod>
   </url>  <url>
    <loc>https://schema.org/interactionType</loc>
-   <lastmod>2019-10-09</lastmod>
+   <lastmod>2019-10-15</lastmod>
   </url>  <url>
    <loc>https://schema.org/interactivityType</loc>
-   <lastmod>2019-10-09</lastmod>
+   <lastmod>2019-10-15</lastmod>
   </url>  <url>
    <loc>https://schema.org/interestRate</loc>
-   <lastmod>2019-10-09</lastmod>
+   <lastmod>2019-10-15</lastmod>
   </url>  <url>
    <loc>https://schema.org/inventoryLevel</loc>
-   <lastmod>2019-10-09</lastmod>
+   <lastmod>2019-10-15</lastmod>
   </url>  <url>
    <loc>https://schema.org/inverseOf</loc>
-   <lastmod>2019-10-09</lastmod>
+   <lastmod>2019-10-15</lastmod>
   </url>  <url>
    <loc>https://schema.org/isAcceptingNewPatients</loc>
-   <lastmod>2019-10-09</lastmod>
+   <lastmod>2019-10-15</lastmod>
   </url>  <url>
    <loc>https://schema.org/isAccessibleForFree</loc>
-   <lastmod>2019-10-09</lastmod>
+   <lastmod>2019-10-15</lastmod>
   </url>  <url>
    <loc>https://schema.org/isAccessoryOrSparePartFor</loc>
-   <lastmod>2019-10-09</lastmod>
+   <lastmod>2019-10-15</lastmod>
   </url>  <url>
    <loc>https://schema.org/isAvailableGenerically</loc>
-   <lastmod>2019-10-09</lastmod>
+   <lastmod>2019-10-15</lastmod>
   </url>  <url>
    <loc>https://schema.org/isBasedOn</loc>
-   <lastmod>2019-10-09</lastmod>
+   <lastmod>2019-10-15</lastmod>
   </url>  <url>
    <loc>https://schema.org/isBasedOnUrl</loc>
-   <lastmod>2019-10-09</lastmod>
+   <lastmod>2019-10-15</lastmod>
   </url>  <url>
    <loc>https://schema.org/isConsumableFor</loc>
-   <lastmod>2019-10-09</lastmod>
+   <lastmod>2019-10-15</lastmod>
   </url>  <url>
    <loc>https://schema.org/isFamilyFriendly</loc>
-   <lastmod>2019-10-09</lastmod>
+   <lastmod>2019-10-15</lastmod>
   </url>  <url>
    <loc>https://schema.org/isGift</loc>
-   <lastmod>2019-10-09</lastmod>
+   <lastmod>2019-10-15</lastmod>
   </url>  <url>
    <loc>https://schema.org/isLiveBroadcast</loc>
-   <lastmod>2019-10-09</lastmod>
+   <lastmod>2019-10-15</lastmod>
   </url>  <url>
    <loc>https://schema.org/isPartOf</loc>
-   <lastmod>2019-10-09</lastmod>
+   <lastmod>2019-10-15</lastmod>
   </url>  <url>
    <loc>https://schema.org/isProprietary</loc>
-   <lastmod>2019-10-09</lastmod>
+   <lastmod>2019-10-15</lastmod>
   </url>  <url>
    <loc>https://schema.org/isRelatedTo</loc>
-   <lastmod>2019-10-09</lastmod>
+   <lastmod>2019-10-15</lastmod>
   </url>  <url>
    <loc>https://schema.org/isSimilarTo</loc>
-   <lastmod>2019-10-09</lastmod>
+   <lastmod>2019-10-15</lastmod>
   </url>  <url>
    <loc>https://schema.org/isVariantOf</loc>
-   <lastmod>2019-10-09</lastmod>
+   <lastmod>2019-10-15</lastmod>
   </url>  <url>
    <loc>https://schema.org/isbn</loc>
-   <lastmod>2019-10-09</lastmod>
+   <lastmod>2019-10-15</lastmod>
   </url>  <url>
    <loc>https://schema.org/isicV4</loc>
-   <lastmod>2019-10-09</lastmod>
+   <lastmod>2019-10-15</lastmod>
   </url>  <url>
    <loc>https://schema.org/isrcCode</loc>
-   <lastmod>2019-10-09</lastmod>
+   <lastmod>2019-10-15</lastmod>
   </url>  <url>
    <loc>https://schema.org/issn</loc>
-   <lastmod>2019-10-09</lastmod>
+   <lastmod>2019-10-15</lastmod>
   </url>  <url>
    <loc>https://schema.org/issueNumber</loc>
-   <lastmod>2019-10-09</lastmod>
+   <lastmod>2019-10-15</lastmod>
   </url>  <url>
    <loc>https://schema.org/issuedBy</loc>
-   <lastmod>2019-10-09</lastmod>
+   <lastmod>2019-10-15</lastmod>
   </url>  <url>
    <loc>https://schema.org/issuedThrough</loc>
-   <lastmod>2019-10-09</lastmod>
+   <lastmod>2019-10-15</lastmod>
   </url>  <url>
    <loc>https://schema.org/iswcCode</loc>
-   <lastmod>2019-10-09</lastmod>
+   <lastmod>2019-10-15</lastmod>
   </url>  <url>
    <loc>https://schema.org/item</loc>
-   <lastmod>2019-10-09</lastmod>
+   <lastmod>2019-10-15</lastmod>
   </url>  <url>
    <loc>https://schema.org/itemCondition</loc>
-   <lastmod>2019-10-09</lastmod>
+   <lastmod>2019-10-15</lastmod>
   </url>  <url>
    <loc>https://schema.org/itemListElement</loc>
-   <lastmod>2019-10-09</lastmod>
+   <lastmod>2019-10-15</lastmod>
   </url>  <url>
    <loc>https://schema.org/itemListOrder</loc>
-   <lastmod>2019-10-09</lastmod>
+   <lastmod>2019-10-15</lastmod>
   </url>  <url>
    <loc>https://schema.org/itemLocation</loc>
-   <lastmod>2019-10-09</lastmod>
+   <lastmod>2019-10-15</lastmod>
   </url>  <url>
    <loc>https://schema.org/itemOffered</loc>
-   <lastmod>2019-10-09</lastmod>
+   <lastmod>2019-10-15</lastmod>
   </url>  <url>
    <loc>https://schema.org/itemReviewed</loc>
-   <lastmod>2019-10-09</lastmod>
+   <lastmod>2019-10-15</lastmod>
   </url>  <url>
    <loc>https://schema.org/itemShipped</loc>
-   <lastmod>2019-10-09</lastmod>
+   <lastmod>2019-10-15</lastmod>
   </url>  <url>
    <loc>https://schema.org/itinerary</loc>
-   <lastmod>2019-10-09</lastmod>
+   <lastmod>2019-10-15</lastmod>
   </url>  <url>
    <loc>https://schema.org/jobBenefits</loc>
-   <lastmod>2019-10-09</lastmod>
+   <lastmod>2019-10-15</lastmod>
   </url>  <url>
    <loc>https://schema.org/jobImmediateStart</loc>
-   <lastmod>2019-10-09</lastmod>
+   <lastmod>2019-10-15</lastmod>
   </url>  <url>
    <loc>https://schema.org/jobLocation</loc>
-   <lastmod>2019-10-09</lastmod>
+   <lastmod>2019-10-15</lastmod>
   </url>  <url>
    <loc>https://schema.org/jobLocationType</loc>
-   <lastmod>2019-10-09</lastmod>
+   <lastmod>2019-10-15</lastmod>
   </url>  <url>
    <loc>https://schema.org/jobStartDate</loc>
-   <lastmod>2019-10-09</lastmod>
+   <lastmod>2019-10-15</lastmod>
   </url>  <url>
    <loc>https://schema.org/jobTitle</loc>
-   <lastmod>2019-10-09</lastmod>
+   <lastmod>2019-10-15</lastmod>
   </url>  <url>
    <loc>https://schema.org/keywords</loc>
-   <lastmod>2019-10-09</lastmod>
+   <lastmod>2019-10-15</lastmod>
   </url>  <url>
    <loc>https://schema.org/knownVehicleDamages</loc>
-   <lastmod>2019-10-09</lastmod>
+   <lastmod>2019-10-15</lastmod>
   </url>  <url>
    <loc>https://schema.org/knows</loc>
-   <lastmod>2019-10-09</lastmod>
+   <lastmod>2019-10-15</lastmod>
   </url>  <url>
    <loc>https://schema.org/knowsAbout</loc>
-   <lastmod>2019-10-09</lastmod>
+   <lastmod>2019-10-15</lastmod>
   </url>  <url>
    <loc>https://schema.org/knowsLanguage</loc>
-   <lastmod>2019-10-09</lastmod>
+   <lastmod>2019-10-15</lastmod>
   </url>  <url>
    <loc>https://schema.org/labelDetails</loc>
-   <lastmod>2019-10-09</lastmod>
+   <lastmod>2019-10-15</lastmod>
   </url>  <url>
    <loc>https://schema.org/landlord</loc>
-   <lastmod>2019-10-09</lastmod>
+   <lastmod>2019-10-15</lastmod>
   </url>  <url>
    <loc>https://schema.org/language</loc>
-   <lastmod>2019-10-09</lastmod>
+   <lastmod>2019-10-15</lastmod>
   </url>  <url>
    <loc>https://schema.org/lastReviewed</loc>
-   <lastmod>2019-10-09</lastmod>
+   <lastmod>2019-10-15</lastmod>
   </url>  <url>
    <loc>https://schema.org/latitude</loc>
-   <lastmod>2019-10-09</lastmod>
+   <lastmod>2019-10-15</lastmod>
   </url>  <url>
    <loc>https://schema.org/learningResourceType</loc>
-   <lastmod>2019-10-09</lastmod>
+   <lastmod>2019-10-15</lastmod>
   </url>  <url>
    <loc>https://schema.org/legalName</loc>
-   <lastmod>2019-10-09</lastmod>
+   <lastmod>2019-10-15</lastmod>
   </url>  <url>
    <loc>https://schema.org/legalStatus</loc>
-   <lastmod>2019-10-09</lastmod>
+   <lastmod>2019-10-15</lastmod>
   </url>  <url>
    <loc>https://schema.org/legislationApplies</loc>
-   <lastmod>2019-10-09</lastmod>
+   <lastmod>2019-10-15</lastmod>
   </url>  <url>
    <loc>https://schema.org/legislationChanges</loc>
-   <lastmod>2019-10-09</lastmod>
+   <lastmod>2019-10-15</lastmod>
   </url>  <url>
    <loc>https://schema.org/legislationConsolidates</loc>
-   <lastmod>2019-10-09</lastmod>
+   <lastmod>2019-10-15</lastmod>
   </url>  <url>
    <loc>https://schema.org/legislationDate</loc>
-   <lastmod>2019-10-09</lastmod>
+   <lastmod>2019-10-15</lastmod>
   </url>  <url>
    <loc>https://schema.org/legislationDateVersion</loc>
-   <lastmod>2019-10-09</lastmod>
+   <lastmod>2019-10-15</lastmod>
   </url>  <url>
    <loc>https://schema.org/legislationIdentifier</loc>
-   <lastmod>2019-10-09</lastmod>
+   <lastmod>2019-10-15</lastmod>
   </url>  <url>
    <loc>https://schema.org/legislationJurisdiction</loc>
-   <lastmod>2019-10-09</lastmod>
+   <lastmod>2019-10-15</lastmod>
   </url>  <url>
    <loc>https://schema.org/legislationLegalForce</loc>
-   <lastmod>2019-10-09</lastmod>
+   <lastmod>2019-10-15</lastmod>
   </url>  <url>
    <loc>https://schema.org/legislationLegalValue</loc>
-   <lastmod>2019-10-09</lastmod>
+   <lastmod>2019-10-15</lastmod>
   </url>  <url>
    <loc>https://schema.org/legislationPassedBy</loc>
-   <lastmod>2019-10-09</lastmod>
+   <lastmod>2019-10-15</lastmod>
   </url>  <url>
    <loc>https://schema.org/legislationResponsible</loc>
-   <lastmod>2019-10-09</lastmod>
+   <lastmod>2019-10-15</lastmod>
   </url>  <url>
    <loc>https://schema.org/legislationTransposes</loc>
-   <lastmod>2019-10-09</lastmod>
+   <lastmod>2019-10-15</lastmod>
   </url>  <url>
    <loc>https://schema.org/legislationType</loc>
-   <lastmod>2019-10-09</lastmod>
+   <lastmod>2019-10-15</lastmod>
   </url>  <url>
    <loc>https://schema.org/leiCode</loc>
-   <lastmod>2019-10-09</lastmod>
+   <lastmod>2019-10-15</lastmod>
   </url>  <url>
    <loc>https://schema.org/lender</loc>
-   <lastmod>2019-10-09</lastmod>
+   <lastmod>2019-10-15</lastmod>
   </url>  <url>
    <loc>https://schema.org/lesser</loc>
-   <lastmod>2019-10-09</lastmod>
+   <lastmod>2019-10-15</lastmod>
   </url>  <url>
    <loc>https://schema.org/lesserOrEqual</loc>
-   <lastmod>2019-10-09</lastmod>
+   <lastmod>2019-10-15</lastmod>
   </url>  <url>
    <loc>https://schema.org/letterer</loc>
-   <lastmod>2019-10-09</lastmod>
+   <lastmod>2019-10-15</lastmod>
   </url>  <url>
    <loc>https://schema.org/license</loc>
-   <lastmod>2019-10-09</lastmod>
+   <lastmod>2019-10-15</lastmod>
   </url>  <url>
    <loc>https://schema.org/line</loc>
-   <lastmod>2019-10-09</lastmod>
+   <lastmod>2019-10-15</lastmod>
   </url>  <url>
    <loc>https://schema.org/linkRelationship</loc>
-   <lastmod>2019-10-09</lastmod>
+   <lastmod>2019-10-15</lastmod>
   </url>  <url>
    <loc>https://schema.org/liveBlogUpdate</loc>
-   <lastmod>2019-10-09</lastmod>
+   <lastmod>2019-10-15</lastmod>
   </url>  <url>
    <loc>https://schema.org/loanMortgageMandateAmount</loc>
-   <lastmod>2019-10-09</lastmod>
+   <lastmod>2019-10-15</lastmod>
   </url>  <url>
    <loc>https://schema.org/loanPaymentAmount</loc>
-   <lastmod>2019-10-09</lastmod>
+   <lastmod>2019-10-15</lastmod>
   </url>  <url>
    <loc>https://schema.org/loanPaymentFrequency</loc>
-   <lastmod>2019-10-09</lastmod>
+   <lastmod>2019-10-15</lastmod>
   </url>  <url>
    <loc>https://schema.org/loanRepaymentForm</loc>
-   <lastmod>2019-10-09</lastmod>
+   <lastmod>2019-10-15</lastmod>
   </url>  <url>
    <loc>https://schema.org/loanTerm</loc>
-   <lastmod>2019-10-09</lastmod>
+   <lastmod>2019-10-15</lastmod>
   </url>  <url>
    <loc>https://schema.org/loanType</loc>
-   <lastmod>2019-10-09</lastmod>
+   <lastmod>2019-10-15</lastmod>
   </url>  <url>
    <loc>https://schema.org/location</loc>
-   <lastmod>2019-10-09</lastmod>
+   <lastmod>2019-10-15</lastmod>
   </url>  <url>
    <loc>https://schema.org/locationCreated</loc>
-   <lastmod>2019-10-09</lastmod>
+   <lastmod>2019-10-15</lastmod>
   </url>  <url>
    <loc>https://schema.org/lodgingUnitDescription</loc>
-   <lastmod>2019-10-09</lastmod>
+   <lastmod>2019-10-15</lastmod>
   </url>  <url>
    <loc>https://schema.org/lodgingUnitType</loc>
-   <lastmod>2019-10-09</lastmod>
+   <lastmod>2019-10-15</lastmod>
   </url>  <url>
    <loc>https://schema.org/logo</loc>
-   <lastmod>2019-10-09</lastmod>
+   <lastmod>2019-10-15</lastmod>
   </url>  <url>
    <loc>https://schema.org/longitude</loc>
-   <lastmod>2019-10-09</lastmod>
+   <lastmod>2019-10-15</lastmod>
   </url>  <url>
    <loc>https://schema.org/loser</loc>
-   <lastmod>2019-10-09</lastmod>
+   <lastmod>2019-10-15</lastmod>
   </url>  <url>
    <loc>https://schema.org/lowPrice</loc>
-   <lastmod>2019-10-09</lastmod>
+   <lastmod>2019-10-15</lastmod>
   </url>  <url>
    <loc>https://schema.org/lyricist</loc>
-   <lastmod>2019-10-09</lastmod>
+   <lastmod>2019-10-15</lastmod>
   </url>  <url>
    <loc>https://schema.org/lyrics</loc>
-   <lastmod>2019-10-09</lastmod>
+   <lastmod>2019-10-15</lastmod>
   </url>  <url>
    <loc>https://schema.org/mainContentOfPage</loc>
-   <lastmod>2019-10-09</lastmod>
+   <lastmod>2019-10-15</lastmod>
   </url>  <url>
    <loc>https://schema.org/mainEntity</loc>
-   <lastmod>2019-10-09</lastmod>
+   <lastmod>2019-10-15</lastmod>
   </url>  <url>
    <loc>https://schema.org/mainEntityOfPage</loc>
-   <lastmod>2019-10-09</lastmod>
+   <lastmod>2019-10-15</lastmod>
   </url>  <url>
    <loc>https://schema.org/makesOffer</loc>
-   <lastmod>2019-10-09</lastmod>
+   <lastmod>2019-10-15</lastmod>
   </url>  <url>
    <loc>https://schema.org/manufacturer</loc>
-   <lastmod>2019-10-09</lastmod>
+   <lastmod>2019-10-15</lastmod>
   </url>  <url>
    <loc>https://schema.org/map</loc>
-   <lastmod>2019-10-09</lastmod>
+   <lastmod>2019-10-15</lastmod>
   </url>  <url>
    <loc>https://schema.org/mapType</loc>
-   <lastmod>2019-10-09</lastmod>
+   <lastmod>2019-10-15</lastmod>
   </url>  <url>
    <loc>https://schema.org/maps</loc>
-   <lastmod>2019-10-09</lastmod>
+   <lastmod>2019-10-15</lastmod>
   </url>  <url>
    <loc>https://schema.org/marginOfError</loc>
-   <lastmod>2019-10-09</lastmod>
+   <lastmod>2019-10-15</lastmod>
   </url>  <url>
    <loc>https://schema.org/masthead</loc>
-   <lastmod>2019-10-09</lastmod>
+   <lastmod>2019-10-15</lastmod>
   </url>  <url>
    <loc>https://schema.org/material</loc>
-   <lastmod>2019-10-09</lastmod>
+   <lastmod>2019-10-15</lastmod>
   </url>  <url>
    <loc>https://schema.org/materialExtent</loc>
-   <lastmod>2019-10-09</lastmod>
+   <lastmod>2019-10-15</lastmod>
   </url>  <url>
    <loc>https://schema.org/maxPrice</loc>
-   <lastmod>2019-10-09</lastmod>
+   <lastmod>2019-10-15</lastmod>
   </url>  <url>
    <loc>https://schema.org/maxValue</loc>
-   <lastmod>2019-10-09</lastmod>
+   <lastmod>2019-10-15</lastmod>
   </url>  <url>
    <loc>https://schema.org/maximumAttendeeCapacity</loc>
-   <lastmod>2019-10-09</lastmod>
+   <lastmod>2019-10-15</lastmod>
   </url>  <url>
    <loc>https://schema.org/maximumIntake</loc>
-   <lastmod>2019-10-09</lastmod>
+   <lastmod>2019-10-15</lastmod>
   </url>  <url>
    <loc>https://schema.org/mealService</loc>
-   <lastmod>2019-10-09</lastmod>
+   <lastmod>2019-10-15</lastmod>
   </url>  <url>
    <loc>https://schema.org/measuredProperty</loc>
-   <lastmod>2019-10-09</lastmod>
+   <lastmod>2019-10-15</lastmod>
   </url>  <url>
    <loc>https://schema.org/measuredValue</loc>
-   <lastmod>2019-10-09</lastmod>
+   <lastmod>2019-10-15</lastmod>
   </url>  <url>
    <loc>https://schema.org/measurementTechnique</loc>
-   <lastmod>2019-10-09</lastmod>
+   <lastmod>2019-10-15</lastmod>
   </url>  <url>
    <loc>https://schema.org/mechanismOfAction</loc>
-   <lastmod>2019-10-09</lastmod>
+   <lastmod>2019-10-15</lastmod>
   </url>  <url>
    <loc>https://schema.org/median</loc>
-   <lastmod>2019-10-09</lastmod>
+   <lastmod>2019-10-15</lastmod>
   </url>  <url>
    <loc>https://schema.org/medicalSpecialty</loc>
-   <lastmod>2019-10-09</lastmod>
+   <lastmod>2019-10-15</lastmod>
   </url>  <url>
    <loc>https://schema.org/medicineSystem</loc>
-   <lastmod>2019-10-09</lastmod>
+   <lastmod>2019-10-15</lastmod>
   </url>  <url>
    <loc>https://schema.org/meetsEmissionStandard</loc>
-   <lastmod>2019-10-09</lastmod>
+   <lastmod>2019-10-15</lastmod>
   </url>  <url>
    <loc>https://schema.org/member</loc>
-   <lastmod>2019-10-09</lastmod>
+   <lastmod>2019-10-15</lastmod>
   </url>  <url>
    <loc>https://schema.org/memberOf</loc>
-   <lastmod>2019-10-09</lastmod>
+   <lastmod>2019-10-15</lastmod>
   </url>  <url>
    <loc>https://schema.org/members</loc>
-   <lastmod>2019-10-09</lastmod>
+   <lastmod>2019-10-15</lastmod>
   </url>  <url>
    <loc>https://schema.org/membershipNumber</loc>
-   <lastmod>2019-10-09</lastmod>
+   <lastmod>2019-10-15</lastmod>
   </url>  <url>
    <loc>https://schema.org/membershipPointsEarned</loc>
-   <lastmod>2019-10-09</lastmod>
+   <lastmod>2019-10-15</lastmod>
   </url>  <url>
    <loc>https://schema.org/memoryRequirements</loc>
-   <lastmod>2019-10-09</lastmod>
+   <lastmod>2019-10-15</lastmod>
   </url>  <url>
    <loc>https://schema.org/mentions</loc>
-   <lastmod>2019-10-09</lastmod>
+   <lastmod>2019-10-15</lastmod>
   </url>  <url>
    <loc>https://schema.org/menu</loc>
-   <lastmod>2019-10-09</lastmod>
+   <lastmod>2019-10-15</lastmod>
   </url>  <url>
    <loc>https://schema.org/menuAddOn</loc>
-   <lastmod>2019-10-09</lastmod>
+   <lastmod>2019-10-15</lastmod>
   </url>  <url>
    <loc>https://schema.org/merchant</loc>
-   <lastmod>2019-10-09</lastmod>
+   <lastmod>2019-10-15</lastmod>
   </url>  <url>
    <loc>https://schema.org/messageAttachment</loc>
-   <lastmod>2019-10-09</lastmod>
+   <lastmod>2019-10-15</lastmod>
   </url>  <url>
    <loc>https://schema.org/mileageFromOdometer</loc>
-   <lastmod>2019-10-09</lastmod>
+   <lastmod>2019-10-15</lastmod>
   </url>  <url>
    <loc>https://schema.org/minPrice</loc>
-   <lastmod>2019-10-09</lastmod>
+   <lastmod>2019-10-15</lastmod>
   </url>  <url>
    <loc>https://schema.org/minValue</loc>
-   <lastmod>2019-10-09</lastmod>
+   <lastmod>2019-10-15</lastmod>
   </url>  <url>
    <loc>https://schema.org/minimumPaymentDue</loc>
-   <lastmod>2019-10-09</lastmod>
+   <lastmod>2019-10-15</lastmod>
   </url>  <url>
    <loc>https://schema.org/missionCoveragePrioritiesPolicy</loc>
-   <lastmod>2019-10-09</lastmod>
+   <lastmod>2019-10-15</lastmod>
   </url>  <url>
    <loc>https://schema.org/model</loc>
-   <lastmod>2019-10-09</lastmod>
+   <lastmod>2019-10-15</lastmod>
   </url>  <url>
    <loc>https://schema.org/modelDate</loc>
-   <lastmod>2019-10-09</lastmod>
+   <lastmod>2019-10-15</lastmod>
   </url>  <url>
    <loc>https://schema.org/modifiedTime</loc>
-   <lastmod>2019-10-09</lastmod>
+   <lastmod>2019-10-15</lastmod>
   </url>  <url>
    <loc>https://schema.org/monthlyMinimumRepaymentAmount</loc>
-   <lastmod>2019-10-09</lastmod>
+   <lastmod>2019-10-15</lastmod>
   </url>  <url>
    <loc>https://schema.org/mpn</loc>
-   <lastmod>2019-10-09</lastmod>
+   <lastmod>2019-10-15</lastmod>
   </url>  <url>
    <loc>https://schema.org/multipleValues</loc>
-   <lastmod>2019-10-09</lastmod>
+   <lastmod>2019-10-15</lastmod>
   </url>  <url>
    <loc>https://schema.org/muscleAction</loc>
-   <lastmod>2019-10-09</lastmod>
+   <lastmod>2019-10-15</lastmod>
   </url>  <url>
    <loc>https://schema.org/musicArrangement</loc>
-   <lastmod>2019-10-09</lastmod>
+   <lastmod>2019-10-15</lastmod>
   </url>  <url>
    <loc>https://schema.org/musicBy</loc>
-   <lastmod>2019-10-09</lastmod>
+   <lastmod>2019-10-15</lastmod>
   </url>  <url>
    <loc>https://schema.org/musicCompositionForm</loc>
-   <lastmod>2019-10-09</lastmod>
+   <lastmod>2019-10-15</lastmod>
   </url>  <url>
    <loc>https://schema.org/musicGroupMember</loc>
-   <lastmod>2019-10-09</lastmod>
+   <lastmod>2019-10-15</lastmod>
   </url>  <url>
    <loc>https://schema.org/musicReleaseFormat</loc>
-   <lastmod>2019-10-09</lastmod>
+   <lastmod>2019-10-15</lastmod>
   </url>  <url>
    <loc>https://schema.org/musicalKey</loc>
-   <lastmod>2019-10-09</lastmod>
+   <lastmod>2019-10-15</lastmod>
   </url>  <url>
    <loc>https://schema.org/naics</loc>
-   <lastmod>2019-10-09</lastmod>
+   <lastmod>2019-10-15</lastmod>
   </url>  <url>
    <loc>https://schema.org/name</loc>
-   <lastmod>2019-10-09</lastmod>
+   <lastmod>2019-10-15</lastmod>
   </url>  <url>
    <loc>https://schema.org/namedPosition</loc>
-   <lastmod>2019-10-09</lastmod>
+   <lastmod>2019-10-15</lastmod>
   </url>  <url>
    <loc>https://schema.org/nationality</loc>
-   <lastmod>2019-10-09</lastmod>
+   <lastmod>2019-10-15</lastmod>
   </url>  <url>
    <loc>https://schema.org/naturalProgression</loc>
-   <lastmod>2019-10-09</lastmod>
+   <lastmod>2019-10-15</lastmod>
   </url>  <url>
    <loc>https://schema.org/nerve</loc>
-   <lastmod>2019-10-09</lastmod>
+   <lastmod>2019-10-15</lastmod>
   </url>  <url>
    <loc>https://schema.org/nerveMotor</loc>
-   <lastmod>2019-10-09</lastmod>
+   <lastmod>2019-10-15</lastmod>
   </url>  <url>
    <loc>https://schema.org/netWorth</loc>
-   <lastmod>2019-10-09</lastmod>
+   <lastmod>2019-10-15</lastmod>
   </url>  <url>
    <loc>https://schema.org/nextItem</loc>
-   <lastmod>2019-10-09</lastmod>
+   <lastmod>2019-10-15</lastmod>
   </url>  <url>
    <loc>https://schema.org/noBylinesPolicy</loc>
-   <lastmod>2019-10-09</lastmod>
+   <lastmod>2019-10-15</lastmod>
   </url>  <url>
    <loc>https://schema.org/nonEqual</loc>
-   <lastmod>2019-10-09</lastmod>
+   <lastmod>2019-10-15</lastmod>
   </url>  <url>
    <loc>https://schema.org/nonProprietaryName</loc>
-   <lastmod>2019-10-09</lastmod>
+   <lastmod>2019-10-15</lastmod>
   </url>  <url>
    <loc>https://schema.org/normalRange</loc>
-   <lastmod>2019-10-09</lastmod>
+   <lastmod>2019-10-15</lastmod>
   </url>  <url>
    <loc>https://schema.org/nsn</loc>
-   <lastmod>2019-10-09</lastmod>
+   <lastmod>2019-10-15</lastmod>
   </url>  <url>
    <loc>https://schema.org/numAdults</loc>
-   <lastmod>2019-10-09</lastmod>
+   <lastmod>2019-10-15</lastmod>
   </url>  <url>
    <loc>https://schema.org/numChildren</loc>
-   <lastmod>2019-10-09</lastmod>
+   <lastmod>2019-10-15</lastmod>
   </url>  <url>
    <loc>https://schema.org/numConstraints</loc>
-   <lastmod>2019-10-09</lastmod>
+   <lastmod>2019-10-15</lastmod>
   </url>  <url>
    <loc>https://schema.org/numTracks</loc>
-   <lastmod>2019-10-09</lastmod>
+   <lastmod>2019-10-15</lastmod>
   </url>  <url>
    <loc>https://schema.org/numberOfAirbags</loc>
-   <lastmod>2019-10-09</lastmod>
+   <lastmod>2019-10-15</lastmod>
   </url>  <url>
    <loc>https://schema.org/numberOfAxles</loc>
-   <lastmod>2019-10-09</lastmod>
+   <lastmod>2019-10-15</lastmod>
   </url>  <url>
    <loc>https://schema.org/numberOfBeds</loc>
-   <lastmod>2019-10-09</lastmod>
+   <lastmod>2019-10-15</lastmod>
   </url>  <url>
    <loc>https://schema.org/numberOfDoors</loc>
-   <lastmod>2019-10-09</lastmod>
+   <lastmod>2019-10-15</lastmod>
   </url>  <url>
    <loc>https://schema.org/numberOfEmployees</loc>
-   <lastmod>2019-10-09</lastmod>
+   <lastmod>2019-10-15</lastmod>
   </url>  <url>
    <loc>https://schema.org/numberOfEpisodes</loc>
-   <lastmod>2019-10-09</lastmod>
+   <lastmod>2019-10-15</lastmod>
   </url>  <url>
    <loc>https://schema.org/numberOfForwardGears</loc>
-   <lastmod>2019-10-09</lastmod>
+   <lastmod>2019-10-15</lastmod>
   </url>  <url>
    <loc>https://schema.org/numberOfItems</loc>
-   <lastmod>2019-10-09</lastmod>
+   <lastmod>2019-10-15</lastmod>
   </url>  <url>
    <loc>https://schema.org/numberOfLoanPayments</loc>
-   <lastmod>2019-10-09</lastmod>
+   <lastmod>2019-10-15</lastmod>
   </url>  <url>
    <loc>https://schema.org/numberOfPages</loc>
-   <lastmod>2019-10-09</lastmod>
+   <lastmod>2019-10-15</lastmod>
   </url>  <url>
    <loc>https://schema.org/numberOfPlayers</loc>
-   <lastmod>2019-10-09</lastmod>
+   <lastmod>2019-10-15</lastmod>
   </url>  <url>
    <loc>https://schema.org/numberOfPreviousOwners</loc>
-   <lastmod>2019-10-09</lastmod>
+   <lastmod>2019-10-15</lastmod>
   </url>  <url>
    <loc>https://schema.org/numberOfRooms</loc>
-   <lastmod>2019-10-09</lastmod>
+   <lastmod>2019-10-15</lastmod>
   </url>  <url>
    <loc>https://schema.org/numberOfSeasons</loc>
-   <lastmod>2019-10-09</lastmod>
+   <lastmod>2019-10-15</lastmod>
   </url>  <url>
    <loc>https://schema.org/numberedPosition</loc>
-   <lastmod>2019-10-09</lastmod>
+   <lastmod>2019-10-15</lastmod>
   </url>  <url>
    <loc>https://schema.org/nutrition</loc>
-   <lastmod>2019-10-09</lastmod>
+   <lastmod>2019-10-15</lastmod>
   </url>  <url>
    <loc>https://schema.org/object</loc>
-   <lastmod>2019-10-09</lastmod>
+   <lastmod>2019-10-15</lastmod>
   </url>  <url>
    <loc>https://schema.org/observationDate</loc>
-   <lastmod>2019-10-09</lastmod>
+   <lastmod>2019-10-15</lastmod>
   </url>  <url>
    <loc>https://schema.org/observedNode</loc>
-   <lastmod>2019-10-09</lastmod>
+   <lastmod>2019-10-15</lastmod>
   </url>  <url>
    <loc>https://schema.org/occupancy</loc>
-   <lastmod>2019-10-09</lastmod>
+   <lastmod>2019-10-15</lastmod>
   </url>  <url>
    <loc>https://schema.org/occupationLocation</loc>
-   <lastmod>2019-10-09</lastmod>
+   <lastmod>2019-10-15</lastmod>
   </url>  <url>
    <loc>https://schema.org/occupationalCategory</loc>
-   <lastmod>2019-10-09</lastmod>
+   <lastmod>2019-10-15</lastmod>
   </url>  <url>
    <loc>https://schema.org/occupationalCredentialAwarded</loc>
-   <lastmod>2019-10-09</lastmod>
+   <lastmod>2019-10-15</lastmod>
   </url>  <url>
    <loc>https://schema.org/offerCount</loc>
-   <lastmod>2019-10-09</lastmod>
+   <lastmod>2019-10-15</lastmod>
   </url>  <url>
    <loc>https://schema.org/offeredBy</loc>
-   <lastmod>2019-10-09</lastmod>
+   <lastmod>2019-10-15</lastmod>
   </url>  <url>
    <loc>https://schema.org/offers</loc>
-   <lastmod>2019-10-09</lastmod>
+   <lastmod>2019-10-15</lastmod>
   </url>  <url>
    <loc>https://schema.org/offersPrescriptionByMail</loc>
-   <lastmod>2019-10-09</lastmod>
+   <lastmod>2019-10-15</lastmod>
   </url>  <url>
    <loc>https://schema.org/openingHours</loc>
-   <lastmod>2019-10-09</lastmod>
+   <lastmod>2019-10-15</lastmod>
   </url>  <url>
    <loc>https://schema.org/openingHoursSpecification</loc>
-   <lastmod>2019-10-09</lastmod>
+   <lastmod>2019-10-15</lastmod>
   </url>  <url>
    <loc>https://schema.org/opens</loc>
-   <lastmod>2019-10-09</lastmod>
+   <lastmod>2019-10-15</lastmod>
   </url>  <url>
    <loc>https://schema.org/operatingSystem</loc>
-   <lastmod>2019-10-09</lastmod>
+   <lastmod>2019-10-15</lastmod>
   </url>  <url>
    <loc>https://schema.org/opponent</loc>
-   <lastmod>2019-10-09</lastmod>
+   <lastmod>2019-10-15</lastmod>
   </url>  <url>
    <loc>https://schema.org/option</loc>
-   <lastmod>2019-10-09</lastmod>
+   <lastmod>2019-10-15</lastmod>
   </url>  <url>
    <loc>https://schema.org/orderDate</loc>
-   <lastmod>2019-10-09</lastmod>
+   <lastmod>2019-10-15</lastmod>
   </url>  <url>
    <loc>https://schema.org/orderDelivery</loc>
-   <lastmod>2019-10-09</lastmod>
+   <lastmod>2019-10-15</lastmod>
   </url>  <url>
    <loc>https://schema.org/orderItemNumber</loc>
-   <lastmod>2019-10-09</lastmod>
+   <lastmod>2019-10-15</lastmod>
   </url>  <url>
    <loc>https://schema.org/orderItemStatus</loc>
-   <lastmod>2019-10-09</lastmod>
+   <lastmod>2019-10-15</lastmod>
   </url>  <url>
    <loc>https://schema.org/orderNumber</loc>
-   <lastmod>2019-10-09</lastmod>
+   <lastmod>2019-10-15</lastmod>
   </url>  <url>
    <loc>https://schema.org/orderQuantity</loc>
-   <lastmod>2019-10-09</lastmod>
+   <lastmod>2019-10-15</lastmod>
   </url>  <url>
    <loc>https://schema.org/orderStatus</loc>
-   <lastmod>2019-10-09</lastmod>
+   <lastmod>2019-10-15</lastmod>
   </url>  <url>
    <loc>https://schema.org/orderedItem</loc>
-   <lastmod>2019-10-09</lastmod>
+   <lastmod>2019-10-15</lastmod>
   </url>  <url>
    <loc>https://schema.org/organizer</loc>
-   <lastmod>2019-10-09</lastmod>
+   <lastmod>2019-10-15</lastmod>
   </url>  <url>
    <loc>https://schema.org/origin</loc>
-   <lastmod>2019-10-09</lastmod>
+   <lastmod>2019-10-15</lastmod>
   </url>  <url>
    <loc>https://schema.org/originAddress</loc>
-   <lastmod>2019-10-09</lastmod>
+   <lastmod>2019-10-15</lastmod>
   </url>  <url>
    <loc>https://schema.org/originatesFrom</loc>
-   <lastmod>2019-10-09</lastmod>
+   <lastmod>2019-10-15</lastmod>
   </url>  <url>
    <loc>https://schema.org/outcome</loc>
-   <lastmod>2019-10-09</lastmod>
+   <lastmod>2019-10-15</lastmod>
   </url>  <url>
    <loc>https://schema.org/overdosage</loc>
-   <lastmod>2019-10-09</lastmod>
+   <lastmod>2019-10-15</lastmod>
   </url>  <url>
    <loc>https://schema.org/overview</loc>
-   <lastmod>2019-10-09</lastmod>
+   <lastmod>2019-10-15</lastmod>
   </url>  <url>
    <loc>https://schema.org/ownedFrom</loc>
-   <lastmod>2019-10-09</lastmod>
+   <lastmod>2019-10-15</lastmod>
   </url>  <url>
    <loc>https://schema.org/ownedThrough</loc>
-   <lastmod>2019-10-09</lastmod>
+   <lastmod>2019-10-15</lastmod>
   </url>  <url>
    <loc>https://schema.org/ownershipFundingInfo</loc>
-   <lastmod>2019-10-09</lastmod>
+   <lastmod>2019-10-15</lastmod>
   </url>  <url>
    <loc>https://schema.org/owns</loc>
-   <lastmod>2019-10-09</lastmod>
+   <lastmod>2019-10-15</lastmod>
   </url>  <url>
    <loc>https://schema.org/pageEnd</loc>
-   <lastmod>2019-10-09</lastmod>
+   <lastmod>2019-10-15</lastmod>
   </url>  <url>
    <loc>https://schema.org/pageStart</loc>
-   <lastmod>2019-10-09</lastmod>
+   <lastmod>2019-10-15</lastmod>
   </url>  <url>
    <loc>https://schema.org/pagination</loc>
-   <lastmod>2019-10-09</lastmod>
+   <lastmod>2019-10-15</lastmod>
   </url>  <url>
    <loc>https://schema.org/parent</loc>
-   <lastmod>2019-10-09</lastmod>
+   <lastmod>2019-10-15</lastmod>
   </url>  <url>
    <loc>https://schema.org/parentItem</loc>
-   <lastmod>2019-10-09</lastmod>
+   <lastmod>2019-10-15</lastmod>
   </url>  <url>
    <loc>https://schema.org/parentOrganization</loc>
-   <lastmod>2019-10-09</lastmod>
+   <lastmod>2019-10-15</lastmod>
   </url>  <url>
    <loc>https://schema.org/parentService</loc>
-   <lastmod>2019-10-09</lastmod>
+   <lastmod>2019-10-15</lastmod>
   </url>  <url>
    <loc>https://schema.org/parents</loc>
-   <lastmod>2019-10-09</lastmod>
+   <lastmod>2019-10-15</lastmod>
   </url>  <url>
    <loc>https://schema.org/partOfEpisode</loc>
-   <lastmod>2019-10-09</lastmod>
+   <lastmod>2019-10-15</lastmod>
   </url>  <url>
    <loc>https://schema.org/partOfInvoice</loc>
-   <lastmod>2019-10-09</lastmod>
+   <lastmod>2019-10-15</lastmod>
   </url>  <url>
    <loc>https://schema.org/partOfOrder</loc>
-   <lastmod>2019-10-09</lastmod>
+   <lastmod>2019-10-15</lastmod>
   </url>  <url>
    <loc>https://schema.org/partOfSeason</loc>
-   <lastmod>2019-10-09</lastmod>
+   <lastmod>2019-10-15</lastmod>
   </url>  <url>
    <loc>https://schema.org/partOfSeries</loc>
-   <lastmod>2019-10-09</lastmod>
+   <lastmod>2019-10-15</lastmod>
   </url>  <url>
    <loc>https://schema.org/partOfSystem</loc>
-   <lastmod>2019-10-09</lastmod>
+   <lastmod>2019-10-15</lastmod>
   </url>  <url>
    <loc>https://schema.org/partOfTVSeries</loc>
-   <lastmod>2019-10-09</lastmod>
+   <lastmod>2019-10-15</lastmod>
   </url>  <url>
    <loc>https://schema.org/partOfTrip</loc>
-   <lastmod>2019-10-09</lastmod>
+   <lastmod>2019-10-15</lastmod>
   </url>  <url>
    <loc>https://schema.org/participant</loc>
-   <lastmod>2019-10-09</lastmod>
+   <lastmod>2019-10-15</lastmod>
   </url>  <url>
    <loc>https://schema.org/partySize</loc>
-   <lastmod>2019-10-09</lastmod>
+   <lastmod>2019-10-15</lastmod>
   </url>  <url>
    <loc>https://schema.org/passengerPriorityStatus</loc>
-   <lastmod>2019-10-09</lastmod>
+   <lastmod>2019-10-15</lastmod>
   </url>  <url>
    <loc>https://schema.org/passengerSequenceNumber</loc>
-   <lastmod>2019-10-09</lastmod>
+   <lastmod>2019-10-15</lastmod>
   </url>  <url>
    <loc>https://schema.org/pathophysiology</loc>
-   <lastmod>2019-10-09</lastmod>
+   <lastmod>2019-10-15</lastmod>
   </url>  <url>
    <loc>https://schema.org/payload</loc>
-   <lastmod>2019-10-09</lastmod>
+   <lastmod>2019-10-15</lastmod>
   </url>  <url>
    <loc>https://schema.org/paymentAccepted</loc>
-   <lastmod>2019-10-09</lastmod>
+   <lastmod>2019-10-15</lastmod>
   </url>  <url>
    <loc>https://schema.org/paymentDue</loc>
-   <lastmod>2019-10-09</lastmod>
+   <lastmod>2019-10-15</lastmod>
   </url>  <url>
    <loc>https://schema.org/paymentDueDate</loc>
-   <lastmod>2019-10-09</lastmod>
+   <lastmod>2019-10-15</lastmod>
   </url>  <url>
    <loc>https://schema.org/paymentMethod</loc>
-   <lastmod>2019-10-09</lastmod>
+   <lastmod>2019-10-15</lastmod>
   </url>  <url>
    <loc>https://schema.org/paymentMethodId</loc>
-   <lastmod>2019-10-09</lastmod>
+   <lastmod>2019-10-15</lastmod>
   </url>  <url>
    <loc>https://schema.org/paymentStatus</loc>
-   <lastmod>2019-10-09</lastmod>
+   <lastmod>2019-10-15</lastmod>
   </url>  <url>
    <loc>https://schema.org/paymentUrl</loc>
-   <lastmod>2019-10-09</lastmod>
+   <lastmod>2019-10-15</lastmod>
   </url>  <url>
    <loc>https://schema.org/penciler</loc>
-   <lastmod>2019-10-09</lastmod>
+   <lastmod>2019-10-15</lastmod>
   </url>  <url>
    <loc>https://schema.org/percentile10</loc>
-   <lastmod>2019-10-09</lastmod>
+   <lastmod>2019-10-15</lastmod>
   </url>  <url>
    <loc>https://schema.org/percentile25</loc>
-   <lastmod>2019-10-09</lastmod>
+   <lastmod>2019-10-15</lastmod>
   </url>  <url>
    <loc>https://schema.org/percentile75</loc>
-   <lastmod>2019-10-09</lastmod>
+   <lastmod>2019-10-15</lastmod>
   </url>  <url>
    <loc>https://schema.org/percentile90</loc>
-   <lastmod>2019-10-09</lastmod>
+   <lastmod>2019-10-15</lastmod>
   </url>  <url>
    <loc>https://schema.org/performTime</loc>
-   <lastmod>2019-10-09</lastmod>
+   <lastmod>2019-10-15</lastmod>
   </url>  <url>
    <loc>https://schema.org/performer</loc>
-   <lastmod>2019-10-09</lastmod>
+   <lastmod>2019-10-15</lastmod>
   </url>  <url>
    <loc>https://schema.org/performerIn</loc>
-   <lastmod>2019-10-09</lastmod>
+   <lastmod>2019-10-15</lastmod>
   </url>  <url>
    <loc>https://schema.org/performers</loc>
-   <lastmod>2019-10-09</lastmod>
+   <lastmod>2019-10-15</lastmod>
   </url>  <url>
    <loc>https://schema.org/permissionType</loc>
-   <lastmod>2019-10-09</lastmod>
+   <lastmod>2019-10-15</lastmod>
   </url>  <url>
    <loc>https://schema.org/permissions</loc>
-   <lastmod>2019-10-09</lastmod>
+   <lastmod>2019-10-15</lastmod>
   </url>  <url>
    <loc>https://schema.org/permitAudience</loc>
-   <lastmod>2019-10-09</lastmod>
+   <lastmod>2019-10-15</lastmod>
   </url>  <url>
    <loc>https://schema.org/permittedUsage</loc>
-   <lastmod>2019-10-09</lastmod>
+   <lastmod>2019-10-15</lastmod>
   </url>  <url>
    <loc>https://schema.org/petsAllowed</loc>
-   <lastmod>2019-10-09</lastmod>
+   <lastmod>2019-10-15</lastmod>
   </url>  <url>
    <loc>https://schema.org/phase</loc>
-   <lastmod>2019-10-09</lastmod>
+   <lastmod>2019-10-15</lastmod>
   </url>  <url>
    <loc>https://schema.org/photo</loc>
-   <lastmod>2019-10-09</lastmod>
+   <lastmod>2019-10-15</lastmod>
   </url>  <url>
    <loc>https://schema.org/photos</loc>
-   <lastmod>2019-10-09</lastmod>
+   <lastmod>2019-10-15</lastmod>
   </url>  <url>
    <loc>https://schema.org/physiologicalBenefits</loc>
-   <lastmod>2019-10-09</lastmod>
+   <lastmod>2019-10-15</lastmod>
   </url>  <url>
    <loc>https://schema.org/pickupLocation</loc>
-   <lastmod>2019-10-09</lastmod>
+   <lastmod>2019-10-15</lastmod>
   </url>  <url>
    <loc>https://schema.org/pickupTime</loc>
-   <lastmod>2019-10-09</lastmod>
+   <lastmod>2019-10-15</lastmod>
   </url>  <url>
    <loc>https://schema.org/playMode</loc>
-   <lastmod>2019-10-09</lastmod>
+   <lastmod>2019-10-15</lastmod>
   </url>  <url>
    <loc>https://schema.org/playerType</loc>
-   <lastmod>2019-10-09</lastmod>
+   <lastmod>2019-10-15</lastmod>
   </url>  <url>
    <loc>https://schema.org/playersOnline</loc>
-   <lastmod>2019-10-09</lastmod>
+   <lastmod>2019-10-15</lastmod>
   </url>  <url>
    <loc>https://schema.org/polygon</loc>
-   <lastmod>2019-10-09</lastmod>
+   <lastmod>2019-10-15</lastmod>
   </url>  <url>
    <loc>https://schema.org/population</loc>
-   <lastmod>2019-10-09</lastmod>
+   <lastmod>2019-10-15</lastmod>
   </url>  <url>
    <loc>https://schema.org/populationType</loc>
-   <lastmod>2019-10-09</lastmod>
+   <lastmod>2019-10-15</lastmod>
   </url>  <url>
    <loc>https://schema.org/position</loc>
-   <lastmod>2019-10-09</lastmod>
+   <lastmod>2019-10-15</lastmod>
   </url>  <url>
    <loc>https://schema.org/possibleComplication</loc>
-   <lastmod>2019-10-09</lastmod>
+   <lastmod>2019-10-15</lastmod>
   </url>  <url>
    <loc>https://schema.org/possibleTreatment</loc>
-   <lastmod>2019-10-09</lastmod>
+   <lastmod>2019-10-15</lastmod>
   </url>  <url>
    <loc>https://schema.org/postOfficeBoxNumber</loc>
-   <lastmod>2019-10-09</lastmod>
+   <lastmod>2019-10-15</lastmod>
   </url>  <url>
    <loc>https://schema.org/postOp</loc>
-   <lastmod>2019-10-09</lastmod>
+   <lastmod>2019-10-15</lastmod>
   </url>  <url>
    <loc>https://schema.org/postalCode</loc>
-   <lastmod>2019-10-09</lastmod>
+   <lastmod>2019-10-15</lastmod>
   </url>  <url>
    <loc>https://schema.org/potentialAction</loc>
-   <lastmod>2019-10-09</lastmod>
+   <lastmod>2019-10-15</lastmod>
   </url>  <url>
    <loc>https://schema.org/preOp</loc>
-   <lastmod>2019-10-09</lastmod>
+   <lastmod>2019-10-15</lastmod>
   </url>  <url>
    <loc>https://schema.org/predecessorOf</loc>
-   <lastmod>2019-10-09</lastmod>
+   <lastmod>2019-10-15</lastmod>
   </url>  <url>
    <loc>https://schema.org/pregnancyCategory</loc>
-   <lastmod>2019-10-09</lastmod>
+   <lastmod>2019-10-15</lastmod>
   </url>  <url>
    <loc>https://schema.org/pregnancyWarning</loc>
-   <lastmod>2019-10-09</lastmod>
+   <lastmod>2019-10-15</lastmod>
   </url>  <url>
    <loc>https://schema.org/prepTime</loc>
-   <lastmod>2019-10-09</lastmod>
+   <lastmod>2019-10-15</lastmod>
   </url>  <url>
    <loc>https://schema.org/preparation</loc>
-   <lastmod>2019-10-09</lastmod>
+   <lastmod>2019-10-15</lastmod>
   </url>  <url>
    <loc>https://schema.org/prescribingInfo</loc>
-   <lastmod>2019-10-09</lastmod>
+   <lastmod>2019-10-15</lastmod>
   </url>  <url>
    <loc>https://schema.org/prescriptionStatus</loc>
-   <lastmod>2019-10-09</lastmod>
+   <lastmod>2019-10-15</lastmod>
   </url>  <url>
    <loc>https://schema.org/previousItem</loc>
-   <lastmod>2019-10-09</lastmod>
+   <lastmod>2019-10-15</lastmod>
   </url>  <url>
    <loc>https://schema.org/previousStartDate</loc>
-   <lastmod>2019-10-09</lastmod>
+   <lastmod>2019-10-15</lastmod>
   </url>  <url>
    <loc>https://schema.org/price</loc>
-   <lastmod>2019-10-09</lastmod>
+   <lastmod>2019-10-15</lastmod>
   </url>  <url>
    <loc>https://schema.org/priceComponent</loc>
-   <lastmod>2019-10-09</lastmod>
+   <lastmod>2019-10-15</lastmod>
   </url>  <url>
    <loc>https://schema.org/priceCurrency</loc>
-   <lastmod>2019-10-09</lastmod>
+   <lastmod>2019-10-15</lastmod>
   </url>  <url>
    <loc>https://schema.org/priceRange</loc>
-   <lastmod>2019-10-09</lastmod>
+   <lastmod>2019-10-15</lastmod>
   </url>  <url>
    <loc>https://schema.org/priceSpecification</loc>
-   <lastmod>2019-10-09</lastmod>
+   <lastmod>2019-10-15</lastmod>
   </url>  <url>
    <loc>https://schema.org/priceType</loc>
-   <lastmod>2019-10-09</lastmod>
+   <lastmod>2019-10-15</lastmod>
   </url>  <url>
    <loc>https://schema.org/priceValidUntil</loc>
-   <lastmod>2019-10-09</lastmod>
+   <lastmod>2019-10-15</lastmod>
   </url>  <url>
    <loc>https://schema.org/primaryImageOfPage</loc>
-   <lastmod>2019-10-09</lastmod>
+   <lastmod>2019-10-15</lastmod>
   </url>  <url>
    <loc>https://schema.org/primaryPrevention</loc>
-   <lastmod>2019-10-09</lastmod>
+   <lastmod>2019-10-15</lastmod>
   </url>  <url>
    <loc>https://schema.org/printColumn</loc>
-   <lastmod>2019-10-09</lastmod>
+   <lastmod>2019-10-15</lastmod>
   </url>  <url>
    <loc>https://schema.org/printEdition</loc>
-   <lastmod>2019-10-09</lastmod>
+   <lastmod>2019-10-15</lastmod>
   </url>  <url>
    <loc>https://schema.org/printPage</loc>
-   <lastmod>2019-10-09</lastmod>
+   <lastmod>2019-10-15</lastmod>
   </url>  <url>
    <loc>https://schema.org/printSection</loc>
-   <lastmod>2019-10-09</lastmod>
+   <lastmod>2019-10-15</lastmod>
   </url>  <url>
    <loc>https://schema.org/procedure</loc>
-   <lastmod>2019-10-09</lastmod>
+   <lastmod>2019-10-15</lastmod>
   </url>  <url>
    <loc>https://schema.org/procedureType</loc>
-   <lastmod>2019-10-09</lastmod>
+   <lastmod>2019-10-15</lastmod>
   </url>  <url>
    <loc>https://schema.org/processingTime</loc>
-   <lastmod>2019-10-09</lastmod>
+   <lastmod>2019-10-15</lastmod>
   </url>  <url>
    <loc>https://schema.org/processorRequirements</loc>
-   <lastmod>2019-10-09</lastmod>
+   <lastmod>2019-10-15</lastmod>
   </url>  <url>
    <loc>https://schema.org/producer</loc>
-   <lastmod>2019-10-09</lastmod>
+   <lastmod>2019-10-15</lastmod>
   </url>  <url>
    <loc>https://schema.org/produces</loc>
-   <lastmod>2019-10-09</lastmod>
+   <lastmod>2019-10-15</lastmod>
   </url>  <url>
    <loc>https://schema.org/productID</loc>
-   <lastmod>2019-10-09</lastmod>
+   <lastmod>2019-10-15</lastmod>
   </url>  <url>
    <loc>https://schema.org/productReturnDays</loc>
-   <lastmod>2019-10-09</lastmod>
+   <lastmod>2019-10-15</lastmod>
   </url>  <url>
    <loc>https://schema.org/productReturnLink</loc>
-   <lastmod>2019-10-09</lastmod>
+   <lastmod>2019-10-15</lastmod>
   </url>  <url>
    <loc>https://schema.org/productSupported</loc>
-   <lastmod>2019-10-09</lastmod>
+   <lastmod>2019-10-15</lastmod>
   </url>  <url>
    <loc>https://schema.org/productionCompany</loc>
-   <lastmod>2019-10-09</lastmod>
+   <lastmod>2019-10-15</lastmod>
   </url>  <url>
    <loc>https://schema.org/productionDate</loc>
-   <lastmod>2019-10-09</lastmod>
+   <lastmod>2019-10-15</lastmod>
   </url>  <url>
    <loc>https://schema.org/proficiencyLevel</loc>
-   <lastmod>2019-10-09</lastmod>
+   <lastmod>2019-10-15</lastmod>
   </url>  <url>
    <loc>https://schema.org/programMembershipUsed</loc>
-   <lastmod>2019-10-09</lastmod>
+   <lastmod>2019-10-15</lastmod>
   </url>  <url>
    <loc>https://schema.org/programName</loc>
-   <lastmod>2019-10-09</lastmod>
+   <lastmod>2019-10-15</lastmod>
   </url>  <url>
    <loc>https://schema.org/programPrerequisites</loc>
-   <lastmod>2019-10-09</lastmod>
+   <lastmod>2019-10-15</lastmod>
   </url>  <url>
    <loc>https://schema.org/programmingLanguage</loc>
-   <lastmod>2019-10-09</lastmod>
+   <lastmod>2019-10-15</lastmod>
   </url>  <url>
    <loc>https://schema.org/programmingModel</loc>
-   <lastmod>2019-10-09</lastmod>
+   <lastmod>2019-10-15</lastmod>
   </url>  <url>
    <loc>https://schema.org/propertyID</loc>
-   <lastmod>2019-10-09</lastmod>
+   <lastmod>2019-10-15</lastmod>
   </url>  <url>
    <loc>https://schema.org/proprietaryName</loc>
-   <lastmod>2019-10-09</lastmod>
+   <lastmod>2019-10-15</lastmod>
   </url>  <url>
    <loc>https://schema.org/proteinContent</loc>
-   <lastmod>2019-10-09</lastmod>
+   <lastmod>2019-10-15</lastmod>
   </url>  <url>
    <loc>https://schema.org/provider</loc>
-   <lastmod>2019-10-09</lastmod>
+   <lastmod>2019-10-15</lastmod>
   </url>  <url>
    <loc>https://schema.org/providerMobility</loc>
-   <lastmod>2019-10-09</lastmod>
+   <lastmod>2019-10-15</lastmod>
   </url>  <url>
    <loc>https://schema.org/providesBroadcastService</loc>
-   <lastmod>2019-10-09</lastmod>
+   <lastmod>2019-10-15</lastmod>
   </url>  <url>
    <loc>https://schema.org/providesService</loc>
-   <lastmod>2019-10-09</lastmod>
+   <lastmod>2019-10-15</lastmod>
   </url>  <url>
    <loc>https://schema.org/publicAccess</loc>
-   <lastmod>2019-10-09</lastmod>
+   <lastmod>2019-10-15</lastmod>
   </url>  <url>
    <loc>https://schema.org/publication</loc>
-   <lastmod>2019-10-09</lastmod>
+   <lastmod>2019-10-15</lastmod>
   </url>  <url>
    <loc>https://schema.org/publicationType</loc>
-   <lastmod>2019-10-09</lastmod>
+   <lastmod>2019-10-15</lastmod>
   </url>  <url>
    <loc>https://schema.org/publishedBy</loc>
-   <lastmod>2019-10-09</lastmod>
+   <lastmod>2019-10-15</lastmod>
   </url>  <url>
    <loc>https://schema.org/publishedOn</loc>
-   <lastmod>2019-10-09</lastmod>
+   <lastmod>2019-10-15</lastmod>
   </url>  <url>
    <loc>https://schema.org/publisher</loc>
-   <lastmod>2019-10-09</lastmod>
+   <lastmod>2019-10-15</lastmod>
   </url>  <url>
    <loc>https://schema.org/publisherImprint</loc>
-   <lastmod>2019-10-09</lastmod>
+   <lastmod>2019-10-15</lastmod>
   </url>  <url>
    <loc>https://schema.org/publishingPrinciples</loc>
-   <lastmod>2019-10-09</lastmod>
+   <lastmod>2019-10-15</lastmod>
   </url>  <url>
    <loc>https://schema.org/purchaseDate</loc>
-   <lastmod>2019-10-09</lastmod>
+   <lastmod>2019-10-15</lastmod>
   </url>  <url>
    <loc>https://schema.org/purpose</loc>
-   <lastmod>2019-10-09</lastmod>
+   <lastmod>2019-10-15</lastmod>
   </url>  <url>
    <loc>https://schema.org/qualifications</loc>
-   <lastmod>2019-10-09</lastmod>
+   <lastmod>2019-10-15</lastmod>
   </url>  <url>
    <loc>https://schema.org/query</loc>
-   <lastmod>2019-10-09</lastmod>
+   <lastmod>2019-10-15</lastmod>
   </url>  <url>
    <loc>https://schema.org/quest</loc>
-   <lastmod>2019-10-09</lastmod>
+   <lastmod>2019-10-15</lastmod>
   </url>  <url>
    <loc>https://schema.org/question</loc>
-   <lastmod>2019-10-09</lastmod>
+   <lastmod>2019-10-15</lastmod>
   </url>  <url>
    <loc>https://schema.org/rangeIncludes</loc>
-   <lastmod>2019-10-09</lastmod>
+   <lastmod>2019-10-15</lastmod>
   </url>  <url>
    <loc>https://schema.org/ratingCount</loc>
-   <lastmod>2019-10-09</lastmod>
+   <lastmod>2019-10-15</lastmod>
   </url>  <url>
    <loc>https://schema.org/ratingExplanation</loc>
-   <lastmod>2019-10-09</lastmod>
+   <lastmod>2019-10-15</lastmod>
   </url>  <url>
    <loc>https://schema.org/ratingValue</loc>
-   <lastmod>2019-10-09</lastmod>
+   <lastmod>2019-10-15</lastmod>
   </url>  <url>
    <loc>https://schema.org/readBy</loc>
-   <lastmod>2019-10-09</lastmod>
+   <lastmod>2019-10-15</lastmod>
   </url>  <url>
    <loc>https://schema.org/readonlyValue</loc>
-   <lastmod>2019-10-09</lastmod>
+   <lastmod>2019-10-15</lastmod>
   </url>  <url>
    <loc>https://schema.org/realEstateAgent</loc>
-   <lastmod>2019-10-09</lastmod>
+   <lastmod>2019-10-15</lastmod>
   </url>  <url>
    <loc>https://schema.org/recipe</loc>
-   <lastmod>2019-10-09</lastmod>
+   <lastmod>2019-10-15</lastmod>
   </url>  <url>
    <loc>https://schema.org/recipeCategory</loc>
-   <lastmod>2019-10-09</lastmod>
+   <lastmod>2019-10-15</lastmod>
   </url>  <url>
    <loc>https://schema.org/recipeCuisine</loc>
-   <lastmod>2019-10-09</lastmod>
+   <lastmod>2019-10-15</lastmod>
   </url>  <url>
    <loc>https://schema.org/recipeIngredient</loc>
-   <lastmod>2019-10-09</lastmod>
+   <lastmod>2019-10-15</lastmod>
   </url>  <url>
    <loc>https://schema.org/recipeInstructions</loc>
-   <lastmod>2019-10-09</lastmod>
+   <lastmod>2019-10-15</lastmod>
   </url>  <url>
    <loc>https://schema.org/recipeYield</loc>
-   <lastmod>2019-10-09</lastmod>
+   <lastmod>2019-10-15</lastmod>
   </url>  <url>
    <loc>https://schema.org/recipient</loc>
-   <lastmod>2019-10-09</lastmod>
+   <lastmod>2019-10-15</lastmod>
   </url>  <url>
    <loc>https://schema.org/recognizedBy</loc>
-   <lastmod>2019-10-09</lastmod>
+   <lastmod>2019-10-15</lastmod>
   </url>  <url>
    <loc>https://schema.org/recognizingAuthority</loc>
-   <lastmod>2019-10-09</lastmod>
+   <lastmod>2019-10-15</lastmod>
   </url>  <url>
    <loc>https://schema.org/recommendationStrength</loc>
-   <lastmod>2019-10-09</lastmod>
+   <lastmod>2019-10-15</lastmod>
   </url>  <url>
    <loc>https://schema.org/recommendedIntake</loc>
-   <lastmod>2019-10-09</lastmod>
+   <lastmod>2019-10-15</lastmod>
   </url>  <url>
    <loc>https://schema.org/recordLabel</loc>
-   <lastmod>2019-10-09</lastmod>
+   <lastmod>2019-10-15</lastmod>
   </url>  <url>
    <loc>https://schema.org/recordedAs</loc>
-   <lastmod>2019-10-09</lastmod>
+   <lastmod>2019-10-15</lastmod>
   </url>  <url>
    <loc>https://schema.org/recordedAt</loc>
-   <lastmod>2019-10-09</lastmod>
+   <lastmod>2019-10-15</lastmod>
   </url>  <url>
    <loc>https://schema.org/recordedIn</loc>
-   <lastmod>2019-10-09</lastmod>
+   <lastmod>2019-10-15</lastmod>
   </url>  <url>
    <loc>https://schema.org/recordingOf</loc>
-   <lastmod>2019-10-09</lastmod>
+   <lastmod>2019-10-15</lastmod>
   </url>  <url>
    <loc>https://schema.org/recourseLoan</loc>
-   <lastmod>2019-10-09</lastmod>
+   <lastmod>2019-10-15</lastmod>
   </url>  <url>
    <loc>https://schema.org/referenceQuantity</loc>
-   <lastmod>2019-10-09</lastmod>
+   <lastmod>2019-10-15</lastmod>
   </url>  <url>
    <loc>https://schema.org/referencesOrder</loc>
-   <lastmod>2019-10-09</lastmod>
+   <lastmod>2019-10-15</lastmod>
   </url>  <url>
    <loc>https://schema.org/refundType</loc>
-   <lastmod>2019-10-09</lastmod>
+   <lastmod>2019-10-15</lastmod>
   </url>  <url>
    <loc>https://schema.org/regionDrained</loc>
-   <lastmod>2019-10-09</lastmod>
+   <lastmod>2019-10-15</lastmod>
   </url>  <url>
    <loc>https://schema.org/regionsAllowed</loc>
-   <lastmod>2019-10-09</lastmod>
+   <lastmod>2019-10-15</lastmod>
   </url>  <url>
    <loc>https://schema.org/relatedAnatomy</loc>
-   <lastmod>2019-10-09</lastmod>
+   <lastmod>2019-10-15</lastmod>
   </url>  <url>
    <loc>https://schema.org/relatedCondition</loc>
-   <lastmod>2019-10-09</lastmod>
+   <lastmod>2019-10-15</lastmod>
   </url>  <url>
    <loc>https://schema.org/relatedDrug</loc>
-   <lastmod>2019-10-09</lastmod>
+   <lastmod>2019-10-15</lastmod>
   </url>  <url>
    <loc>https://schema.org/relatedLink</loc>
-   <lastmod>2019-10-09</lastmod>
+   <lastmod>2019-10-15</lastmod>
   </url>  <url>
    <loc>https://schema.org/relatedStructure</loc>
-   <lastmod>2019-10-09</lastmod>
+   <lastmod>2019-10-15</lastmod>
   </url>  <url>
    <loc>https://schema.org/relatedTherapy</loc>
-   <lastmod>2019-10-09</lastmod>
+   <lastmod>2019-10-15</lastmod>
   </url>  <url>
    <loc>https://schema.org/relatedTo</loc>
-   <lastmod>2019-10-09</lastmod>
+   <lastmod>2019-10-15</lastmod>
   </url>  <url>
    <loc>https://schema.org/releaseDate</loc>
-   <lastmod>2019-10-09</lastmod>
+   <lastmod>2019-10-15</lastmod>
   </url>  <url>
    <loc>https://schema.org/releaseNotes</loc>
-   <lastmod>2019-10-09</lastmod>
+   <lastmod>2019-10-15</lastmod>
   </url>  <url>
    <loc>https://schema.org/releaseOf</loc>
-   <lastmod>2019-10-09</lastmod>
+   <lastmod>2019-10-15</lastmod>
   </url>  <url>
    <loc>https://schema.org/releasedEvent</loc>
-   <lastmod>2019-10-09</lastmod>
+   <lastmod>2019-10-15</lastmod>
   </url>  <url>
    <loc>https://schema.org/relevantOccupation</loc>
-   <lastmod>2019-10-09</lastmod>
+   <lastmod>2019-10-15</lastmod>
   </url>  <url>
    <loc>https://schema.org/relevantSpecialty</loc>
-   <lastmod>2019-10-09</lastmod>
+   <lastmod>2019-10-15</lastmod>
   </url>  <url>
    <loc>https://schema.org/remainingAttendeeCapacity</loc>
-   <lastmod>2019-10-09</lastmod>
+   <lastmod>2019-10-15</lastmod>
   </url>  <url>
    <loc>https://schema.org/renegotiableLoan</loc>
-   <lastmod>2019-10-09</lastmod>
+   <lastmod>2019-10-15</lastmod>
   </url>  <url>
    <loc>https://schema.org/repeatCount</loc>
-   <lastmod>2019-10-09</lastmod>
+   <lastmod>2019-10-15</lastmod>
   </url>  <url>
    <loc>https://schema.org/repeatFrequency</loc>
-   <lastmod>2019-10-09</lastmod>
+   <lastmod>2019-10-15</lastmod>
   </url>  <url>
    <loc>https://schema.org/repetitions</loc>
-   <lastmod>2019-10-09</lastmod>
+   <lastmod>2019-10-15</lastmod>
   </url>  <url>
    <loc>https://schema.org/replacee</loc>
-   <lastmod>2019-10-09</lastmod>
+   <lastmod>2019-10-15</lastmod>
   </url>  <url>
    <loc>https://schema.org/replacer</loc>
-   <lastmod>2019-10-09</lastmod>
+   <lastmod>2019-10-15</lastmod>
   </url>  <url>
    <loc>https://schema.org/replyToUrl</loc>
-   <lastmod>2019-10-09</lastmod>
+   <lastmod>2019-10-15</lastmod>
   </url>  <url>
    <loc>https://schema.org/reportNumber</loc>
-   <lastmod>2019-10-09</lastmod>
+   <lastmod>2019-10-15</lastmod>
   </url>  <url>
    <loc>https://schema.org/representativeOfPage</loc>
-   <lastmod>2019-10-09</lastmod>
+   <lastmod>2019-10-15</lastmod>
   </url>  <url>
    <loc>https://schema.org/requiredCollateral</loc>
-   <lastmod>2019-10-09</lastmod>
+   <lastmod>2019-10-15</lastmod>
   </url>  <url>
    <loc>https://schema.org/requiredGender</loc>
-   <lastmod>2019-10-09</lastmod>
+   <lastmod>2019-10-15</lastmod>
   </url>  <url>
    <loc>https://schema.org/requiredMaxAge</loc>
-   <lastmod>2019-10-09</lastmod>
+   <lastmod>2019-10-15</lastmod>
   </url>  <url>
    <loc>https://schema.org/requiredMinAge</loc>
-   <lastmod>2019-10-09</lastmod>
+   <lastmod>2019-10-15</lastmod>
   </url>  <url>
    <loc>https://schema.org/requiredQuantity</loc>
-   <lastmod>2019-10-09</lastmod>
+   <lastmod>2019-10-15</lastmod>
   </url>  <url>
    <loc>https://schema.org/requirements</loc>
-   <lastmod>2019-10-09</lastmod>
+   <lastmod>2019-10-15</lastmod>
   </url>  <url>
    <loc>https://schema.org/requiresSubscription</loc>
-   <lastmod>2019-10-09</lastmod>
+   <lastmod>2019-10-15</lastmod>
   </url>  <url>
    <loc>https://schema.org/reservationFor</loc>
-   <lastmod>2019-10-09</lastmod>
+   <lastmod>2019-10-15</lastmod>
   </url>  <url>
    <loc>https://schema.org/reservationId</loc>
-   <lastmod>2019-10-09</lastmod>
+   <lastmod>2019-10-15</lastmod>
   </url>  <url>
    <loc>https://schema.org/reservationStatus</loc>
-   <lastmod>2019-10-09</lastmod>
+   <lastmod>2019-10-15</lastmod>
   </url>  <url>
    <loc>https://schema.org/reservedTicket</loc>
-   <lastmod>2019-10-09</lastmod>
+   <lastmod>2019-10-15</lastmod>
   </url>  <url>
    <loc>https://schema.org/responsibilities</loc>
-   <lastmod>2019-10-09</lastmod>
+   <lastmod>2019-10-15</lastmod>
   </url>  <url>
    <loc>https://schema.org/restPeriods</loc>
-   <lastmod>2019-10-09</lastmod>
+   <lastmod>2019-10-15</lastmod>
   </url>  <url>
    <loc>https://schema.org/result</loc>
-   <lastmod>2019-10-09</lastmod>
+   <lastmod>2019-10-15</lastmod>
   </url>  <url>
    <loc>https://schema.org/resultComment</loc>
-   <lastmod>2019-10-09</lastmod>
+   <lastmod>2019-10-15</lastmod>
   </url>  <url>
    <loc>https://schema.org/resultReview</loc>
-   <lastmod>2019-10-09</lastmod>
+   <lastmod>2019-10-15</lastmod>
   </url>  <url>
    <loc>https://schema.org/returnFees</loc>
-   <lastmod>2019-10-09</lastmod>
+   <lastmod>2019-10-15</lastmod>
   </url>  <url>
    <loc>https://schema.org/returnPolicyCategory</loc>
-   <lastmod>2019-10-09</lastmod>
+   <lastmod>2019-10-15</lastmod>
   </url>  <url>
    <loc>https://schema.org/review</loc>
-   <lastmod>2019-10-09</lastmod>
+   <lastmod>2019-10-15</lastmod>
   </url>  <url>
    <loc>https://schema.org/reviewAspect</loc>
-   <lastmod>2019-10-09</lastmod>
+   <lastmod>2019-10-15</lastmod>
   </url>  <url>
    <loc>https://schema.org/reviewBody</loc>
-   <lastmod>2019-10-09</lastmod>
+   <lastmod>2019-10-15</lastmod>
   </url>  <url>
    <loc>https://schema.org/reviewCount</loc>
-   <lastmod>2019-10-09</lastmod>
+   <lastmod>2019-10-15</lastmod>
   </url>  <url>
    <loc>https://schema.org/reviewRating</loc>
-   <lastmod>2019-10-09</lastmod>
+   <lastmod>2019-10-15</lastmod>
   </url>  <url>
    <loc>https://schema.org/reviewedBy</loc>
-   <lastmod>2019-10-09</lastmod>
+   <lastmod>2019-10-15</lastmod>
   </url>  <url>
    <loc>https://schema.org/reviews</loc>
-   <lastmod>2019-10-09</lastmod>
+   <lastmod>2019-10-15</lastmod>
   </url>  <url>
    <loc>https://schema.org/riskFactor</loc>
-   <lastmod>2019-10-09</lastmod>
+   <lastmod>2019-10-15</lastmod>
   </url>  <url>
    <loc>https://schema.org/risks</loc>
-   <lastmod>2019-10-09</lastmod>
+   <lastmod>2019-10-15</lastmod>
   </url>  <url>
    <loc>https://schema.org/roleName</loc>
-   <lastmod>2019-10-09</lastmod>
+   <lastmod>2019-10-15</lastmod>
   </url>  <url>
    <loc>https://schema.org/roofLoad</loc>
-   <lastmod>2019-10-09</lastmod>
+   <lastmod>2019-10-15</lastmod>
   </url>  <url>
    <loc>https://schema.org/rsvpResponse</loc>
-   <lastmod>2019-10-09</lastmod>
+   <lastmod>2019-10-15</lastmod>
   </url>  <url>
    <loc>https://schema.org/runsTo</loc>
-   <lastmod>2019-10-09</lastmod>
+   <lastmod>2019-10-15</lastmod>
   </url>  <url>
    <loc>https://schema.org/runtime</loc>
-   <lastmod>2019-10-09</lastmod>
+   <lastmod>2019-10-15</lastmod>
   </url>  <url>
    <loc>https://schema.org/runtimePlatform</loc>
-   <lastmod>2019-10-09</lastmod>
+   <lastmod>2019-10-15</lastmod>
   </url>  <url>
    <loc>https://schema.org/rxcui</loc>
-   <lastmod>2019-10-09</lastmod>
+   <lastmod>2019-10-15</lastmod>
   </url>  <url>
    <loc>https://schema.org/safetyConsideration</loc>
-   <lastmod>2019-10-09</lastmod>
+   <lastmod>2019-10-15</lastmod>
   </url>  <url>
    <loc>https://schema.org/salaryCurrency</loc>
-   <lastmod>2019-10-09</lastmod>
+   <lastmod>2019-10-15</lastmod>
   </url>  <url>
    <loc>https://schema.org/salaryUponCompletion</loc>
-   <lastmod>2019-10-09</lastmod>
+   <lastmod>2019-10-15</lastmod>
   </url>  <url>
    <loc>https://schema.org/sameAs</loc>
-   <lastmod>2019-10-09</lastmod>
+   <lastmod>2019-10-15</lastmod>
   </url>  <url>
    <loc>https://schema.org/sampleType</loc>
-   <lastmod>2019-10-09</lastmod>
+   <lastmod>2019-10-15</lastmod>
   </url>  <url>
    <loc>https://schema.org/saturatedFatContent</loc>
-   <lastmod>2019-10-09</lastmod>
+   <lastmod>2019-10-15</lastmod>
   </url>  <url>
    <loc>https://schema.org/scheduledPaymentDate</loc>
-   <lastmod>2019-10-09</lastmod>
+   <lastmod>2019-10-15</lastmod>
   </url>  <url>
    <loc>https://schema.org/scheduledTime</loc>
-   <lastmod>2019-10-09</lastmod>
+   <lastmod>2019-10-15</lastmod>
   </url>  <url>
    <loc>https://schema.org/schemaVersion</loc>
-   <lastmod>2019-10-09</lastmod>
+   <lastmod>2019-10-15</lastmod>
   </url>  <url>
    <loc>https://schema.org/screenCount</loc>
-   <lastmod>2019-10-09</lastmod>
+   <lastmod>2019-10-15</lastmod>
   </url>  <url>
    <loc>https://schema.org/screenshot</loc>
-   <lastmod>2019-10-09</lastmod>
+   <lastmod>2019-10-15</lastmod>
   </url>  <url>
    <loc>https://schema.org/sdDatePublished</loc>
-   <lastmod>2019-10-09</lastmod>
+   <lastmod>2019-10-15</lastmod>
   </url>  <url>
    <loc>https://schema.org/sdLicense</loc>
-   <lastmod>2019-10-09</lastmod>
+   <lastmod>2019-10-15</lastmod>
   </url>  <url>
    <loc>https://schema.org/sdPublisher</loc>
-   <lastmod>2019-10-09</lastmod>
+   <lastmod>2019-10-15</lastmod>
   </url>  <url>
    <loc>https://schema.org/season</loc>
-   <lastmod>2019-10-09</lastmod>
+   <lastmod>2019-10-15</lastmod>
   </url>  <url>
    <loc>https://schema.org/seasonNumber</loc>
-   <lastmod>2019-10-09</lastmod>
+   <lastmod>2019-10-15</lastmod>
   </url>  <url>
    <loc>https://schema.org/seasons</loc>
-   <lastmod>2019-10-09</lastmod>
+   <lastmod>2019-10-15</lastmod>
   </url>  <url>
    <loc>https://schema.org/seatNumber</loc>
-   <lastmod>2019-10-09</lastmod>
+   <lastmod>2019-10-15</lastmod>
   </url>  <url>
    <loc>https://schema.org/seatRow</loc>
-   <lastmod>2019-10-09</lastmod>
+   <lastmod>2019-10-15</lastmod>
   </url>  <url>
    <loc>https://schema.org/seatSection</loc>
-   <lastmod>2019-10-09</lastmod>
+   <lastmod>2019-10-15</lastmod>
   </url>  <url>
    <loc>https://schema.org/seatingCapacity</loc>
-   <lastmod>2019-10-09</lastmod>
+   <lastmod>2019-10-15</lastmod>
   </url>  <url>
    <loc>https://schema.org/seatingType</loc>
-   <lastmod>2019-10-09</lastmod>
+   <lastmod>2019-10-15</lastmod>
   </url>  <url>
    <loc>https://schema.org/secondaryPrevention</loc>
-   <lastmod>2019-10-09</lastmod>
+   <lastmod>2019-10-15</lastmod>
   </url>  <url>
    <loc>https://schema.org/securityScreening</loc>
-   <lastmod>2019-10-09</lastmod>
+   <lastmod>2019-10-15</lastmod>
   </url>  <url>
    <loc>https://schema.org/seeks</loc>
-   <lastmod>2019-10-09</lastmod>
+   <lastmod>2019-10-15</lastmod>
   </url>  <url>
    <loc>https://schema.org/seller</loc>
-   <lastmod>2019-10-09</lastmod>
+   <lastmod>2019-10-15</lastmod>
   </url>  <url>
    <loc>https://schema.org/sender</loc>
-   <lastmod>2019-10-09</lastmod>
+   <lastmod>2019-10-15</lastmod>
   </url>  <url>
    <loc>https://schema.org/sensoryUnit</loc>
-   <lastmod>2019-10-09</lastmod>
+   <lastmod>2019-10-15</lastmod>
   </url>  <url>
    <loc>https://schema.org/serialNumber</loc>
-   <lastmod>2019-10-09</lastmod>
+   <lastmod>2019-10-15</lastmod>
   </url>  <url>
    <loc>https://schema.org/seriousAdverseOutcome</loc>
-   <lastmod>2019-10-09</lastmod>
+   <lastmod>2019-10-15</lastmod>
   </url>  <url>
    <loc>https://schema.org/serverStatus</loc>
-   <lastmod>2019-10-09</lastmod>
+   <lastmod>2019-10-15</lastmod>
   </url>  <url>
    <loc>https://schema.org/servesCuisine</loc>
-   <lastmod>2019-10-09</lastmod>
+   <lastmod>2019-10-15</lastmod>
   </url>  <url>
    <loc>https://schema.org/serviceArea</loc>
-   <lastmod>2019-10-09</lastmod>
+   <lastmod>2019-10-15</lastmod>
   </url>  <url>
    <loc>https://schema.org/serviceAudience</loc>
-   <lastmod>2019-10-09</lastmod>
+   <lastmod>2019-10-15</lastmod>
   </url>  <url>
    <loc>https://schema.org/serviceLocation</loc>
-   <lastmod>2019-10-09</lastmod>
+   <lastmod>2019-10-15</lastmod>
   </url>  <url>
    <loc>https://schema.org/serviceOperator</loc>
-   <lastmod>2019-10-09</lastmod>
+   <lastmod>2019-10-15</lastmod>
   </url>  <url>
    <loc>https://schema.org/serviceOutput</loc>
-   <lastmod>2019-10-09</lastmod>
+   <lastmod>2019-10-15</lastmod>
   </url>  <url>
    <loc>https://schema.org/servicePhone</loc>
-   <lastmod>2019-10-09</lastmod>
+   <lastmod>2019-10-15</lastmod>
   </url>  <url>
    <loc>https://schema.org/servicePostalAddress</loc>
-   <lastmod>2019-10-09</lastmod>
+   <lastmod>2019-10-15</lastmod>
   </url>  <url>
    <loc>https://schema.org/serviceSmsNumber</loc>
-   <lastmod>2019-10-09</lastmod>
+   <lastmod>2019-10-15</lastmod>
   </url>  <url>
    <loc>https://schema.org/serviceType</loc>
-   <lastmod>2019-10-09</lastmod>
+   <lastmod>2019-10-15</lastmod>
   </url>  <url>
    <loc>https://schema.org/serviceUrl</loc>
-   <lastmod>2019-10-09</lastmod>
+   <lastmod>2019-10-15</lastmod>
   </url>  <url>
    <loc>https://schema.org/servingSize</loc>
-   <lastmod>2019-10-09</lastmod>
+   <lastmod>2019-10-15</lastmod>
   </url>  <url>
    <loc>https://schema.org/sharedContent</loc>
-   <lastmod>2019-10-09</lastmod>
+   <lastmod>2019-10-15</lastmod>
   </url>  <url>
    <loc>https://schema.org/sibling</loc>
-   <lastmod>2019-10-09</lastmod>
+   <lastmod>2019-10-15</lastmod>
   </url>  <url>
    <loc>https://schema.org/siblings</loc>
-   <lastmod>2019-10-09</lastmod>
+   <lastmod>2019-10-15</lastmod>
   </url>  <url>
    <loc>https://schema.org/signDetected</loc>
-   <lastmod>2019-10-09</lastmod>
+   <lastmod>2019-10-15</lastmod>
   </url>  <url>
    <loc>https://schema.org/signOrSymptom</loc>
-   <lastmod>2019-10-09</lastmod>
+   <lastmod>2019-10-15</lastmod>
   </url>  <url>
    <loc>https://schema.org/significance</loc>
-   <lastmod>2019-10-09</lastmod>
+   <lastmod>2019-10-15</lastmod>
   </url>  <url>
    <loc>https://schema.org/significantLink</loc>
-   <lastmod>2019-10-09</lastmod>
+   <lastmod>2019-10-15</lastmod>
   </url>  <url>
    <loc>https://schema.org/significantLinks</loc>
-   <lastmod>2019-10-09</lastmod>
+   <lastmod>2019-10-15</lastmod>
   </url>  <url>
    <loc>https://schema.org/skills</loc>
-   <lastmod>2019-10-09</lastmod>
+   <lastmod>2019-10-15</lastmod>
   </url>  <url>
    <loc>https://schema.org/sku</loc>
-   <lastmod>2019-10-09</lastmod>
+   <lastmod>2019-10-15</lastmod>
   </url>  <url>
    <loc>https://schema.org/slogan</loc>
-   <lastmod>2019-10-09</lastmod>
+   <lastmod>2019-10-15</lastmod>
   </url>  <url>
    <loc>https://schema.org/smokingAllowed</loc>
-   <lastmod>2019-10-09</lastmod>
+   <lastmod>2019-10-15</lastmod>
   </url>  <url>
    <loc>https://schema.org/sodiumContent</loc>
-   <lastmod>2019-10-09</lastmod>
+   <lastmod>2019-10-15</lastmod>
   </url>  <url>
    <loc>https://schema.org/softwareAddOn</loc>
-   <lastmod>2019-10-09</lastmod>
+   <lastmod>2019-10-15</lastmod>
   </url>  <url>
    <loc>https://schema.org/softwareHelp</loc>
-   <lastmod>2019-10-09</lastmod>
+   <lastmod>2019-10-15</lastmod>
   </url>  <url>
    <loc>https://schema.org/softwareRequirements</loc>
-   <lastmod>2019-10-09</lastmod>
+   <lastmod>2019-10-15</lastmod>
   </url>  <url>
    <loc>https://schema.org/softwareVersion</loc>
-   <lastmod>2019-10-09</lastmod>
+   <lastmod>2019-10-15</lastmod>
   </url>  <url>
    <loc>https://schema.org/source</loc>
-   <lastmod>2019-10-09</lastmod>
+   <lastmod>2019-10-15</lastmod>
   </url>  <url>
    <loc>https://schema.org/sourceOrganization</loc>
-   <lastmod>2019-10-09</lastmod>
+   <lastmod>2019-10-15</lastmod>
   </url>  <url>
    <loc>https://schema.org/sourcedFrom</loc>
-   <lastmod>2019-10-09</lastmod>
+   <lastmod>2019-10-15</lastmod>
   </url>  <url>
    <loc>https://schema.org/spatial</loc>
-   <lastmod>2019-10-09</lastmod>
+   <lastmod>2019-10-15</lastmod>
   </url>  <url>
    <loc>https://schema.org/spatialCoverage</loc>
-   <lastmod>2019-10-09</lastmod>
+   <lastmod>2019-10-15</lastmod>
   </url>  <url>
    <loc>https://schema.org/speakable</loc>
-   <lastmod>2019-10-09</lastmod>
+   <lastmod>2019-10-15</lastmod>
   </url>  <url>
    <loc>https://schema.org/specialCommitments</loc>
-   <lastmod>2019-10-09</lastmod>
+   <lastmod>2019-10-15</lastmod>
   </url>  <url>
    <loc>https://schema.org/specialOpeningHoursSpecification</loc>
-   <lastmod>2019-10-09</lastmod>
+   <lastmod>2019-10-15</lastmod>
   </url>  <url>
    <loc>https://schema.org/specialty</loc>
-   <lastmod>2019-10-09</lastmod>
+   <lastmod>2019-10-15</lastmod>
   </url>  <url>
    <loc>https://schema.org/speed</loc>
-   <lastmod>2019-10-09</lastmod>
+   <lastmod>2019-10-15</lastmod>
   </url>  <url>
    <loc>https://schema.org/spokenByCharacter</loc>
-   <lastmod>2019-10-09</lastmod>
+   <lastmod>2019-10-15</lastmod>
   </url>  <url>
    <loc>https://schema.org/sponsor</loc>
-   <lastmod>2019-10-09</lastmod>
+   <lastmod>2019-10-15</lastmod>
   </url>  <url>
    <loc>https://schema.org/sport</loc>
-   <lastmod>2019-10-09</lastmod>
+   <lastmod>2019-10-15</lastmod>
   </url>  <url>
    <loc>https://schema.org/sportsActivityLocation</loc>
-   <lastmod>2019-10-09</lastmod>
+   <lastmod>2019-10-15</lastmod>
   </url>  <url>
    <loc>https://schema.org/sportsEvent</loc>
-   <lastmod>2019-10-09</lastmod>
+   <lastmod>2019-10-15</lastmod>
   </url>  <url>
    <loc>https://schema.org/sportsTeam</loc>
-   <lastmod>2019-10-09</lastmod>
+   <lastmod>2019-10-15</lastmod>
   </url>  <url>
    <loc>https://schema.org/spouse</loc>
-   <lastmod>2019-10-09</lastmod>
+   <lastmod>2019-10-15</lastmod>
   </url>  <url>
    <loc>https://schema.org/stage</loc>
-   <lastmod>2019-10-09</lastmod>
+   <lastmod>2019-10-15</lastmod>
   </url>  <url>
    <loc>https://schema.org/stageAsNumber</loc>
-   <lastmod>2019-10-09</lastmod>
+   <lastmod>2019-10-15</lastmod>
   </url>  <url>
    <loc>https://schema.org/starRating</loc>
-   <lastmod>2019-10-09</lastmod>
+   <lastmod>2019-10-15</lastmod>
   </url>  <url>
    <loc>https://schema.org/startDate</loc>
-   <lastmod>2019-10-09</lastmod>
+   <lastmod>2019-10-15</lastmod>
   </url>  <url>
    <loc>https://schema.org/startOffset</loc>
-   <lastmod>2019-10-09</lastmod>
+   <lastmod>2019-10-15</lastmod>
   </url>  <url>
    <loc>https://schema.org/startTime</loc>
-   <lastmod>2019-10-09</lastmod>
+   <lastmod>2019-10-15</lastmod>
   </url>  <url>
    <loc>https://schema.org/status</loc>
-   <lastmod>2019-10-09</lastmod>
+   <lastmod>2019-10-15</lastmod>
   </url>  <url>
    <loc>https://schema.org/steeringPosition</loc>
-   <lastmod>2019-10-09</lastmod>
+   <lastmod>2019-10-15</lastmod>
   </url>  <url>
    <loc>https://schema.org/step</loc>
-   <lastmod>2019-10-09</lastmod>
+   <lastmod>2019-10-15</lastmod>
   </url>  <url>
    <loc>https://schema.org/stepValue</loc>
-   <lastmod>2019-10-09</lastmod>
+   <lastmod>2019-10-15</lastmod>
   </url>  <url>
    <loc>https://schema.org/steps</loc>
-   <lastmod>2019-10-09</lastmod>
+   <lastmod>2019-10-15</lastmod>
   </url>  <url>
    <loc>https://schema.org/storageRequirements</loc>
-   <lastmod>2019-10-09</lastmod>
+   <lastmod>2019-10-15</lastmod>
   </url>  <url>
    <loc>https://schema.org/streetAddress</loc>
-   <lastmod>2019-10-09</lastmod>
+   <lastmod>2019-10-15</lastmod>
   </url>  <url>
    <loc>https://schema.org/strengthUnit</loc>
-   <lastmod>2019-10-09</lastmod>
+   <lastmod>2019-10-15</lastmod>
   </url>  <url>
    <loc>https://schema.org/strengthValue</loc>
-   <lastmod>2019-10-09</lastmod>
+   <lastmod>2019-10-15</lastmod>
   </url>  <url>
    <loc>https://schema.org/structuralClass</loc>
-   <lastmod>2019-10-09</lastmod>
+   <lastmod>2019-10-15</lastmod>
   </url>  <url>
    <loc>https://schema.org/study</loc>
-   <lastmod>2019-10-09</lastmod>
+   <lastmod>2019-10-15</lastmod>
   </url>  <url>
    <loc>https://schema.org/studyDesign</loc>
-   <lastmod>2019-10-09</lastmod>
+   <lastmod>2019-10-15</lastmod>
   </url>  <url>
    <loc>https://schema.org/studyLocation</loc>
-   <lastmod>2019-10-09</lastmod>
+   <lastmod>2019-10-15</lastmod>
   </url>  <url>
    <loc>https://schema.org/studySubject</loc>
-   <lastmod>2019-10-09</lastmod>
+   <lastmod>2019-10-15</lastmod>
   </url>  <url>
    <loc>https://schema.org/stupidProperty</loc>
-   <lastmod>2019-10-09</lastmod>
+   <lastmod>2019-10-15</lastmod>
   </url>  <url>
    <loc>https://schema.org/subEvent</loc>
-   <lastmod>2019-10-09</lastmod>
+   <lastmod>2019-10-15</lastmod>
   </url>  <url>
    <loc>https://schema.org/subEvents</loc>
-   <lastmod>2019-10-09</lastmod>
+   <lastmod>2019-10-15</lastmod>
   </url>  <url>
    <loc>https://schema.org/subOrganization</loc>
-   <lastmod>2019-10-09</lastmod>
+   <lastmod>2019-10-15</lastmod>
   </url>  <url>
    <loc>https://schema.org/subReservation</loc>
-   <lastmod>2019-10-09</lastmod>
+   <lastmod>2019-10-15</lastmod>
   </url>  <url>
    <loc>https://schema.org/subStageSuffix</loc>
-   <lastmod>2019-10-09</lastmod>
+   <lastmod>2019-10-15</lastmod>
   </url>  <url>
    <loc>https://schema.org/subStructure</loc>
-   <lastmod>2019-10-09</lastmod>
+   <lastmod>2019-10-15</lastmod>
   </url>  <url>
    <loc>https://schema.org/subTest</loc>
-   <lastmod>2019-10-09</lastmod>
+   <lastmod>2019-10-15</lastmod>
   </url>  <url>
    <loc>https://schema.org/subTrip</loc>
-   <lastmod>2019-10-09</lastmod>
+   <lastmod>2019-10-15</lastmod>
   </url>  <url>
    <loc>https://schema.org/subjectOf</loc>
-   <lastmod>2019-10-09</lastmod>
+   <lastmod>2019-10-15</lastmod>
   </url>  <url>
    <loc>https://schema.org/subtitleLanguage</loc>
-   <lastmod>2019-10-09</lastmod>
+   <lastmod>2019-10-15</lastmod>
   </url>  <url>
    <loc>https://schema.org/subtype</loc>
-   <lastmod>2019-10-09</lastmod>
+   <lastmod>2019-10-15</lastmod>
   </url>  <url>
    <loc>https://schema.org/successorOf</loc>
-   <lastmod>2019-10-09</lastmod>
+   <lastmod>2019-10-15</lastmod>
   </url>  <url>
    <loc>https://schema.org/sugarContent</loc>
-   <lastmod>2019-10-09</lastmod>
+   <lastmod>2019-10-15</lastmod>
   </url>  <url>
    <loc>https://schema.org/suggestedAnswer</loc>
-   <lastmod>2019-10-09</lastmod>
+   <lastmod>2019-10-15</lastmod>
   </url>  <url>
    <loc>https://schema.org/suggestedGender</loc>
-   <lastmod>2019-10-09</lastmod>
+   <lastmod>2019-10-15</lastmod>
   </url>  <url>
    <loc>https://schema.org/suggestedMaxAge</loc>
-   <lastmod>2019-10-09</lastmod>
+   <lastmod>2019-10-15</lastmod>
   </url>  <url>
    <loc>https://schema.org/suggestedMinAge</loc>
-   <lastmod>2019-10-09</lastmod>
+   <lastmod>2019-10-15</lastmod>
   </url>  <url>
    <loc>https://schema.org/suitableForDiet</loc>
-   <lastmod>2019-10-09</lastmod>
+   <lastmod>2019-10-15</lastmod>
   </url>  <url>
    <loc>https://schema.org/superEvent</loc>
-   <lastmod>2019-10-09</lastmod>
+   <lastmod>2019-10-15</lastmod>
   </url>  <url>
    <loc>https://schema.org/supersededBy</loc>
-   <lastmod>2019-10-09</lastmod>
+   <lastmod>2019-10-15</lastmod>
   </url>  <url>
    <loc>https://schema.org/supply</loc>
-   <lastmod>2019-10-09</lastmod>
+   <lastmod>2019-10-15</lastmod>
   </url>  <url>
    <loc>https://schema.org/supplyTo</loc>
-   <lastmod>2019-10-09</lastmod>
+   <lastmod>2019-10-15</lastmod>
   </url>  <url>
    <loc>https://schema.org/supportingData</loc>
-   <lastmod>2019-10-09</lastmod>
+   <lastmod>2019-10-15</lastmod>
   </url>  <url>
    <loc>https://schema.org/surface</loc>
-   <lastmod>2019-10-09</lastmod>
+   <lastmod>2019-10-15</lastmod>
   </url>  <url>
    <loc>https://schema.org/target</loc>
-   <lastmod>2019-10-09</lastmod>
+   <lastmod>2019-10-15</lastmod>
   </url>  <url>
    <loc>https://schema.org/targetCollection</loc>
-   <lastmod>2019-10-09</lastmod>
+   <lastmod>2019-10-15</lastmod>
   </url>  <url>
    <loc>https://schema.org/targetDescription</loc>
-   <lastmod>2019-10-09</lastmod>
+   <lastmod>2019-10-15</lastmod>
   </url>  <url>
    <loc>https://schema.org/targetName</loc>
-   <lastmod>2019-10-09</lastmod>
+   <lastmod>2019-10-15</lastmod>
   </url>  <url>
    <loc>https://schema.org/targetPlatform</loc>
-   <lastmod>2019-10-09</lastmod>
+   <lastmod>2019-10-15</lastmod>
   </url>  <url>
    <loc>https://schema.org/targetPopulation</loc>
-   <lastmod>2019-10-09</lastmod>
+   <lastmod>2019-10-15</lastmod>
   </url>  <url>
    <loc>https://schema.org/targetProduct</loc>
-   <lastmod>2019-10-09</lastmod>
+   <lastmod>2019-10-15</lastmod>
   </url>  <url>
    <loc>https://schema.org/targetUrl</loc>
-   <lastmod>2019-10-09</lastmod>
+   <lastmod>2019-10-15</lastmod>
   </url>  <url>
    <loc>https://schema.org/taxID</loc>
-   <lastmod>2019-10-09</lastmod>
+   <lastmod>2019-10-15</lastmod>
   </url>  <url>
    <loc>https://schema.org/telephone</loc>
-   <lastmod>2019-10-09</lastmod>
+   <lastmod>2019-10-15</lastmod>
   </url>  <url>
    <loc>https://schema.org/temporal</loc>
-   <lastmod>2019-10-09</lastmod>
+   <lastmod>2019-10-15</lastmod>
   </url>  <url>
    <loc>https://schema.org/temporalCoverage</loc>
-   <lastmod>2019-10-09</lastmod>
+   <lastmod>2019-10-15</lastmod>
   </url>  <url>
    <loc>https://schema.org/termCode</loc>
-   <lastmod>2019-10-09</lastmod>
+   <lastmod>2019-10-15</lastmod>
   </url>  <url>
    <loc>https://schema.org/termsOfService</loc>
-   <lastmod>2019-10-09</lastmod>
+   <lastmod>2019-10-15</lastmod>
   </url>  <url>
    <loc>https://schema.org/text</loc>
-   <lastmod>2019-10-09</lastmod>
+   <lastmod>2019-10-15</lastmod>
   </url>  <url>
    <loc>https://schema.org/thumbnail</loc>
-   <lastmod>2019-10-09</lastmod>
+   <lastmod>2019-10-15</lastmod>
   </url>  <url>
    <loc>https://schema.org/thumbnailUrl</loc>
-   <lastmod>2019-10-09</lastmod>
+   <lastmod>2019-10-15</lastmod>
   </url>  <url>
    <loc>https://schema.org/tickerSymbol</loc>
-   <lastmod>2019-10-09</lastmod>
+   <lastmod>2019-10-15</lastmod>
   </url>  <url>
    <loc>https://schema.org/ticketNumber</loc>
-   <lastmod>2019-10-09</lastmod>
+   <lastmod>2019-10-15</lastmod>
   </url>  <url>
    <loc>https://schema.org/ticketToken</loc>
-   <lastmod>2019-10-09</lastmod>
+   <lastmod>2019-10-15</lastmod>
   </url>  <url>
    <loc>https://schema.org/ticketedSeat</loc>
-   <lastmod>2019-10-09</lastmod>
+   <lastmod>2019-10-15</lastmod>
   </url>  <url>
    <loc>https://schema.org/timeRequired</loc>
-   <lastmod>2019-10-09</lastmod>
+   <lastmod>2019-10-15</lastmod>
   </url>  <url>
    <loc>https://schema.org/timeToComplete</loc>
-   <lastmod>2019-10-09</lastmod>
+   <lastmod>2019-10-15</lastmod>
   </url>  <url>
    <loc>https://schema.org/tissueSample</loc>
-   <lastmod>2019-10-09</lastmod>
+   <lastmod>2019-10-15</lastmod>
   </url>  <url>
    <loc>https://schema.org/title</loc>
-   <lastmod>2019-10-09</lastmod>
+   <lastmod>2019-10-15</lastmod>
   </url>  <url>
    <loc>https://schema.org/toLocation</loc>
-   <lastmod>2019-10-09</lastmod>
+   <lastmod>2019-10-15</lastmod>
   </url>  <url>
    <loc>https://schema.org/toRecipient</loc>
-   <lastmod>2019-10-09</lastmod>
+   <lastmod>2019-10-15</lastmod>
   </url>  <url>
    <loc>https://schema.org/tongueWeight</loc>
-   <lastmod>2019-10-09</lastmod>
+   <lastmod>2019-10-15</lastmod>
   </url>  <url>
    <loc>https://schema.org/tool</loc>
-   <lastmod>2019-10-09</lastmod>
+   <lastmod>2019-10-15</lastmod>
   </url>  <url>
    <loc>https://schema.org/torque</loc>
-   <lastmod>2019-10-09</lastmod>
+   <lastmod>2019-10-15</lastmod>
   </url>  <url>
    <loc>https://schema.org/totalJobOpenings</loc>
-   <lastmod>2019-10-09</lastmod>
+   <lastmod>2019-10-15</lastmod>
   </url>  <url>
    <loc>https://schema.org/totalPaymentDue</loc>
-   <lastmod>2019-10-09</lastmod>
+   <lastmod>2019-10-15</lastmod>
   </url>  <url>
    <loc>https://schema.org/totalPrice</loc>
-   <lastmod>2019-10-09</lastmod>
+   <lastmod>2019-10-15</lastmod>
   </url>  <url>
    <loc>https://schema.org/totalTime</loc>
-   <lastmod>2019-10-09</lastmod>
+   <lastmod>2019-10-15</lastmod>
   </url>  <url>
    <loc>https://schema.org/touristType</loc>
-   <lastmod>2019-10-09</lastmod>
+   <lastmod>2019-10-15</lastmod>
   </url>  <url>
    <loc>https://schema.org/track</loc>
-   <lastmod>2019-10-09</lastmod>
+   <lastmod>2019-10-15</lastmod>
   </url>  <url>
    <loc>https://schema.org/trackingNumber</loc>
-   <lastmod>2019-10-09</lastmod>
+   <lastmod>2019-10-15</lastmod>
   </url>  <url>
    <loc>https://schema.org/trackingUrl</loc>
-   <lastmod>2019-10-09</lastmod>
+   <lastmod>2019-10-15</lastmod>
   </url>  <url>
    <loc>https://schema.org/tracks</loc>
-   <lastmod>2019-10-09</lastmod>
+   <lastmod>2019-10-15</lastmod>
   </url>  <url>
    <loc>https://schema.org/trailer</loc>
-   <lastmod>2019-10-09</lastmod>
+   <lastmod>2019-10-15</lastmod>
   </url>  <url>
    <loc>https://schema.org/trailerWeight</loc>
-   <lastmod>2019-10-09</lastmod>
+   <lastmod>2019-10-15</lastmod>
   </url>  <url>
    <loc>https://schema.org/trainName</loc>
-   <lastmod>2019-10-09</lastmod>
+   <lastmod>2019-10-15</lastmod>
   </url>  <url>
    <loc>https://schema.org/trainNumber</loc>
-   <lastmod>2019-10-09</lastmod>
+   <lastmod>2019-10-15</lastmod>
   </url>  <url>
    <loc>https://schema.org/trainingSalary</loc>
-   <lastmod>2019-10-09</lastmod>
+   <lastmod>2019-10-15</lastmod>
   </url>  <url>
    <loc>https://schema.org/transFatContent</loc>
-   <lastmod>2019-10-09</lastmod>
+   <lastmod>2019-10-15</lastmod>
   </url>  <url>
    <loc>https://schema.org/transcript</loc>
-   <lastmod>2019-10-09</lastmod>
+   <lastmod>2019-10-15</lastmod>
   </url>  <url>
    <loc>https://schema.org/translationOfWork</loc>
-   <lastmod>2019-10-09</lastmod>
+   <lastmod>2019-10-15</lastmod>
   </url>  <url>
    <loc>https://schema.org/translator</loc>
-   <lastmod>2019-10-09</lastmod>
+   <lastmod>2019-10-15</lastmod>
   </url>  <url>
    <loc>https://schema.org/transmissionMethod</loc>
-   <lastmod>2019-10-09</lastmod>
+   <lastmod>2019-10-15</lastmod>
   </url>  <url>
    <loc>https://schema.org/trialDesign</loc>
-   <lastmod>2019-10-09</lastmod>
+   <lastmod>2019-10-15</lastmod>
   </url>  <url>
    <loc>https://schema.org/tributary</loc>
-   <lastmod>2019-10-09</lastmod>
+   <lastmod>2019-10-15</lastmod>
   </url>  <url>
    <loc>https://schema.org/typeOfBed</loc>
-   <lastmod>2019-10-09</lastmod>
+   <lastmod>2019-10-15</lastmod>
   </url>  <url>
    <loc>https://schema.org/typeOfGood</loc>
-   <lastmod>2019-10-09</lastmod>
+   <lastmod>2019-10-15</lastmod>
   </url>  <url>
    <loc>https://schema.org/typicalAgeRange</loc>
-   <lastmod>2019-10-09</lastmod>
+   <lastmod>2019-10-15</lastmod>
   </url>  <url>
    <loc>https://schema.org/typicalTest</loc>
-   <lastmod>2019-10-09</lastmod>
+   <lastmod>2019-10-15</lastmod>
   </url>  <url>
    <loc>https://schema.org/underName</loc>
-   <lastmod>2019-10-09</lastmod>
+   <lastmod>2019-10-15</lastmod>
   </url>  <url>
    <loc>https://schema.org/unitCode</loc>
-   <lastmod>2019-10-09</lastmod>
+   <lastmod>2019-10-15</lastmod>
   </url>  <url>
    <loc>https://schema.org/unitText</loc>
-   <lastmod>2019-10-09</lastmod>
+   <lastmod>2019-10-15</lastmod>
   </url>  <url>
    <loc>https://schema.org/unnamedSourcesPolicy</loc>
-   <lastmod>2019-10-09</lastmod>
+   <lastmod>2019-10-15</lastmod>
   </url>  <url>
    <loc>https://schema.org/unsaturatedFatContent</loc>
-   <lastmod>2019-10-09</lastmod>
+   <lastmod>2019-10-15</lastmod>
   </url>  <url>
    <loc>https://schema.org/uploadDate</loc>
-   <lastmod>2019-10-09</lastmod>
+   <lastmod>2019-10-15</lastmod>
   </url>  <url>
    <loc>https://schema.org/upvoteCount</loc>
-   <lastmod>2019-10-09</lastmod>
+   <lastmod>2019-10-15</lastmod>
   </url>  <url>
    <loc>https://schema.org/url</loc>
-   <lastmod>2019-10-09</lastmod>
+   <lastmod>2019-10-15</lastmod>
   </url>  <url>
    <loc>https://schema.org/urlTemplate</loc>
-   <lastmod>2019-10-09</lastmod>
+   <lastmod>2019-10-15</lastmod>
   </url>  <url>
    <loc>https://schema.org/usedToDiagnose</loc>
-   <lastmod>2019-10-09</lastmod>
+   <lastmod>2019-10-15</lastmod>
   </url>  <url>
    <loc>https://schema.org/userInteractionCount</loc>
-   <lastmod>2019-10-09</lastmod>
+   <lastmod>2019-10-15</lastmod>
   </url>  <url>
    <loc>https://schema.org/usesDevice</loc>
-   <lastmod>2019-10-09</lastmod>
+   <lastmod>2019-10-15</lastmod>
   </url>  <url>
    <loc>https://schema.org/usesHealthPlanIdStandard</loc>
-   <lastmod>2019-10-09</lastmod>
+   <lastmod>2019-10-15</lastmod>
   </url>  <url>
    <loc>https://schema.org/validFor</loc>
-   <lastmod>2019-10-09</lastmod>
+   <lastmod>2019-10-15</lastmod>
   </url>  <url>
    <loc>https://schema.org/validFrom</loc>
-   <lastmod>2019-10-09</lastmod>
+   <lastmod>2019-10-15</lastmod>
   </url>  <url>
    <loc>https://schema.org/validIn</loc>
-   <lastmod>2019-10-09</lastmod>
+   <lastmod>2019-10-15</lastmod>
   </url>  <url>
    <loc>https://schema.org/validThrough</loc>
-   <lastmod>2019-10-09</lastmod>
+   <lastmod>2019-10-15</lastmod>
   </url>  <url>
    <loc>https://schema.org/validUntil</loc>
-   <lastmod>2019-10-09</lastmod>
+   <lastmod>2019-10-15</lastmod>
   </url>  <url>
    <loc>https://schema.org/value</loc>
-   <lastmod>2019-10-09</lastmod>
+   <lastmod>2019-10-15</lastmod>
   </url>  <url>
    <loc>https://schema.org/valueAddedTaxIncluded</loc>
-   <lastmod>2019-10-09</lastmod>
+   <lastmod>2019-10-15</lastmod>
   </url>  <url>
    <loc>https://schema.org/valueMaxLength</loc>
-   <lastmod>2019-10-09</lastmod>
+   <lastmod>2019-10-15</lastmod>
   </url>  <url>
    <loc>https://schema.org/valueMinLength</loc>
-   <lastmod>2019-10-09</lastmod>
+   <lastmod>2019-10-15</lastmod>
   </url>  <url>
    <loc>https://schema.org/valueName</loc>
-   <lastmod>2019-10-09</lastmod>
+   <lastmod>2019-10-15</lastmod>
   </url>  <url>
    <loc>https://schema.org/valuePattern</loc>
-   <lastmod>2019-10-09</lastmod>
+   <lastmod>2019-10-15</lastmod>
   </url>  <url>
    <loc>https://schema.org/valueReference</loc>
-   <lastmod>2019-10-09</lastmod>
+   <lastmod>2019-10-15</lastmod>
   </url>  <url>
    <loc>https://schema.org/valueRequired</loc>
-   <lastmod>2019-10-09</lastmod>
+   <lastmod>2019-10-15</lastmod>
   </url>  <url>
    <loc>https://schema.org/variableMeasured</loc>
-   <lastmod>2019-10-09</lastmod>
+   <lastmod>2019-10-15</lastmod>
   </url>  <url>
    <loc>https://schema.org/variablesMeasured</loc>
-   <lastmod>2019-10-09</lastmod>
+   <lastmod>2019-10-15</lastmod>
   </url>  <url>
    <loc>https://schema.org/variantCover</loc>
-   <lastmod>2019-10-09</lastmod>
+   <lastmod>2019-10-15</lastmod>
   </url>  <url>
    <loc>https://schema.org/vatID</loc>
-   <lastmod>2019-10-09</lastmod>
+   <lastmod>2019-10-15</lastmod>
   </url>  <url>
    <loc>https://schema.org/vehicleConfiguration</loc>
-   <lastmod>2019-10-09</lastmod>
+   <lastmod>2019-10-15</lastmod>
   </url>  <url>
    <loc>https://schema.org/vehicleEngine</loc>
-   <lastmod>2019-10-09</lastmod>
+   <lastmod>2019-10-15</lastmod>
   </url>  <url>
    <loc>https://schema.org/vehicleIdentificationNumber</loc>
-   <lastmod>2019-10-09</lastmod>
+   <lastmod>2019-10-15</lastmod>
   </url>  <url>
    <loc>https://schema.org/vehicleInteriorColor</loc>
-   <lastmod>2019-10-09</lastmod>
+   <lastmod>2019-10-15</lastmod>
   </url>  <url>
    <loc>https://schema.org/vehicleInteriorType</loc>
-   <lastmod>2019-10-09</lastmod>
+   <lastmod>2019-10-15</lastmod>
   </url>  <url>
    <loc>https://schema.org/vehicleModelDate</loc>
-   <lastmod>2019-10-09</lastmod>
+   <lastmod>2019-10-15</lastmod>
   </url>  <url>
    <loc>https://schema.org/vehicleSeatingCapacity</loc>
-   <lastmod>2019-10-09</lastmod>
+   <lastmod>2019-10-15</lastmod>
   </url>  <url>
    <loc>https://schema.org/vehicleSpecialUsage</loc>
-   <lastmod>2019-10-09</lastmod>
+   <lastmod>2019-10-15</lastmod>
   </url>  <url>
    <loc>https://schema.org/vehicleTransmission</loc>
-   <lastmod>2019-10-09</lastmod>
+   <lastmod>2019-10-15</lastmod>
   </url>  <url>
    <loc>https://schema.org/vendor</loc>
-   <lastmod>2019-10-09</lastmod>
+   <lastmod>2019-10-15</lastmod>
   </url>  <url>
    <loc>https://schema.org/verificationFactCheckingPolicy</loc>
-   <lastmod>2019-10-09</lastmod>
+   <lastmod>2019-10-15</lastmod>
   </url>  <url>
    <loc>https://schema.org/version</loc>
-   <lastmod>2019-10-09</lastmod>
+   <lastmod>2019-10-15</lastmod>
   </url>  <url>
    <loc>https://schema.org/video</loc>
-   <lastmod>2019-10-09</lastmod>
+   <lastmod>2019-10-15</lastmod>
   </url>  <url>
    <loc>https://schema.org/videoFormat</loc>
-   <lastmod>2019-10-09</lastmod>
+   <lastmod>2019-10-15</lastmod>
   </url>  <url>
    <loc>https://schema.org/videoFrameSize</loc>
-   <lastmod>2019-10-09</lastmod>
+   <lastmod>2019-10-15</lastmod>
   </url>  <url>
    <loc>https://schema.org/videoQuality</loc>
-   <lastmod>2019-10-09</lastmod>
+   <lastmod>2019-10-15</lastmod>
   </url>  <url>
    <loc>https://schema.org/volumeNumber</loc>
-   <lastmod>2019-10-09</lastmod>
+   <lastmod>2019-10-15</lastmod>
   </url>  <url>
    <loc>https://schema.org/warning</loc>
-   <lastmod>2019-10-09</lastmod>
+   <lastmod>2019-10-15</lastmod>
   </url>  <url>
    <loc>https://schema.org/warranty</loc>
-   <lastmod>2019-10-09</lastmod>
+   <lastmod>2019-10-15</lastmod>
   </url>  <url>
    <loc>https://schema.org/warrantyPromise</loc>
-   <lastmod>2019-10-09</lastmod>
+   <lastmod>2019-10-15</lastmod>
   </url>  <url>
    <loc>https://schema.org/warrantyScope</loc>
-   <lastmod>2019-10-09</lastmod>
+   <lastmod>2019-10-15</lastmod>
   </url>  <url>
    <loc>https://schema.org/webCheckinTime</loc>
-   <lastmod>2019-10-09</lastmod>
+   <lastmod>2019-10-15</lastmod>
   </url>  <url>
    <loc>https://schema.org/webFeed</loc>
-   <lastmod>2019-10-09</lastmod>
+   <lastmod>2019-10-15</lastmod>
   </url>  <url>
    <loc>https://schema.org/weight</loc>
-   <lastmod>2019-10-09</lastmod>
+   <lastmod>2019-10-15</lastmod>
   </url>  <url>
    <loc>https://schema.org/weightTotal</loc>
-   <lastmod>2019-10-09</lastmod>
+   <lastmod>2019-10-15</lastmod>
   </url>  <url>
    <loc>https://schema.org/wheelbase</loc>
-   <lastmod>2019-10-09</lastmod>
+   <lastmod>2019-10-15</lastmod>
   </url>  <url>
    <loc>https://schema.org/width</loc>
-   <lastmod>2019-10-09</lastmod>
+   <lastmod>2019-10-15</lastmod>
   </url>  <url>
    <loc>https://schema.org/winner</loc>
-   <lastmod>2019-10-09</lastmod>
+   <lastmod>2019-10-15</lastmod>
   </url>  <url>
    <loc>https://schema.org/wordCount</loc>
-   <lastmod>2019-10-09</lastmod>
+   <lastmod>2019-10-15</lastmod>
   </url>  <url>
    <loc>https://schema.org/workExample</loc>
-   <lastmod>2019-10-09</lastmod>
+   <lastmod>2019-10-15</lastmod>
   </url>  <url>
    <loc>https://schema.org/workFeatured</loc>
-   <lastmod>2019-10-09</lastmod>
+   <lastmod>2019-10-15</lastmod>
   </url>  <url>
    <loc>https://schema.org/workHours</loc>
-   <lastmod>2019-10-09</lastmod>
+   <lastmod>2019-10-15</lastmod>
   </url>  <url>
    <loc>https://schema.org/workLocation</loc>
-   <lastmod>2019-10-09</lastmod>
+   <lastmod>2019-10-15</lastmod>
   </url>  <url>
    <loc>https://schema.org/workPerformed</loc>
-   <lastmod>2019-10-09</lastmod>
+   <lastmod>2019-10-15</lastmod>
   </url>  <url>
    <loc>https://schema.org/workPresented</loc>
-   <lastmod>2019-10-09</lastmod>
+   <lastmod>2019-10-15</lastmod>
   </url>  <url>
    <loc>https://schema.org/workTranslation</loc>
-   <lastmod>2019-10-09</lastmod>
+   <lastmod>2019-10-15</lastmod>
   </url>  <url>
    <loc>https://schema.org/workload</loc>
-   <lastmod>2019-10-09</lastmod>
+   <lastmod>2019-10-15</lastmod>
   </url>  <url>
    <loc>https://schema.org/worksFor</loc>
-   <lastmod>2019-10-09</lastmod>
+   <lastmod>2019-10-15</lastmod>
   </url>  <url>
    <loc>https://schema.org/worstRating</loc>
-   <lastmod>2019-10-09</lastmod>
+   <lastmod>2019-10-15</lastmod>
   </url>  <url>
    <loc>https://schema.org/xpath</loc>
-   <lastmod>2019-10-09</lastmod>
+   <lastmod>2019-10-15</lastmod>
   </url>  <url>
    <loc>https://schema.org/yearlyRevenue</loc>
-   <lastmod>2019-10-09</lastmod>
+   <lastmod>2019-10-15</lastmod>
   </url>  <url>
    <loc>https://schema.org/yearsInOperation</loc>
-   <lastmod>2019-10-09</lastmod>
+   <lastmod>2019-10-15</lastmod>
   </url>  <url>
    <loc>https://schema.org/yield</loc>
-   <lastmod>2019-10-09</lastmod>
+   <lastmod>2019-10-15</lastmod>
   </url>  <url>
    <loc>https://schema.org/</loc>
-   <lastmod>2019-10-09</lastmod>
+   <lastmod>2019-10-15</lastmod>
   </url>  <url>
    <loc>https://schema.org/docs/schemas.html</loc>
-   <lastmod>2019-10-09</lastmod>
+   <lastmod>2019-10-15</lastmod>
   </url>  <url>
    <loc>https://schema.org/docs/full.html</loc>
-   <lastmod>2019-10-09</lastmod>
+   <lastmod>2019-10-15</lastmod>
   </url>  <url>
    <loc>https://schema.org/docs/gs.html</loc>
-   <lastmod>2019-10-09</lastmod>
+   <lastmod>2019-10-15</lastmod>
   </url>  <url>
    <loc>https://schema.org/docs/about.html</loc>
-   <lastmod>2019-10-09</lastmod>
+   <lastmod>2019-10-15</lastmod>
   </url>  <url>
    <loc>https://schema.org/docs/howwework.html</loc>
-   <lastmod>2019-10-09</lastmod>
+   <lastmod>2019-10-15</lastmod>
   </url>  <url>
    <loc>https://schema.org/docs/releases.html</loc>
-   <lastmod>2019-10-09</lastmod>
+   <lastmod>2019-10-15</lastmod>
   </url>  <url>
    <loc>https://schema.org/docs/faq.html</loc>
-   <lastmod>2019-10-09</lastmod>
+   <lastmod>2019-10-15</lastmod>
   </url>  <url>
    <loc>https://schema.org/docs/datamodel.html</loc>
-   <lastmod>2019-10-09</lastmod>
+   <lastmod>2019-10-15</lastmod>
   </url>  <url>
    <loc>https://schema.org/docs/developers.html</loc>
-   <lastmod>2019-10-09</lastmod>
+   <lastmod>2019-10-15</lastmod>
   </url>  <url>
    <loc>https://schema.org/docs/extension.html</loc>
-   <lastmod>2019-10-09</lastmod>
+   <lastmod>2019-10-15</lastmod>
   </url>  <url>
    <loc>https://schema.org/docs/meddocs.html</loc>
-   <lastmod>2019-10-09</lastmod>
+   <lastmod>2019-10-15</lastmod>
   </url>  <url>
    <loc>https://schema.org/docs/hotels.html</loc>
-   <lastmod>2019-10-09</lastmod>
-=======
-   <lastmod>2019-10-15</lastmod>
-  </url>  <url>
-   <loc>https://schema.org/AMRadioChannel</loc>
-   <lastmod>2019-10-15</lastmod>
-  </url>  <url>
-   <loc>https://schema.org/APIReference</loc>
-   <lastmod>2019-10-15</lastmod>
-  </url>  <url>
-   <loc>https://schema.org/AboutPage</loc>
-   <lastmod>2019-10-15</lastmod>
-  </url>  <url>
-   <loc>https://schema.org/AcceptAction</loc>
-   <lastmod>2019-10-15</lastmod>
-  </url>  <url>
-   <loc>https://schema.org/Accommodation</loc>
-   <lastmod>2019-10-15</lastmod>
-  </url>  <url>
-   <loc>https://schema.org/AccountingService</loc>
-   <lastmod>2019-10-15</lastmod>
-  </url>  <url>
-   <loc>https://schema.org/AchieveAction</loc>
-   <lastmod>2019-10-15</lastmod>
-  </url>  <url>
-   <loc>https://schema.org/Action</loc>
-   <lastmod>2019-10-15</lastmod>
-  </url>  <url>
-   <loc>https://schema.org/ActionAccessSpecification</loc>
-   <lastmod>2019-10-15</lastmod>
-  </url>  <url>
-   <loc>https://schema.org/ActionStatusType</loc>
-   <lastmod>2019-10-15</lastmod>
-  </url>  <url>
-   <loc>https://schema.org/ActivateAction</loc>
-   <lastmod>2019-10-15</lastmod>
-  </url>  <url>
-   <loc>https://schema.org/AddAction</loc>
-   <lastmod>2019-10-15</lastmod>
-  </url>  <url>
-   <loc>https://schema.org/AdministrativeArea</loc>
-   <lastmod>2019-10-15</lastmod>
-  </url>  <url>
-   <loc>https://schema.org/AdultEntertainment</loc>
-   <lastmod>2019-10-15</lastmod>
-  </url>  <url>
-   <loc>https://schema.org/AdvertiserContentArticle</loc>
-   <lastmod>2019-10-15</lastmod>
-  </url>  <url>
-   <loc>https://schema.org/AggregateOffer</loc>
-   <lastmod>2019-10-15</lastmod>
-  </url>  <url>
-   <loc>https://schema.org/AggregateRating</loc>
-   <lastmod>2019-10-15</lastmod>
-  </url>  <url>
-   <loc>https://schema.org/AgreeAction</loc>
-   <lastmod>2019-10-15</lastmod>
-  </url>  <url>
-   <loc>https://schema.org/Airline</loc>
-   <lastmod>2019-10-15</lastmod>
-  </url>  <url>
-   <loc>https://schema.org/Airport</loc>
-   <lastmod>2019-10-15</lastmod>
-  </url>  <url>
-   <loc>https://schema.org/AlignmentObject</loc>
-   <lastmod>2019-10-15</lastmod>
-  </url>  <url>
-   <loc>https://schema.org/AllocateAction</loc>
-   <lastmod>2019-10-15</lastmod>
-  </url>  <url>
-   <loc>https://schema.org/AmusementPark</loc>
-   <lastmod>2019-10-15</lastmod>
-  </url>  <url>
-   <loc>https://schema.org/AnalysisNewsArticle</loc>
-   <lastmod>2019-10-15</lastmod>
-  </url>  <url>
-   <loc>https://schema.org/AnatomicalStructure</loc>
-   <lastmod>2019-10-15</lastmod>
-  </url>  <url>
-   <loc>https://schema.org/AnatomicalSystem</loc>
-   <lastmod>2019-10-15</lastmod>
-  </url>  <url>
-   <loc>https://schema.org/AnimalShelter</loc>
-   <lastmod>2019-10-15</lastmod>
-  </url>  <url>
-   <loc>https://schema.org/Answer</loc>
-   <lastmod>2019-10-15</lastmod>
-  </url>  <url>
-   <loc>https://schema.org/Apartment</loc>
-   <lastmod>2019-10-15</lastmod>
-  </url>  <url>
-   <loc>https://schema.org/ApartmentComplex</loc>
-   <lastmod>2019-10-15</lastmod>
-  </url>  <url>
-   <loc>https://schema.org/AppendAction</loc>
-   <lastmod>2019-10-15</lastmod>
-  </url>  <url>
-   <loc>https://schema.org/ApplyAction</loc>
-   <lastmod>2019-10-15</lastmod>
-  </url>  <url>
-   <loc>https://schema.org/ApprovedIndication</loc>
-   <lastmod>2019-10-15</lastmod>
-  </url>  <url>
-   <loc>https://schema.org/Aquarium</loc>
-   <lastmod>2019-10-15</lastmod>
-  </url>  <url>
-   <loc>https://schema.org/ArchiveComponent</loc>
-   <lastmod>2019-10-15</lastmod>
-  </url>  <url>
-   <loc>https://schema.org/ArchiveOrganization</loc>
-   <lastmod>2019-10-15</lastmod>
-  </url>  <url>
-   <loc>https://schema.org/ArriveAction</loc>
-   <lastmod>2019-10-15</lastmod>
-  </url>  <url>
-   <loc>https://schema.org/ArtGallery</loc>
-   <lastmod>2019-10-15</lastmod>
-  </url>  <url>
-   <loc>https://schema.org/Artery</loc>
-   <lastmod>2019-10-15</lastmod>
-  </url>  <url>
-   <loc>https://schema.org/Article</loc>
-   <lastmod>2019-10-15</lastmod>
-  </url>  <url>
-   <loc>https://schema.org/AskAction</loc>
-   <lastmod>2019-10-15</lastmod>
-  </url>  <url>
-   <loc>https://schema.org/AskPublicNewsArticle</loc>
-   <lastmod>2019-10-15</lastmod>
-  </url>  <url>
-   <loc>https://schema.org/AssessAction</loc>
-   <lastmod>2019-10-15</lastmod>
-  </url>  <url>
-   <loc>https://schema.org/AssignAction</loc>
-   <lastmod>2019-10-15</lastmod>
-  </url>  <url>
-   <loc>https://schema.org/Atlas</loc>
-   <lastmod>2019-10-15</lastmod>
-  </url>  <url>
-   <loc>https://schema.org/Attorney</loc>
-   <lastmod>2019-10-15</lastmod>
-  </url>  <url>
-   <loc>https://schema.org/Audience</loc>
-   <lastmod>2019-10-15</lastmod>
-  </url>  <url>
-   <loc>https://schema.org/AudioObject</loc>
-   <lastmod>2019-10-15</lastmod>
-  </url>  <url>
-   <loc>https://schema.org/Audiobook</loc>
-   <lastmod>2019-10-15</lastmod>
-  </url>  <url>
-   <loc>https://schema.org/AuthorizeAction</loc>
-   <lastmod>2019-10-15</lastmod>
-  </url>  <url>
-   <loc>https://schema.org/AutoBodyShop</loc>
-   <lastmod>2019-10-15</lastmod>
-  </url>  <url>
-   <loc>https://schema.org/AutoDealer</loc>
-   <lastmod>2019-10-15</lastmod>
-  </url>  <url>
-   <loc>https://schema.org/AutoPartsStore</loc>
-   <lastmod>2019-10-15</lastmod>
-  </url>  <url>
-   <loc>https://schema.org/AutoRental</loc>
-   <lastmod>2019-10-15</lastmod>
-  </url>  <url>
-   <loc>https://schema.org/AutoRepair</loc>
-   <lastmod>2019-10-15</lastmod>
-  </url>  <url>
-   <loc>https://schema.org/AutoWash</loc>
-   <lastmod>2019-10-15</lastmod>
-  </url>  <url>
-   <loc>https://schema.org/AutomatedTeller</loc>
-   <lastmod>2019-10-15</lastmod>
-  </url>  <url>
-   <loc>https://schema.org/AutomotiveBusiness</loc>
-   <lastmod>2019-10-15</lastmod>
-  </url>  <url>
-   <loc>https://schema.org/BackgroundNewsArticle</loc>
-   <lastmod>2019-10-15</lastmod>
-  </url>  <url>
-   <loc>https://schema.org/Bakery</loc>
-   <lastmod>2019-10-15</lastmod>
-  </url>  <url>
-   <loc>https://schema.org/BankAccount</loc>
-   <lastmod>2019-10-15</lastmod>
-  </url>  <url>
-   <loc>https://schema.org/BankOrCreditUnion</loc>
-   <lastmod>2019-10-15</lastmod>
-  </url>  <url>
-   <loc>https://schema.org/BarOrPub</loc>
-   <lastmod>2019-10-15</lastmod>
-  </url>  <url>
-   <loc>https://schema.org/Barcode</loc>
-   <lastmod>2019-10-15</lastmod>
-  </url>  <url>
-   <loc>https://schema.org/Beach</loc>
-   <lastmod>2019-10-15</lastmod>
-  </url>  <url>
-   <loc>https://schema.org/BeautySalon</loc>
-   <lastmod>2019-10-15</lastmod>
-  </url>  <url>
-   <loc>https://schema.org/BedAndBreakfast</loc>
-   <lastmod>2019-10-15</lastmod>
-  </url>  <url>
-   <loc>https://schema.org/BedDetails</loc>
-   <lastmod>2019-10-15</lastmod>
-  </url>  <url>
-   <loc>https://schema.org/BedType</loc>
-   <lastmod>2019-10-15</lastmod>
-  </url>  <url>
-   <loc>https://schema.org/BefriendAction</loc>
-   <lastmod>2019-10-15</lastmod>
-  </url>  <url>
-   <loc>https://schema.org/BikeStore</loc>
-   <lastmod>2019-10-15</lastmod>
-  </url>  <url>
-   <loc>https://schema.org/Blog</loc>
-   <lastmod>2019-10-15</lastmod>
-  </url>  <url>
-   <loc>https://schema.org/BlogPosting</loc>
-   <lastmod>2019-10-15</lastmod>
-  </url>  <url>
-   <loc>https://schema.org/BloodTest</loc>
-   <lastmod>2019-10-15</lastmod>
-  </url>  <url>
-   <loc>https://schema.org/BoardingPolicyType</loc>
-   <lastmod>2019-10-15</lastmod>
-  </url>  <url>
-   <loc>https://schema.org/BodyOfWater</loc>
-   <lastmod>2019-10-15</lastmod>
-  </url>  <url>
-   <loc>https://schema.org/Bone</loc>
-   <lastmod>2019-10-15</lastmod>
-  </url>  <url>
-   <loc>https://schema.org/Book</loc>
-   <lastmod>2019-10-15</lastmod>
-  </url>  <url>
-   <loc>https://schema.org/BookFormatType</loc>
-   <lastmod>2019-10-15</lastmod>
-  </url>  <url>
-   <loc>https://schema.org/BookSeries</loc>
-   <lastmod>2019-10-15</lastmod>
-  </url>  <url>
-   <loc>https://schema.org/BookStore</loc>
-   <lastmod>2019-10-15</lastmod>
-  </url>  <url>
-   <loc>https://schema.org/BookmarkAction</loc>
-   <lastmod>2019-10-15</lastmod>
-  </url>  <url>
-   <loc>https://schema.org/Boolean</loc>
-   <lastmod>2019-10-15</lastmod>
-  </url>  <url>
-   <loc>https://schema.org/BorrowAction</loc>
-   <lastmod>2019-10-15</lastmod>
-  </url>  <url>
-   <loc>https://schema.org/BowlingAlley</loc>
-   <lastmod>2019-10-15</lastmod>
-  </url>  <url>
-   <loc>https://schema.org/BrainStructure</loc>
-   <lastmod>2019-10-15</lastmod>
-  </url>  <url>
-   <loc>https://schema.org/Brand</loc>
-   <lastmod>2019-10-15</lastmod>
-  </url>  <url>
-   <loc>https://schema.org/BreadcrumbList</loc>
-   <lastmod>2019-10-15</lastmod>
-  </url>  <url>
-   <loc>https://schema.org/Brewery</loc>
-   <lastmod>2019-10-15</lastmod>
-  </url>  <url>
-   <loc>https://schema.org/Bridge</loc>
-   <lastmod>2019-10-15</lastmod>
-  </url>  <url>
-   <loc>https://schema.org/BroadcastChannel</loc>
-   <lastmod>2019-10-15</lastmod>
-  </url>  <url>
-   <loc>https://schema.org/BroadcastEvent</loc>
-   <lastmod>2019-10-15</lastmod>
-  </url>  <url>
-   <loc>https://schema.org/BroadcastFrequencySpecification</loc>
-   <lastmod>2019-10-15</lastmod>
-  </url>  <url>
-   <loc>https://schema.org/BroadcastService</loc>
-   <lastmod>2019-10-15</lastmod>
-  </url>  <url>
-   <loc>https://schema.org/BrokerageAccount</loc>
-   <lastmod>2019-10-15</lastmod>
-  </url>  <url>
-   <loc>https://schema.org/BuddhistTemple</loc>
-   <lastmod>2019-10-15</lastmod>
-  </url>  <url>
-   <loc>https://schema.org/BusOrCoach</loc>
-   <lastmod>2019-10-15</lastmod>
-  </url>  <url>
-   <loc>https://schema.org/BusReservation</loc>
-   <lastmod>2019-10-15</lastmod>
-  </url>  <url>
-   <loc>https://schema.org/BusStation</loc>
-   <lastmod>2019-10-15</lastmod>
-  </url>  <url>
-   <loc>https://schema.org/BusStop</loc>
-   <lastmod>2019-10-15</lastmod>
-  </url>  <url>
-   <loc>https://schema.org/BusTrip</loc>
-   <lastmod>2019-10-15</lastmod>
-  </url>  <url>
-   <loc>https://schema.org/BusinessAudience</loc>
-   <lastmod>2019-10-15</lastmod>
-  </url>  <url>
-   <loc>https://schema.org/BusinessEntityType</loc>
-   <lastmod>2019-10-15</lastmod>
-  </url>  <url>
-   <loc>https://schema.org/BusinessEvent</loc>
-   <lastmod>2019-10-15</lastmod>
-  </url>  <url>
-   <loc>https://schema.org/BusinessFunction</loc>
-   <lastmod>2019-10-15</lastmod>
-  </url>  <url>
-   <loc>https://schema.org/BuyAction</loc>
-   <lastmod>2019-10-15</lastmod>
-  </url>  <url>
-   <loc>https://schema.org/CableOrSatelliteService</loc>
-   <lastmod>2019-10-15</lastmod>
-  </url>  <url>
-   <loc>https://schema.org/CafeOrCoffeeShop</loc>
-   <lastmod>2019-10-15</lastmod>
-  </url>  <url>
-   <loc>https://schema.org/Campground</loc>
-   <lastmod>2019-10-15</lastmod>
-  </url>  <url>
-   <loc>https://schema.org/CampingPitch</loc>
-   <lastmod>2019-10-15</lastmod>
-  </url>  <url>
-   <loc>https://schema.org/Canal</loc>
-   <lastmod>2019-10-15</lastmod>
-  </url>  <url>
-   <loc>https://schema.org/CancelAction</loc>
-   <lastmod>2019-10-15</lastmod>
-  </url>  <url>
-   <loc>https://schema.org/Car</loc>
-   <lastmod>2019-10-15</lastmod>
-  </url>  <url>
-   <loc>https://schema.org/CarUsageType</loc>
-   <lastmod>2019-10-15</lastmod>
-  </url>  <url>
-   <loc>https://schema.org/Casino</loc>
-   <lastmod>2019-10-15</lastmod>
-  </url>  <url>
-   <loc>https://schema.org/CategoryCode</loc>
-   <lastmod>2019-10-15</lastmod>
-  </url>  <url>
-   <loc>https://schema.org/CategoryCodeSet</loc>
-   <lastmod>2019-10-15</lastmod>
-  </url>  <url>
-   <loc>https://schema.org/CatholicChurch</loc>
-   <lastmod>2019-10-15</lastmod>
-  </url>  <url>
-   <loc>https://schema.org/Cemetery</loc>
-   <lastmod>2019-10-15</lastmod>
-  </url>  <url>
-   <loc>https://schema.org/Chapter</loc>
-   <lastmod>2019-10-15</lastmod>
-  </url>  <url>
-   <loc>https://schema.org/CheckAction</loc>
-   <lastmod>2019-10-15</lastmod>
-  </url>  <url>
-   <loc>https://schema.org/CheckInAction</loc>
-   <lastmod>2019-10-15</lastmod>
-  </url>  <url>
-   <loc>https://schema.org/CheckOutAction</loc>
-   <lastmod>2019-10-15</lastmod>
-  </url>  <url>
-   <loc>https://schema.org/CheckoutPage</loc>
-   <lastmod>2019-10-15</lastmod>
-  </url>  <url>
-   <loc>https://schema.org/ChildCare</loc>
-   <lastmod>2019-10-15</lastmod>
-  </url>  <url>
-   <loc>https://schema.org/ChildrensEvent</loc>
-   <lastmod>2019-10-15</lastmod>
-  </url>  <url>
-   <loc>https://schema.org/ChooseAction</loc>
-   <lastmod>2019-10-15</lastmod>
-  </url>  <url>
-   <loc>https://schema.org/Church</loc>
-   <lastmod>2019-10-15</lastmod>
-  </url>  <url>
-   <loc>https://schema.org/City</loc>
-   <lastmod>2019-10-15</lastmod>
-  </url>  <url>
-   <loc>https://schema.org/CityHall</loc>
-   <lastmod>2019-10-15</lastmod>
-  </url>  <url>
-   <loc>https://schema.org/CivicStructure</loc>
-   <lastmod>2019-10-15</lastmod>
-  </url>  <url>
-   <loc>https://schema.org/Claim</loc>
-   <lastmod>2019-10-15</lastmod>
-  </url>  <url>
-   <loc>https://schema.org/ClaimReview</loc>
-   <lastmod>2019-10-15</lastmod>
-  </url>  <url>
-   <loc>https://schema.org/Class</loc>
-   <lastmod>2019-10-15</lastmod>
-  </url>  <url>
-   <loc>https://schema.org/Clip</loc>
-   <lastmod>2019-10-15</lastmod>
-  </url>  <url>
-   <loc>https://schema.org/ClothingStore</loc>
-   <lastmod>2019-10-15</lastmod>
-  </url>  <url>
-   <loc>https://schema.org/Code</loc>
-   <lastmod>2019-10-15</lastmod>
-  </url>  <url>
-   <loc>https://schema.org/Collection</loc>
-   <lastmod>2019-10-15</lastmod>
-  </url>  <url>
-   <loc>https://schema.org/CollectionPage</loc>
-   <lastmod>2019-10-15</lastmod>
-  </url>  <url>
-   <loc>https://schema.org/CollegeOrUniversity</loc>
-   <lastmod>2019-10-15</lastmod>
-  </url>  <url>
-   <loc>https://schema.org/ComedyClub</loc>
-   <lastmod>2019-10-15</lastmod>
-  </url>  <url>
-   <loc>https://schema.org/ComedyEvent</loc>
-   <lastmod>2019-10-15</lastmod>
-  </url>  <url>
-   <loc>https://schema.org/ComicCoverArt</loc>
-   <lastmod>2019-10-15</lastmod>
-  </url>  <url>
-   <loc>https://schema.org/ComicIssue</loc>
-   <lastmod>2019-10-15</lastmod>
-  </url>  <url>
-   <loc>https://schema.org/ComicSeries</loc>
-   <lastmod>2019-10-15</lastmod>
-  </url>  <url>
-   <loc>https://schema.org/ComicStory</loc>
-   <lastmod>2019-10-15</lastmod>
-  </url>  <url>
-   <loc>https://schema.org/Comment</loc>
-   <lastmod>2019-10-15</lastmod>
-  </url>  <url>
-   <loc>https://schema.org/CommentAction</loc>
-   <lastmod>2019-10-15</lastmod>
-  </url>  <url>
-   <loc>https://schema.org/CommunicateAction</loc>
-   <lastmod>2019-10-15</lastmod>
-  </url>  <url>
-   <loc>https://schema.org/CompleteDataFeed</loc>
-   <lastmod>2019-10-15</lastmod>
-  </url>  <url>
-   <loc>https://schema.org/CompoundPriceSpecification</loc>
-   <lastmod>2019-10-15</lastmod>
-  </url>  <url>
-   <loc>https://schema.org/ComputerLanguage</loc>
-   <lastmod>2019-10-15</lastmod>
-  </url>  <url>
-   <loc>https://schema.org/ComputerStore</loc>
-   <lastmod>2019-10-15</lastmod>
-  </url>  <url>
-   <loc>https://schema.org/ConfirmAction</loc>
-   <lastmod>2019-10-15</lastmod>
-  </url>  <url>
-   <loc>https://schema.org/Consortium</loc>
-   <lastmod>2019-10-15</lastmod>
-  </url>  <url>
-   <loc>https://schema.org/ConsumeAction</loc>
-   <lastmod>2019-10-15</lastmod>
-  </url>  <url>
-   <loc>https://schema.org/ContactPage</loc>
-   <lastmod>2019-10-15</lastmod>
-  </url>  <url>
-   <loc>https://schema.org/ContactPoint</loc>
-   <lastmod>2019-10-15</lastmod>
-  </url>  <url>
-   <loc>https://schema.org/ContactPointOption</loc>
-   <lastmod>2019-10-15</lastmod>
-  </url>  <url>
-   <loc>https://schema.org/Continent</loc>
-   <lastmod>2019-10-15</lastmod>
-  </url>  <url>
-   <loc>https://schema.org/ControlAction</loc>
-   <lastmod>2019-10-15</lastmod>
-  </url>  <url>
-   <loc>https://schema.org/ConvenienceStore</loc>
-   <lastmod>2019-10-15</lastmod>
-  </url>  <url>
-   <loc>https://schema.org/Conversation</loc>
-   <lastmod>2019-10-15</lastmod>
-  </url>  <url>
-   <loc>https://schema.org/CookAction</loc>
-   <lastmod>2019-10-15</lastmod>
-  </url>  <url>
-   <loc>https://schema.org/Corporation</loc>
-   <lastmod>2019-10-15</lastmod>
-  </url>  <url>
-   <loc>https://schema.org/CorrectionComment</loc>
-   <lastmod>2019-10-15</lastmod>
-  </url>  <url>
-   <loc>https://schema.org/Country</loc>
-   <lastmod>2019-10-15</lastmod>
-  </url>  <url>
-   <loc>https://schema.org/Course</loc>
-   <lastmod>2019-10-15</lastmod>
-  </url>  <url>
-   <loc>https://schema.org/CourseInstance</loc>
-   <lastmod>2019-10-15</lastmod>
-  </url>  <url>
-   <loc>https://schema.org/Courthouse</loc>
-   <lastmod>2019-10-15</lastmod>
-  </url>  <url>
-   <loc>https://schema.org/CoverArt</loc>
-   <lastmod>2019-10-15</lastmod>
-  </url>  <url>
-   <loc>https://schema.org/CreateAction</loc>
-   <lastmod>2019-10-15</lastmod>
-  </url>  <url>
-   <loc>https://schema.org/CreativeWork</loc>
-   <lastmod>2019-10-15</lastmod>
-  </url>  <url>
-   <loc>https://schema.org/CreativeWorkSeason</loc>
-   <lastmod>2019-10-15</lastmod>
-  </url>  <url>
-   <loc>https://schema.org/CreativeWorkSeries</loc>
-   <lastmod>2019-10-15</lastmod>
-  </url>  <url>
-   <loc>https://schema.org/CreditCard</loc>
-   <lastmod>2019-10-15</lastmod>
-  </url>  <url>
-   <loc>https://schema.org/Crematorium</loc>
-   <lastmod>2019-10-15</lastmod>
-  </url>  <url>
-   <loc>https://schema.org/CriticReview</loc>
-   <lastmod>2019-10-15</lastmod>
-  </url>  <url>
-   <loc>https://schema.org/CssSelectorType</loc>
-   <lastmod>2019-10-15</lastmod>
-  </url>  <url>
-   <loc>https://schema.org/CurrencyConversionService</loc>
-   <lastmod>2019-10-15</lastmod>
-  </url>  <url>
-   <loc>https://schema.org/DDxElement</loc>
-   <lastmod>2019-10-15</lastmod>
-  </url>  <url>
-   <loc>https://schema.org/DanceEvent</loc>
-   <lastmod>2019-10-15</lastmod>
-  </url>  <url>
-   <loc>https://schema.org/DanceGroup</loc>
-   <lastmod>2019-10-15</lastmod>
-  </url>  <url>
-   <loc>https://schema.org/DataCatalog</loc>
-   <lastmod>2019-10-15</lastmod>
-  </url>  <url>
-   <loc>https://schema.org/DataDownload</loc>
-   <lastmod>2019-10-15</lastmod>
-  </url>  <url>
-   <loc>https://schema.org/DataFeed</loc>
-   <lastmod>2019-10-15</lastmod>
-  </url>  <url>
-   <loc>https://schema.org/DataFeedItem</loc>
-   <lastmod>2019-10-15</lastmod>
-  </url>  <url>
-   <loc>https://schema.org/DataType</loc>
-   <lastmod>2019-10-15</lastmod>
-  </url>  <url>
-   <loc>https://schema.org/Dataset</loc>
-   <lastmod>2019-10-15</lastmod>
-  </url>  <url>
-   <loc>https://schema.org/Date</loc>
-   <lastmod>2019-10-15</lastmod>
-  </url>  <url>
-   <loc>https://schema.org/DateTime</loc>
-   <lastmod>2019-10-15</lastmod>
-  </url>  <url>
-   <loc>https://schema.org/DatedMoneySpecification</loc>
-   <lastmod>2019-10-15</lastmod>
-  </url>  <url>
-   <loc>https://schema.org/DayOfWeek</loc>
-   <lastmod>2019-10-15</lastmod>
-  </url>  <url>
-   <loc>https://schema.org/DaySpa</loc>
-   <lastmod>2019-10-15</lastmod>
-  </url>  <url>
-   <loc>https://schema.org/DeactivateAction</loc>
-   <lastmod>2019-10-15</lastmod>
-  </url>  <url>
-   <loc>https://schema.org/DefenceEstablishment</loc>
-   <lastmod>2019-10-15</lastmod>
-  </url>  <url>
-   <loc>https://schema.org/DefinedTerm</loc>
-   <lastmod>2019-10-15</lastmod>
-  </url>  <url>
-   <loc>https://schema.org/DefinedTermSet</loc>
-   <lastmod>2019-10-15</lastmod>
-  </url>  <url>
-   <loc>https://schema.org/DeleteAction</loc>
-   <lastmod>2019-10-15</lastmod>
-  </url>  <url>
-   <loc>https://schema.org/DeliveryChargeSpecification</loc>
-   <lastmod>2019-10-15</lastmod>
-  </url>  <url>
-   <loc>https://schema.org/DeliveryEvent</loc>
-   <lastmod>2019-10-15</lastmod>
-  </url>  <url>
-   <loc>https://schema.org/DeliveryMethod</loc>
-   <lastmod>2019-10-15</lastmod>
-  </url>  <url>
-   <loc>https://schema.org/Demand</loc>
-   <lastmod>2019-10-15</lastmod>
-  </url>  <url>
-   <loc>https://schema.org/Dentist</loc>
-   <lastmod>2019-10-15</lastmod>
-  </url>  <url>
-   <loc>https://schema.org/DepartAction</loc>
-   <lastmod>2019-10-15</lastmod>
-  </url>  <url>
-   <loc>https://schema.org/DepartmentStore</loc>
-   <lastmod>2019-10-15</lastmod>
-  </url>  <url>
-   <loc>https://schema.org/DepositAccount</loc>
-   <lastmod>2019-10-15</lastmod>
-  </url>  <url>
-   <loc>https://schema.org/DiagnosticLab</loc>
-   <lastmod>2019-10-15</lastmod>
-  </url>  <url>
-   <loc>https://schema.org/DiagnosticProcedure</loc>
-   <lastmod>2019-10-15</lastmod>
-  </url>  <url>
-   <loc>https://schema.org/Diet</loc>
-   <lastmod>2019-10-15</lastmod>
-  </url>  <url>
-   <loc>https://schema.org/DietarySupplement</loc>
-   <lastmod>2019-10-15</lastmod>
-  </url>  <url>
-   <loc>https://schema.org/DigitalDocument</loc>
-   <lastmod>2019-10-15</lastmod>
-  </url>  <url>
-   <loc>https://schema.org/DigitalDocumentPermission</loc>
-   <lastmod>2019-10-15</lastmod>
-  </url>  <url>
-   <loc>https://schema.org/DigitalDocumentPermissionType</loc>
-   <lastmod>2019-10-15</lastmod>
-  </url>  <url>
-   <loc>https://schema.org/DisagreeAction</loc>
-   <lastmod>2019-10-15</lastmod>
-  </url>  <url>
-   <loc>https://schema.org/DiscoverAction</loc>
-   <lastmod>2019-10-15</lastmod>
-  </url>  <url>
-   <loc>https://schema.org/DiscussionForumPosting</loc>
-   <lastmod>2019-10-15</lastmod>
-  </url>  <url>
-   <loc>https://schema.org/DislikeAction</loc>
-   <lastmod>2019-10-15</lastmod>
-  </url>  <url>
-   <loc>https://schema.org/Distance</loc>
-   <lastmod>2019-10-15</lastmod>
-  </url>  <url>
-   <loc>https://schema.org/Distillery</loc>
-   <lastmod>2019-10-15</lastmod>
-  </url>  <url>
-   <loc>https://schema.org/DonateAction</loc>
-   <lastmod>2019-10-15</lastmod>
-  </url>  <url>
-   <loc>https://schema.org/DoseSchedule</loc>
-   <lastmod>2019-10-15</lastmod>
-  </url>  <url>
-   <loc>https://schema.org/DownloadAction</loc>
-   <lastmod>2019-10-15</lastmod>
-  </url>  <url>
-   <loc>https://schema.org/DrawAction</loc>
-   <lastmod>2019-10-15</lastmod>
-  </url>  <url>
-   <loc>https://schema.org/Drawing</loc>
-   <lastmod>2019-10-15</lastmod>
-  </url>  <url>
-   <loc>https://schema.org/DrinkAction</loc>
-   <lastmod>2019-10-15</lastmod>
-  </url>  <url>
-   <loc>https://schema.org/DriveWheelConfigurationValue</loc>
-   <lastmod>2019-10-15</lastmod>
-  </url>  <url>
-   <loc>https://schema.org/Drug</loc>
-   <lastmod>2019-10-15</lastmod>
-  </url>  <url>
-   <loc>https://schema.org/DrugClass</loc>
-   <lastmod>2019-10-15</lastmod>
-  </url>  <url>
-   <loc>https://schema.org/DrugCost</loc>
-   <lastmod>2019-10-15</lastmod>
-  </url>  <url>
-   <loc>https://schema.org/DrugCostCategory</loc>
-   <lastmod>2019-10-15</lastmod>
-  </url>  <url>
-   <loc>https://schema.org/DrugLegalStatus</loc>
-   <lastmod>2019-10-15</lastmod>
-  </url>  <url>
-   <loc>https://schema.org/DrugPregnancyCategory</loc>
-   <lastmod>2019-10-15</lastmod>
-  </url>  <url>
-   <loc>https://schema.org/DrugPrescriptionStatus</loc>
-   <lastmod>2019-10-15</lastmod>
-  </url>  <url>
-   <loc>https://schema.org/DrugStrength</loc>
-   <lastmod>2019-10-15</lastmod>
-  </url>  <url>
-   <loc>https://schema.org/DryCleaningOrLaundry</loc>
-   <lastmod>2019-10-15</lastmod>
-  </url>  <url>
-   <loc>https://schema.org/Duration</loc>
-   <lastmod>2019-10-15</lastmod>
-  </url>  <url>
-   <loc>https://schema.org/EatAction</loc>
-   <lastmod>2019-10-15</lastmod>
-  </url>  <url>
-   <loc>https://schema.org/EducationEvent</loc>
-   <lastmod>2019-10-15</lastmod>
-  </url>  <url>
-   <loc>https://schema.org/EducationalAudience</loc>
-   <lastmod>2019-10-15</lastmod>
-  </url>  <url>
-   <loc>https://schema.org/EducationalOccupationalCredential</loc>
-   <lastmod>2019-10-15</lastmod>
-  </url>  <url>
-   <loc>https://schema.org/EducationalOccupationalProgram</loc>
-   <lastmod>2019-10-15</lastmod>
-  </url>  <url>
-   <loc>https://schema.org/EducationalOrganization</loc>
-   <lastmod>2019-10-15</lastmod>
-  </url>  <url>
-   <loc>https://schema.org/Electrician</loc>
-   <lastmod>2019-10-15</lastmod>
-  </url>  <url>
-   <loc>https://schema.org/ElectronicsStore</loc>
-   <lastmod>2019-10-15</lastmod>
-  </url>  <url>
-   <loc>https://schema.org/ElementarySchool</loc>
-   <lastmod>2019-10-15</lastmod>
-  </url>  <url>
-   <loc>https://schema.org/EmailMessage</loc>
-   <lastmod>2019-10-15</lastmod>
-  </url>  <url>
-   <loc>https://schema.org/Embassy</loc>
-   <lastmod>2019-10-15</lastmod>
-  </url>  <url>
-   <loc>https://schema.org/EmergencyService</loc>
-   <lastmod>2019-10-15</lastmod>
-  </url>  <url>
-   <loc>https://schema.org/EmployeeRole</loc>
-   <lastmod>2019-10-15</lastmod>
-  </url>  <url>
-   <loc>https://schema.org/EmployerAggregateRating</loc>
-   <lastmod>2019-10-15</lastmod>
-  </url>  <url>
-   <loc>https://schema.org/EmployerReview</loc>
-   <lastmod>2019-10-15</lastmod>
-  </url>  <url>
-   <loc>https://schema.org/EmploymentAgency</loc>
-   <lastmod>2019-10-15</lastmod>
-  </url>  <url>
-   <loc>https://schema.org/EndorseAction</loc>
-   <lastmod>2019-10-15</lastmod>
-  </url>  <url>
-   <loc>https://schema.org/EndorsementRating</loc>
-   <lastmod>2019-10-15</lastmod>
-  </url>  <url>
-   <loc>https://schema.org/Energy</loc>
-   <lastmod>2019-10-15</lastmod>
-  </url>  <url>
-   <loc>https://schema.org/EngineSpecification</loc>
-   <lastmod>2019-10-15</lastmod>
-  </url>  <url>
-   <loc>https://schema.org/EntertainmentBusiness</loc>
-   <lastmod>2019-10-15</lastmod>
-  </url>  <url>
-   <loc>https://schema.org/EntryPoint</loc>
-   <lastmod>2019-10-15</lastmod>
-  </url>  <url>
-   <loc>https://schema.org/Enumeration</loc>
-   <lastmod>2019-10-15</lastmod>
-  </url>  <url>
-   <loc>https://schema.org/Episode</loc>
-   <lastmod>2019-10-15</lastmod>
-  </url>  <url>
-   <loc>https://schema.org/Event</loc>
-   <lastmod>2019-10-15</lastmod>
-  </url>  <url>
-   <loc>https://schema.org/EventReservation</loc>
-   <lastmod>2019-10-15</lastmod>
-  </url>  <url>
-   <loc>https://schema.org/EventSeries</loc>
-   <lastmod>2019-10-15</lastmod>
-  </url>  <url>
-   <loc>https://schema.org/EventStatusType</loc>
-   <lastmod>2019-10-15</lastmod>
-  </url>  <url>
-   <loc>https://schema.org/EventVenue</loc>
-   <lastmod>2019-10-15</lastmod>
-  </url>  <url>
-   <loc>https://schema.org/ExchangeRateSpecification</loc>
-   <lastmod>2019-10-15</lastmod>
-  </url>  <url>
-   <loc>https://schema.org/ExerciseAction</loc>
-   <lastmod>2019-10-15</lastmod>
-  </url>  <url>
-   <loc>https://schema.org/ExerciseGym</loc>
-   <lastmod>2019-10-15</lastmod>
-  </url>  <url>
-   <loc>https://schema.org/ExercisePlan</loc>
-   <lastmod>2019-10-15</lastmod>
-  </url>  <url>
-   <loc>https://schema.org/ExhibitionEvent</loc>
-   <lastmod>2019-10-15</lastmod>
-  </url>  <url>
-   <loc>https://schema.org/FAQPage</loc>
-   <lastmod>2019-10-15</lastmod>
-  </url>  <url>
-   <loc>https://schema.org/FMRadioChannel</loc>
-   <lastmod>2019-10-15</lastmod>
-  </url>  <url>
-   <loc>https://schema.org/FastFoodRestaurant</loc>
-   <lastmod>2019-10-15</lastmod>
-  </url>  <url>
-   <loc>https://schema.org/Festival</loc>
-   <lastmod>2019-10-15</lastmod>
-  </url>  <url>
-   <loc>https://schema.org/FilmAction</loc>
-   <lastmod>2019-10-15</lastmod>
-  </url>  <url>
-   <loc>https://schema.org/FinancialProduct</loc>
-   <lastmod>2019-10-15</lastmod>
-  </url>  <url>
-   <loc>https://schema.org/FinancialService</loc>
-   <lastmod>2019-10-15</lastmod>
-  </url>  <url>
-   <loc>https://schema.org/FindAction</loc>
-   <lastmod>2019-10-15</lastmod>
-  </url>  <url>
-   <loc>https://schema.org/FireStation</loc>
-   <lastmod>2019-10-15</lastmod>
-  </url>  <url>
-   <loc>https://schema.org/Flight</loc>
-   <lastmod>2019-10-15</lastmod>
-  </url>  <url>
-   <loc>https://schema.org/FlightReservation</loc>
-   <lastmod>2019-10-15</lastmod>
-  </url>  <url>
-   <loc>https://schema.org/Float</loc>
-   <lastmod>2019-10-15</lastmod>
-  </url>  <url>
-   <loc>https://schema.org/Florist</loc>
-   <lastmod>2019-10-15</lastmod>
-  </url>  <url>
-   <loc>https://schema.org/FollowAction</loc>
-   <lastmod>2019-10-15</lastmod>
-  </url>  <url>
-   <loc>https://schema.org/FoodEstablishment</loc>
-   <lastmod>2019-10-15</lastmod>
-  </url>  <url>
-   <loc>https://schema.org/FoodEstablishmentReservation</loc>
-   <lastmod>2019-10-15</lastmod>
-  </url>  <url>
-   <loc>https://schema.org/FoodEvent</loc>
-   <lastmod>2019-10-15</lastmod>
-  </url>  <url>
-   <loc>https://schema.org/FoodService</loc>
-   <lastmod>2019-10-15</lastmod>
-  </url>  <url>
-   <loc>https://schema.org/FundingAgency</loc>
-   <lastmod>2019-10-15</lastmod>
-  </url>  <url>
-   <loc>https://schema.org/FundingScheme</loc>
-   <lastmod>2019-10-15</lastmod>
-  </url>  <url>
-   <loc>https://schema.org/FurnitureStore</loc>
-   <lastmod>2019-10-15</lastmod>
-  </url>  <url>
-   <loc>https://schema.org/Game</loc>
-   <lastmod>2019-10-15</lastmod>
-  </url>  <url>
-   <loc>https://schema.org/GamePlayMode</loc>
-   <lastmod>2019-10-15</lastmod>
-  </url>  <url>
-   <loc>https://schema.org/GameServer</loc>
-   <lastmod>2019-10-15</lastmod>
-  </url>  <url>
-   <loc>https://schema.org/GameServerStatus</loc>
-   <lastmod>2019-10-15</lastmod>
-  </url>  <url>
-   <loc>https://schema.org/GardenStore</loc>
-   <lastmod>2019-10-15</lastmod>
-  </url>  <url>
-   <loc>https://schema.org/GasStation</loc>
-   <lastmod>2019-10-15</lastmod>
-  </url>  <url>
-   <loc>https://schema.org/GatedResidenceCommunity</loc>
-   <lastmod>2019-10-15</lastmod>
-  </url>  <url>
-   <loc>https://schema.org/GenderType</loc>
-   <lastmod>2019-10-15</lastmod>
-  </url>  <url>
-   <loc>https://schema.org/GeneralContractor</loc>
-   <lastmod>2019-10-15</lastmod>
-  </url>  <url>
-   <loc>https://schema.org/GeoCircle</loc>
-   <lastmod>2019-10-15</lastmod>
-  </url>  <url>
-   <loc>https://schema.org/GeoCoordinates</loc>
-   <lastmod>2019-10-15</lastmod>
-  </url>  <url>
-   <loc>https://schema.org/GeoShape</loc>
-   <lastmod>2019-10-15</lastmod>
-  </url>  <url>
-   <loc>https://schema.org/GeospatialGeometry</loc>
-   <lastmod>2019-10-15</lastmod>
-  </url>  <url>
-   <loc>https://schema.org/GiveAction</loc>
-   <lastmod>2019-10-15</lastmod>
-  </url>  <url>
-   <loc>https://schema.org/GolfCourse</loc>
-   <lastmod>2019-10-15</lastmod>
-  </url>  <url>
-   <loc>https://schema.org/GovernmentBuilding</loc>
-   <lastmod>2019-10-15</lastmod>
-  </url>  <url>
-   <loc>https://schema.org/GovernmentOffice</loc>
-   <lastmod>2019-10-15</lastmod>
-  </url>  <url>
-   <loc>https://schema.org/GovernmentOrganization</loc>
-   <lastmod>2019-10-15</lastmod>
-  </url>  <url>
-   <loc>https://schema.org/GovernmentPermit</loc>
-   <lastmod>2019-10-15</lastmod>
-  </url>  <url>
-   <loc>https://schema.org/GovernmentService</loc>
-   <lastmod>2019-10-15</lastmod>
-  </url>  <url>
-   <loc>https://schema.org/Grant</loc>
-   <lastmod>2019-10-15</lastmod>
-  </url>  <url>
-   <loc>https://schema.org/GroceryStore</loc>
-   <lastmod>2019-10-15</lastmod>
-  </url>  <url>
-   <loc>https://schema.org/HVACBusiness</loc>
-   <lastmod>2019-10-15</lastmod>
-  </url>  <url>
-   <loc>https://schema.org/HairSalon</loc>
-   <lastmod>2019-10-15</lastmod>
-  </url>  <url>
-   <loc>https://schema.org/HardwareStore</loc>
-   <lastmod>2019-10-15</lastmod>
-  </url>  <url>
-   <loc>https://schema.org/HealthAndBeautyBusiness</loc>
-   <lastmod>2019-10-15</lastmod>
-  </url>  <url>
-   <loc>https://schema.org/HealthClub</loc>
-   <lastmod>2019-10-15</lastmod>
-  </url>  <url>
-   <loc>https://schema.org/HealthInsurancePlan</loc>
-   <lastmod>2019-10-15</lastmod>
-  </url>  <url>
-   <loc>https://schema.org/HealthPlanCostSharingSpecification</loc>
-   <lastmod>2019-10-15</lastmod>
-  </url>  <url>
-   <loc>https://schema.org/HealthPlanFormulary</loc>
-   <lastmod>2019-10-15</lastmod>
-  </url>  <url>
-   <loc>https://schema.org/HealthPlanNetwork</loc>
-   <lastmod>2019-10-15</lastmod>
-  </url>  <url>
-   <loc>https://schema.org/HighSchool</loc>
-   <lastmod>2019-10-15</lastmod>
-  </url>  <url>
-   <loc>https://schema.org/HinduTemple</loc>
-   <lastmod>2019-10-15</lastmod>
-  </url>  <url>
-   <loc>https://schema.org/HobbyShop</loc>
-   <lastmod>2019-10-15</lastmod>
-  </url>  <url>
-   <loc>https://schema.org/HomeAndConstructionBusiness</loc>
-   <lastmod>2019-10-15</lastmod>
-  </url>  <url>
-   <loc>https://schema.org/HomeGoodsStore</loc>
-   <lastmod>2019-10-15</lastmod>
-  </url>  <url>
-   <loc>https://schema.org/Hospital</loc>
-   <lastmod>2019-10-15</lastmod>
-  </url>  <url>
-   <loc>https://schema.org/Hostel</loc>
-   <lastmod>2019-10-15</lastmod>
-  </url>  <url>
-   <loc>https://schema.org/Hotel</loc>
-   <lastmod>2019-10-15</lastmod>
-  </url>  <url>
-   <loc>https://schema.org/HotelRoom</loc>
-   <lastmod>2019-10-15</lastmod>
-  </url>  <url>
-   <loc>https://schema.org/House</loc>
-   <lastmod>2019-10-15</lastmod>
-  </url>  <url>
-   <loc>https://schema.org/HousePainter</loc>
-   <lastmod>2019-10-15</lastmod>
-  </url>  <url>
-   <loc>https://schema.org/HowTo</loc>
-   <lastmod>2019-10-15</lastmod>
-  </url>  <url>
-   <loc>https://schema.org/HowToDirection</loc>
-   <lastmod>2019-10-15</lastmod>
-  </url>  <url>
-   <loc>https://schema.org/HowToItem</loc>
-   <lastmod>2019-10-15</lastmod>
-  </url>  <url>
-   <loc>https://schema.org/HowToSection</loc>
-   <lastmod>2019-10-15</lastmod>
-  </url>  <url>
-   <loc>https://schema.org/HowToStep</loc>
-   <lastmod>2019-10-15</lastmod>
-  </url>  <url>
-   <loc>https://schema.org/HowToSupply</loc>
-   <lastmod>2019-10-15</lastmod>
-  </url>  <url>
-   <loc>https://schema.org/HowToTip</loc>
-   <lastmod>2019-10-15</lastmod>
-  </url>  <url>
-   <loc>https://schema.org/HowToTool</loc>
-   <lastmod>2019-10-15</lastmod>
-  </url>  <url>
-   <loc>https://schema.org/IceCreamShop</loc>
-   <lastmod>2019-10-15</lastmod>
-  </url>  <url>
-   <loc>https://schema.org/IgnoreAction</loc>
-   <lastmod>2019-10-15</lastmod>
-  </url>  <url>
-   <loc>https://schema.org/ImageGallery</loc>
-   <lastmod>2019-10-15</lastmod>
-  </url>  <url>
-   <loc>https://schema.org/ImageObject</loc>
-   <lastmod>2019-10-15</lastmod>
-  </url>  <url>
-   <loc>https://schema.org/ImagingTest</loc>
-   <lastmod>2019-10-15</lastmod>
-  </url>  <url>
-   <loc>https://schema.org/IndividualProduct</loc>
-   <lastmod>2019-10-15</lastmod>
-  </url>  <url>
-   <loc>https://schema.org/InfectiousAgentClass</loc>
-   <lastmod>2019-10-15</lastmod>
-  </url>  <url>
-   <loc>https://schema.org/InfectiousDisease</loc>
-   <lastmod>2019-10-15</lastmod>
-  </url>  <url>
-   <loc>https://schema.org/InformAction</loc>
-   <lastmod>2019-10-15</lastmod>
-  </url>  <url>
-   <loc>https://schema.org/InsertAction</loc>
-   <lastmod>2019-10-15</lastmod>
-  </url>  <url>
-   <loc>https://schema.org/InstallAction</loc>
-   <lastmod>2019-10-15</lastmod>
-  </url>  <url>
-   <loc>https://schema.org/InsuranceAgency</loc>
-   <lastmod>2019-10-15</lastmod>
-  </url>  <url>
-   <loc>https://schema.org/Intangible</loc>
-   <lastmod>2019-10-15</lastmod>
-  </url>  <url>
-   <loc>https://schema.org/Integer</loc>
-   <lastmod>2019-10-15</lastmod>
-  </url>  <url>
-   <loc>https://schema.org/InteractAction</loc>
-   <lastmod>2019-10-15</lastmod>
-  </url>  <url>
-   <loc>https://schema.org/InteractionCounter</loc>
-   <lastmod>2019-10-15</lastmod>
-  </url>  <url>
-   <loc>https://schema.org/InternetCafe</loc>
-   <lastmod>2019-10-15</lastmod>
-  </url>  <url>
-   <loc>https://schema.org/InvestmentFund</loc>
-   <lastmod>2019-10-15</lastmod>
-  </url>  <url>
-   <loc>https://schema.org/InvestmentOrDeposit</loc>
-   <lastmod>2019-10-15</lastmod>
-  </url>  <url>
-   <loc>https://schema.org/InviteAction</loc>
-   <lastmod>2019-10-15</lastmod>
-  </url>  <url>
-   <loc>https://schema.org/Invoice</loc>
-   <lastmod>2019-10-15</lastmod>
-  </url>  <url>
-   <loc>https://schema.org/ItemAvailability</loc>
-   <lastmod>2019-10-15</lastmod>
-  </url>  <url>
-   <loc>https://schema.org/ItemList</loc>
-   <lastmod>2019-10-15</lastmod>
-  </url>  <url>
-   <loc>https://schema.org/ItemListOrderType</loc>
-   <lastmod>2019-10-15</lastmod>
-  </url>  <url>
-   <loc>https://schema.org/ItemPage</loc>
-   <lastmod>2019-10-15</lastmod>
-  </url>  <url>
-   <loc>https://schema.org/JewelryStore</loc>
-   <lastmod>2019-10-15</lastmod>
-  </url>  <url>
-   <loc>https://schema.org/JobPosting</loc>
-   <lastmod>2019-10-15</lastmod>
-  </url>  <url>
-   <loc>https://schema.org/JoinAction</loc>
-   <lastmod>2019-10-15</lastmod>
-  </url>  <url>
-   <loc>https://schema.org/Joint</loc>
-   <lastmod>2019-10-15</lastmod>
-  </url>  <url>
-   <loc>https://schema.org/LakeBodyOfWater</loc>
-   <lastmod>2019-10-15</lastmod>
-  </url>  <url>
-   <loc>https://schema.org/Landform</loc>
-   <lastmod>2019-10-15</lastmod>
-  </url>  <url>
-   <loc>https://schema.org/LandmarksOrHistoricalBuildings</loc>
-   <lastmod>2019-10-15</lastmod>
-  </url>  <url>
-   <loc>https://schema.org/Language</loc>
-   <lastmod>2019-10-15</lastmod>
-  </url>  <url>
-   <loc>https://schema.org/LeaveAction</loc>
-   <lastmod>2019-10-15</lastmod>
-  </url>  <url>
-   <loc>https://schema.org/LegalForceStatus</loc>
-   <lastmod>2019-10-15</lastmod>
-  </url>  <url>
-   <loc>https://schema.org/LegalService</loc>
-   <lastmod>2019-10-15</lastmod>
-  </url>  <url>
-   <loc>https://schema.org/LegalValueLevel</loc>
-   <lastmod>2019-10-15</lastmod>
-  </url>  <url>
-   <loc>https://schema.org/Legislation</loc>
-   <lastmod>2019-10-15</lastmod>
-  </url>  <url>
-   <loc>https://schema.org/LegislationObject</loc>
-   <lastmod>2019-10-15</lastmod>
-  </url>  <url>
-   <loc>https://schema.org/LegislativeBuilding</loc>
-   <lastmod>2019-10-15</lastmod>
-  </url>  <url>
-   <loc>https://schema.org/LendAction</loc>
-   <lastmod>2019-10-15</lastmod>
-  </url>  <url>
-   <loc>https://schema.org/Library</loc>
-   <lastmod>2019-10-15</lastmod>
-  </url>  <url>
-   <loc>https://schema.org/LibrarySystem</loc>
-   <lastmod>2019-10-15</lastmod>
-  </url>  <url>
-   <loc>https://schema.org/LifestyleModification</loc>
-   <lastmod>2019-10-15</lastmod>
-  </url>  <url>
-   <loc>https://schema.org/Ligament</loc>
-   <lastmod>2019-10-15</lastmod>
-  </url>  <url>
-   <loc>https://schema.org/LikeAction</loc>
-   <lastmod>2019-10-15</lastmod>
-  </url>  <url>
-   <loc>https://schema.org/LinkRole</loc>
-   <lastmod>2019-10-15</lastmod>
-  </url>  <url>
-   <loc>https://schema.org/LiquorStore</loc>
-   <lastmod>2019-10-15</lastmod>
-  </url>  <url>
-   <loc>https://schema.org/ListItem</loc>
-   <lastmod>2019-10-15</lastmod>
-  </url>  <url>
-   <loc>https://schema.org/ListenAction</loc>
-   <lastmod>2019-10-15</lastmod>
-  </url>  <url>
-   <loc>https://schema.org/LiteraryEvent</loc>
-   <lastmod>2019-10-15</lastmod>
-  </url>  <url>
-   <loc>https://schema.org/LiveBlogPosting</loc>
-   <lastmod>2019-10-15</lastmod>
-  </url>  <url>
-   <loc>https://schema.org/LoanOrCredit</loc>
-   <lastmod>2019-10-15</lastmod>
-  </url>  <url>
-   <loc>https://schema.org/LocalBusiness</loc>
-   <lastmod>2019-10-15</lastmod>
-  </url>  <url>
-   <loc>https://schema.org/LocationFeatureSpecification</loc>
-   <lastmod>2019-10-15</lastmod>
-  </url>  <url>
-   <loc>https://schema.org/LockerDelivery</loc>
-   <lastmod>2019-10-15</lastmod>
-  </url>  <url>
-   <loc>https://schema.org/Locksmith</loc>
-   <lastmod>2019-10-15</lastmod>
-  </url>  <url>
-   <loc>https://schema.org/LodgingBusiness</loc>
-   <lastmod>2019-10-15</lastmod>
-  </url>  <url>
-   <loc>https://schema.org/LodgingReservation</loc>
-   <lastmod>2019-10-15</lastmod>
-  </url>  <url>
-   <loc>https://schema.org/LoseAction</loc>
-   <lastmod>2019-10-15</lastmod>
-  </url>  <url>
-   <loc>https://schema.org/LymphaticVessel</loc>
-   <lastmod>2019-10-15</lastmod>
-  </url>  <url>
-   <loc>https://schema.org/Manuscript</loc>
-   <lastmod>2019-10-15</lastmod>
-  </url>  <url>
-   <loc>https://schema.org/Map</loc>
-   <lastmod>2019-10-15</lastmod>
-  </url>  <url>
-   <loc>https://schema.org/MapCategoryType</loc>
-   <lastmod>2019-10-15</lastmod>
-  </url>  <url>
-   <loc>https://schema.org/MarryAction</loc>
-   <lastmod>2019-10-15</lastmod>
-  </url>  <url>
-   <loc>https://schema.org/Mass</loc>
-   <lastmod>2019-10-15</lastmod>
-  </url>  <url>
-   <loc>https://schema.org/MaximumDoseSchedule</loc>
-   <lastmod>2019-10-15</lastmod>
-  </url>  <url>
-   <loc>https://schema.org/MediaObject</loc>
-   <lastmod>2019-10-15</lastmod>
-  </url>  <url>
-   <loc>https://schema.org/MediaSubscription</loc>
-   <lastmod>2019-10-15</lastmod>
-  </url>  <url>
-   <loc>https://schema.org/MedicalAudience</loc>
-   <lastmod>2019-10-15</lastmod>
-  </url>  <url>
-   <loc>https://schema.org/MedicalBusiness</loc>
-   <lastmod>2019-10-15</lastmod>
-  </url>  <url>
-   <loc>https://schema.org/MedicalCause</loc>
-   <lastmod>2019-10-15</lastmod>
-  </url>  <url>
-   <loc>https://schema.org/MedicalClinic</loc>
-   <lastmod>2019-10-15</lastmod>
-  </url>  <url>
-   <loc>https://schema.org/MedicalCode</loc>
-   <lastmod>2019-10-15</lastmod>
-  </url>  <url>
-   <loc>https://schema.org/MedicalCondition</loc>
-   <lastmod>2019-10-15</lastmod>
-  </url>  <url>
-   <loc>https://schema.org/MedicalConditionStage</loc>
-   <lastmod>2019-10-15</lastmod>
-  </url>  <url>
-   <loc>https://schema.org/MedicalContraindication</loc>
-   <lastmod>2019-10-15</lastmod>
-  </url>  <url>
-   <loc>https://schema.org/MedicalDevice</loc>
-   <lastmod>2019-10-15</lastmod>
-  </url>  <url>
-   <loc>https://schema.org/MedicalDevicePurpose</loc>
-   <lastmod>2019-10-15</lastmod>
-  </url>  <url>
-   <loc>https://schema.org/MedicalEntity</loc>
-   <lastmod>2019-10-15</lastmod>
-  </url>  <url>
-   <loc>https://schema.org/MedicalEnumeration</loc>
-   <lastmod>2019-10-15</lastmod>
-  </url>  <url>
-   <loc>https://schema.org/MedicalEvidenceLevel</loc>
-   <lastmod>2019-10-15</lastmod>
-  </url>  <url>
-   <loc>https://schema.org/MedicalGuideline</loc>
-   <lastmod>2019-10-15</lastmod>
-  </url>  <url>
-   <loc>https://schema.org/MedicalGuidelineContraindication</loc>
-   <lastmod>2019-10-15</lastmod>
-  </url>  <url>
-   <loc>https://schema.org/MedicalGuidelineRecommendation</loc>
-   <lastmod>2019-10-15</lastmod>
-  </url>  <url>
-   <loc>https://schema.org/MedicalImagingTechnique</loc>
-   <lastmod>2019-10-15</lastmod>
-  </url>  <url>
-   <loc>https://schema.org/MedicalIndication</loc>
-   <lastmod>2019-10-15</lastmod>
-  </url>  <url>
-   <loc>https://schema.org/MedicalIntangible</loc>
-   <lastmod>2019-10-15</lastmod>
-  </url>  <url>
-   <loc>https://schema.org/MedicalObservationalStudy</loc>
-   <lastmod>2019-10-15</lastmod>
-  </url>  <url>
-   <loc>https://schema.org/MedicalObservationalStudyDesign</loc>
-   <lastmod>2019-10-15</lastmod>
-  </url>  <url>
-   <loc>https://schema.org/MedicalOrganization</loc>
-   <lastmod>2019-10-15</lastmod>
-  </url>  <url>
-   <loc>https://schema.org/MedicalProcedure</loc>
-   <lastmod>2019-10-15</lastmod>
-  </url>  <url>
-   <loc>https://schema.org/MedicalProcedureType</loc>
-   <lastmod>2019-10-15</lastmod>
-  </url>  <url>
-   <loc>https://schema.org/MedicalRiskCalculator</loc>
-   <lastmod>2019-10-15</lastmod>
-  </url>  <url>
-   <loc>https://schema.org/MedicalRiskEstimator</loc>
-   <lastmod>2019-10-15</lastmod>
-  </url>  <url>
-   <loc>https://schema.org/MedicalRiskFactor</loc>
-   <lastmod>2019-10-15</lastmod>
-  </url>  <url>
-   <loc>https://schema.org/MedicalRiskScore</loc>
-   <lastmod>2019-10-15</lastmod>
-  </url>  <url>
-   <loc>https://schema.org/MedicalScholarlyArticle</loc>
-   <lastmod>2019-10-15</lastmod>
-  </url>  <url>
-   <loc>https://schema.org/MedicalSign</loc>
-   <lastmod>2019-10-15</lastmod>
-  </url>  <url>
-   <loc>https://schema.org/MedicalSignOrSymptom</loc>
-   <lastmod>2019-10-15</lastmod>
-  </url>  <url>
-   <loc>https://schema.org/MedicalSpecialty</loc>
-   <lastmod>2019-10-15</lastmod>
-  </url>  <url>
-   <loc>https://schema.org/MedicalStudy</loc>
-   <lastmod>2019-10-15</lastmod>
-  </url>  <url>
-   <loc>https://schema.org/MedicalStudyStatus</loc>
-   <lastmod>2019-10-15</lastmod>
-  </url>  <url>
-   <loc>https://schema.org/MedicalSymptom</loc>
-   <lastmod>2019-10-15</lastmod>
-  </url>  <url>
-   <loc>https://schema.org/MedicalTest</loc>
-   <lastmod>2019-10-15</lastmod>
-  </url>  <url>
-   <loc>https://schema.org/MedicalTestPanel</loc>
-   <lastmod>2019-10-15</lastmod>
-  </url>  <url>
-   <loc>https://schema.org/MedicalTherapy</loc>
-   <lastmod>2019-10-15</lastmod>
-  </url>  <url>
-   <loc>https://schema.org/MedicalTrial</loc>
-   <lastmod>2019-10-15</lastmod>
-  </url>  <url>
-   <loc>https://schema.org/MedicalTrialDesign</loc>
-   <lastmod>2019-10-15</lastmod>
-  </url>  <url>
-   <loc>https://schema.org/MedicalWebPage</loc>
-   <lastmod>2019-10-15</lastmod>
-  </url>  <url>
-   <loc>https://schema.org/MedicineSystem</loc>
-   <lastmod>2019-10-15</lastmod>
-  </url>  <url>
-   <loc>https://schema.org/MeetingRoom</loc>
-   <lastmod>2019-10-15</lastmod>
-  </url>  <url>
-   <loc>https://schema.org/MensClothingStore</loc>
-   <lastmod>2019-10-15</lastmod>
-  </url>  <url>
-   <loc>https://schema.org/Menu</loc>
-   <lastmod>2019-10-15</lastmod>
-  </url>  <url>
-   <loc>https://schema.org/MenuItem</loc>
-   <lastmod>2019-10-15</lastmod>
-  </url>  <url>
-   <loc>https://schema.org/MenuSection</loc>
-   <lastmod>2019-10-15</lastmod>
-  </url>  <url>
-   <loc>https://schema.org/Message</loc>
-   <lastmod>2019-10-15</lastmod>
-  </url>  <url>
-   <loc>https://schema.org/MiddleSchool</loc>
-   <lastmod>2019-10-15</lastmod>
-  </url>  <url>
-   <loc>https://schema.org/MobileApplication</loc>
-   <lastmod>2019-10-15</lastmod>
-  </url>  <url>
-   <loc>https://schema.org/MobilePhoneStore</loc>
-   <lastmod>2019-10-15</lastmod>
-  </url>  <url>
-   <loc>https://schema.org/MonetaryAmount</loc>
-   <lastmod>2019-10-15</lastmod>
-  </url>  <url>
-   <loc>https://schema.org/MonetaryAmountDistribution</loc>
-   <lastmod>2019-10-15</lastmod>
-  </url>  <url>
-   <loc>https://schema.org/MonetaryGrant</loc>
-   <lastmod>2019-10-15</lastmod>
-  </url>  <url>
-   <loc>https://schema.org/MoneyTransfer</loc>
-   <lastmod>2019-10-15</lastmod>
-  </url>  <url>
-   <loc>https://schema.org/MortgageLoan</loc>
-   <lastmod>2019-10-15</lastmod>
-  </url>  <url>
-   <loc>https://schema.org/Mosque</loc>
-   <lastmod>2019-10-15</lastmod>
-  </url>  <url>
-   <loc>https://schema.org/Motel</loc>
-   <lastmod>2019-10-15</lastmod>
-  </url>  <url>
-   <loc>https://schema.org/Motorcycle</loc>
-   <lastmod>2019-10-15</lastmod>
-  </url>  <url>
-   <loc>https://schema.org/MotorcycleDealer</loc>
-   <lastmod>2019-10-15</lastmod>
-  </url>  <url>
-   <loc>https://schema.org/MotorcycleRepair</loc>
-   <lastmod>2019-10-15</lastmod>
-  </url>  <url>
-   <loc>https://schema.org/MotorizedBicycle</loc>
-   <lastmod>2019-10-15</lastmod>
-  </url>  <url>
-   <loc>https://schema.org/Mountain</loc>
-   <lastmod>2019-10-15</lastmod>
-  </url>  <url>
-   <loc>https://schema.org/MoveAction</loc>
-   <lastmod>2019-10-15</lastmod>
-  </url>  <url>
-   <loc>https://schema.org/Movie</loc>
-   <lastmod>2019-10-15</lastmod>
-  </url>  <url>
-   <loc>https://schema.org/MovieClip</loc>
-   <lastmod>2019-10-15</lastmod>
-  </url>  <url>
-   <loc>https://schema.org/MovieRentalStore</loc>
-   <lastmod>2019-10-15</lastmod>
-  </url>  <url>
-   <loc>https://schema.org/MovieSeries</loc>
-   <lastmod>2019-10-15</lastmod>
-  </url>  <url>
-   <loc>https://schema.org/MovieTheater</loc>
-   <lastmod>2019-10-15</lastmod>
-  </url>  <url>
-   <loc>https://schema.org/MovingCompany</loc>
-   <lastmod>2019-10-15</lastmod>
-  </url>  <url>
-   <loc>https://schema.org/Muscle</loc>
-   <lastmod>2019-10-15</lastmod>
-  </url>  <url>
-   <loc>https://schema.org/Museum</loc>
-   <lastmod>2019-10-15</lastmod>
-  </url>  <url>
-   <loc>https://schema.org/MusicAlbum</loc>
-   <lastmod>2019-10-15</lastmod>
-  </url>  <url>
-   <loc>https://schema.org/MusicAlbumProductionType</loc>
-   <lastmod>2019-10-15</lastmod>
-  </url>  <url>
-   <loc>https://schema.org/MusicAlbumReleaseType</loc>
-   <lastmod>2019-10-15</lastmod>
-  </url>  <url>
-   <loc>https://schema.org/MusicComposition</loc>
-   <lastmod>2019-10-15</lastmod>
-  </url>  <url>
-   <loc>https://schema.org/MusicEvent</loc>
-   <lastmod>2019-10-15</lastmod>
-  </url>  <url>
-   <loc>https://schema.org/MusicGroup</loc>
-   <lastmod>2019-10-15</lastmod>
-  </url>  <url>
-   <loc>https://schema.org/MusicPlaylist</loc>
-   <lastmod>2019-10-15</lastmod>
-  </url>  <url>
-   <loc>https://schema.org/MusicRecording</loc>
-   <lastmod>2019-10-15</lastmod>
-  </url>  <url>
-   <loc>https://schema.org/MusicRelease</loc>
-   <lastmod>2019-10-15</lastmod>
-  </url>  <url>
-   <loc>https://schema.org/MusicReleaseFormatType</loc>
-   <lastmod>2019-10-15</lastmod>
-  </url>  <url>
-   <loc>https://schema.org/MusicStore</loc>
-   <lastmod>2019-10-15</lastmod>
-  </url>  <url>
-   <loc>https://schema.org/MusicVenue</loc>
-   <lastmod>2019-10-15</lastmod>
-  </url>  <url>
-   <loc>https://schema.org/MusicVideoObject</loc>
-   <lastmod>2019-10-15</lastmod>
-  </url>  <url>
-   <loc>https://schema.org/NGO</loc>
-   <lastmod>2019-10-15</lastmod>
-  </url>  <url>
-   <loc>https://schema.org/NailSalon</loc>
-   <lastmod>2019-10-15</lastmod>
-  </url>  <url>
-   <loc>https://schema.org/Nerve</loc>
-   <lastmod>2019-10-15</lastmod>
-  </url>  <url>
-   <loc>https://schema.org/NewsArticle</loc>
-   <lastmod>2019-10-15</lastmod>
-  </url>  <url>
-   <loc>https://schema.org/NewsMediaOrganization</loc>
-   <lastmod>2019-10-15</lastmod>
-  </url>  <url>
-   <loc>https://schema.org/Newspaper</loc>
-   <lastmod>2019-10-15</lastmod>
-  </url>  <url>
-   <loc>https://schema.org/NightClub</loc>
-   <lastmod>2019-10-15</lastmod>
-  </url>  <url>
-   <loc>https://schema.org/Notary</loc>
-   <lastmod>2019-10-15</lastmod>
-  </url>  <url>
-   <loc>https://schema.org/NoteDigitalDocument</loc>
-   <lastmod>2019-10-15</lastmod>
-  </url>  <url>
-   <loc>https://schema.org/Number</loc>
-   <lastmod>2019-10-15</lastmod>
-  </url>  <url>
-   <loc>https://schema.org/NutritionInformation</loc>
-   <lastmod>2019-10-15</lastmod>
-  </url>  <url>
-   <loc>https://schema.org/Observation</loc>
-   <lastmod>2019-10-15</lastmod>
-  </url>  <url>
-   <loc>https://schema.org/Occupation</loc>
-   <lastmod>2019-10-15</lastmod>
-  </url>  <url>
-   <loc>https://schema.org/OccupationalTherapy</loc>
-   <lastmod>2019-10-15</lastmod>
-  </url>  <url>
-   <loc>https://schema.org/OceanBodyOfWater</loc>
-   <lastmod>2019-10-15</lastmod>
-  </url>  <url>
-   <loc>https://schema.org/Offer</loc>
-   <lastmod>2019-10-15</lastmod>
-  </url>  <url>
-   <loc>https://schema.org/OfferCatalog</loc>
-   <lastmod>2019-10-15</lastmod>
-  </url>  <url>
-   <loc>https://schema.org/OfferForLease</loc>
-   <lastmod>2019-10-15</lastmod>
-  </url>  <url>
-   <loc>https://schema.org/OfferForPurchase</loc>
-   <lastmod>2019-10-15</lastmod>
-  </url>  <url>
-   <loc>https://schema.org/OfferItemCondition</loc>
-   <lastmod>2019-10-15</lastmod>
-  </url>  <url>
-   <loc>https://schema.org/OfficeEquipmentStore</loc>
-   <lastmod>2019-10-15</lastmod>
-  </url>  <url>
-   <loc>https://schema.org/OnDemandEvent</loc>
-   <lastmod>2019-10-15</lastmod>
-  </url>  <url>
-   <loc>https://schema.org/OpeningHoursSpecification</loc>
-   <lastmod>2019-10-15</lastmod>
-  </url>  <url>
-   <loc>https://schema.org/OpinionNewsArticle</loc>
-   <lastmod>2019-10-15</lastmod>
-  </url>  <url>
-   <loc>https://schema.org/Optician</loc>
-   <lastmod>2019-10-15</lastmod>
-  </url>  <url>
-   <loc>https://schema.org/Order</loc>
-   <lastmod>2019-10-15</lastmod>
-  </url>  <url>
-   <loc>https://schema.org/OrderAction</loc>
-   <lastmod>2019-10-15</lastmod>
-  </url>  <url>
-   <loc>https://schema.org/OrderItem</loc>
-   <lastmod>2019-10-15</lastmod>
-  </url>  <url>
-   <loc>https://schema.org/OrderStatus</loc>
-   <lastmod>2019-10-15</lastmod>
-  </url>  <url>
-   <loc>https://schema.org/Organization</loc>
-   <lastmod>2019-10-15</lastmod>
-  </url>  <url>
-   <loc>https://schema.org/OrganizationRole</loc>
-   <lastmod>2019-10-15</lastmod>
-  </url>  <url>
-   <loc>https://schema.org/OrganizeAction</loc>
-   <lastmod>2019-10-15</lastmod>
-  </url>  <url>
-   <loc>https://schema.org/OutletStore</loc>
-   <lastmod>2019-10-15</lastmod>
-  </url>  <url>
-   <loc>https://schema.org/OwnershipInfo</loc>
-   <lastmod>2019-10-15</lastmod>
-  </url>  <url>
-   <loc>https://schema.org/PaintAction</loc>
-   <lastmod>2019-10-15</lastmod>
-  </url>  <url>
-   <loc>https://schema.org/Painting</loc>
-   <lastmod>2019-10-15</lastmod>
-  </url>  <url>
-   <loc>https://schema.org/PalliativeProcedure</loc>
-   <lastmod>2019-10-15</lastmod>
-  </url>  <url>
-   <loc>https://schema.org/ParcelDelivery</loc>
-   <lastmod>2019-10-15</lastmod>
-  </url>  <url>
-   <loc>https://schema.org/ParcelService</loc>
-   <lastmod>2019-10-15</lastmod>
-  </url>  <url>
-   <loc>https://schema.org/ParentAudience</loc>
-   <lastmod>2019-10-15</lastmod>
-  </url>  <url>
-   <loc>https://schema.org/Park</loc>
-   <lastmod>2019-10-15</lastmod>
-  </url>  <url>
-   <loc>https://schema.org/ParkingFacility</loc>
-   <lastmod>2019-10-15</lastmod>
-  </url>  <url>
-   <loc>https://schema.org/PathologyTest</loc>
-   <lastmod>2019-10-15</lastmod>
-  </url>  <url>
-   <loc>https://schema.org/Patient</loc>
-   <lastmod>2019-10-15</lastmod>
-  </url>  <url>
-   <loc>https://schema.org/PawnShop</loc>
-   <lastmod>2019-10-15</lastmod>
-  </url>  <url>
-   <loc>https://schema.org/PayAction</loc>
-   <lastmod>2019-10-15</lastmod>
-  </url>  <url>
-   <loc>https://schema.org/PaymentCard</loc>
-   <lastmod>2019-10-15</lastmod>
-  </url>  <url>
-   <loc>https://schema.org/PaymentChargeSpecification</loc>
-   <lastmod>2019-10-15</lastmod>
-  </url>  <url>
-   <loc>https://schema.org/PaymentMethod</loc>
-   <lastmod>2019-10-15</lastmod>
-  </url>  <url>
-   <loc>https://schema.org/PaymentService</loc>
-   <lastmod>2019-10-15</lastmod>
-  </url>  <url>
-   <loc>https://schema.org/PaymentStatusType</loc>
-   <lastmod>2019-10-15</lastmod>
-  </url>  <url>
-   <loc>https://schema.org/PeopleAudience</loc>
-   <lastmod>2019-10-15</lastmod>
-  </url>  <url>
-   <loc>https://schema.org/PerformAction</loc>
-   <lastmod>2019-10-15</lastmod>
-  </url>  <url>
-   <loc>https://schema.org/PerformanceRole</loc>
-   <lastmod>2019-10-15</lastmod>
-  </url>  <url>
-   <loc>https://schema.org/PerformingArtsTheater</loc>
-   <lastmod>2019-10-15</lastmod>
-  </url>  <url>
-   <loc>https://schema.org/PerformingGroup</loc>
-   <lastmod>2019-10-15</lastmod>
-  </url>  <url>
-   <loc>https://schema.org/Periodical</loc>
-   <lastmod>2019-10-15</lastmod>
-  </url>  <url>
-   <loc>https://schema.org/Permit</loc>
-   <lastmod>2019-10-15</lastmod>
-  </url>  <url>
-   <loc>https://schema.org/Person</loc>
-   <lastmod>2019-10-15</lastmod>
-  </url>  <url>
-   <loc>https://schema.org/PetStore</loc>
-   <lastmod>2019-10-15</lastmod>
-  </url>  <url>
-   <loc>https://schema.org/Pharmacy</loc>
-   <lastmod>2019-10-15</lastmod>
-  </url>  <url>
-   <loc>https://schema.org/Photograph</loc>
-   <lastmod>2019-10-15</lastmod>
-  </url>  <url>
-   <loc>https://schema.org/PhotographAction</loc>
-   <lastmod>2019-10-15</lastmod>
-  </url>  <url>
-   <loc>https://schema.org/PhysicalActivity</loc>
-   <lastmod>2019-10-15</lastmod>
-  </url>  <url>
-   <loc>https://schema.org/PhysicalActivityCategory</loc>
-   <lastmod>2019-10-15</lastmod>
-  </url>  <url>
-   <loc>https://schema.org/PhysicalExam</loc>
-   <lastmod>2019-10-15</lastmod>
-  </url>  <url>
-   <loc>https://schema.org/PhysicalTherapy</loc>
-   <lastmod>2019-10-15</lastmod>
-  </url>  <url>
-   <loc>https://schema.org/Physician</loc>
-   <lastmod>2019-10-15</lastmod>
-  </url>  <url>
-   <loc>https://schema.org/Place</loc>
-   <lastmod>2019-10-15</lastmod>
-  </url>  <url>
-   <loc>https://schema.org/PlaceOfWorship</loc>
-   <lastmod>2019-10-15</lastmod>
-  </url>  <url>
-   <loc>https://schema.org/PlanAction</loc>
-   <lastmod>2019-10-15</lastmod>
-  </url>  <url>
-   <loc>https://schema.org/Play</loc>
-   <lastmod>2019-10-15</lastmod>
-  </url>  <url>
-   <loc>https://schema.org/PlayAction</loc>
-   <lastmod>2019-10-15</lastmod>
-  </url>  <url>
-   <loc>https://schema.org/Playground</loc>
-   <lastmod>2019-10-15</lastmod>
-  </url>  <url>
-   <loc>https://schema.org/Plumber</loc>
-   <lastmod>2019-10-15</lastmod>
-  </url>  <url>
-   <loc>https://schema.org/PodcastEpisode</loc>
-   <lastmod>2019-10-15</lastmod>
-  </url>  <url>
-   <loc>https://schema.org/PodcastSeason</loc>
-   <lastmod>2019-10-15</lastmod>
-  </url>  <url>
-   <loc>https://schema.org/PodcastSeries</loc>
-   <lastmod>2019-10-15</lastmod>
-  </url>  <url>
-   <loc>https://schema.org/PoliceStation</loc>
-   <lastmod>2019-10-15</lastmod>
-  </url>  <url>
-   <loc>https://schema.org/Pond</loc>
-   <lastmod>2019-10-15</lastmod>
-  </url>  <url>
-   <loc>https://schema.org/PostOffice</loc>
-   <lastmod>2019-10-15</lastmod>
-  </url>  <url>
-   <loc>https://schema.org/PostalAddress</loc>
-   <lastmod>2019-10-15</lastmod>
-  </url>  <url>
-   <loc>https://schema.org/Poster</loc>
-   <lastmod>2019-10-15</lastmod>
-  </url>  <url>
-   <loc>https://schema.org/PreOrderAction</loc>
-   <lastmod>2019-10-15</lastmod>
-  </url>  <url>
-   <loc>https://schema.org/PrependAction</loc>
-   <lastmod>2019-10-15</lastmod>
-  </url>  <url>
-   <loc>https://schema.org/Preschool</loc>
-   <lastmod>2019-10-15</lastmod>
-  </url>  <url>
-   <loc>https://schema.org/PresentationDigitalDocument</loc>
-   <lastmod>2019-10-15</lastmod>
-  </url>  <url>
-   <loc>https://schema.org/PreventionIndication</loc>
-   <lastmod>2019-10-15</lastmod>
-  </url>  <url>
-   <loc>https://schema.org/PriceSpecification</loc>
-   <lastmod>2019-10-15</lastmod>
-  </url>  <url>
-   <loc>https://schema.org/Product</loc>
-   <lastmod>2019-10-15</lastmod>
-  </url>  <url>
-   <loc>https://schema.org/ProductModel</loc>
-   <lastmod>2019-10-15</lastmod>
-  </url>  <url>
-   <loc>https://schema.org/ProductReturnEnumeration</loc>
-   <lastmod>2019-10-15</lastmod>
-  </url>  <url>
-   <loc>https://schema.org/ProductReturnPolicy</loc>
-   <lastmod>2019-10-15</lastmod>
-  </url>  <url>
-   <loc>https://schema.org/ProfessionalService</loc>
-   <lastmod>2019-10-15</lastmod>
-  </url>  <url>
-   <loc>https://schema.org/ProfilePage</loc>
-   <lastmod>2019-10-15</lastmod>
-  </url>  <url>
-   <loc>https://schema.org/ProgramMembership</loc>
-   <lastmod>2019-10-15</lastmod>
-  </url>  <url>
-   <loc>https://schema.org/Project</loc>
-   <lastmod>2019-10-15</lastmod>
-  </url>  <url>
-   <loc>https://schema.org/Property</loc>
-   <lastmod>2019-10-15</lastmod>
-  </url>  <url>
-   <loc>https://schema.org/PropertyValue</loc>
-   <lastmod>2019-10-15</lastmod>
-  </url>  <url>
-   <loc>https://schema.org/PropertyValueSpecification</loc>
-   <lastmod>2019-10-15</lastmod>
-  </url>  <url>
-   <loc>https://schema.org/PsychologicalTreatment</loc>
-   <lastmod>2019-10-15</lastmod>
-  </url>  <url>
-   <loc>https://schema.org/PublicSwimmingPool</loc>
-   <lastmod>2019-10-15</lastmod>
-  </url>  <url>
-   <loc>https://schema.org/PublicToilet</loc>
-   <lastmod>2019-10-15</lastmod>
-  </url>  <url>
-   <loc>https://schema.org/PublicationEvent</loc>
-   <lastmod>2019-10-15</lastmod>
-  </url>  <url>
-   <loc>https://schema.org/PublicationIssue</loc>
-   <lastmod>2019-10-15</lastmod>
-  </url>  <url>
-   <loc>https://schema.org/PublicationVolume</loc>
-   <lastmod>2019-10-15</lastmod>
-  </url>  <url>
-   <loc>https://schema.org/QAPage</loc>
-   <lastmod>2019-10-15</lastmod>
-  </url>  <url>
-   <loc>https://schema.org/QualitativeValue</loc>
-   <lastmod>2019-10-15</lastmod>
-  </url>  <url>
-   <loc>https://schema.org/QuantitativeValue</loc>
-   <lastmod>2019-10-15</lastmod>
-  </url>  <url>
-   <loc>https://schema.org/QuantitativeValueDistribution</loc>
-   <lastmod>2019-10-15</lastmod>
-  </url>  <url>
-   <loc>https://schema.org/Quantity</loc>
-   <lastmod>2019-10-15</lastmod>
-  </url>  <url>
-   <loc>https://schema.org/Question</loc>
-   <lastmod>2019-10-15</lastmod>
-  </url>  <url>
-   <loc>https://schema.org/Quotation</loc>
-   <lastmod>2019-10-15</lastmod>
-  </url>  <url>
-   <loc>https://schema.org/QuoteAction</loc>
-   <lastmod>2019-10-15</lastmod>
-  </url>  <url>
-   <loc>https://schema.org/RVPark</loc>
-   <lastmod>2019-10-15</lastmod>
-  </url>  <url>
-   <loc>https://schema.org/RadiationTherapy</loc>
-   <lastmod>2019-10-15</lastmod>
-  </url>  <url>
-   <loc>https://schema.org/RadioBroadcastService</loc>
-   <lastmod>2019-10-15</lastmod>
-  </url>  <url>
-   <loc>https://schema.org/RadioChannel</loc>
-   <lastmod>2019-10-15</lastmod>
-  </url>  <url>
-   <loc>https://schema.org/RadioClip</loc>
-   <lastmod>2019-10-15</lastmod>
-  </url>  <url>
-   <loc>https://schema.org/RadioEpisode</loc>
-   <lastmod>2019-10-15</lastmod>
-  </url>  <url>
-   <loc>https://schema.org/RadioSeason</loc>
-   <lastmod>2019-10-15</lastmod>
-  </url>  <url>
-   <loc>https://schema.org/RadioSeries</loc>
-   <lastmod>2019-10-15</lastmod>
-  </url>  <url>
-   <loc>https://schema.org/RadioStation</loc>
-   <lastmod>2019-10-15</lastmod>
-  </url>  <url>
-   <loc>https://schema.org/Rating</loc>
-   <lastmod>2019-10-15</lastmod>
-  </url>  <url>
-   <loc>https://schema.org/ReactAction</loc>
-   <lastmod>2019-10-15</lastmod>
-  </url>  <url>
-   <loc>https://schema.org/ReadAction</loc>
-   <lastmod>2019-10-15</lastmod>
-  </url>  <url>
-   <loc>https://schema.org/RealEstateAgent</loc>
-   <lastmod>2019-10-15</lastmod>
-  </url>  <url>
-   <loc>https://schema.org/RealEstateListing</loc>
-   <lastmod>2019-10-15</lastmod>
-  </url>  <url>
-   <loc>https://schema.org/ReceiveAction</loc>
-   <lastmod>2019-10-15</lastmod>
-  </url>  <url>
-   <loc>https://schema.org/Recipe</loc>
-   <lastmod>2019-10-15</lastmod>
-  </url>  <url>
-   <loc>https://schema.org/RecommendedDoseSchedule</loc>
-   <lastmod>2019-10-15</lastmod>
-  </url>  <url>
-   <loc>https://schema.org/RecyclingCenter</loc>
-   <lastmod>2019-10-15</lastmod>
-  </url>  <url>
-   <loc>https://schema.org/RefundTypeEnumeration</loc>
-   <lastmod>2019-10-15</lastmod>
-  </url>  <url>
-   <loc>https://schema.org/RegisterAction</loc>
-   <lastmod>2019-10-15</lastmod>
-  </url>  <url>
-   <loc>https://schema.org/RejectAction</loc>
-   <lastmod>2019-10-15</lastmod>
-  </url>  <url>
-   <loc>https://schema.org/RentAction</loc>
-   <lastmod>2019-10-15</lastmod>
-  </url>  <url>
-   <loc>https://schema.org/RentalCarReservation</loc>
-   <lastmod>2019-10-15</lastmod>
-  </url>  <url>
-   <loc>https://schema.org/RepaymentSpecification</loc>
-   <lastmod>2019-10-15</lastmod>
-  </url>  <url>
-   <loc>https://schema.org/ReplaceAction</loc>
-   <lastmod>2019-10-15</lastmod>
-  </url>  <url>
-   <loc>https://schema.org/ReplyAction</loc>
-   <lastmod>2019-10-15</lastmod>
-  </url>  <url>
-   <loc>https://schema.org/Report</loc>
-   <lastmod>2019-10-15</lastmod>
-  </url>  <url>
-   <loc>https://schema.org/ReportageNewsArticle</loc>
-   <lastmod>2019-10-15</lastmod>
-  </url>  <url>
-   <loc>https://schema.org/ReportedDoseSchedule</loc>
-   <lastmod>2019-10-15</lastmod>
-  </url>  <url>
-   <loc>https://schema.org/ResearchProject</loc>
-   <lastmod>2019-10-15</lastmod>
-  </url>  <url>
-   <loc>https://schema.org/Reservation</loc>
-   <lastmod>2019-10-15</lastmod>
-  </url>  <url>
-   <loc>https://schema.org/ReservationPackage</loc>
-   <lastmod>2019-10-15</lastmod>
-  </url>  <url>
-   <loc>https://schema.org/ReservationStatusType</loc>
-   <lastmod>2019-10-15</lastmod>
-  </url>  <url>
-   <loc>https://schema.org/ReserveAction</loc>
-   <lastmod>2019-10-15</lastmod>
-  </url>  <url>
-   <loc>https://schema.org/Reservoir</loc>
-   <lastmod>2019-10-15</lastmod>
-  </url>  <url>
-   <loc>https://schema.org/Residence</loc>
-   <lastmod>2019-10-15</lastmod>
-  </url>  <url>
-   <loc>https://schema.org/Resort</loc>
-   <lastmod>2019-10-15</lastmod>
-  </url>  <url>
-   <loc>https://schema.org/Restaurant</loc>
-   <lastmod>2019-10-15</lastmod>
-  </url>  <url>
-   <loc>https://schema.org/RestrictedDiet</loc>
-   <lastmod>2019-10-15</lastmod>
-  </url>  <url>
-   <loc>https://schema.org/ResumeAction</loc>
-   <lastmod>2019-10-15</lastmod>
-  </url>  <url>
-   <loc>https://schema.org/ReturnAction</loc>
-   <lastmod>2019-10-15</lastmod>
-  </url>  <url>
-   <loc>https://schema.org/ReturnFeesEnumeration</loc>
-   <lastmod>2019-10-15</lastmod>
-  </url>  <url>
-   <loc>https://schema.org/Review</loc>
-   <lastmod>2019-10-15</lastmod>
-  </url>  <url>
-   <loc>https://schema.org/ReviewAction</loc>
-   <lastmod>2019-10-15</lastmod>
-  </url>  <url>
-   <loc>https://schema.org/ReviewNewsArticle</loc>
-   <lastmod>2019-10-15</lastmod>
-  </url>  <url>
-   <loc>https://schema.org/RiverBodyOfWater</loc>
-   <lastmod>2019-10-15</lastmod>
-  </url>  <url>
-   <loc>https://schema.org/Role</loc>
-   <lastmod>2019-10-15</lastmod>
-  </url>  <url>
-   <loc>https://schema.org/RoofingContractor</loc>
-   <lastmod>2019-10-15</lastmod>
-  </url>  <url>
-   <loc>https://schema.org/Room</loc>
-   <lastmod>2019-10-15</lastmod>
-  </url>  <url>
-   <loc>https://schema.org/RsvpAction</loc>
-   <lastmod>2019-10-15</lastmod>
-  </url>  <url>
-   <loc>https://schema.org/RsvpResponseType</loc>
-   <lastmod>2019-10-15</lastmod>
-  </url>  <url>
-   <loc>https://schema.org/SaleEvent</loc>
-   <lastmod>2019-10-15</lastmod>
-  </url>  <url>
-   <loc>https://schema.org/SatiricalArticle</loc>
-   <lastmod>2019-10-15</lastmod>
-  </url>  <url>
-   <loc>https://schema.org/Schedule</loc>
-   <lastmod>2019-10-15</lastmod>
-  </url>  <url>
-   <loc>https://schema.org/ScheduleAction</loc>
-   <lastmod>2019-10-15</lastmod>
-  </url>  <url>
-   <loc>https://schema.org/ScholarlyArticle</loc>
-   <lastmod>2019-10-15</lastmod>
-  </url>  <url>
-   <loc>https://schema.org/School</loc>
-   <lastmod>2019-10-15</lastmod>
-  </url>  <url>
-   <loc>https://schema.org/ScreeningEvent</loc>
-   <lastmod>2019-10-15</lastmod>
-  </url>  <url>
-   <loc>https://schema.org/Sculpture</loc>
-   <lastmod>2019-10-15</lastmod>
-  </url>  <url>
-   <loc>https://schema.org/SeaBodyOfWater</loc>
-   <lastmod>2019-10-15</lastmod>
-  </url>  <url>
-   <loc>https://schema.org/SearchAction</loc>
-   <lastmod>2019-10-15</lastmod>
-  </url>  <url>
-   <loc>https://schema.org/SearchResultsPage</loc>
-   <lastmod>2019-10-15</lastmod>
-  </url>  <url>
-   <loc>https://schema.org/Season</loc>
-   <lastmod>2019-10-15</lastmod>
-  </url>  <url>
-   <loc>https://schema.org/Seat</loc>
-   <lastmod>2019-10-15</lastmod>
-  </url>  <url>
-   <loc>https://schema.org/SelfStorage</loc>
-   <lastmod>2019-10-15</lastmod>
-  </url>  <url>
-   <loc>https://schema.org/SellAction</loc>
-   <lastmod>2019-10-15</lastmod>
-  </url>  <url>
-   <loc>https://schema.org/SendAction</loc>
-   <lastmod>2019-10-15</lastmod>
-  </url>  <url>
-   <loc>https://schema.org/Series</loc>
-   <lastmod>2019-10-15</lastmod>
-  </url>  <url>
-   <loc>https://schema.org/Service</loc>
-   <lastmod>2019-10-15</lastmod>
-  </url>  <url>
-   <loc>https://schema.org/ServiceChannel</loc>
-   <lastmod>2019-10-15</lastmod>
-  </url>  <url>
-   <loc>https://schema.org/ShareAction</loc>
-   <lastmod>2019-10-15</lastmod>
-  </url>  <url>
-   <loc>https://schema.org/SheetMusic</loc>
-   <lastmod>2019-10-15</lastmod>
-  </url>  <url>
-   <loc>https://schema.org/ShoeStore</loc>
-   <lastmod>2019-10-15</lastmod>
-  </url>  <url>
-   <loc>https://schema.org/ShoppingCenter</loc>
-   <lastmod>2019-10-15</lastmod>
-  </url>  <url>
-   <loc>https://schema.org/ShortStory</loc>
-   <lastmod>2019-10-15</lastmod>
-  </url>  <url>
-   <loc>https://schema.org/SingleFamilyResidence</loc>
-   <lastmod>2019-10-15</lastmod>
-  </url>  <url>
-   <loc>https://schema.org/SiteNavigationElement</loc>
-   <lastmod>2019-10-15</lastmod>
-  </url>  <url>
-   <loc>https://schema.org/SkiResort</loc>
-   <lastmod>2019-10-15</lastmod>
-  </url>  <url>
-   <loc>https://schema.org/SocialEvent</loc>
-   <lastmod>2019-10-15</lastmod>
-  </url>  <url>
-   <loc>https://schema.org/SocialMediaPosting</loc>
-   <lastmod>2019-10-15</lastmod>
-  </url>  <url>
-   <loc>https://schema.org/SoftwareApplication</loc>
-   <lastmod>2019-10-15</lastmod>
-  </url>  <url>
-   <loc>https://schema.org/SoftwareSourceCode</loc>
-   <lastmod>2019-10-15</lastmod>
-  </url>  <url>
-   <loc>https://schema.org/SomeProducts</loc>
-   <lastmod>2019-10-15</lastmod>
-  </url>  <url>
-   <loc>https://schema.org/SpeakableSpecification</loc>
-   <lastmod>2019-10-15</lastmod>
-  </url>  <url>
-   <loc>https://schema.org/Specialty</loc>
-   <lastmod>2019-10-15</lastmod>
-  </url>  <url>
-   <loc>https://schema.org/SportingGoodsStore</loc>
-   <lastmod>2019-10-15</lastmod>
-  </url>  <url>
-   <loc>https://schema.org/SportsActivityLocation</loc>
-   <lastmod>2019-10-15</lastmod>
-  </url>  <url>
-   <loc>https://schema.org/SportsClub</loc>
-   <lastmod>2019-10-15</lastmod>
-  </url>  <url>
-   <loc>https://schema.org/SportsEvent</loc>
-   <lastmod>2019-10-15</lastmod>
-  </url>  <url>
-   <loc>https://schema.org/SportsOrganization</loc>
-   <lastmod>2019-10-15</lastmod>
-  </url>  <url>
-   <loc>https://schema.org/SportsTeam</loc>
-   <lastmod>2019-10-15</lastmod>
-  </url>  <url>
-   <loc>https://schema.org/SpreadsheetDigitalDocument</loc>
-   <lastmod>2019-10-15</lastmod>
-  </url>  <url>
-   <loc>https://schema.org/StadiumOrArena</loc>
-   <lastmod>2019-10-15</lastmod>
-  </url>  <url>
-   <loc>https://schema.org/State</loc>
-   <lastmod>2019-10-15</lastmod>
-  </url>  <url>
-   <loc>https://schema.org/StatisticalPopulation</loc>
-   <lastmod>2019-10-15</lastmod>
-  </url>  <url>
-   <loc>https://schema.org/SteeringPositionValue</loc>
-   <lastmod>2019-10-15</lastmod>
-  </url>  <url>
-   <loc>https://schema.org/Store</loc>
-   <lastmod>2019-10-15</lastmod>
-  </url>  <url>
-   <loc>https://schema.org/StructuredValue</loc>
-   <lastmod>2019-10-15</lastmod>
-  </url>  <url>
-   <loc>https://schema.org/StupidType</loc>
-   <lastmod>2019-10-15</lastmod>
-  </url>  <url>
-   <loc>https://schema.org/SubscribeAction</loc>
-   <lastmod>2019-10-15</lastmod>
-  </url>  <url>
-   <loc>https://schema.org/Substance</loc>
-   <lastmod>2019-10-15</lastmod>
-  </url>  <url>
-   <loc>https://schema.org/SubwayStation</loc>
-   <lastmod>2019-10-15</lastmod>
-  </url>  <url>
-   <loc>https://schema.org/Suite</loc>
-   <lastmod>2019-10-15</lastmod>
-  </url>  <url>
-   <loc>https://schema.org/SuperficialAnatomy</loc>
-   <lastmod>2019-10-15</lastmod>
-  </url>  <url>
-   <loc>https://schema.org/SurgicalProcedure</loc>
-   <lastmod>2019-10-15</lastmod>
-  </url>  <url>
-   <loc>https://schema.org/SuspendAction</loc>
-   <lastmod>2019-10-15</lastmod>
-  </url>  <url>
-   <loc>https://schema.org/Synagogue</loc>
-   <lastmod>2019-10-15</lastmod>
-  </url>  <url>
-   <loc>https://schema.org/TVClip</loc>
-   <lastmod>2019-10-15</lastmod>
-  </url>  <url>
-   <loc>https://schema.org/TVEpisode</loc>
-   <lastmod>2019-10-15</lastmod>
-  </url>  <url>
-   <loc>https://schema.org/TVSeason</loc>
-   <lastmod>2019-10-15</lastmod>
-  </url>  <url>
-   <loc>https://schema.org/TVSeries</loc>
-   <lastmod>2019-10-15</lastmod>
-  </url>  <url>
-   <loc>https://schema.org/Table</loc>
-   <lastmod>2019-10-15</lastmod>
-  </url>  <url>
-   <loc>https://schema.org/TakeAction</loc>
-   <lastmod>2019-10-15</lastmod>
-  </url>  <url>
-   <loc>https://schema.org/TattooParlor</loc>
-   <lastmod>2019-10-15</lastmod>
-  </url>  <url>
-   <loc>https://schema.org/Taxi</loc>
-   <lastmod>2019-10-15</lastmod>
-  </url>  <url>
-   <loc>https://schema.org/TaxiReservation</loc>
-   <lastmod>2019-10-15</lastmod>
-  </url>  <url>
-   <loc>https://schema.org/TaxiService</loc>
-   <lastmod>2019-10-15</lastmod>
-  </url>  <url>
-   <loc>https://schema.org/TaxiStand</loc>
-   <lastmod>2019-10-15</lastmod>
-  </url>  <url>
-   <loc>https://schema.org/TechArticle</loc>
-   <lastmod>2019-10-15</lastmod>
-  </url>  <url>
-   <loc>https://schema.org/TelevisionChannel</loc>
-   <lastmod>2019-10-15</lastmod>
-  </url>  <url>
-   <loc>https://schema.org/TelevisionStation</loc>
-   <lastmod>2019-10-15</lastmod>
-  </url>  <url>
-   <loc>https://schema.org/TennisComplex</loc>
-   <lastmod>2019-10-15</lastmod>
-  </url>  <url>
-   <loc>https://schema.org/Text</loc>
-   <lastmod>2019-10-15</lastmod>
-  </url>  <url>
-   <loc>https://schema.org/TextDigitalDocument</loc>
-   <lastmod>2019-10-15</lastmod>
-  </url>  <url>
-   <loc>https://schema.org/TheaterEvent</loc>
-   <lastmod>2019-10-15</lastmod>
-  </url>  <url>
-   <loc>https://schema.org/TheaterGroup</loc>
-   <lastmod>2019-10-15</lastmod>
-  </url>  <url>
-   <loc>https://schema.org/TherapeuticProcedure</loc>
-   <lastmod>2019-10-15</lastmod>
-  </url>  <url>
-   <loc>https://schema.org/Thesis</loc>
-   <lastmod>2019-10-15</lastmod>
-  </url>  <url>
-   <loc>https://schema.org/Thing</loc>
-   <lastmod>2019-10-15</lastmod>
-  </url>  <url>
-   <loc>https://schema.org/Ticket</loc>
-   <lastmod>2019-10-15</lastmod>
-  </url>  <url>
-   <loc>https://schema.org/TieAction</loc>
-   <lastmod>2019-10-15</lastmod>
-  </url>  <url>
-   <loc>https://schema.org/Time</loc>
-   <lastmod>2019-10-15</lastmod>
-  </url>  <url>
-   <loc>https://schema.org/TipAction</loc>
-   <lastmod>2019-10-15</lastmod>
-  </url>  <url>
-   <loc>https://schema.org/TireShop</loc>
-   <lastmod>2019-10-15</lastmod>
-  </url>  <url>
-   <loc>https://schema.org/TouristAttraction</loc>
-   <lastmod>2019-10-15</lastmod>
-  </url>  <url>
-   <loc>https://schema.org/TouristDestination</loc>
-   <lastmod>2019-10-15</lastmod>
-  </url>  <url>
-   <loc>https://schema.org/TouristInformationCenter</loc>
-   <lastmod>2019-10-15</lastmod>
-  </url>  <url>
-   <loc>https://schema.org/TouristTrip</loc>
-   <lastmod>2019-10-15</lastmod>
-  </url>  <url>
-   <loc>https://schema.org/ToyStore</loc>
-   <lastmod>2019-10-15</lastmod>
-  </url>  <url>
-   <loc>https://schema.org/TrackAction</loc>
-   <lastmod>2019-10-15</lastmod>
-  </url>  <url>
-   <loc>https://schema.org/TradeAction</loc>
-   <lastmod>2019-10-15</lastmod>
-  </url>  <url>
-   <loc>https://schema.org/TrainReservation</loc>
-   <lastmod>2019-10-15</lastmod>
-  </url>  <url>
-   <loc>https://schema.org/TrainStation</loc>
-   <lastmod>2019-10-15</lastmod>
-  </url>  <url>
-   <loc>https://schema.org/TrainTrip</loc>
-   <lastmod>2019-10-15</lastmod>
-  </url>  <url>
-   <loc>https://schema.org/TransferAction</loc>
-   <lastmod>2019-10-15</lastmod>
-  </url>  <url>
-   <loc>https://schema.org/TravelAction</loc>
-   <lastmod>2019-10-15</lastmod>
-  </url>  <url>
-   <loc>https://schema.org/TravelAgency</loc>
-   <lastmod>2019-10-15</lastmod>
-  </url>  <url>
-   <loc>https://schema.org/TreatmentIndication</loc>
-   <lastmod>2019-10-15</lastmod>
-  </url>  <url>
-   <loc>https://schema.org/Trip</loc>
-   <lastmod>2019-10-15</lastmod>
-  </url>  <url>
-   <loc>https://schema.org/TypeAndQuantityNode</loc>
-   <lastmod>2019-10-15</lastmod>
-  </url>  <url>
-   <loc>https://schema.org/URL</loc>
-   <lastmod>2019-10-15</lastmod>
-  </url>  <url>
-   <loc>https://schema.org/UnRegisterAction</loc>
-   <lastmod>2019-10-15</lastmod>
-  </url>  <url>
-   <loc>https://schema.org/UnitPriceSpecification</loc>
-   <lastmod>2019-10-15</lastmod>
-  </url>  <url>
-   <loc>https://schema.org/UpdateAction</loc>
-   <lastmod>2019-10-15</lastmod>
-  </url>  <url>
-   <loc>https://schema.org/UseAction</loc>
-   <lastmod>2019-10-15</lastmod>
-  </url>  <url>
-   <loc>https://schema.org/UserBlocks</loc>
-   <lastmod>2019-10-15</lastmod>
-  </url>  <url>
-   <loc>https://schema.org/UserCheckins</loc>
-   <lastmod>2019-10-15</lastmod>
-  </url>  <url>
-   <loc>https://schema.org/UserComments</loc>
-   <lastmod>2019-10-15</lastmod>
-  </url>  <url>
-   <loc>https://schema.org/UserDownloads</loc>
-   <lastmod>2019-10-15</lastmod>
-  </url>  <url>
-   <loc>https://schema.org/UserInteraction</loc>
-   <lastmod>2019-10-15</lastmod>
-  </url>  <url>
-   <loc>https://schema.org/UserLikes</loc>
-   <lastmod>2019-10-15</lastmod>
-  </url>  <url>
-   <loc>https://schema.org/UserPageVisits</loc>
-   <lastmod>2019-10-15</lastmod>
-  </url>  <url>
-   <loc>https://schema.org/UserPlays</loc>
-   <lastmod>2019-10-15</lastmod>
-  </url>  <url>
-   <loc>https://schema.org/UserPlusOnes</loc>
-   <lastmod>2019-10-15</lastmod>
-  </url>  <url>
-   <loc>https://schema.org/UserReview</loc>
-   <lastmod>2019-10-15</lastmod>
-  </url>  <url>
-   <loc>https://schema.org/UserTweets</loc>
-   <lastmod>2019-10-15</lastmod>
-  </url>  <url>
-   <loc>https://schema.org/Vehicle</loc>
-   <lastmod>2019-10-15</lastmod>
-  </url>  <url>
-   <loc>https://schema.org/Vein</loc>
-   <lastmod>2019-10-15</lastmod>
-  </url>  <url>
-   <loc>https://schema.org/Vessel</loc>
-   <lastmod>2019-10-15</lastmod>
-  </url>  <url>
-   <loc>https://schema.org/VeterinaryCare</loc>
-   <lastmod>2019-10-15</lastmod>
-  </url>  <url>
-   <loc>https://schema.org/VideoGallery</loc>
-   <lastmod>2019-10-15</lastmod>
-  </url>  <url>
-   <loc>https://schema.org/VideoGame</loc>
-   <lastmod>2019-10-15</lastmod>
-  </url>  <url>
-   <loc>https://schema.org/VideoGameClip</loc>
-   <lastmod>2019-10-15</lastmod>
-  </url>  <url>
-   <loc>https://schema.org/VideoGameSeries</loc>
-   <lastmod>2019-10-15</lastmod>
-  </url>  <url>
-   <loc>https://schema.org/VideoObject</loc>
-   <lastmod>2019-10-15</lastmod>
-  </url>  <url>
-   <loc>https://schema.org/ViewAction</loc>
-   <lastmod>2019-10-15</lastmod>
-  </url>  <url>
-   <loc>https://schema.org/VisualArtsEvent</loc>
-   <lastmod>2019-10-15</lastmod>
-  </url>  <url>
-   <loc>https://schema.org/VisualArtwork</loc>
-   <lastmod>2019-10-15</lastmod>
-  </url>  <url>
-   <loc>https://schema.org/VitalSign</loc>
-   <lastmod>2019-10-15</lastmod>
-  </url>  <url>
-   <loc>https://schema.org/Volcano</loc>
-   <lastmod>2019-10-15</lastmod>
-  </url>  <url>
-   <loc>https://schema.org/VoteAction</loc>
-   <lastmod>2019-10-15</lastmod>
-  </url>  <url>
-   <loc>https://schema.org/WPAdBlock</loc>
-   <lastmod>2019-10-15</lastmod>
-  </url>  <url>
-   <loc>https://schema.org/WPFooter</loc>
-   <lastmod>2019-10-15</lastmod>
-  </url>  <url>
-   <loc>https://schema.org/WPHeader</loc>
-   <lastmod>2019-10-15</lastmod>
-  </url>  <url>
-   <loc>https://schema.org/WPSideBar</loc>
-   <lastmod>2019-10-15</lastmod>
-  </url>  <url>
-   <loc>https://schema.org/WantAction</loc>
-   <lastmod>2019-10-15</lastmod>
-  </url>  <url>
-   <loc>https://schema.org/WarrantyPromise</loc>
-   <lastmod>2019-10-15</lastmod>
-  </url>  <url>
-   <loc>https://schema.org/WarrantyScope</loc>
-   <lastmod>2019-10-15</lastmod>
-  </url>  <url>
-   <loc>https://schema.org/WatchAction</loc>
-   <lastmod>2019-10-15</lastmod>
-  </url>  <url>
-   <loc>https://schema.org/Waterfall</loc>
-   <lastmod>2019-10-15</lastmod>
-  </url>  <url>
-   <loc>https://schema.org/WearAction</loc>
-   <lastmod>2019-10-15</lastmod>
-  </url>  <url>
-   <loc>https://schema.org/WebAPI</loc>
-   <lastmod>2019-10-15</lastmod>
-  </url>  <url>
-   <loc>https://schema.org/WebApplication</loc>
-   <lastmod>2019-10-15</lastmod>
-  </url>  <url>
-   <loc>https://schema.org/WebPage</loc>
-   <lastmod>2019-10-15</lastmod>
-  </url>  <url>
-   <loc>https://schema.org/WebPageElement</loc>
-   <lastmod>2019-10-15</lastmod>
-  </url>  <url>
-   <loc>https://schema.org/WebSite</loc>
-   <lastmod>2019-10-15</lastmod>
-  </url>  <url>
-   <loc>https://schema.org/WholesaleStore</loc>
-   <lastmod>2019-10-15</lastmod>
-  </url>  <url>
-   <loc>https://schema.org/WinAction</loc>
-   <lastmod>2019-10-15</lastmod>
-  </url>  <url>
-   <loc>https://schema.org/Winery</loc>
-   <lastmod>2019-10-15</lastmod>
-  </url>  <url>
-   <loc>https://schema.org/WorkBasedProgram</loc>
-   <lastmod>2019-10-15</lastmod>
-  </url>  <url>
-   <loc>https://schema.org/WorkersUnion</loc>
-   <lastmod>2019-10-15</lastmod>
-  </url>  <url>
-   <loc>https://schema.org/WriteAction</loc>
-   <lastmod>2019-10-15</lastmod>
-  </url>  <url>
-   <loc>https://schema.org/XPathType</loc>
-   <lastmod>2019-10-15</lastmod>
-  </url>  <url>
-   <loc>https://schema.org/Zoo</loc>
-   <lastmod>2019-10-15</lastmod>
-  </url>  <url>
-   <loc>https://schema.org/about</loc>
-   <lastmod>2019-10-15</lastmod>
-  </url>  <url>
-   <loc>https://schema.org/abridged</loc>
-   <lastmod>2019-10-15</lastmod>
-  </url>  <url>
-   <loc>https://schema.org/abstract</loc>
-   <lastmod>2019-10-15</lastmod>
-  </url>  <url>
-   <loc>https://schema.org/accelerationTime</loc>
-   <lastmod>2019-10-15</lastmod>
-  </url>  <url>
-   <loc>https://schema.org/acceptedAnswer</loc>
-   <lastmod>2019-10-15</lastmod>
-  </url>  <url>
-   <loc>https://schema.org/acceptedOffer</loc>
-   <lastmod>2019-10-15</lastmod>
-  </url>  <url>
-   <loc>https://schema.org/acceptedPaymentMethod</loc>
-   <lastmod>2019-10-15</lastmod>
-  </url>  <url>
-   <loc>https://schema.org/acceptsReservations</loc>
-   <lastmod>2019-10-15</lastmod>
-  </url>  <url>
-   <loc>https://schema.org/accessCode</loc>
-   <lastmod>2019-10-15</lastmod>
-  </url>  <url>
-   <loc>https://schema.org/accessMode</loc>
-   <lastmod>2019-10-15</lastmod>
-  </url>  <url>
-   <loc>https://schema.org/accessModeSufficient</loc>
-   <lastmod>2019-10-15</lastmod>
-  </url>  <url>
-   <loc>https://schema.org/accessibilityAPI</loc>
-   <lastmod>2019-10-15</lastmod>
-  </url>  <url>
-   <loc>https://schema.org/accessibilityControl</loc>
-   <lastmod>2019-10-15</lastmod>
-  </url>  <url>
-   <loc>https://schema.org/accessibilityFeature</loc>
-   <lastmod>2019-10-15</lastmod>
-  </url>  <url>
-   <loc>https://schema.org/accessibilityHazard</loc>
-   <lastmod>2019-10-15</lastmod>
-  </url>  <url>
-   <loc>https://schema.org/accessibilitySummary</loc>
-   <lastmod>2019-10-15</lastmod>
-  </url>  <url>
-   <loc>https://schema.org/accountId</loc>
-   <lastmod>2019-10-15</lastmod>
-  </url>  <url>
-   <loc>https://schema.org/accountMinimumInflow</loc>
-   <lastmod>2019-10-15</lastmod>
-  </url>  <url>
-   <loc>https://schema.org/accountOverdraftLimit</loc>
-   <lastmod>2019-10-15</lastmod>
-  </url>  <url>
-   <loc>https://schema.org/accountablePerson</loc>
-   <lastmod>2019-10-15</lastmod>
-  </url>  <url>
-   <loc>https://schema.org/acquiredFrom</loc>
-   <lastmod>2019-10-15</lastmod>
-  </url>  <url>
-   <loc>https://schema.org/acrissCode</loc>
-   <lastmod>2019-10-15</lastmod>
-  </url>  <url>
-   <loc>https://schema.org/action</loc>
-   <lastmod>2019-10-15</lastmod>
-  </url>  <url>
-   <loc>https://schema.org/actionAccessibilityRequirement</loc>
-   <lastmod>2019-10-15</lastmod>
-  </url>  <url>
-   <loc>https://schema.org/actionApplication</loc>
-   <lastmod>2019-10-15</lastmod>
-  </url>  <url>
-   <loc>https://schema.org/actionOption</loc>
-   <lastmod>2019-10-15</lastmod>
-  </url>  <url>
-   <loc>https://schema.org/actionPlatform</loc>
-   <lastmod>2019-10-15</lastmod>
-  </url>  <url>
-   <loc>https://schema.org/actionStatus</loc>
-   <lastmod>2019-10-15</lastmod>
-  </url>  <url>
-   <loc>https://schema.org/actionableFeedbackPolicy</loc>
-   <lastmod>2019-10-15</lastmod>
-  </url>  <url>
-   <loc>https://schema.org/activeIngredient</loc>
-   <lastmod>2019-10-15</lastmod>
-  </url>  <url>
-   <loc>https://schema.org/activityDuration</loc>
-   <lastmod>2019-10-15</lastmod>
-  </url>  <url>
-   <loc>https://schema.org/activityFrequency</loc>
-   <lastmod>2019-10-15</lastmod>
-  </url>  <url>
-   <loc>https://schema.org/actor</loc>
-   <lastmod>2019-10-15</lastmod>
-  </url>  <url>
-   <loc>https://schema.org/actors</loc>
-   <lastmod>2019-10-15</lastmod>
-  </url>  <url>
-   <loc>https://schema.org/addOn</loc>
-   <lastmod>2019-10-15</lastmod>
-  </url>  <url>
-   <loc>https://schema.org/additionalName</loc>
-   <lastmod>2019-10-15</lastmod>
-  </url>  <url>
-   <loc>https://schema.org/additionalNumberOfGuests</loc>
-   <lastmod>2019-10-15</lastmod>
-  </url>  <url>
-   <loc>https://schema.org/additionalProperty</loc>
-   <lastmod>2019-10-15</lastmod>
-  </url>  <url>
-   <loc>https://schema.org/additionalType</loc>
-   <lastmod>2019-10-15</lastmod>
-  </url>  <url>
-   <loc>https://schema.org/additionalVariable</loc>
-   <lastmod>2019-10-15</lastmod>
-  </url>  <url>
-   <loc>https://schema.org/address</loc>
-   <lastmod>2019-10-15</lastmod>
-  </url>  <url>
-   <loc>https://schema.org/addressCountry</loc>
-   <lastmod>2019-10-15</lastmod>
-  </url>  <url>
-   <loc>https://schema.org/addressLocality</loc>
-   <lastmod>2019-10-15</lastmod>
-  </url>  <url>
-   <loc>https://schema.org/addressRegion</loc>
-   <lastmod>2019-10-15</lastmod>
-  </url>  <url>
-   <loc>https://schema.org/administrationRoute</loc>
-   <lastmod>2019-10-15</lastmod>
-  </url>  <url>
-   <loc>https://schema.org/advanceBookingRequirement</loc>
-   <lastmod>2019-10-15</lastmod>
-  </url>  <url>
-   <loc>https://schema.org/adverseOutcome</loc>
-   <lastmod>2019-10-15</lastmod>
-  </url>  <url>
-   <loc>https://schema.org/affectedBy</loc>
-   <lastmod>2019-10-15</lastmod>
-  </url>  <url>
-   <loc>https://schema.org/affiliation</loc>
-   <lastmod>2019-10-15</lastmod>
-  </url>  <url>
-   <loc>https://schema.org/afterMedia</loc>
-   <lastmod>2019-10-15</lastmod>
-  </url>  <url>
-   <loc>https://schema.org/agent</loc>
-   <lastmod>2019-10-15</lastmod>
-  </url>  <url>
-   <loc>https://schema.org/aggregateRating</loc>
-   <lastmod>2019-10-15</lastmod>
-  </url>  <url>
-   <loc>https://schema.org/aircraft</loc>
-   <lastmod>2019-10-15</lastmod>
-  </url>  <url>
-   <loc>https://schema.org/album</loc>
-   <lastmod>2019-10-15</lastmod>
-  </url>  <url>
-   <loc>https://schema.org/albumProductionType</loc>
-   <lastmod>2019-10-15</lastmod>
-  </url>  <url>
-   <loc>https://schema.org/albumRelease</loc>
-   <lastmod>2019-10-15</lastmod>
-  </url>  <url>
-   <loc>https://schema.org/albumReleaseType</loc>
-   <lastmod>2019-10-15</lastmod>
-  </url>  <url>
-   <loc>https://schema.org/albums</loc>
-   <lastmod>2019-10-15</lastmod>
-  </url>  <url>
-   <loc>https://schema.org/alcoholWarning</loc>
-   <lastmod>2019-10-15</lastmod>
-  </url>  <url>
-   <loc>https://schema.org/algorithm</loc>
-   <lastmod>2019-10-15</lastmod>
-  </url>  <url>
-   <loc>https://schema.org/alignmentType</loc>
-   <lastmod>2019-10-15</lastmod>
-  </url>  <url>
-   <loc>https://schema.org/alternateName</loc>
-   <lastmod>2019-10-15</lastmod>
-  </url>  <url>
-   <loc>https://schema.org/alternativeHeadline</loc>
-   <lastmod>2019-10-15</lastmod>
-  </url>  <url>
-   <loc>https://schema.org/alumni</loc>
-   <lastmod>2019-10-15</lastmod>
-  </url>  <url>
-   <loc>https://schema.org/alumniOf</loc>
-   <lastmod>2019-10-15</lastmod>
-  </url>  <url>
-   <loc>https://schema.org/amenityFeature</loc>
-   <lastmod>2019-10-15</lastmod>
-  </url>  <url>
-   <loc>https://schema.org/amount</loc>
-   <lastmod>2019-10-15</lastmod>
-  </url>  <url>
-   <loc>https://schema.org/amountOfThisGood</loc>
-   <lastmod>2019-10-15</lastmod>
-  </url>  <url>
-   <loc>https://schema.org/annualPercentageRate</loc>
-   <lastmod>2019-10-15</lastmod>
-  </url>  <url>
-   <loc>https://schema.org/answerCount</loc>
-   <lastmod>2019-10-15</lastmod>
-  </url>  <url>
-   <loc>https://schema.org/antagonist</loc>
-   <lastmod>2019-10-15</lastmod>
-  </url>  <url>
-   <loc>https://schema.org/appearance</loc>
-   <lastmod>2019-10-15</lastmod>
-  </url>  <url>
-   <loc>https://schema.org/applicableLocation</loc>
-   <lastmod>2019-10-15</lastmod>
-  </url>  <url>
-   <loc>https://schema.org/applicantLocationRequirements</loc>
-   <lastmod>2019-10-15</lastmod>
-  </url>  <url>
-   <loc>https://schema.org/application</loc>
-   <lastmod>2019-10-15</lastmod>
-  </url>  <url>
-   <loc>https://schema.org/applicationCategory</loc>
-   <lastmod>2019-10-15</lastmod>
-  </url>  <url>
-   <loc>https://schema.org/applicationSubCategory</loc>
-   <lastmod>2019-10-15</lastmod>
-  </url>  <url>
-   <loc>https://schema.org/applicationSuite</loc>
-   <lastmod>2019-10-15</lastmod>
-  </url>  <url>
-   <loc>https://schema.org/appliesToDeliveryMethod</loc>
-   <lastmod>2019-10-15</lastmod>
-  </url>  <url>
-   <loc>https://schema.org/appliesToPaymentMethod</loc>
-   <lastmod>2019-10-15</lastmod>
-  </url>  <url>
-   <loc>https://schema.org/archiveHeld</loc>
-   <lastmod>2019-10-15</lastmod>
-  </url>  <url>
-   <loc>https://schema.org/area</loc>
-   <lastmod>2019-10-15</lastmod>
-  </url>  <url>
-   <loc>https://schema.org/areaServed</loc>
-   <lastmod>2019-10-15</lastmod>
-  </url>  <url>
-   <loc>https://schema.org/arrivalAirport</loc>
-   <lastmod>2019-10-15</lastmod>
-  </url>  <url>
-   <loc>https://schema.org/arrivalBusStop</loc>
-   <lastmod>2019-10-15</lastmod>
-  </url>  <url>
-   <loc>https://schema.org/arrivalGate</loc>
-   <lastmod>2019-10-15</lastmod>
-  </url>  <url>
-   <loc>https://schema.org/arrivalPlatform</loc>
-   <lastmod>2019-10-15</lastmod>
-  </url>  <url>
-   <loc>https://schema.org/arrivalStation</loc>
-   <lastmod>2019-10-15</lastmod>
-  </url>  <url>
-   <loc>https://schema.org/arrivalTerminal</loc>
-   <lastmod>2019-10-15</lastmod>
-  </url>  <url>
-   <loc>https://schema.org/arrivalTime</loc>
-   <lastmod>2019-10-15</lastmod>
-  </url>  <url>
-   <loc>https://schema.org/artEdition</loc>
-   <lastmod>2019-10-15</lastmod>
-  </url>  <url>
-   <loc>https://schema.org/artMedium</loc>
-   <lastmod>2019-10-15</lastmod>
-  </url>  <url>
-   <loc>https://schema.org/arterialBranch</loc>
-   <lastmod>2019-10-15</lastmod>
-  </url>  <url>
-   <loc>https://schema.org/artform</loc>
-   <lastmod>2019-10-15</lastmod>
-  </url>  <url>
-   <loc>https://schema.org/articleBody</loc>
-   <lastmod>2019-10-15</lastmod>
-  </url>  <url>
-   <loc>https://schema.org/articleSection</loc>
-   <lastmod>2019-10-15</lastmod>
-  </url>  <url>
-   <loc>https://schema.org/artist</loc>
-   <lastmod>2019-10-15</lastmod>
-  </url>  <url>
-   <loc>https://schema.org/artworkSurface</loc>
-   <lastmod>2019-10-15</lastmod>
-  </url>  <url>
-   <loc>https://schema.org/aspect</loc>
-   <lastmod>2019-10-15</lastmod>
-  </url>  <url>
-   <loc>https://schema.org/assembly</loc>
-   <lastmod>2019-10-15</lastmod>
-  </url>  <url>
-   <loc>https://schema.org/assemblyVersion</loc>
-   <lastmod>2019-10-15</lastmod>
-  </url>  <url>
-   <loc>https://schema.org/associatedAnatomy</loc>
-   <lastmod>2019-10-15</lastmod>
-  </url>  <url>
-   <loc>https://schema.org/associatedArticle</loc>
-   <lastmod>2019-10-15</lastmod>
-  </url>  <url>
-   <loc>https://schema.org/associatedMedia</loc>
-   <lastmod>2019-10-15</lastmod>
-  </url>  <url>
-   <loc>https://schema.org/associatedPathophysiology</loc>
-   <lastmod>2019-10-15</lastmod>
-  </url>  <url>
-   <loc>https://schema.org/athlete</loc>
-   <lastmod>2019-10-15</lastmod>
-  </url>  <url>
-   <loc>https://schema.org/attendee</loc>
-   <lastmod>2019-10-15</lastmod>
-  </url>  <url>
-   <loc>https://schema.org/attendees</loc>
-   <lastmod>2019-10-15</lastmod>
-  </url>  <url>
-   <loc>https://schema.org/audience</loc>
-   <lastmod>2019-10-15</lastmod>
-  </url>  <url>
-   <loc>https://schema.org/audienceType</loc>
-   <lastmod>2019-10-15</lastmod>
-  </url>  <url>
-   <loc>https://schema.org/audio</loc>
-   <lastmod>2019-10-15</lastmod>
-  </url>  <url>
-   <loc>https://schema.org/authenticator</loc>
-   <lastmod>2019-10-15</lastmod>
-  </url>  <url>
-   <loc>https://schema.org/author</loc>
-   <lastmod>2019-10-15</lastmod>
-  </url>  <url>
-   <loc>https://schema.org/availability</loc>
-   <lastmod>2019-10-15</lastmod>
-  </url>  <url>
-   <loc>https://schema.org/availabilityEnds</loc>
-   <lastmod>2019-10-15</lastmod>
-  </url>  <url>
-   <loc>https://schema.org/availabilityStarts</loc>
-   <lastmod>2019-10-15</lastmod>
-  </url>  <url>
-   <loc>https://schema.org/availableAtOrFrom</loc>
-   <lastmod>2019-10-15</lastmod>
-  </url>  <url>
-   <loc>https://schema.org/availableChannel</loc>
-   <lastmod>2019-10-15</lastmod>
-  </url>  <url>
-   <loc>https://schema.org/availableDeliveryMethod</loc>
-   <lastmod>2019-10-15</lastmod>
-  </url>  <url>
-   <loc>https://schema.org/availableFrom</loc>
-   <lastmod>2019-10-15</lastmod>
-  </url>  <url>
-   <loc>https://schema.org/availableIn</loc>
-   <lastmod>2019-10-15</lastmod>
-  </url>  <url>
-   <loc>https://schema.org/availableLanguage</loc>
-   <lastmod>2019-10-15</lastmod>
-  </url>  <url>
-   <loc>https://schema.org/availableOnDevice</loc>
-   <lastmod>2019-10-15</lastmod>
-  </url>  <url>
-   <loc>https://schema.org/availableService</loc>
-   <lastmod>2019-10-15</lastmod>
-  </url>  <url>
-   <loc>https://schema.org/availableStrength</loc>
-   <lastmod>2019-10-15</lastmod>
-  </url>  <url>
-   <loc>https://schema.org/availableTest</loc>
-   <lastmod>2019-10-15</lastmod>
-  </url>  <url>
-   <loc>https://schema.org/availableThrough</loc>
-   <lastmod>2019-10-15</lastmod>
-  </url>  <url>
-   <loc>https://schema.org/award</loc>
-   <lastmod>2019-10-15</lastmod>
-  </url>  <url>
-   <loc>https://schema.org/awards</loc>
-   <lastmod>2019-10-15</lastmod>
-  </url>  <url>
-   <loc>https://schema.org/awayTeam</loc>
-   <lastmod>2019-10-15</lastmod>
-  </url>  <url>
-   <loc>https://schema.org/background</loc>
-   <lastmod>2019-10-15</lastmod>
-  </url>  <url>
-   <loc>https://schema.org/backstory</loc>
-   <lastmod>2019-10-15</lastmod>
-  </url>  <url>
-   <loc>https://schema.org/bankAccountType</loc>
-   <lastmod>2019-10-15</lastmod>
-  </url>  <url>
-   <loc>https://schema.org/baseSalary</loc>
-   <lastmod>2019-10-15</lastmod>
-  </url>  <url>
-   <loc>https://schema.org/bccRecipient</loc>
-   <lastmod>2019-10-15</lastmod>
-  </url>  <url>
-   <loc>https://schema.org/bed</loc>
-   <lastmod>2019-10-15</lastmod>
-  </url>  <url>
-   <loc>https://schema.org/beforeMedia</loc>
-   <lastmod>2019-10-15</lastmod>
-  </url>  <url>
-   <loc>https://schema.org/beneficiaryBank</loc>
-   <lastmod>2019-10-15</lastmod>
-  </url>  <url>
-   <loc>https://schema.org/benefits</loc>
-   <lastmod>2019-10-15</lastmod>
-  </url>  <url>
-   <loc>https://schema.org/benefitsSummaryUrl</loc>
-   <lastmod>2019-10-15</lastmod>
-  </url>  <url>
-   <loc>https://schema.org/bestRating</loc>
-   <lastmod>2019-10-15</lastmod>
-  </url>  <url>
-   <loc>https://schema.org/billingAddress</loc>
-   <lastmod>2019-10-15</lastmod>
-  </url>  <url>
-   <loc>https://schema.org/billingIncrement</loc>
-   <lastmod>2019-10-15</lastmod>
-  </url>  <url>
-   <loc>https://schema.org/billingPeriod</loc>
-   <lastmod>2019-10-15</lastmod>
-  </url>  <url>
-   <loc>https://schema.org/biomechnicalClass</loc>
-   <lastmod>2019-10-15</lastmod>
-  </url>  <url>
-   <loc>https://schema.org/birthDate</loc>
-   <lastmod>2019-10-15</lastmod>
-  </url>  <url>
-   <loc>https://schema.org/birthPlace</loc>
-   <lastmod>2019-10-15</lastmod>
-  </url>  <url>
-   <loc>https://schema.org/bitrate</loc>
-   <lastmod>2019-10-15</lastmod>
-  </url>  <url>
-   <loc>https://schema.org/blogPost</loc>
-   <lastmod>2019-10-15</lastmod>
-  </url>  <url>
-   <loc>https://schema.org/blogPosts</loc>
-   <lastmod>2019-10-15</lastmod>
-  </url>  <url>
-   <loc>https://schema.org/bloodSupply</loc>
-   <lastmod>2019-10-15</lastmod>
-  </url>  <url>
-   <loc>https://schema.org/boardingGroup</loc>
-   <lastmod>2019-10-15</lastmod>
-  </url>  <url>
-   <loc>https://schema.org/boardingPolicy</loc>
-   <lastmod>2019-10-15</lastmod>
-  </url>  <url>
-   <loc>https://schema.org/bodyLocation</loc>
-   <lastmod>2019-10-15</lastmod>
-  </url>  <url>
-   <loc>https://schema.org/bodyType</loc>
-   <lastmod>2019-10-15</lastmod>
-  </url>  <url>
-   <loc>https://schema.org/bookEdition</loc>
-   <lastmod>2019-10-15</lastmod>
-  </url>  <url>
-   <loc>https://schema.org/bookFormat</loc>
-   <lastmod>2019-10-15</lastmod>
-  </url>  <url>
-   <loc>https://schema.org/bookingAgent</loc>
-   <lastmod>2019-10-15</lastmod>
-  </url>  <url>
-   <loc>https://schema.org/bookingTime</loc>
-   <lastmod>2019-10-15</lastmod>
-  </url>  <url>
-   <loc>https://schema.org/borrower</loc>
-   <lastmod>2019-10-15</lastmod>
-  </url>  <url>
-   <loc>https://schema.org/box</loc>
-   <lastmod>2019-10-15</lastmod>
-  </url>  <url>
-   <loc>https://schema.org/branch</loc>
-   <lastmod>2019-10-15</lastmod>
-  </url>  <url>
-   <loc>https://schema.org/branchCode</loc>
-   <lastmod>2019-10-15</lastmod>
-  </url>  <url>
-   <loc>https://schema.org/branchOf</loc>
-   <lastmod>2019-10-15</lastmod>
-  </url>  <url>
-   <loc>https://schema.org/brand</loc>
-   <lastmod>2019-10-15</lastmod>
-  </url>  <url>
-   <loc>https://schema.org/breadcrumb</loc>
-   <lastmod>2019-10-15</lastmod>
-  </url>  <url>
-   <loc>https://schema.org/breastfeedingWarning</loc>
-   <lastmod>2019-10-15</lastmod>
-  </url>  <url>
-   <loc>https://schema.org/broadcastAffiliateOf</loc>
-   <lastmod>2019-10-15</lastmod>
-  </url>  <url>
-   <loc>https://schema.org/broadcastChannelId</loc>
-   <lastmod>2019-10-15</lastmod>
-  </url>  <url>
-   <loc>https://schema.org/broadcastDisplayName</loc>
-   <lastmod>2019-10-15</lastmod>
-  </url>  <url>
-   <loc>https://schema.org/broadcastFrequency</loc>
-   <lastmod>2019-10-15</lastmod>
-  </url>  <url>
-   <loc>https://schema.org/broadcastFrequencyValue</loc>
-   <lastmod>2019-10-15</lastmod>
-  </url>  <url>
-   <loc>https://schema.org/broadcastOfEvent</loc>
-   <lastmod>2019-10-15</lastmod>
-  </url>  <url>
-   <loc>https://schema.org/broadcastServiceTier</loc>
-   <lastmod>2019-10-15</lastmod>
-  </url>  <url>
-   <loc>https://schema.org/broadcastSignalModulation</loc>
-   <lastmod>2019-10-15</lastmod>
-  </url>  <url>
-   <loc>https://schema.org/broadcastSubChannel</loc>
-   <lastmod>2019-10-15</lastmod>
-  </url>  <url>
-   <loc>https://schema.org/broadcastTimezone</loc>
-   <lastmod>2019-10-15</lastmod>
-  </url>  <url>
-   <loc>https://schema.org/broadcaster</loc>
-   <lastmod>2019-10-15</lastmod>
-  </url>  <url>
-   <loc>https://schema.org/broker</loc>
-   <lastmod>2019-10-15</lastmod>
-  </url>  <url>
-   <loc>https://schema.org/browserRequirements</loc>
-   <lastmod>2019-10-15</lastmod>
-  </url>  <url>
-   <loc>https://schema.org/busName</loc>
-   <lastmod>2019-10-15</lastmod>
-  </url>  <url>
-   <loc>https://schema.org/busNumber</loc>
-   <lastmod>2019-10-15</lastmod>
-  </url>  <url>
-   <loc>https://schema.org/businessFunction</loc>
-   <lastmod>2019-10-15</lastmod>
-  </url>  <url>
-   <loc>https://schema.org/buyer</loc>
-   <lastmod>2019-10-15</lastmod>
-  </url>  <url>
-   <loc>https://schema.org/byArtist</loc>
-   <lastmod>2019-10-15</lastmod>
-  </url>  <url>
-   <loc>https://schema.org/byDay</loc>
-   <lastmod>2019-10-15</lastmod>
-  </url>  <url>
-   <loc>https://schema.org/byMonth</loc>
-   <lastmod>2019-10-15</lastmod>
-  </url>  <url>
-   <loc>https://schema.org/byMonthDay</loc>
-   <lastmod>2019-10-15</lastmod>
-  </url>  <url>
-   <loc>https://schema.org/callSign</loc>
-   <lastmod>2019-10-15</lastmod>
-  </url>  <url>
-   <loc>https://schema.org/calories</loc>
-   <lastmod>2019-10-15</lastmod>
-  </url>  <url>
-   <loc>https://schema.org/candidate</loc>
-   <lastmod>2019-10-15</lastmod>
-  </url>  <url>
-   <loc>https://schema.org/caption</loc>
-   <lastmod>2019-10-15</lastmod>
-  </url>  <url>
-   <loc>https://schema.org/carbohydrateContent</loc>
-   <lastmod>2019-10-15</lastmod>
-  </url>  <url>
-   <loc>https://schema.org/cargoVolume</loc>
-   <lastmod>2019-10-15</lastmod>
-  </url>  <url>
-   <loc>https://schema.org/carrier</loc>
-   <lastmod>2019-10-15</lastmod>
-  </url>  <url>
-   <loc>https://schema.org/carrierRequirements</loc>
-   <lastmod>2019-10-15</lastmod>
-  </url>  <url>
-   <loc>https://schema.org/cashBack</loc>
-   <lastmod>2019-10-15</lastmod>
-  </url>  <url>
-   <loc>https://schema.org/catalog</loc>
-   <lastmod>2019-10-15</lastmod>
-  </url>  <url>
-   <loc>https://schema.org/catalogNumber</loc>
-   <lastmod>2019-10-15</lastmod>
-  </url>  <url>
-   <loc>https://schema.org/category</loc>
-   <lastmod>2019-10-15</lastmod>
-  </url>  <url>
-   <loc>https://schema.org/cause</loc>
-   <lastmod>2019-10-15</lastmod>
-  </url>  <url>
-   <loc>https://schema.org/causeOf</loc>
-   <lastmod>2019-10-15</lastmod>
-  </url>  <url>
-   <loc>https://schema.org/ccRecipient</loc>
-   <lastmod>2019-10-15</lastmod>
-  </url>  <url>
-   <loc>https://schema.org/character</loc>
-   <lastmod>2019-10-15</lastmod>
-  </url>  <url>
-   <loc>https://schema.org/characterAttribute</loc>
-   <lastmod>2019-10-15</lastmod>
-  </url>  <url>
-   <loc>https://schema.org/characterName</loc>
-   <lastmod>2019-10-15</lastmod>
-  </url>  <url>
-   <loc>https://schema.org/cheatCode</loc>
-   <lastmod>2019-10-15</lastmod>
-  </url>  <url>
-   <loc>https://schema.org/checkinTime</loc>
-   <lastmod>2019-10-15</lastmod>
-  </url>  <url>
-   <loc>https://schema.org/checkoutTime</loc>
-   <lastmod>2019-10-15</lastmod>
-  </url>  <url>
-   <loc>https://schema.org/childMaxAge</loc>
-   <lastmod>2019-10-15</lastmod>
-  </url>  <url>
-   <loc>https://schema.org/childMinAge</loc>
-   <lastmod>2019-10-15</lastmod>
-  </url>  <url>
-   <loc>https://schema.org/children</loc>
-   <lastmod>2019-10-15</lastmod>
-  </url>  <url>
-   <loc>https://schema.org/cholesterolContent</loc>
-   <lastmod>2019-10-15</lastmod>
-  </url>  <url>
-   <loc>https://schema.org/circle</loc>
-   <lastmod>2019-10-15</lastmod>
-  </url>  <url>
-   <loc>https://schema.org/citation</loc>
-   <lastmod>2019-10-15</lastmod>
-  </url>  <url>
-   <loc>https://schema.org/claimReviewed</loc>
-   <lastmod>2019-10-15</lastmod>
-  </url>  <url>
-   <loc>https://schema.org/clincalPharmacology</loc>
-   <lastmod>2019-10-15</lastmod>
-  </url>  <url>
-   <loc>https://schema.org/clinicalPharmacology</loc>
-   <lastmod>2019-10-15</lastmod>
-  </url>  <url>
-   <loc>https://schema.org/clipNumber</loc>
-   <lastmod>2019-10-15</lastmod>
-  </url>  <url>
-   <loc>https://schema.org/closes</loc>
-   <lastmod>2019-10-15</lastmod>
-  </url>  <url>
-   <loc>https://schema.org/coach</loc>
-   <lastmod>2019-10-15</lastmod>
-  </url>  <url>
-   <loc>https://schema.org/code</loc>
-   <lastmod>2019-10-15</lastmod>
-  </url>  <url>
-   <loc>https://schema.org/codeRepository</loc>
-   <lastmod>2019-10-15</lastmod>
-  </url>  <url>
-   <loc>https://schema.org/codeSampleType</loc>
-   <lastmod>2019-10-15</lastmod>
-  </url>  <url>
-   <loc>https://schema.org/codeValue</loc>
-   <lastmod>2019-10-15</lastmod>
-  </url>  <url>
-   <loc>https://schema.org/codingSystem</loc>
-   <lastmod>2019-10-15</lastmod>
-  </url>  <url>
-   <loc>https://schema.org/colleague</loc>
-   <lastmod>2019-10-15</lastmod>
-  </url>  <url>
-   <loc>https://schema.org/colleagues</loc>
-   <lastmod>2019-10-15</lastmod>
-  </url>  <url>
-   <loc>https://schema.org/collection</loc>
-   <lastmod>2019-10-15</lastmod>
-  </url>  <url>
-   <loc>https://schema.org/collectionSize</loc>
-   <lastmod>2019-10-15</lastmod>
-  </url>  <url>
-   <loc>https://schema.org/color</loc>
-   <lastmod>2019-10-15</lastmod>
-  </url>  <url>
-   <loc>https://schema.org/colorist</loc>
-   <lastmod>2019-10-15</lastmod>
-  </url>  <url>
-   <loc>https://schema.org/comment</loc>
-   <lastmod>2019-10-15</lastmod>
-  </url>  <url>
-   <loc>https://schema.org/commentCount</loc>
-   <lastmod>2019-10-15</lastmod>
-  </url>  <url>
-   <loc>https://schema.org/commentText</loc>
-   <lastmod>2019-10-15</lastmod>
-  </url>  <url>
-   <loc>https://schema.org/commentTime</loc>
-   <lastmod>2019-10-15</lastmod>
-  </url>  <url>
-   <loc>https://schema.org/competencyRequired</loc>
-   <lastmod>2019-10-15</lastmod>
-  </url>  <url>
-   <loc>https://schema.org/competitor</loc>
-   <lastmod>2019-10-15</lastmod>
-  </url>  <url>
-   <loc>https://schema.org/composer</loc>
-   <lastmod>2019-10-15</lastmod>
-  </url>  <url>
-   <loc>https://schema.org/comprisedOf</loc>
-   <lastmod>2019-10-15</lastmod>
-  </url>  <url>
-   <loc>https://schema.org/conditionsOfAccess</loc>
-   <lastmod>2019-10-15</lastmod>
-  </url>  <url>
-   <loc>https://schema.org/confirmationNumber</loc>
-   <lastmod>2019-10-15</lastmod>
-  </url>  <url>
-   <loc>https://schema.org/connectedTo</loc>
-   <lastmod>2019-10-15</lastmod>
-  </url>  <url>
-   <loc>https://schema.org/constrainingProperty</loc>
-   <lastmod>2019-10-15</lastmod>
-  </url>  <url>
-   <loc>https://schema.org/contactOption</loc>
-   <lastmod>2019-10-15</lastmod>
-  </url>  <url>
-   <loc>https://schema.org/contactPoint</loc>
-   <lastmod>2019-10-15</lastmod>
-  </url>  <url>
-   <loc>https://schema.org/contactPoints</loc>
-   <lastmod>2019-10-15</lastmod>
-  </url>  <url>
-   <loc>https://schema.org/contactType</loc>
-   <lastmod>2019-10-15</lastmod>
-  </url>  <url>
-   <loc>https://schema.org/contactlessPayment</loc>
-   <lastmod>2019-10-15</lastmod>
-  </url>  <url>
-   <loc>https://schema.org/containedIn</loc>
-   <lastmod>2019-10-15</lastmod>
-  </url>  <url>
-   <loc>https://schema.org/containedInPlace</loc>
-   <lastmod>2019-10-15</lastmod>
-  </url>  <url>
-   <loc>https://schema.org/containsPlace</loc>
-   <lastmod>2019-10-15</lastmod>
-  </url>  <url>
-   <loc>https://schema.org/containsSeason</loc>
-   <lastmod>2019-10-15</lastmod>
-  </url>  <url>
-   <loc>https://schema.org/contentLocation</loc>
-   <lastmod>2019-10-15</lastmod>
-  </url>  <url>
-   <loc>https://schema.org/contentRating</loc>
-   <lastmod>2019-10-15</lastmod>
-  </url>  <url>
-   <loc>https://schema.org/contentReferenceTime</loc>
-   <lastmod>2019-10-15</lastmod>
-  </url>  <url>
-   <loc>https://schema.org/contentSize</loc>
-   <lastmod>2019-10-15</lastmod>
-  </url>  <url>
-   <loc>https://schema.org/contentType</loc>
-   <lastmod>2019-10-15</lastmod>
-  </url>  <url>
-   <loc>https://schema.org/contentUrl</loc>
-   <lastmod>2019-10-15</lastmod>
-  </url>  <url>
-   <loc>https://schema.org/contraindication</loc>
-   <lastmod>2019-10-15</lastmod>
-  </url>  <url>
-   <loc>https://schema.org/contributor</loc>
-   <lastmod>2019-10-15</lastmod>
-  </url>  <url>
-   <loc>https://schema.org/cookTime</loc>
-   <lastmod>2019-10-15</lastmod>
-  </url>  <url>
-   <loc>https://schema.org/cookingMethod</loc>
-   <lastmod>2019-10-15</lastmod>
-  </url>  <url>
-   <loc>https://schema.org/copyrightHolder</loc>
-   <lastmod>2019-10-15</lastmod>
-  </url>  <url>
-   <loc>https://schema.org/copyrightYear</loc>
-   <lastmod>2019-10-15</lastmod>
-  </url>  <url>
-   <loc>https://schema.org/correction</loc>
-   <lastmod>2019-10-15</lastmod>
-  </url>  <url>
-   <loc>https://schema.org/correctionsPolicy</loc>
-   <lastmod>2019-10-15</lastmod>
-  </url>  <url>
-   <loc>https://schema.org/cost</loc>
-   <lastmod>2019-10-15</lastmod>
-  </url>  <url>
-   <loc>https://schema.org/costCategory</loc>
-   <lastmod>2019-10-15</lastmod>
-  </url>  <url>
-   <loc>https://schema.org/costCurrency</loc>
-   <lastmod>2019-10-15</lastmod>
-  </url>  <url>
-   <loc>https://schema.org/costOrigin</loc>
-   <lastmod>2019-10-15</lastmod>
-  </url>  <url>
-   <loc>https://schema.org/costPerUnit</loc>
-   <lastmod>2019-10-15</lastmod>
-  </url>  <url>
-   <loc>https://schema.org/countriesNotSupported</loc>
-   <lastmod>2019-10-15</lastmod>
-  </url>  <url>
-   <loc>https://schema.org/countriesSupported</loc>
-   <lastmod>2019-10-15</lastmod>
-  </url>  <url>
-   <loc>https://schema.org/countryOfOrigin</loc>
-   <lastmod>2019-10-15</lastmod>
-  </url>  <url>
-   <loc>https://schema.org/course</loc>
-   <lastmod>2019-10-15</lastmod>
-  </url>  <url>
-   <loc>https://schema.org/courseCode</loc>
-   <lastmod>2019-10-15</lastmod>
-  </url>  <url>
-   <loc>https://schema.org/courseMode</loc>
-   <lastmod>2019-10-15</lastmod>
-  </url>  <url>
-   <loc>https://schema.org/coursePrerequisites</loc>
-   <lastmod>2019-10-15</lastmod>
-  </url>  <url>
-   <loc>https://schema.org/courseWorkload</loc>
-   <lastmod>2019-10-15</lastmod>
-  </url>  <url>
-   <loc>https://schema.org/coverageEndTime</loc>
-   <lastmod>2019-10-15</lastmod>
-  </url>  <url>
-   <loc>https://schema.org/coverageStartTime</loc>
-   <lastmod>2019-10-15</lastmod>
-  </url>  <url>
-   <loc>https://schema.org/creativeWorkStatus</loc>
-   <lastmod>2019-10-15</lastmod>
-  </url>  <url>
-   <loc>https://schema.org/creator</loc>
-   <lastmod>2019-10-15</lastmod>
-  </url>  <url>
-   <loc>https://schema.org/credentialCategory</loc>
-   <lastmod>2019-10-15</lastmod>
-  </url>  <url>
-   <loc>https://schema.org/creditedTo</loc>
-   <lastmod>2019-10-15</lastmod>
-  </url>  <url>
-   <loc>https://schema.org/cssSelector</loc>
-   <lastmod>2019-10-15</lastmod>
-  </url>  <url>
-   <loc>https://schema.org/currenciesAccepted</loc>
-   <lastmod>2019-10-15</lastmod>
-  </url>  <url>
-   <loc>https://schema.org/currency</loc>
-   <lastmod>2019-10-15</lastmod>
-  </url>  <url>
-   <loc>https://schema.org/currentExchangeRate</loc>
-   <lastmod>2019-10-15</lastmod>
-  </url>  <url>
-   <loc>https://schema.org/customer</loc>
-   <lastmod>2019-10-15</lastmod>
-  </url>  <url>
-   <loc>https://schema.org/dataFeedElement</loc>
-   <lastmod>2019-10-15</lastmod>
-  </url>  <url>
-   <loc>https://schema.org/dataset</loc>
-   <lastmod>2019-10-15</lastmod>
-  </url>  <url>
-   <loc>https://schema.org/datasetTimeInterval</loc>
-   <lastmod>2019-10-15</lastmod>
-  </url>  <url>
-   <loc>https://schema.org/dateCreated</loc>
-   <lastmod>2019-10-15</lastmod>
-  </url>  <url>
-   <loc>https://schema.org/dateDeleted</loc>
-   <lastmod>2019-10-15</lastmod>
-  </url>  <url>
-   <loc>https://schema.org/dateIssued</loc>
-   <lastmod>2019-10-15</lastmod>
-  </url>  <url>
-   <loc>https://schema.org/dateModified</loc>
-   <lastmod>2019-10-15</lastmod>
-  </url>  <url>
-   <loc>https://schema.org/datePosted</loc>
-   <lastmod>2019-10-15</lastmod>
-  </url>  <url>
-   <loc>https://schema.org/datePublished</loc>
-   <lastmod>2019-10-15</lastmod>
-  </url>  <url>
-   <loc>https://schema.org/dateRead</loc>
-   <lastmod>2019-10-15</lastmod>
-  </url>  <url>
-   <loc>https://schema.org/dateReceived</loc>
-   <lastmod>2019-10-15</lastmod>
-  </url>  <url>
-   <loc>https://schema.org/dateSent</loc>
-   <lastmod>2019-10-15</lastmod>
-  </url>  <url>
-   <loc>https://schema.org/dateVehicleFirstRegistered</loc>
-   <lastmod>2019-10-15</lastmod>
-  </url>  <url>
-   <loc>https://schema.org/dateline</loc>
-   <lastmod>2019-10-15</lastmod>
-  </url>  <url>
-   <loc>https://schema.org/dayOfWeek</loc>
-   <lastmod>2019-10-15</lastmod>
-  </url>  <url>
-   <loc>https://schema.org/deathDate</loc>
-   <lastmod>2019-10-15</lastmod>
-  </url>  <url>
-   <loc>https://schema.org/deathPlace</loc>
-   <lastmod>2019-10-15</lastmod>
-  </url>  <url>
-   <loc>https://schema.org/defaultValue</loc>
-   <lastmod>2019-10-15</lastmod>
-  </url>  <url>
-   <loc>https://schema.org/deliveryAddress</loc>
-   <lastmod>2019-10-15</lastmod>
-  </url>  <url>
-   <loc>https://schema.org/deliveryLeadTime</loc>
-   <lastmod>2019-10-15</lastmod>
-  </url>  <url>
-   <loc>https://schema.org/deliveryMethod</loc>
-   <lastmod>2019-10-15</lastmod>
-  </url>  <url>
-   <loc>https://schema.org/deliveryStatus</loc>
-   <lastmod>2019-10-15</lastmod>
-  </url>  <url>
-   <loc>https://schema.org/department</loc>
-   <lastmod>2019-10-15</lastmod>
-  </url>  <url>
-   <loc>https://schema.org/departureAirport</loc>
-   <lastmod>2019-10-15</lastmod>
-  </url>  <url>
-   <loc>https://schema.org/departureBusStop</loc>
-   <lastmod>2019-10-15</lastmod>
-  </url>  <url>
-   <loc>https://schema.org/departureGate</loc>
-   <lastmod>2019-10-15</lastmod>
-  </url>  <url>
-   <loc>https://schema.org/departurePlatform</loc>
-   <lastmod>2019-10-15</lastmod>
-  </url>  <url>
-   <loc>https://schema.org/departureStation</loc>
-   <lastmod>2019-10-15</lastmod>
-  </url>  <url>
-   <loc>https://schema.org/departureTerminal</loc>
-   <lastmod>2019-10-15</lastmod>
-  </url>  <url>
-   <loc>https://schema.org/departureTime</loc>
-   <lastmod>2019-10-15</lastmod>
-  </url>  <url>
-   <loc>https://schema.org/dependencies</loc>
-   <lastmod>2019-10-15</lastmod>
-  </url>  <url>
-   <loc>https://schema.org/depth</loc>
-   <lastmod>2019-10-15</lastmod>
-  </url>  <url>
-   <loc>https://schema.org/description</loc>
-   <lastmod>2019-10-15</lastmod>
-  </url>  <url>
-   <loc>https://schema.org/device</loc>
-   <lastmod>2019-10-15</lastmod>
-  </url>  <url>
-   <loc>https://schema.org/diagnosis</loc>
-   <lastmod>2019-10-15</lastmod>
-  </url>  <url>
-   <loc>https://schema.org/diagram</loc>
-   <lastmod>2019-10-15</lastmod>
-  </url>  <url>
-   <loc>https://schema.org/diet</loc>
-   <lastmod>2019-10-15</lastmod>
-  </url>  <url>
-   <loc>https://schema.org/dietFeatures</loc>
-   <lastmod>2019-10-15</lastmod>
-  </url>  <url>
-   <loc>https://schema.org/differentialDiagnosis</loc>
-   <lastmod>2019-10-15</lastmod>
-  </url>  <url>
-   <loc>https://schema.org/director</loc>
-   <lastmod>2019-10-15</lastmod>
-  </url>  <url>
-   <loc>https://schema.org/directors</loc>
-   <lastmod>2019-10-15</lastmod>
-  </url>  <url>
-   <loc>https://schema.org/disambiguatingDescription</loc>
-   <lastmod>2019-10-15</lastmod>
-  </url>  <url>
-   <loc>https://schema.org/discount</loc>
-   <lastmod>2019-10-15</lastmod>
-  </url>  <url>
-   <loc>https://schema.org/discountCode</loc>
-   <lastmod>2019-10-15</lastmod>
-  </url>  <url>
-   <loc>https://schema.org/discountCurrency</loc>
-   <lastmod>2019-10-15</lastmod>
-  </url>  <url>
-   <loc>https://schema.org/discusses</loc>
-   <lastmod>2019-10-15</lastmod>
-  </url>  <url>
-   <loc>https://schema.org/discussionUrl</loc>
-   <lastmod>2019-10-15</lastmod>
-  </url>  <url>
-   <loc>https://schema.org/dissolutionDate</loc>
-   <lastmod>2019-10-15</lastmod>
-  </url>  <url>
-   <loc>https://schema.org/distance</loc>
-   <lastmod>2019-10-15</lastmod>
-  </url>  <url>
-   <loc>https://schema.org/distinguishingSign</loc>
-   <lastmod>2019-10-15</lastmod>
-  </url>  <url>
-   <loc>https://schema.org/distribution</loc>
-   <lastmod>2019-10-15</lastmod>
-  </url>  <url>
-   <loc>https://schema.org/diversityPolicy</loc>
-   <lastmod>2019-10-15</lastmod>
-  </url>  <url>
-   <loc>https://schema.org/diversityStaffingReport</loc>
-   <lastmod>2019-10-15</lastmod>
-  </url>  <url>
-   <loc>https://schema.org/documentation</loc>
-   <lastmod>2019-10-15</lastmod>
-  </url>  <url>
-   <loc>https://schema.org/domainIncludes</loc>
-   <lastmod>2019-10-15</lastmod>
-  </url>  <url>
-   <loc>https://schema.org/domiciledMortgage</loc>
-   <lastmod>2019-10-15</lastmod>
-  </url>  <url>
-   <loc>https://schema.org/doorTime</loc>
-   <lastmod>2019-10-15</lastmod>
-  </url>  <url>
-   <loc>https://schema.org/dosageForm</loc>
-   <lastmod>2019-10-15</lastmod>
-  </url>  <url>
-   <loc>https://schema.org/doseSchedule</loc>
-   <lastmod>2019-10-15</lastmod>
-  </url>  <url>
-   <loc>https://schema.org/doseUnit</loc>
-   <lastmod>2019-10-15</lastmod>
-  </url>  <url>
-   <loc>https://schema.org/doseValue</loc>
-   <lastmod>2019-10-15</lastmod>
-  </url>  <url>
-   <loc>https://schema.org/downPayment</loc>
-   <lastmod>2019-10-15</lastmod>
-  </url>  <url>
-   <loc>https://schema.org/downloadUrl</loc>
-   <lastmod>2019-10-15</lastmod>
-  </url>  <url>
-   <loc>https://schema.org/downvoteCount</loc>
-   <lastmod>2019-10-15</lastmod>
-  </url>  <url>
-   <loc>https://schema.org/drainsTo</loc>
-   <lastmod>2019-10-15</lastmod>
-  </url>  <url>
-   <loc>https://schema.org/driveWheelConfiguration</loc>
-   <lastmod>2019-10-15</lastmod>
-  </url>  <url>
-   <loc>https://schema.org/dropoffLocation</loc>
-   <lastmod>2019-10-15</lastmod>
-  </url>  <url>
-   <loc>https://schema.org/dropoffTime</loc>
-   <lastmod>2019-10-15</lastmod>
-  </url>  <url>
-   <loc>https://schema.org/drug</loc>
-   <lastmod>2019-10-15</lastmod>
-  </url>  <url>
-   <loc>https://schema.org/drugClass</loc>
-   <lastmod>2019-10-15</lastmod>
-  </url>  <url>
-   <loc>https://schema.org/drugUnit</loc>
-   <lastmod>2019-10-15</lastmod>
-  </url>  <url>
-   <loc>https://schema.org/duns</loc>
-   <lastmod>2019-10-15</lastmod>
-  </url>  <url>
-   <loc>https://schema.org/duplicateTherapy</loc>
-   <lastmod>2019-10-15</lastmod>
-  </url>  <url>
-   <loc>https://schema.org/duration</loc>
-   <lastmod>2019-10-15</lastmod>
-  </url>  <url>
-   <loc>https://schema.org/durationOfWarranty</loc>
-   <lastmod>2019-10-15</lastmod>
-  </url>  <url>
-   <loc>https://schema.org/duringMedia</loc>
-   <lastmod>2019-10-15</lastmod>
-  </url>  <url>
-   <loc>https://schema.org/earlyPrepaymentPenalty</loc>
-   <lastmod>2019-10-15</lastmod>
-  </url>  <url>
-   <loc>https://schema.org/editor</loc>
-   <lastmod>2019-10-15</lastmod>
-  </url>  <url>
-   <loc>https://schema.org/educationRequirements</loc>
-   <lastmod>2019-10-15</lastmod>
-  </url>  <url>
-   <loc>https://schema.org/educationalAlignment</loc>
-   <lastmod>2019-10-15</lastmod>
-  </url>  <url>
-   <loc>https://schema.org/educationalCredentialAwarded</loc>
-   <lastmod>2019-10-15</lastmod>
-  </url>  <url>
-   <loc>https://schema.org/educationalFramework</loc>
-   <lastmod>2019-10-15</lastmod>
-  </url>  <url>
-   <loc>https://schema.org/educationalLevel</loc>
-   <lastmod>2019-10-15</lastmod>
-  </url>  <url>
-   <loc>https://schema.org/educationalRole</loc>
-   <lastmod>2019-10-15</lastmod>
-  </url>  <url>
-   <loc>https://schema.org/educationalUse</loc>
-   <lastmod>2019-10-15</lastmod>
-  </url>  <url>
-   <loc>https://schema.org/elevation</loc>
-   <lastmod>2019-10-15</lastmod>
-  </url>  <url>
-   <loc>https://schema.org/eligibleCustomerType</loc>
-   <lastmod>2019-10-15</lastmod>
-  </url>  <url>
-   <loc>https://schema.org/eligibleDuration</loc>
-   <lastmod>2019-10-15</lastmod>
-  </url>  <url>
-   <loc>https://schema.org/eligibleQuantity</loc>
-   <lastmod>2019-10-15</lastmod>
-  </url>  <url>
-   <loc>https://schema.org/eligibleRegion</loc>
-   <lastmod>2019-10-15</lastmod>
-  </url>  <url>
-   <loc>https://schema.org/eligibleTransactionVolume</loc>
-   <lastmod>2019-10-15</lastmod>
-  </url>  <url>
-   <loc>https://schema.org/email</loc>
-   <lastmod>2019-10-15</lastmod>
-  </url>  <url>
-   <loc>https://schema.org/embedUrl</loc>
-   <lastmod>2019-10-15</lastmod>
-  </url>  <url>
-   <loc>https://schema.org/emissionsCO2</loc>
-   <lastmod>2019-10-15</lastmod>
-  </url>  <url>
-   <loc>https://schema.org/employee</loc>
-   <lastmod>2019-10-15</lastmod>
-  </url>  <url>
-   <loc>https://schema.org/employees</loc>
-   <lastmod>2019-10-15</lastmod>
-  </url>  <url>
-   <loc>https://schema.org/employmentType</loc>
-   <lastmod>2019-10-15</lastmod>
-  </url>  <url>
-   <loc>https://schema.org/employmentUnit</loc>
-   <lastmod>2019-10-15</lastmod>
-  </url>  <url>
-   <loc>https://schema.org/encodesCreativeWork</loc>
-   <lastmod>2019-10-15</lastmod>
-  </url>  <url>
-   <loc>https://schema.org/encoding</loc>
-   <lastmod>2019-10-15</lastmod>
-  </url>  <url>
-   <loc>https://schema.org/encodingFormat</loc>
-   <lastmod>2019-10-15</lastmod>
-  </url>  <url>
-   <loc>https://schema.org/encodingType</loc>
-   <lastmod>2019-10-15</lastmod>
-  </url>  <url>
-   <loc>https://schema.org/encodings</loc>
-   <lastmod>2019-10-15</lastmod>
-  </url>  <url>
-   <loc>https://schema.org/endDate</loc>
-   <lastmod>2019-10-15</lastmod>
-  </url>  <url>
-   <loc>https://schema.org/endOffset</loc>
-   <lastmod>2019-10-15</lastmod>
-  </url>  <url>
-   <loc>https://schema.org/endTime</loc>
-   <lastmod>2019-10-15</lastmod>
-  </url>  <url>
-   <loc>https://schema.org/endorsee</loc>
-   <lastmod>2019-10-15</lastmod>
-  </url>  <url>
-   <loc>https://schema.org/endorsers</loc>
-   <lastmod>2019-10-15</lastmod>
-  </url>  <url>
-   <loc>https://schema.org/engineDisplacement</loc>
-   <lastmod>2019-10-15</lastmod>
-  </url>  <url>
-   <loc>https://schema.org/enginePower</loc>
-   <lastmod>2019-10-15</lastmod>
-  </url>  <url>
-   <loc>https://schema.org/engineType</loc>
-   <lastmod>2019-10-15</lastmod>
-  </url>  <url>
-   <loc>https://schema.org/entertainmentBusiness</loc>
-   <lastmod>2019-10-15</lastmod>
-  </url>  <url>
-   <loc>https://schema.org/epidemiology</loc>
-   <lastmod>2019-10-15</lastmod>
-  </url>  <url>
-   <loc>https://schema.org/episode</loc>
-   <lastmod>2019-10-15</lastmod>
-  </url>  <url>
-   <loc>https://schema.org/episodeNumber</loc>
-   <lastmod>2019-10-15</lastmod>
-  </url>  <url>
-   <loc>https://schema.org/episodes</loc>
-   <lastmod>2019-10-15</lastmod>
-  </url>  <url>
-   <loc>https://schema.org/equal</loc>
-   <lastmod>2019-10-15</lastmod>
-  </url>  <url>
-   <loc>https://schema.org/error</loc>
-   <lastmod>2019-10-15</lastmod>
-  </url>  <url>
-   <loc>https://schema.org/estimatedCost</loc>
-   <lastmod>2019-10-15</lastmod>
-  </url>  <url>
-   <loc>https://schema.org/estimatedFlightDuration</loc>
-   <lastmod>2019-10-15</lastmod>
-  </url>  <url>
-   <loc>https://schema.org/estimatedSalary</loc>
-   <lastmod>2019-10-15</lastmod>
-  </url>  <url>
-   <loc>https://schema.org/estimatesRiskOf</loc>
-   <lastmod>2019-10-15</lastmod>
-  </url>  <url>
-   <loc>https://schema.org/ethicsPolicy</loc>
-   <lastmod>2019-10-15</lastmod>
-  </url>  <url>
-   <loc>https://schema.org/event</loc>
-   <lastmod>2019-10-15</lastmod>
-  </url>  <url>
-   <loc>https://schema.org/eventSchedule</loc>
-   <lastmod>2019-10-15</lastmod>
-  </url>  <url>
-   <loc>https://schema.org/eventStatus</loc>
-   <lastmod>2019-10-15</lastmod>
-  </url>  <url>
-   <loc>https://schema.org/events</loc>
-   <lastmod>2019-10-15</lastmod>
-  </url>  <url>
-   <loc>https://schema.org/evidenceLevel</loc>
-   <lastmod>2019-10-15</lastmod>
-  </url>  <url>
-   <loc>https://schema.org/evidenceOrigin</loc>
-   <lastmod>2019-10-15</lastmod>
-  </url>  <url>
-   <loc>https://schema.org/exampleOfWork</loc>
-   <lastmod>2019-10-15</lastmod>
-  </url>  <url>
-   <loc>https://schema.org/exceptDate</loc>
-   <lastmod>2019-10-15</lastmod>
-  </url>  <url>
-   <loc>https://schema.org/exchangeRateSpread</loc>
-   <lastmod>2019-10-15</lastmod>
-  </url>  <url>
-   <loc>https://schema.org/executableLibraryName</loc>
-   <lastmod>2019-10-15</lastmod>
-  </url>  <url>
-   <loc>https://schema.org/exerciseCourse</loc>
-   <lastmod>2019-10-15</lastmod>
-  </url>  <url>
-   <loc>https://schema.org/exercisePlan</loc>
-   <lastmod>2019-10-15</lastmod>
-  </url>  <url>
-   <loc>https://schema.org/exerciseRelatedDiet</loc>
-   <lastmod>2019-10-15</lastmod>
-  </url>  <url>
-   <loc>https://schema.org/exerciseType</loc>
-   <lastmod>2019-10-15</lastmod>
-  </url>  <url>
-   <loc>https://schema.org/exifData</loc>
-   <lastmod>2019-10-15</lastmod>
-  </url>  <url>
-   <loc>https://schema.org/expectedArrivalFrom</loc>
-   <lastmod>2019-10-15</lastmod>
-  </url>  <url>
-   <loc>https://schema.org/expectedArrivalUntil</loc>
-   <lastmod>2019-10-15</lastmod>
-  </url>  <url>
-   <loc>https://schema.org/expectedPrognosis</loc>
-   <lastmod>2019-10-15</lastmod>
-  </url>  <url>
-   <loc>https://schema.org/expectsAcceptanceOf</loc>
-   <lastmod>2019-10-15</lastmod>
-  </url>  <url>
-   <loc>https://schema.org/experienceRequirements</loc>
-   <lastmod>2019-10-15</lastmod>
-  </url>  <url>
-   <loc>https://schema.org/expertConsiderations</loc>
-   <lastmod>2019-10-15</lastmod>
-  </url>  <url>
-   <loc>https://schema.org/expires</loc>
-   <lastmod>2019-10-15</lastmod>
-  </url>  <url>
-   <loc>https://schema.org/familyName</loc>
-   <lastmod>2019-10-15</lastmod>
-  </url>  <url>
-   <loc>https://schema.org/fatContent</loc>
-   <lastmod>2019-10-15</lastmod>
-  </url>  <url>
-   <loc>https://schema.org/faxNumber</loc>
-   <lastmod>2019-10-15</lastmod>
-  </url>  <url>
-   <loc>https://schema.org/featureList</loc>
-   <lastmod>2019-10-15</lastmod>
-  </url>  <url>
-   <loc>https://schema.org/feesAndCommissionsSpecification</loc>
-   <lastmod>2019-10-15</lastmod>
-  </url>  <url>
-   <loc>https://schema.org/fiberContent</loc>
-   <lastmod>2019-10-15</lastmod>
-  </url>  <url>
-   <loc>https://schema.org/fileFormat</loc>
-   <lastmod>2019-10-15</lastmod>
-  </url>  <url>
-   <loc>https://schema.org/fileSize</loc>
-   <lastmod>2019-10-15</lastmod>
-  </url>  <url>
-   <loc>https://schema.org/firstAppearance</loc>
-   <lastmod>2019-10-15</lastmod>
-  </url>  <url>
-   <loc>https://schema.org/firstPerformance</loc>
-   <lastmod>2019-10-15</lastmod>
-  </url>  <url>
-   <loc>https://schema.org/flightDistance</loc>
-   <lastmod>2019-10-15</lastmod>
-  </url>  <url>
-   <loc>https://schema.org/flightNumber</loc>
-   <lastmod>2019-10-15</lastmod>
-  </url>  <url>
-   <loc>https://schema.org/floorLimit</loc>
-   <lastmod>2019-10-15</lastmod>
-  </url>  <url>
-   <loc>https://schema.org/floorSize</loc>
-   <lastmod>2019-10-15</lastmod>
-  </url>  <url>
-   <loc>https://schema.org/followee</loc>
-   <lastmod>2019-10-15</lastmod>
-  </url>  <url>
-   <loc>https://schema.org/follows</loc>
-   <lastmod>2019-10-15</lastmod>
-  </url>  <url>
-   <loc>https://schema.org/followup</loc>
-   <lastmod>2019-10-15</lastmod>
-  </url>  <url>
-   <loc>https://schema.org/foodEstablishment</loc>
-   <lastmod>2019-10-15</lastmod>
-  </url>  <url>
-   <loc>https://schema.org/foodEvent</loc>
-   <lastmod>2019-10-15</lastmod>
-  </url>  <url>
-   <loc>https://schema.org/foodWarning</loc>
-   <lastmod>2019-10-15</lastmod>
-  </url>  <url>
-   <loc>https://schema.org/founder</loc>
-   <lastmod>2019-10-15</lastmod>
-  </url>  <url>
-   <loc>https://schema.org/founders</loc>
-   <lastmod>2019-10-15</lastmod>
-  </url>  <url>
-   <loc>https://schema.org/foundingDate</loc>
-   <lastmod>2019-10-15</lastmod>
-  </url>  <url>
-   <loc>https://schema.org/foundingLocation</loc>
-   <lastmod>2019-10-15</lastmod>
-  </url>  <url>
-   <loc>https://schema.org/free</loc>
-   <lastmod>2019-10-15</lastmod>
-  </url>  <url>
-   <loc>https://schema.org/frequency</loc>
-   <lastmod>2019-10-15</lastmod>
-  </url>  <url>
-   <loc>https://schema.org/fromLocation</loc>
-   <lastmod>2019-10-15</lastmod>
-  </url>  <url>
-   <loc>https://schema.org/fuelCapacity</loc>
-   <lastmod>2019-10-15</lastmod>
-  </url>  <url>
-   <loc>https://schema.org/fuelConsumption</loc>
-   <lastmod>2019-10-15</lastmod>
-  </url>  <url>
-   <loc>https://schema.org/fuelEfficiency</loc>
-   <lastmod>2019-10-15</lastmod>
-  </url>  <url>
-   <loc>https://schema.org/fuelType</loc>
-   <lastmod>2019-10-15</lastmod>
-  </url>  <url>
-   <loc>https://schema.org/function</loc>
-   <lastmod>2019-10-15</lastmod>
-  </url>  <url>
-   <loc>https://schema.org/functionalClass</loc>
-   <lastmod>2019-10-15</lastmod>
-  </url>  <url>
-   <loc>https://schema.org/fundedItem</loc>
-   <lastmod>2019-10-15</lastmod>
-  </url>  <url>
-   <loc>https://schema.org/funder</loc>
-   <lastmod>2019-10-15</lastmod>
-  </url>  <url>
-   <loc>https://schema.org/game</loc>
-   <lastmod>2019-10-15</lastmod>
-  </url>  <url>
-   <loc>https://schema.org/gameItem</loc>
-   <lastmod>2019-10-15</lastmod>
-  </url>  <url>
-   <loc>https://schema.org/gameLocation</loc>
-   <lastmod>2019-10-15</lastmod>
-  </url>  <url>
-   <loc>https://schema.org/gamePlatform</loc>
-   <lastmod>2019-10-15</lastmod>
-  </url>  <url>
-   <loc>https://schema.org/gameServer</loc>
-   <lastmod>2019-10-15</lastmod>
-  </url>  <url>
-   <loc>https://schema.org/gameTip</loc>
-   <lastmod>2019-10-15</lastmod>
-  </url>  <url>
-   <loc>https://schema.org/gender</loc>
-   <lastmod>2019-10-15</lastmod>
-  </url>  <url>
-   <loc>https://schema.org/genre</loc>
-   <lastmod>2019-10-15</lastmod>
-  </url>  <url>
-   <loc>https://schema.org/geo</loc>
-   <lastmod>2019-10-15</lastmod>
-  </url>  <url>
-   <loc>https://schema.org/geoContains</loc>
-   <lastmod>2019-10-15</lastmod>
-  </url>  <url>
-   <loc>https://schema.org/geoCoveredBy</loc>
-   <lastmod>2019-10-15</lastmod>
-  </url>  <url>
-   <loc>https://schema.org/geoCovers</loc>
-   <lastmod>2019-10-15</lastmod>
-  </url>  <url>
-   <loc>https://schema.org/geoCrosses</loc>
-   <lastmod>2019-10-15</lastmod>
-  </url>  <url>
-   <loc>https://schema.org/geoDisjoint</loc>
-   <lastmod>2019-10-15</lastmod>
-  </url>  <url>
-   <loc>https://schema.org/geoEquals</loc>
-   <lastmod>2019-10-15</lastmod>
-  </url>  <url>
-   <loc>https://schema.org/geoIntersects</loc>
-   <lastmod>2019-10-15</lastmod>
-  </url>  <url>
-   <loc>https://schema.org/geoMidpoint</loc>
-   <lastmod>2019-10-15</lastmod>
-  </url>  <url>
-   <loc>https://schema.org/geoOverlaps</loc>
-   <lastmod>2019-10-15</lastmod>
-  </url>  <url>
-   <loc>https://schema.org/geoRadius</loc>
-   <lastmod>2019-10-15</lastmod>
-  </url>  <url>
-   <loc>https://schema.org/geoTouches</loc>
-   <lastmod>2019-10-15</lastmod>
-  </url>  <url>
-   <loc>https://schema.org/geoWithin</loc>
-   <lastmod>2019-10-15</lastmod>
-  </url>  <url>
-   <loc>https://schema.org/geographicArea</loc>
-   <lastmod>2019-10-15</lastmod>
-  </url>  <url>
-   <loc>https://schema.org/givenName</loc>
-   <lastmod>2019-10-15</lastmod>
-  </url>  <url>
-   <loc>https://schema.org/globalLocationNumber</loc>
-   <lastmod>2019-10-15</lastmod>
-  </url>  <url>
-   <loc>https://schema.org/gracePeriod</loc>
-   <lastmod>2019-10-15</lastmod>
-  </url>  <url>
-   <loc>https://schema.org/grantee</loc>
-   <lastmod>2019-10-15</lastmod>
-  </url>  <url>
-   <loc>https://schema.org/greater</loc>
-   <lastmod>2019-10-15</lastmod>
-  </url>  <url>
-   <loc>https://schema.org/greaterOrEqual</loc>
-   <lastmod>2019-10-15</lastmod>
-  </url>  <url>
-   <loc>https://schema.org/gtin</loc>
-   <lastmod>2019-10-15</lastmod>
-  </url>  <url>
-   <loc>https://schema.org/gtin12</loc>
-   <lastmod>2019-10-15</lastmod>
-  </url>  <url>
-   <loc>https://schema.org/gtin13</loc>
-   <lastmod>2019-10-15</lastmod>
-  </url>  <url>
-   <loc>https://schema.org/gtin14</loc>
-   <lastmod>2019-10-15</lastmod>
-  </url>  <url>
-   <loc>https://schema.org/gtin8</loc>
-   <lastmod>2019-10-15</lastmod>
-  </url>  <url>
-   <loc>https://schema.org/guideline</loc>
-   <lastmod>2019-10-15</lastmod>
-  </url>  <url>
-   <loc>https://schema.org/guidelineDate</loc>
-   <lastmod>2019-10-15</lastmod>
-  </url>  <url>
-   <loc>https://schema.org/guidelineSubject</loc>
-   <lastmod>2019-10-15</lastmod>
-  </url>  <url>
-   <loc>https://schema.org/hasBroadcastChannel</loc>
-   <lastmod>2019-10-15</lastmod>
-  </url>  <url>
-   <loc>https://schema.org/hasCategoryCode</loc>
-   <lastmod>2019-10-15</lastmod>
-  </url>  <url>
-   <loc>https://schema.org/hasCourseInstance</loc>
-   <lastmod>2019-10-15</lastmod>
-  </url>  <url>
-   <loc>https://schema.org/hasCredential</loc>
-   <lastmod>2019-10-15</lastmod>
-  </url>  <url>
-   <loc>https://schema.org/hasDefinedTerm</loc>
-   <lastmod>2019-10-15</lastmod>
-  </url>  <url>
-   <loc>https://schema.org/hasDeliveryMethod</loc>
-   <lastmod>2019-10-15</lastmod>
-  </url>  <url>
-   <loc>https://schema.org/hasDigitalDocumentPermission</loc>
-   <lastmod>2019-10-15</lastmod>
-  </url>  <url>
-   <loc>https://schema.org/hasMap</loc>
-   <lastmod>2019-10-15</lastmod>
-  </url>  <url>
-   <loc>https://schema.org/hasMenu</loc>
-   <lastmod>2019-10-15</lastmod>
-  </url>  <url>
-   <loc>https://schema.org/hasMenuItem</loc>
-   <lastmod>2019-10-15</lastmod>
-  </url>  <url>
-   <loc>https://schema.org/hasMenuSection</loc>
-   <lastmod>2019-10-15</lastmod>
-  </url>  <url>
-   <loc>https://schema.org/hasOccupation</loc>
-   <lastmod>2019-10-15</lastmod>
-  </url>  <url>
-   <loc>https://schema.org/hasOfferCatalog</loc>
-   <lastmod>2019-10-15</lastmod>
-  </url>  <url>
-   <loc>https://schema.org/hasPOS</loc>
-   <lastmod>2019-10-15</lastmod>
-  </url>  <url>
-   <loc>https://schema.org/hasPart</loc>
-   <lastmod>2019-10-15</lastmod>
-  </url>  <url>
-   <loc>https://schema.org/hasProductReturnPolicy</loc>
-   <lastmod>2019-10-15</lastmod>
-  </url>  <url>
-   <loc>https://schema.org/headline</loc>
-   <lastmod>2019-10-15</lastmod>
-  </url>  <url>
-   <loc>https://schema.org/healthCondition</loc>
-   <lastmod>2019-10-15</lastmod>
-  </url>  <url>
-   <loc>https://schema.org/healthPlanCoinsuranceOption</loc>
-   <lastmod>2019-10-15</lastmod>
-  </url>  <url>
-   <loc>https://schema.org/healthPlanCoinsuranceRate</loc>
-   <lastmod>2019-10-15</lastmod>
-  </url>  <url>
-   <loc>https://schema.org/healthPlanCopay</loc>
-   <lastmod>2019-10-15</lastmod>
-  </url>  <url>
-   <loc>https://schema.org/healthPlanCopayOption</loc>
-   <lastmod>2019-10-15</lastmod>
-  </url>  <url>
-   <loc>https://schema.org/healthPlanCostSharing</loc>
-   <lastmod>2019-10-15</lastmod>
-  </url>  <url>
-   <loc>https://schema.org/healthPlanDrugOption</loc>
-   <lastmod>2019-10-15</lastmod>
-  </url>  <url>
-   <loc>https://schema.org/healthPlanDrugTier</loc>
-   <lastmod>2019-10-15</lastmod>
-  </url>  <url>
-   <loc>https://schema.org/healthPlanId</loc>
-   <lastmod>2019-10-15</lastmod>
-  </url>  <url>
-   <loc>https://schema.org/healthPlanMarketingUrl</loc>
-   <lastmod>2019-10-15</lastmod>
-  </url>  <url>
-   <loc>https://schema.org/healthPlanNetworkId</loc>
-   <lastmod>2019-10-15</lastmod>
-  </url>  <url>
-   <loc>https://schema.org/healthPlanNetworkTier</loc>
-   <lastmod>2019-10-15</lastmod>
-  </url>  <url>
-   <loc>https://schema.org/healthPlanPharmacyCategory</loc>
-   <lastmod>2019-10-15</lastmod>
-  </url>  <url>
-   <loc>https://schema.org/height</loc>
-   <lastmod>2019-10-15</lastmod>
-  </url>  <url>
-   <loc>https://schema.org/highPrice</loc>
-   <lastmod>2019-10-15</lastmod>
-  </url>  <url>
-   <loc>https://schema.org/hiringOrganization</loc>
-   <lastmod>2019-10-15</lastmod>
-  </url>  <url>
-   <loc>https://schema.org/holdingArchive</loc>
-   <lastmod>2019-10-15</lastmod>
-  </url>  <url>
-   <loc>https://schema.org/homeLocation</loc>
-   <lastmod>2019-10-15</lastmod>
-  </url>  <url>
-   <loc>https://schema.org/homeTeam</loc>
-   <lastmod>2019-10-15</lastmod>
-  </url>  <url>
-   <loc>https://schema.org/honorificPrefix</loc>
-   <lastmod>2019-10-15</lastmod>
-  </url>  <url>
-   <loc>https://schema.org/honorificSuffix</loc>
-   <lastmod>2019-10-15</lastmod>
-  </url>  <url>
-   <loc>https://schema.org/hospitalAffiliation</loc>
-   <lastmod>2019-10-15</lastmod>
-  </url>  <url>
-   <loc>https://schema.org/hostingOrganization</loc>
-   <lastmod>2019-10-15</lastmod>
-  </url>  <url>
-   <loc>https://schema.org/hoursAvailable</loc>
-   <lastmod>2019-10-15</lastmod>
-  </url>  <url>
-   <loc>https://schema.org/howPerformed</loc>
-   <lastmod>2019-10-15</lastmod>
-  </url>  <url>
-   <loc>https://schema.org/httpMethod</loc>
-   <lastmod>2019-10-15</lastmod>
-  </url>  <url>
-   <loc>https://schema.org/iataCode</loc>
-   <lastmod>2019-10-15</lastmod>
-  </url>  <url>
-   <loc>https://schema.org/icaoCode</loc>
-   <lastmod>2019-10-15</lastmod>
-  </url>  <url>
-   <loc>https://schema.org/identifier</loc>
-   <lastmod>2019-10-15</lastmod>
-  </url>  <url>
-   <loc>https://schema.org/identifyingExam</loc>
-   <lastmod>2019-10-15</lastmod>
-  </url>  <url>
-   <loc>https://schema.org/identifyingTest</loc>
-   <lastmod>2019-10-15</lastmod>
-  </url>  <url>
-   <loc>https://schema.org/illustrator</loc>
-   <lastmod>2019-10-15</lastmod>
-  </url>  <url>
-   <loc>https://schema.org/image</loc>
-   <lastmod>2019-10-15</lastmod>
-  </url>  <url>
-   <loc>https://schema.org/imagingTechnique</loc>
-   <lastmod>2019-10-15</lastmod>
-  </url>  <url>
-   <loc>https://schema.org/inAlbum</loc>
-   <lastmod>2019-10-15</lastmod>
-  </url>  <url>
-   <loc>https://schema.org/inBroadcastLineup</loc>
-   <lastmod>2019-10-15</lastmod>
-  </url>  <url>
-   <loc>https://schema.org/inCodeSet</loc>
-   <lastmod>2019-10-15</lastmod>
-  </url>  <url>
-   <loc>https://schema.org/inDefinedTermSet</loc>
-   <lastmod>2019-10-15</lastmod>
-  </url>  <url>
-   <loc>https://schema.org/inLanguage</loc>
-   <lastmod>2019-10-15</lastmod>
-  </url>  <url>
-   <loc>https://schema.org/inPlaylist</loc>
-   <lastmod>2019-10-15</lastmod>
-  </url>  <url>
-   <loc>https://schema.org/inStoreReturnsOffered</loc>
-   <lastmod>2019-10-15</lastmod>
-  </url>  <url>
-   <loc>https://schema.org/inSupportOf</loc>
-   <lastmod>2019-10-15</lastmod>
-  </url>  <url>
-   <loc>https://schema.org/incentiveCompensation</loc>
-   <lastmod>2019-10-15</lastmod>
-  </url>  <url>
-   <loc>https://schema.org/incentives</loc>
-   <lastmod>2019-10-15</lastmod>
-  </url>  <url>
-   <loc>https://schema.org/includedComposition</loc>
-   <lastmod>2019-10-15</lastmod>
-  </url>  <url>
-   <loc>https://schema.org/includedDataCatalog</loc>
-   <lastmod>2019-10-15</lastmod>
-  </url>  <url>
-   <loc>https://schema.org/includedInDataCatalog</loc>
-   <lastmod>2019-10-15</lastmod>
-  </url>  <url>
-   <loc>https://schema.org/includedInHealthInsurancePlan</loc>
-   <lastmod>2019-10-15</lastmod>
-  </url>  <url>
-   <loc>https://schema.org/includedRiskFactor</loc>
-   <lastmod>2019-10-15</lastmod>
-  </url>  <url>
-   <loc>https://schema.org/includesAttraction</loc>
-   <lastmod>2019-10-15</lastmod>
-  </url>  <url>
-   <loc>https://schema.org/includesHealthPlanFormulary</loc>
-   <lastmod>2019-10-15</lastmod>
-  </url>  <url>
-   <loc>https://schema.org/includesHealthPlanNetwork</loc>
-   <lastmod>2019-10-15</lastmod>
-  </url>  <url>
-   <loc>https://schema.org/includesObject</loc>
-   <lastmod>2019-10-15</lastmod>
-  </url>  <url>
-   <loc>https://schema.org/increasesRiskOf</loc>
-   <lastmod>2019-10-15</lastmod>
-  </url>  <url>
-   <loc>https://schema.org/indication</loc>
-   <lastmod>2019-10-15</lastmod>
-  </url>  <url>
-   <loc>https://schema.org/industry</loc>
-   <lastmod>2019-10-15</lastmod>
-  </url>  <url>
-   <loc>https://schema.org/ineligibleRegion</loc>
-   <lastmod>2019-10-15</lastmod>
-  </url>  <url>
-   <loc>https://schema.org/infectiousAgent</loc>
-   <lastmod>2019-10-15</lastmod>
-  </url>  <url>
-   <loc>https://schema.org/infectiousAgentClass</loc>
-   <lastmod>2019-10-15</lastmod>
-  </url>  <url>
-   <loc>https://schema.org/ingredients</loc>
-   <lastmod>2019-10-15</lastmod>
-  </url>  <url>
-   <loc>https://schema.org/inker</loc>
-   <lastmod>2019-10-15</lastmod>
-  </url>  <url>
-   <loc>https://schema.org/insertion</loc>
-   <lastmod>2019-10-15</lastmod>
-  </url>  <url>
-   <loc>https://schema.org/installUrl</loc>
-   <lastmod>2019-10-15</lastmod>
-  </url>  <url>
-   <loc>https://schema.org/instructor</loc>
-   <lastmod>2019-10-15</lastmod>
-  </url>  <url>
-   <loc>https://schema.org/instrument</loc>
-   <lastmod>2019-10-15</lastmod>
-  </url>  <url>
-   <loc>https://schema.org/intensity</loc>
-   <lastmod>2019-10-15</lastmod>
-  </url>  <url>
-   <loc>https://schema.org/interactingDrug</loc>
-   <lastmod>2019-10-15</lastmod>
-  </url>  <url>
-   <loc>https://schema.org/interactionCount</loc>
-   <lastmod>2019-10-15</lastmod>
-  </url>  <url>
-   <loc>https://schema.org/interactionService</loc>
-   <lastmod>2019-10-15</lastmod>
-  </url>  <url>
-   <loc>https://schema.org/interactionStatistic</loc>
-   <lastmod>2019-10-15</lastmod>
-  </url>  <url>
-   <loc>https://schema.org/interactionType</loc>
-   <lastmod>2019-10-15</lastmod>
-  </url>  <url>
-   <loc>https://schema.org/interactivityType</loc>
-   <lastmod>2019-10-15</lastmod>
-  </url>  <url>
-   <loc>https://schema.org/interestRate</loc>
-   <lastmod>2019-10-15</lastmod>
-  </url>  <url>
-   <loc>https://schema.org/inventoryLevel</loc>
-   <lastmod>2019-10-15</lastmod>
-  </url>  <url>
-   <loc>https://schema.org/inverseOf</loc>
-   <lastmod>2019-10-15</lastmod>
-  </url>  <url>
-   <loc>https://schema.org/isAcceptingNewPatients</loc>
-   <lastmod>2019-10-15</lastmod>
-  </url>  <url>
-   <loc>https://schema.org/isAccessibleForFree</loc>
-   <lastmod>2019-10-15</lastmod>
-  </url>  <url>
-   <loc>https://schema.org/isAccessoryOrSparePartFor</loc>
-   <lastmod>2019-10-15</lastmod>
-  </url>  <url>
-   <loc>https://schema.org/isAvailableGenerically</loc>
-   <lastmod>2019-10-15</lastmod>
-  </url>  <url>
-   <loc>https://schema.org/isBasedOn</loc>
-   <lastmod>2019-10-15</lastmod>
-  </url>  <url>
-   <loc>https://schema.org/isBasedOnUrl</loc>
-   <lastmod>2019-10-15</lastmod>
-  </url>  <url>
-   <loc>https://schema.org/isConsumableFor</loc>
-   <lastmod>2019-10-15</lastmod>
-  </url>  <url>
-   <loc>https://schema.org/isFamilyFriendly</loc>
-   <lastmod>2019-10-15</lastmod>
-  </url>  <url>
-   <loc>https://schema.org/isGift</loc>
-   <lastmod>2019-10-15</lastmod>
-  </url>  <url>
-   <loc>https://schema.org/isLiveBroadcast</loc>
-   <lastmod>2019-10-15</lastmod>
-  </url>  <url>
-   <loc>https://schema.org/isPartOf</loc>
-   <lastmod>2019-10-15</lastmod>
-  </url>  <url>
-   <loc>https://schema.org/isProprietary</loc>
-   <lastmod>2019-10-15</lastmod>
-  </url>  <url>
-   <loc>https://schema.org/isRelatedTo</loc>
-   <lastmod>2019-10-15</lastmod>
-  </url>  <url>
-   <loc>https://schema.org/isSimilarTo</loc>
-   <lastmod>2019-10-15</lastmod>
-  </url>  <url>
-   <loc>https://schema.org/isVariantOf</loc>
-   <lastmod>2019-10-15</lastmod>
-  </url>  <url>
-   <loc>https://schema.org/isbn</loc>
-   <lastmod>2019-10-15</lastmod>
-  </url>  <url>
-   <loc>https://schema.org/isicV4</loc>
-   <lastmod>2019-10-15</lastmod>
-  </url>  <url>
-   <loc>https://schema.org/isrcCode</loc>
-   <lastmod>2019-10-15</lastmod>
-  </url>  <url>
-   <loc>https://schema.org/issn</loc>
-   <lastmod>2019-10-15</lastmod>
-  </url>  <url>
-   <loc>https://schema.org/issueNumber</loc>
-   <lastmod>2019-10-15</lastmod>
-  </url>  <url>
-   <loc>https://schema.org/issuedBy</loc>
-   <lastmod>2019-10-15</lastmod>
-  </url>  <url>
-   <loc>https://schema.org/issuedThrough</loc>
-   <lastmod>2019-10-15</lastmod>
-  </url>  <url>
-   <loc>https://schema.org/iswcCode</loc>
-   <lastmod>2019-10-15</lastmod>
-  </url>  <url>
-   <loc>https://schema.org/item</loc>
-   <lastmod>2019-10-15</lastmod>
-  </url>  <url>
-   <loc>https://schema.org/itemCondition</loc>
-   <lastmod>2019-10-15</lastmod>
-  </url>  <url>
-   <loc>https://schema.org/itemListElement</loc>
-   <lastmod>2019-10-15</lastmod>
-  </url>  <url>
-   <loc>https://schema.org/itemListOrder</loc>
-   <lastmod>2019-10-15</lastmod>
-  </url>  <url>
-   <loc>https://schema.org/itemLocation</loc>
-   <lastmod>2019-10-15</lastmod>
-  </url>  <url>
-   <loc>https://schema.org/itemOffered</loc>
-   <lastmod>2019-10-15</lastmod>
-  </url>  <url>
-   <loc>https://schema.org/itemReviewed</loc>
-   <lastmod>2019-10-15</lastmod>
-  </url>  <url>
-   <loc>https://schema.org/itemShipped</loc>
-   <lastmod>2019-10-15</lastmod>
-  </url>  <url>
-   <loc>https://schema.org/itinerary</loc>
-   <lastmod>2019-10-15</lastmod>
-  </url>  <url>
-   <loc>https://schema.org/jobBenefits</loc>
-   <lastmod>2019-10-15</lastmod>
-  </url>  <url>
-   <loc>https://schema.org/jobImmediateStart</loc>
-   <lastmod>2019-10-15</lastmod>
-  </url>  <url>
-   <loc>https://schema.org/jobLocation</loc>
-   <lastmod>2019-10-15</lastmod>
-  </url>  <url>
-   <loc>https://schema.org/jobLocationType</loc>
-   <lastmod>2019-10-15</lastmod>
-  </url>  <url>
-   <loc>https://schema.org/jobStartDate</loc>
-   <lastmod>2019-10-15</lastmod>
-  </url>  <url>
-   <loc>https://schema.org/jobTitle</loc>
-   <lastmod>2019-10-15</lastmod>
-  </url>  <url>
-   <loc>https://schema.org/keywords</loc>
-   <lastmod>2019-10-15</lastmod>
-  </url>  <url>
-   <loc>https://schema.org/knownVehicleDamages</loc>
-   <lastmod>2019-10-15</lastmod>
-  </url>  <url>
-   <loc>https://schema.org/knows</loc>
-   <lastmod>2019-10-15</lastmod>
-  </url>  <url>
-   <loc>https://schema.org/knowsAbout</loc>
-   <lastmod>2019-10-15</lastmod>
-  </url>  <url>
-   <loc>https://schema.org/knowsLanguage</loc>
-   <lastmod>2019-10-15</lastmod>
-  </url>  <url>
-   <loc>https://schema.org/labelDetails</loc>
-   <lastmod>2019-10-15</lastmod>
-  </url>  <url>
-   <loc>https://schema.org/landlord</loc>
-   <lastmod>2019-10-15</lastmod>
-  </url>  <url>
-   <loc>https://schema.org/language</loc>
-   <lastmod>2019-10-15</lastmod>
-  </url>  <url>
-   <loc>https://schema.org/lastReviewed</loc>
-   <lastmod>2019-10-15</lastmod>
-  </url>  <url>
-   <loc>https://schema.org/latitude</loc>
-   <lastmod>2019-10-15</lastmod>
-  </url>  <url>
-   <loc>https://schema.org/learningResourceType</loc>
-   <lastmod>2019-10-15</lastmod>
-  </url>  <url>
-   <loc>https://schema.org/legalName</loc>
-   <lastmod>2019-10-15</lastmod>
-  </url>  <url>
-   <loc>https://schema.org/legalStatus</loc>
-   <lastmod>2019-10-15</lastmod>
-  </url>  <url>
-   <loc>https://schema.org/legislationApplies</loc>
-   <lastmod>2019-10-15</lastmod>
-  </url>  <url>
-   <loc>https://schema.org/legislationChanges</loc>
-   <lastmod>2019-10-15</lastmod>
-  </url>  <url>
-   <loc>https://schema.org/legislationConsolidates</loc>
-   <lastmod>2019-10-15</lastmod>
-  </url>  <url>
-   <loc>https://schema.org/legislationDate</loc>
-   <lastmod>2019-10-15</lastmod>
-  </url>  <url>
-   <loc>https://schema.org/legislationDateVersion</loc>
-   <lastmod>2019-10-15</lastmod>
-  </url>  <url>
-   <loc>https://schema.org/legislationIdentifier</loc>
-   <lastmod>2019-10-15</lastmod>
-  </url>  <url>
-   <loc>https://schema.org/legislationJurisdiction</loc>
-   <lastmod>2019-10-15</lastmod>
-  </url>  <url>
-   <loc>https://schema.org/legislationLegalForce</loc>
-   <lastmod>2019-10-15</lastmod>
-  </url>  <url>
-   <loc>https://schema.org/legislationLegalValue</loc>
-   <lastmod>2019-10-15</lastmod>
-  </url>  <url>
-   <loc>https://schema.org/legislationPassedBy</loc>
-   <lastmod>2019-10-15</lastmod>
-  </url>  <url>
-   <loc>https://schema.org/legislationResponsible</loc>
-   <lastmod>2019-10-15</lastmod>
-  </url>  <url>
-   <loc>https://schema.org/legislationTransposes</loc>
-   <lastmod>2019-10-15</lastmod>
-  </url>  <url>
-   <loc>https://schema.org/legislationType</loc>
-   <lastmod>2019-10-15</lastmod>
-  </url>  <url>
-   <loc>https://schema.org/leiCode</loc>
-   <lastmod>2019-10-15</lastmod>
-  </url>  <url>
-   <loc>https://schema.org/lender</loc>
-   <lastmod>2019-10-15</lastmod>
-  </url>  <url>
-   <loc>https://schema.org/lesser</loc>
-   <lastmod>2019-10-15</lastmod>
-  </url>  <url>
-   <loc>https://schema.org/lesserOrEqual</loc>
-   <lastmod>2019-10-15</lastmod>
-  </url>  <url>
-   <loc>https://schema.org/letterer</loc>
-   <lastmod>2019-10-15</lastmod>
-  </url>  <url>
-   <loc>https://schema.org/license</loc>
-   <lastmod>2019-10-15</lastmod>
-  </url>  <url>
-   <loc>https://schema.org/line</loc>
-   <lastmod>2019-10-15</lastmod>
-  </url>  <url>
-   <loc>https://schema.org/linkRelationship</loc>
-   <lastmod>2019-10-15</lastmod>
-  </url>  <url>
-   <loc>https://schema.org/liveBlogUpdate</loc>
-   <lastmod>2019-10-15</lastmod>
-  </url>  <url>
-   <loc>https://schema.org/loanMortgageMandateAmount</loc>
-   <lastmod>2019-10-15</lastmod>
-  </url>  <url>
-   <loc>https://schema.org/loanPaymentAmount</loc>
-   <lastmod>2019-10-15</lastmod>
-  </url>  <url>
-   <loc>https://schema.org/loanPaymentFrequency</loc>
-   <lastmod>2019-10-15</lastmod>
-  </url>  <url>
-   <loc>https://schema.org/loanRepaymentForm</loc>
-   <lastmod>2019-10-15</lastmod>
-  </url>  <url>
-   <loc>https://schema.org/loanTerm</loc>
-   <lastmod>2019-10-15</lastmod>
-  </url>  <url>
-   <loc>https://schema.org/loanType</loc>
-   <lastmod>2019-10-15</lastmod>
-  </url>  <url>
-   <loc>https://schema.org/location</loc>
-   <lastmod>2019-10-15</lastmod>
-  </url>  <url>
-   <loc>https://schema.org/locationCreated</loc>
-   <lastmod>2019-10-15</lastmod>
-  </url>  <url>
-   <loc>https://schema.org/lodgingUnitDescription</loc>
-   <lastmod>2019-10-15</lastmod>
-  </url>  <url>
-   <loc>https://schema.org/lodgingUnitType</loc>
-   <lastmod>2019-10-15</lastmod>
-  </url>  <url>
-   <loc>https://schema.org/logo</loc>
-   <lastmod>2019-10-15</lastmod>
-  </url>  <url>
-   <loc>https://schema.org/longitude</loc>
-   <lastmod>2019-10-15</lastmod>
-  </url>  <url>
-   <loc>https://schema.org/loser</loc>
-   <lastmod>2019-10-15</lastmod>
-  </url>  <url>
-   <loc>https://schema.org/lowPrice</loc>
-   <lastmod>2019-10-15</lastmod>
-  </url>  <url>
-   <loc>https://schema.org/lyricist</loc>
-   <lastmod>2019-10-15</lastmod>
-  </url>  <url>
-   <loc>https://schema.org/lyrics</loc>
-   <lastmod>2019-10-15</lastmod>
-  </url>  <url>
-   <loc>https://schema.org/mainContentOfPage</loc>
-   <lastmod>2019-10-15</lastmod>
-  </url>  <url>
-   <loc>https://schema.org/mainEntity</loc>
-   <lastmod>2019-10-15</lastmod>
-  </url>  <url>
-   <loc>https://schema.org/mainEntityOfPage</loc>
-   <lastmod>2019-10-15</lastmod>
-  </url>  <url>
-   <loc>https://schema.org/makesOffer</loc>
-   <lastmod>2019-10-15</lastmod>
-  </url>  <url>
-   <loc>https://schema.org/manufacturer</loc>
-   <lastmod>2019-10-15</lastmod>
-  </url>  <url>
-   <loc>https://schema.org/map</loc>
-   <lastmod>2019-10-15</lastmod>
-  </url>  <url>
-   <loc>https://schema.org/mapType</loc>
-   <lastmod>2019-10-15</lastmod>
-  </url>  <url>
-   <loc>https://schema.org/maps</loc>
-   <lastmod>2019-10-15</lastmod>
-  </url>  <url>
-   <loc>https://schema.org/marginOfError</loc>
-   <lastmod>2019-10-15</lastmod>
-  </url>  <url>
-   <loc>https://schema.org/masthead</loc>
-   <lastmod>2019-10-15</lastmod>
-  </url>  <url>
-   <loc>https://schema.org/material</loc>
-   <lastmod>2019-10-15</lastmod>
-  </url>  <url>
-   <loc>https://schema.org/materialExtent</loc>
-   <lastmod>2019-10-15</lastmod>
-  </url>  <url>
-   <loc>https://schema.org/maxPrice</loc>
-   <lastmod>2019-10-15</lastmod>
-  </url>  <url>
-   <loc>https://schema.org/maxValue</loc>
-   <lastmod>2019-10-15</lastmod>
-  </url>  <url>
-   <loc>https://schema.org/maximumAttendeeCapacity</loc>
-   <lastmod>2019-10-15</lastmod>
-  </url>  <url>
-   <loc>https://schema.org/maximumIntake</loc>
-   <lastmod>2019-10-15</lastmod>
-  </url>  <url>
-   <loc>https://schema.org/mealService</loc>
-   <lastmod>2019-10-15</lastmod>
-  </url>  <url>
-   <loc>https://schema.org/measuredProperty</loc>
-   <lastmod>2019-10-15</lastmod>
-  </url>  <url>
-   <loc>https://schema.org/measuredValue</loc>
-   <lastmod>2019-10-15</lastmod>
-  </url>  <url>
-   <loc>https://schema.org/measurementTechnique</loc>
-   <lastmod>2019-10-15</lastmod>
-  </url>  <url>
-   <loc>https://schema.org/mechanismOfAction</loc>
-   <lastmod>2019-10-15</lastmod>
-  </url>  <url>
-   <loc>https://schema.org/median</loc>
-   <lastmod>2019-10-15</lastmod>
-  </url>  <url>
-   <loc>https://schema.org/medicalSpecialty</loc>
-   <lastmod>2019-10-15</lastmod>
-  </url>  <url>
-   <loc>https://schema.org/medicineSystem</loc>
-   <lastmod>2019-10-15</lastmod>
-  </url>  <url>
-   <loc>https://schema.org/meetsEmissionStandard</loc>
-   <lastmod>2019-10-15</lastmod>
-  </url>  <url>
-   <loc>https://schema.org/member</loc>
-   <lastmod>2019-10-15</lastmod>
-  </url>  <url>
-   <loc>https://schema.org/memberOf</loc>
-   <lastmod>2019-10-15</lastmod>
-  </url>  <url>
-   <loc>https://schema.org/members</loc>
-   <lastmod>2019-10-15</lastmod>
-  </url>  <url>
-   <loc>https://schema.org/membershipNumber</loc>
-   <lastmod>2019-10-15</lastmod>
-  </url>  <url>
-   <loc>https://schema.org/membershipPointsEarned</loc>
-   <lastmod>2019-10-15</lastmod>
-  </url>  <url>
-   <loc>https://schema.org/memoryRequirements</loc>
-   <lastmod>2019-10-15</lastmod>
-  </url>  <url>
-   <loc>https://schema.org/mentions</loc>
-   <lastmod>2019-10-15</lastmod>
-  </url>  <url>
-   <loc>https://schema.org/menu</loc>
-   <lastmod>2019-10-15</lastmod>
-  </url>  <url>
-   <loc>https://schema.org/menuAddOn</loc>
-   <lastmod>2019-10-15</lastmod>
-  </url>  <url>
-   <loc>https://schema.org/merchant</loc>
-   <lastmod>2019-10-15</lastmod>
-  </url>  <url>
-   <loc>https://schema.org/messageAttachment</loc>
-   <lastmod>2019-10-15</lastmod>
-  </url>  <url>
-   <loc>https://schema.org/mileageFromOdometer</loc>
-   <lastmod>2019-10-15</lastmod>
-  </url>  <url>
-   <loc>https://schema.org/minPrice</loc>
-   <lastmod>2019-10-15</lastmod>
-  </url>  <url>
-   <loc>https://schema.org/minValue</loc>
-   <lastmod>2019-10-15</lastmod>
-  </url>  <url>
-   <loc>https://schema.org/minimumPaymentDue</loc>
-   <lastmod>2019-10-15</lastmod>
-  </url>  <url>
-   <loc>https://schema.org/missionCoveragePrioritiesPolicy</loc>
-   <lastmod>2019-10-15</lastmod>
-  </url>  <url>
-   <loc>https://schema.org/model</loc>
-   <lastmod>2019-10-15</lastmod>
-  </url>  <url>
-   <loc>https://schema.org/modelDate</loc>
-   <lastmod>2019-10-15</lastmod>
-  </url>  <url>
-   <loc>https://schema.org/modifiedTime</loc>
-   <lastmod>2019-10-15</lastmod>
-  </url>  <url>
-   <loc>https://schema.org/monthlyMinimumRepaymentAmount</loc>
-   <lastmod>2019-10-15</lastmod>
-  </url>  <url>
-   <loc>https://schema.org/mpn</loc>
-   <lastmod>2019-10-15</lastmod>
-  </url>  <url>
-   <loc>https://schema.org/multipleValues</loc>
-   <lastmod>2019-10-15</lastmod>
-  </url>  <url>
-   <loc>https://schema.org/muscleAction</loc>
-   <lastmod>2019-10-15</lastmod>
-  </url>  <url>
-   <loc>https://schema.org/musicArrangement</loc>
-   <lastmod>2019-10-15</lastmod>
-  </url>  <url>
-   <loc>https://schema.org/musicBy</loc>
-   <lastmod>2019-10-15</lastmod>
-  </url>  <url>
-   <loc>https://schema.org/musicCompositionForm</loc>
-   <lastmod>2019-10-15</lastmod>
-  </url>  <url>
-   <loc>https://schema.org/musicGroupMember</loc>
-   <lastmod>2019-10-15</lastmod>
-  </url>  <url>
-   <loc>https://schema.org/musicReleaseFormat</loc>
-   <lastmod>2019-10-15</lastmod>
-  </url>  <url>
-   <loc>https://schema.org/musicalKey</loc>
-   <lastmod>2019-10-15</lastmod>
-  </url>  <url>
-   <loc>https://schema.org/naics</loc>
-   <lastmod>2019-10-15</lastmod>
-  </url>  <url>
-   <loc>https://schema.org/name</loc>
-   <lastmod>2019-10-15</lastmod>
-  </url>  <url>
-   <loc>https://schema.org/namedPosition</loc>
-   <lastmod>2019-10-15</lastmod>
-  </url>  <url>
-   <loc>https://schema.org/nationality</loc>
-   <lastmod>2019-10-15</lastmod>
-  </url>  <url>
-   <loc>https://schema.org/naturalProgression</loc>
-   <lastmod>2019-10-15</lastmod>
-  </url>  <url>
-   <loc>https://schema.org/nerve</loc>
-   <lastmod>2019-10-15</lastmod>
-  </url>  <url>
-   <loc>https://schema.org/nerveMotor</loc>
-   <lastmod>2019-10-15</lastmod>
-  </url>  <url>
-   <loc>https://schema.org/netWorth</loc>
-   <lastmod>2019-10-15</lastmod>
-  </url>  <url>
-   <loc>https://schema.org/nextItem</loc>
-   <lastmod>2019-10-15</lastmod>
-  </url>  <url>
-   <loc>https://schema.org/noBylinesPolicy</loc>
-   <lastmod>2019-10-15</lastmod>
-  </url>  <url>
-   <loc>https://schema.org/nonEqual</loc>
-   <lastmod>2019-10-15</lastmod>
-  </url>  <url>
-   <loc>https://schema.org/nonProprietaryName</loc>
-   <lastmod>2019-10-15</lastmod>
-  </url>  <url>
-   <loc>https://schema.org/normalRange</loc>
-   <lastmod>2019-10-15</lastmod>
-  </url>  <url>
-   <loc>https://schema.org/nsn</loc>
-   <lastmod>2019-10-15</lastmod>
-  </url>  <url>
-   <loc>https://schema.org/numAdults</loc>
-   <lastmod>2019-10-15</lastmod>
-  </url>  <url>
-   <loc>https://schema.org/numChildren</loc>
-   <lastmod>2019-10-15</lastmod>
-  </url>  <url>
-   <loc>https://schema.org/numConstraints</loc>
-   <lastmod>2019-10-15</lastmod>
-  </url>  <url>
-   <loc>https://schema.org/numTracks</loc>
-   <lastmod>2019-10-15</lastmod>
-  </url>  <url>
-   <loc>https://schema.org/numberOfAirbags</loc>
-   <lastmod>2019-10-15</lastmod>
-  </url>  <url>
-   <loc>https://schema.org/numberOfAxles</loc>
-   <lastmod>2019-10-15</lastmod>
-  </url>  <url>
-   <loc>https://schema.org/numberOfBeds</loc>
-   <lastmod>2019-10-15</lastmod>
-  </url>  <url>
-   <loc>https://schema.org/numberOfDoors</loc>
-   <lastmod>2019-10-15</lastmod>
-  </url>  <url>
-   <loc>https://schema.org/numberOfEmployees</loc>
-   <lastmod>2019-10-15</lastmod>
-  </url>  <url>
-   <loc>https://schema.org/numberOfEpisodes</loc>
-   <lastmod>2019-10-15</lastmod>
-  </url>  <url>
-   <loc>https://schema.org/numberOfForwardGears</loc>
-   <lastmod>2019-10-15</lastmod>
-  </url>  <url>
-   <loc>https://schema.org/numberOfItems</loc>
-   <lastmod>2019-10-15</lastmod>
-  </url>  <url>
-   <loc>https://schema.org/numberOfLoanPayments</loc>
-   <lastmod>2019-10-15</lastmod>
-  </url>  <url>
-   <loc>https://schema.org/numberOfPages</loc>
-   <lastmod>2019-10-15</lastmod>
-  </url>  <url>
-   <loc>https://schema.org/numberOfPlayers</loc>
-   <lastmod>2019-10-15</lastmod>
-  </url>  <url>
-   <loc>https://schema.org/numberOfPreviousOwners</loc>
-   <lastmod>2019-10-15</lastmod>
-  </url>  <url>
-   <loc>https://schema.org/numberOfRooms</loc>
-   <lastmod>2019-10-15</lastmod>
-  </url>  <url>
-   <loc>https://schema.org/numberOfSeasons</loc>
-   <lastmod>2019-10-15</lastmod>
-  </url>  <url>
-   <loc>https://schema.org/numberedPosition</loc>
-   <lastmod>2019-10-15</lastmod>
-  </url>  <url>
-   <loc>https://schema.org/nutrition</loc>
-   <lastmod>2019-10-15</lastmod>
-  </url>  <url>
-   <loc>https://schema.org/object</loc>
-   <lastmod>2019-10-15</lastmod>
-  </url>  <url>
-   <loc>https://schema.org/observationDate</loc>
-   <lastmod>2019-10-15</lastmod>
-  </url>  <url>
-   <loc>https://schema.org/observedNode</loc>
-   <lastmod>2019-10-15</lastmod>
-  </url>  <url>
-   <loc>https://schema.org/occupancy</loc>
-   <lastmod>2019-10-15</lastmod>
-  </url>  <url>
-   <loc>https://schema.org/occupationLocation</loc>
-   <lastmod>2019-10-15</lastmod>
-  </url>  <url>
-   <loc>https://schema.org/occupationalCategory</loc>
-   <lastmod>2019-10-15</lastmod>
-  </url>  <url>
-   <loc>https://schema.org/occupationalCredentialAwarded</loc>
-   <lastmod>2019-10-15</lastmod>
-  </url>  <url>
-   <loc>https://schema.org/offerCount</loc>
-   <lastmod>2019-10-15</lastmod>
-  </url>  <url>
-   <loc>https://schema.org/offeredBy</loc>
-   <lastmod>2019-10-15</lastmod>
-  </url>  <url>
-   <loc>https://schema.org/offers</loc>
-   <lastmod>2019-10-15</lastmod>
-  </url>  <url>
-   <loc>https://schema.org/offersPrescriptionByMail</loc>
-   <lastmod>2019-10-15</lastmod>
-  </url>  <url>
-   <loc>https://schema.org/openingHours</loc>
-   <lastmod>2019-10-15</lastmod>
-  </url>  <url>
-   <loc>https://schema.org/openingHoursSpecification</loc>
-   <lastmod>2019-10-15</lastmod>
-  </url>  <url>
-   <loc>https://schema.org/opens</loc>
-   <lastmod>2019-10-15</lastmod>
-  </url>  <url>
-   <loc>https://schema.org/operatingSystem</loc>
-   <lastmod>2019-10-15</lastmod>
-  </url>  <url>
-   <loc>https://schema.org/opponent</loc>
-   <lastmod>2019-10-15</lastmod>
-  </url>  <url>
-   <loc>https://schema.org/option</loc>
-   <lastmod>2019-10-15</lastmod>
-  </url>  <url>
-   <loc>https://schema.org/orderDate</loc>
-   <lastmod>2019-10-15</lastmod>
-  </url>  <url>
-   <loc>https://schema.org/orderDelivery</loc>
-   <lastmod>2019-10-15</lastmod>
-  </url>  <url>
-   <loc>https://schema.org/orderItemNumber</loc>
-   <lastmod>2019-10-15</lastmod>
-  </url>  <url>
-   <loc>https://schema.org/orderItemStatus</loc>
-   <lastmod>2019-10-15</lastmod>
-  </url>  <url>
-   <loc>https://schema.org/orderNumber</loc>
-   <lastmod>2019-10-15</lastmod>
-  </url>  <url>
-   <loc>https://schema.org/orderQuantity</loc>
-   <lastmod>2019-10-15</lastmod>
-  </url>  <url>
-   <loc>https://schema.org/orderStatus</loc>
-   <lastmod>2019-10-15</lastmod>
-  </url>  <url>
-   <loc>https://schema.org/orderedItem</loc>
-   <lastmod>2019-10-15</lastmod>
-  </url>  <url>
-   <loc>https://schema.org/organizer</loc>
-   <lastmod>2019-10-15</lastmod>
-  </url>  <url>
-   <loc>https://schema.org/origin</loc>
-   <lastmod>2019-10-15</lastmod>
-  </url>  <url>
-   <loc>https://schema.org/originAddress</loc>
-   <lastmod>2019-10-15</lastmod>
-  </url>  <url>
-   <loc>https://schema.org/originatesFrom</loc>
-   <lastmod>2019-10-15</lastmod>
-  </url>  <url>
-   <loc>https://schema.org/outcome</loc>
-   <lastmod>2019-10-15</lastmod>
-  </url>  <url>
-   <loc>https://schema.org/overdosage</loc>
-   <lastmod>2019-10-15</lastmod>
-  </url>  <url>
-   <loc>https://schema.org/overview</loc>
-   <lastmod>2019-10-15</lastmod>
-  </url>  <url>
-   <loc>https://schema.org/ownedFrom</loc>
-   <lastmod>2019-10-15</lastmod>
-  </url>  <url>
-   <loc>https://schema.org/ownedThrough</loc>
-   <lastmod>2019-10-15</lastmod>
-  </url>  <url>
-   <loc>https://schema.org/ownershipFundingInfo</loc>
-   <lastmod>2019-10-15</lastmod>
-  </url>  <url>
-   <loc>https://schema.org/owns</loc>
-   <lastmod>2019-10-15</lastmod>
-  </url>  <url>
-   <loc>https://schema.org/pageEnd</loc>
-   <lastmod>2019-10-15</lastmod>
-  </url>  <url>
-   <loc>https://schema.org/pageStart</loc>
-   <lastmod>2019-10-15</lastmod>
-  </url>  <url>
-   <loc>https://schema.org/pagination</loc>
-   <lastmod>2019-10-15</lastmod>
-  </url>  <url>
-   <loc>https://schema.org/parent</loc>
-   <lastmod>2019-10-15</lastmod>
-  </url>  <url>
-   <loc>https://schema.org/parentItem</loc>
-   <lastmod>2019-10-15</lastmod>
-  </url>  <url>
-   <loc>https://schema.org/parentOrganization</loc>
-   <lastmod>2019-10-15</lastmod>
-  </url>  <url>
-   <loc>https://schema.org/parentService</loc>
-   <lastmod>2019-10-15</lastmod>
-  </url>  <url>
-   <loc>https://schema.org/parents</loc>
-   <lastmod>2019-10-15</lastmod>
-  </url>  <url>
-   <loc>https://schema.org/partOfEpisode</loc>
-   <lastmod>2019-10-15</lastmod>
-  </url>  <url>
-   <loc>https://schema.org/partOfInvoice</loc>
-   <lastmod>2019-10-15</lastmod>
-  </url>  <url>
-   <loc>https://schema.org/partOfOrder</loc>
-   <lastmod>2019-10-15</lastmod>
-  </url>  <url>
-   <loc>https://schema.org/partOfSeason</loc>
-   <lastmod>2019-10-15</lastmod>
-  </url>  <url>
-   <loc>https://schema.org/partOfSeries</loc>
-   <lastmod>2019-10-15</lastmod>
-  </url>  <url>
-   <loc>https://schema.org/partOfSystem</loc>
-   <lastmod>2019-10-15</lastmod>
-  </url>  <url>
-   <loc>https://schema.org/partOfTVSeries</loc>
-   <lastmod>2019-10-15</lastmod>
-  </url>  <url>
-   <loc>https://schema.org/partOfTrip</loc>
-   <lastmod>2019-10-15</lastmod>
-  </url>  <url>
-   <loc>https://schema.org/participant</loc>
-   <lastmod>2019-10-15</lastmod>
-  </url>  <url>
-   <loc>https://schema.org/partySize</loc>
-   <lastmod>2019-10-15</lastmod>
-  </url>  <url>
-   <loc>https://schema.org/passengerPriorityStatus</loc>
-   <lastmod>2019-10-15</lastmod>
-  </url>  <url>
-   <loc>https://schema.org/passengerSequenceNumber</loc>
-   <lastmod>2019-10-15</lastmod>
-  </url>  <url>
-   <loc>https://schema.org/pathophysiology</loc>
-   <lastmod>2019-10-15</lastmod>
-  </url>  <url>
-   <loc>https://schema.org/payload</loc>
-   <lastmod>2019-10-15</lastmod>
-  </url>  <url>
-   <loc>https://schema.org/paymentAccepted</loc>
-   <lastmod>2019-10-15</lastmod>
-  </url>  <url>
-   <loc>https://schema.org/paymentDue</loc>
-   <lastmod>2019-10-15</lastmod>
-  </url>  <url>
-   <loc>https://schema.org/paymentDueDate</loc>
-   <lastmod>2019-10-15</lastmod>
-  </url>  <url>
-   <loc>https://schema.org/paymentMethod</loc>
-   <lastmod>2019-10-15</lastmod>
-  </url>  <url>
-   <loc>https://schema.org/paymentMethodId</loc>
-   <lastmod>2019-10-15</lastmod>
-  </url>  <url>
-   <loc>https://schema.org/paymentStatus</loc>
-   <lastmod>2019-10-15</lastmod>
-  </url>  <url>
-   <loc>https://schema.org/paymentUrl</loc>
-   <lastmod>2019-10-15</lastmod>
-  </url>  <url>
-   <loc>https://schema.org/penciler</loc>
-   <lastmod>2019-10-15</lastmod>
-  </url>  <url>
-   <loc>https://schema.org/percentile10</loc>
-   <lastmod>2019-10-15</lastmod>
-  </url>  <url>
-   <loc>https://schema.org/percentile25</loc>
-   <lastmod>2019-10-15</lastmod>
-  </url>  <url>
-   <loc>https://schema.org/percentile75</loc>
-   <lastmod>2019-10-15</lastmod>
-  </url>  <url>
-   <loc>https://schema.org/percentile90</loc>
-   <lastmod>2019-10-15</lastmod>
-  </url>  <url>
-   <loc>https://schema.org/performTime</loc>
-   <lastmod>2019-10-15</lastmod>
-  </url>  <url>
-   <loc>https://schema.org/performer</loc>
-   <lastmod>2019-10-15</lastmod>
-  </url>  <url>
-   <loc>https://schema.org/performerIn</loc>
-   <lastmod>2019-10-15</lastmod>
-  </url>  <url>
-   <loc>https://schema.org/performers</loc>
-   <lastmod>2019-10-15</lastmod>
-  </url>  <url>
-   <loc>https://schema.org/permissionType</loc>
-   <lastmod>2019-10-15</lastmod>
-  </url>  <url>
-   <loc>https://schema.org/permissions</loc>
-   <lastmod>2019-10-15</lastmod>
-  </url>  <url>
-   <loc>https://schema.org/permitAudience</loc>
-   <lastmod>2019-10-15</lastmod>
-  </url>  <url>
-   <loc>https://schema.org/permittedUsage</loc>
-   <lastmod>2019-10-15</lastmod>
-  </url>  <url>
-   <loc>https://schema.org/petsAllowed</loc>
-   <lastmod>2019-10-15</lastmod>
-  </url>  <url>
-   <loc>https://schema.org/phase</loc>
-   <lastmod>2019-10-15</lastmod>
-  </url>  <url>
-   <loc>https://schema.org/photo</loc>
-   <lastmod>2019-10-15</lastmod>
-  </url>  <url>
-   <loc>https://schema.org/photos</loc>
-   <lastmod>2019-10-15</lastmod>
-  </url>  <url>
-   <loc>https://schema.org/physiologicalBenefits</loc>
-   <lastmod>2019-10-15</lastmod>
-  </url>  <url>
-   <loc>https://schema.org/pickupLocation</loc>
-   <lastmod>2019-10-15</lastmod>
-  </url>  <url>
-   <loc>https://schema.org/pickupTime</loc>
-   <lastmod>2019-10-15</lastmod>
-  </url>  <url>
-   <loc>https://schema.org/playMode</loc>
-   <lastmod>2019-10-15</lastmod>
-  </url>  <url>
-   <loc>https://schema.org/playerType</loc>
-   <lastmod>2019-10-15</lastmod>
-  </url>  <url>
-   <loc>https://schema.org/playersOnline</loc>
-   <lastmod>2019-10-15</lastmod>
-  </url>  <url>
-   <loc>https://schema.org/polygon</loc>
-   <lastmod>2019-10-15</lastmod>
-  </url>  <url>
-   <loc>https://schema.org/population</loc>
-   <lastmod>2019-10-15</lastmod>
-  </url>  <url>
-   <loc>https://schema.org/populationType</loc>
-   <lastmod>2019-10-15</lastmod>
-  </url>  <url>
-   <loc>https://schema.org/position</loc>
-   <lastmod>2019-10-15</lastmod>
-  </url>  <url>
-   <loc>https://schema.org/possibleComplication</loc>
-   <lastmod>2019-10-15</lastmod>
-  </url>  <url>
-   <loc>https://schema.org/possibleTreatment</loc>
-   <lastmod>2019-10-15</lastmod>
-  </url>  <url>
-   <loc>https://schema.org/postOfficeBoxNumber</loc>
-   <lastmod>2019-10-15</lastmod>
-  </url>  <url>
-   <loc>https://schema.org/postOp</loc>
-   <lastmod>2019-10-15</lastmod>
-  </url>  <url>
-   <loc>https://schema.org/postalCode</loc>
-   <lastmod>2019-10-15</lastmod>
-  </url>  <url>
-   <loc>https://schema.org/potentialAction</loc>
-   <lastmod>2019-10-15</lastmod>
-  </url>  <url>
-   <loc>https://schema.org/preOp</loc>
-   <lastmod>2019-10-15</lastmod>
-  </url>  <url>
-   <loc>https://schema.org/predecessorOf</loc>
-   <lastmod>2019-10-15</lastmod>
-  </url>  <url>
-   <loc>https://schema.org/pregnancyCategory</loc>
-   <lastmod>2019-10-15</lastmod>
-  </url>  <url>
-   <loc>https://schema.org/pregnancyWarning</loc>
-   <lastmod>2019-10-15</lastmod>
-  </url>  <url>
-   <loc>https://schema.org/prepTime</loc>
-   <lastmod>2019-10-15</lastmod>
-  </url>  <url>
-   <loc>https://schema.org/preparation</loc>
-   <lastmod>2019-10-15</lastmod>
-  </url>  <url>
-   <loc>https://schema.org/prescribingInfo</loc>
-   <lastmod>2019-10-15</lastmod>
-  </url>  <url>
-   <loc>https://schema.org/prescriptionStatus</loc>
-   <lastmod>2019-10-15</lastmod>
-  </url>  <url>
-   <loc>https://schema.org/previousItem</loc>
-   <lastmod>2019-10-15</lastmod>
-  </url>  <url>
-   <loc>https://schema.org/previousStartDate</loc>
-   <lastmod>2019-10-15</lastmod>
-  </url>  <url>
-   <loc>https://schema.org/price</loc>
-   <lastmod>2019-10-15</lastmod>
-  </url>  <url>
-   <loc>https://schema.org/priceComponent</loc>
-   <lastmod>2019-10-15</lastmod>
-  </url>  <url>
-   <loc>https://schema.org/priceCurrency</loc>
-   <lastmod>2019-10-15</lastmod>
-  </url>  <url>
-   <loc>https://schema.org/priceRange</loc>
-   <lastmod>2019-10-15</lastmod>
-  </url>  <url>
-   <loc>https://schema.org/priceSpecification</loc>
-   <lastmod>2019-10-15</lastmod>
-  </url>  <url>
-   <loc>https://schema.org/priceType</loc>
-   <lastmod>2019-10-15</lastmod>
-  </url>  <url>
-   <loc>https://schema.org/priceValidUntil</loc>
-   <lastmod>2019-10-15</lastmod>
-  </url>  <url>
-   <loc>https://schema.org/primaryImageOfPage</loc>
-   <lastmod>2019-10-15</lastmod>
-  </url>  <url>
-   <loc>https://schema.org/primaryPrevention</loc>
-   <lastmod>2019-10-15</lastmod>
-  </url>  <url>
-   <loc>https://schema.org/printColumn</loc>
-   <lastmod>2019-10-15</lastmod>
-  </url>  <url>
-   <loc>https://schema.org/printEdition</loc>
-   <lastmod>2019-10-15</lastmod>
-  </url>  <url>
-   <loc>https://schema.org/printPage</loc>
-   <lastmod>2019-10-15</lastmod>
-  </url>  <url>
-   <loc>https://schema.org/printSection</loc>
-   <lastmod>2019-10-15</lastmod>
-  </url>  <url>
-   <loc>https://schema.org/procedure</loc>
-   <lastmod>2019-10-15</lastmod>
-  </url>  <url>
-   <loc>https://schema.org/procedureType</loc>
-   <lastmod>2019-10-15</lastmod>
-  </url>  <url>
-   <loc>https://schema.org/processingTime</loc>
-   <lastmod>2019-10-15</lastmod>
-  </url>  <url>
-   <loc>https://schema.org/processorRequirements</loc>
-   <lastmod>2019-10-15</lastmod>
-  </url>  <url>
-   <loc>https://schema.org/producer</loc>
-   <lastmod>2019-10-15</lastmod>
-  </url>  <url>
-   <loc>https://schema.org/produces</loc>
-   <lastmod>2019-10-15</lastmod>
-  </url>  <url>
-   <loc>https://schema.org/productID</loc>
-   <lastmod>2019-10-15</lastmod>
-  </url>  <url>
-   <loc>https://schema.org/productReturnDays</loc>
-   <lastmod>2019-10-15</lastmod>
-  </url>  <url>
-   <loc>https://schema.org/productReturnLink</loc>
-   <lastmod>2019-10-15</lastmod>
-  </url>  <url>
-   <loc>https://schema.org/productSupported</loc>
-   <lastmod>2019-10-15</lastmod>
-  </url>  <url>
-   <loc>https://schema.org/productionCompany</loc>
-   <lastmod>2019-10-15</lastmod>
-  </url>  <url>
-   <loc>https://schema.org/productionDate</loc>
-   <lastmod>2019-10-15</lastmod>
-  </url>  <url>
-   <loc>https://schema.org/proficiencyLevel</loc>
-   <lastmod>2019-10-15</lastmod>
-  </url>  <url>
-   <loc>https://schema.org/programMembershipUsed</loc>
-   <lastmod>2019-10-15</lastmod>
-  </url>  <url>
-   <loc>https://schema.org/programName</loc>
-   <lastmod>2019-10-15</lastmod>
-  </url>  <url>
-   <loc>https://schema.org/programPrerequisites</loc>
-   <lastmod>2019-10-15</lastmod>
-  </url>  <url>
-   <loc>https://schema.org/programmingLanguage</loc>
-   <lastmod>2019-10-15</lastmod>
-  </url>  <url>
-   <loc>https://schema.org/programmingModel</loc>
-   <lastmod>2019-10-15</lastmod>
-  </url>  <url>
-   <loc>https://schema.org/propertyID</loc>
-   <lastmod>2019-10-15</lastmod>
-  </url>  <url>
-   <loc>https://schema.org/proprietaryName</loc>
-   <lastmod>2019-10-15</lastmod>
-  </url>  <url>
-   <loc>https://schema.org/proteinContent</loc>
-   <lastmod>2019-10-15</lastmod>
-  </url>  <url>
-   <loc>https://schema.org/provider</loc>
-   <lastmod>2019-10-15</lastmod>
-  </url>  <url>
-   <loc>https://schema.org/providerMobility</loc>
-   <lastmod>2019-10-15</lastmod>
-  </url>  <url>
-   <loc>https://schema.org/providesBroadcastService</loc>
-   <lastmod>2019-10-15</lastmod>
-  </url>  <url>
-   <loc>https://schema.org/providesService</loc>
-   <lastmod>2019-10-15</lastmod>
-  </url>  <url>
-   <loc>https://schema.org/publicAccess</loc>
-   <lastmod>2019-10-15</lastmod>
-  </url>  <url>
-   <loc>https://schema.org/publication</loc>
-   <lastmod>2019-10-15</lastmod>
-  </url>  <url>
-   <loc>https://schema.org/publicationType</loc>
-   <lastmod>2019-10-15</lastmod>
-  </url>  <url>
-   <loc>https://schema.org/publishedBy</loc>
-   <lastmod>2019-10-15</lastmod>
-  </url>  <url>
-   <loc>https://schema.org/publishedOn</loc>
-   <lastmod>2019-10-15</lastmod>
-  </url>  <url>
-   <loc>https://schema.org/publisher</loc>
-   <lastmod>2019-10-15</lastmod>
-  </url>  <url>
-   <loc>https://schema.org/publisherImprint</loc>
-   <lastmod>2019-10-15</lastmod>
-  </url>  <url>
-   <loc>https://schema.org/publishingPrinciples</loc>
-   <lastmod>2019-10-15</lastmod>
-  </url>  <url>
-   <loc>https://schema.org/purchaseDate</loc>
-   <lastmod>2019-10-15</lastmod>
-  </url>  <url>
-   <loc>https://schema.org/purpose</loc>
-   <lastmod>2019-10-15</lastmod>
-  </url>  <url>
-   <loc>https://schema.org/qualifications</loc>
-   <lastmod>2019-10-15</lastmod>
-  </url>  <url>
-   <loc>https://schema.org/query</loc>
-   <lastmod>2019-10-15</lastmod>
-  </url>  <url>
-   <loc>https://schema.org/quest</loc>
-   <lastmod>2019-10-15</lastmod>
-  </url>  <url>
-   <loc>https://schema.org/question</loc>
-   <lastmod>2019-10-15</lastmod>
-  </url>  <url>
-   <loc>https://schema.org/rangeIncludes</loc>
-   <lastmod>2019-10-15</lastmod>
-  </url>  <url>
-   <loc>https://schema.org/ratingCount</loc>
-   <lastmod>2019-10-15</lastmod>
-  </url>  <url>
-   <loc>https://schema.org/ratingExplanation</loc>
-   <lastmod>2019-10-15</lastmod>
-  </url>  <url>
-   <loc>https://schema.org/ratingValue</loc>
-   <lastmod>2019-10-15</lastmod>
-  </url>  <url>
-   <loc>https://schema.org/readBy</loc>
-   <lastmod>2019-10-15</lastmod>
-  </url>  <url>
-   <loc>https://schema.org/readonlyValue</loc>
-   <lastmod>2019-10-15</lastmod>
-  </url>  <url>
-   <loc>https://schema.org/realEstateAgent</loc>
-   <lastmod>2019-10-15</lastmod>
-  </url>  <url>
-   <loc>https://schema.org/recipe</loc>
-   <lastmod>2019-10-15</lastmod>
-  </url>  <url>
-   <loc>https://schema.org/recipeCategory</loc>
-   <lastmod>2019-10-15</lastmod>
-  </url>  <url>
-   <loc>https://schema.org/recipeCuisine</loc>
-   <lastmod>2019-10-15</lastmod>
-  </url>  <url>
-   <loc>https://schema.org/recipeIngredient</loc>
-   <lastmod>2019-10-15</lastmod>
-  </url>  <url>
-   <loc>https://schema.org/recipeInstructions</loc>
-   <lastmod>2019-10-15</lastmod>
-  </url>  <url>
-   <loc>https://schema.org/recipeYield</loc>
-   <lastmod>2019-10-15</lastmod>
-  </url>  <url>
-   <loc>https://schema.org/recipient</loc>
-   <lastmod>2019-10-15</lastmod>
-  </url>  <url>
-   <loc>https://schema.org/recognizedBy</loc>
-   <lastmod>2019-10-15</lastmod>
-  </url>  <url>
-   <loc>https://schema.org/recognizingAuthority</loc>
-   <lastmod>2019-10-15</lastmod>
-  </url>  <url>
-   <loc>https://schema.org/recommendationStrength</loc>
-   <lastmod>2019-10-15</lastmod>
-  </url>  <url>
-   <loc>https://schema.org/recommendedIntake</loc>
-   <lastmod>2019-10-15</lastmod>
-  </url>  <url>
-   <loc>https://schema.org/recordLabel</loc>
-   <lastmod>2019-10-15</lastmod>
-  </url>  <url>
-   <loc>https://schema.org/recordedAs</loc>
-   <lastmod>2019-10-15</lastmod>
-  </url>  <url>
-   <loc>https://schema.org/recordedAt</loc>
-   <lastmod>2019-10-15</lastmod>
-  </url>  <url>
-   <loc>https://schema.org/recordedIn</loc>
-   <lastmod>2019-10-15</lastmod>
-  </url>  <url>
-   <loc>https://schema.org/recordingOf</loc>
-   <lastmod>2019-10-15</lastmod>
-  </url>  <url>
-   <loc>https://schema.org/recourseLoan</loc>
-   <lastmod>2019-10-15</lastmod>
-  </url>  <url>
-   <loc>https://schema.org/referenceQuantity</loc>
-   <lastmod>2019-10-15</lastmod>
-  </url>  <url>
-   <loc>https://schema.org/referencesOrder</loc>
-   <lastmod>2019-10-15</lastmod>
-  </url>  <url>
-   <loc>https://schema.org/refundType</loc>
-   <lastmod>2019-10-15</lastmod>
-  </url>  <url>
-   <loc>https://schema.org/regionDrained</loc>
-   <lastmod>2019-10-15</lastmod>
-  </url>  <url>
-   <loc>https://schema.org/regionsAllowed</loc>
-   <lastmod>2019-10-15</lastmod>
-  </url>  <url>
-   <loc>https://schema.org/relatedAnatomy</loc>
-   <lastmod>2019-10-15</lastmod>
-  </url>  <url>
-   <loc>https://schema.org/relatedCondition</loc>
-   <lastmod>2019-10-15</lastmod>
-  </url>  <url>
-   <loc>https://schema.org/relatedDrug</loc>
-   <lastmod>2019-10-15</lastmod>
-  </url>  <url>
-   <loc>https://schema.org/relatedLink</loc>
-   <lastmod>2019-10-15</lastmod>
-  </url>  <url>
-   <loc>https://schema.org/relatedStructure</loc>
-   <lastmod>2019-10-15</lastmod>
-  </url>  <url>
-   <loc>https://schema.org/relatedTherapy</loc>
-   <lastmod>2019-10-15</lastmod>
-  </url>  <url>
-   <loc>https://schema.org/relatedTo</loc>
-   <lastmod>2019-10-15</lastmod>
-  </url>  <url>
-   <loc>https://schema.org/releaseDate</loc>
-   <lastmod>2019-10-15</lastmod>
-  </url>  <url>
-   <loc>https://schema.org/releaseNotes</loc>
-   <lastmod>2019-10-15</lastmod>
-  </url>  <url>
-   <loc>https://schema.org/releaseOf</loc>
-   <lastmod>2019-10-15</lastmod>
-  </url>  <url>
-   <loc>https://schema.org/releasedEvent</loc>
-   <lastmod>2019-10-15</lastmod>
-  </url>  <url>
-   <loc>https://schema.org/relevantOccupation</loc>
-   <lastmod>2019-10-15</lastmod>
-  </url>  <url>
-   <loc>https://schema.org/relevantSpecialty</loc>
-   <lastmod>2019-10-15</lastmod>
-  </url>  <url>
-   <loc>https://schema.org/remainingAttendeeCapacity</loc>
-   <lastmod>2019-10-15</lastmod>
-  </url>  <url>
-   <loc>https://schema.org/renegotiableLoan</loc>
-   <lastmod>2019-10-15</lastmod>
-  </url>  <url>
-   <loc>https://schema.org/repeatCount</loc>
-   <lastmod>2019-10-15</lastmod>
-  </url>  <url>
-   <loc>https://schema.org/repeatFrequency</loc>
-   <lastmod>2019-10-15</lastmod>
-  </url>  <url>
-   <loc>https://schema.org/repetitions</loc>
-   <lastmod>2019-10-15</lastmod>
-  </url>  <url>
-   <loc>https://schema.org/replacee</loc>
-   <lastmod>2019-10-15</lastmod>
-  </url>  <url>
-   <loc>https://schema.org/replacer</loc>
-   <lastmod>2019-10-15</lastmod>
-  </url>  <url>
-   <loc>https://schema.org/replyToUrl</loc>
-   <lastmod>2019-10-15</lastmod>
-  </url>  <url>
-   <loc>https://schema.org/reportNumber</loc>
-   <lastmod>2019-10-15</lastmod>
-  </url>  <url>
-   <loc>https://schema.org/representativeOfPage</loc>
-   <lastmod>2019-10-15</lastmod>
-  </url>  <url>
-   <loc>https://schema.org/requiredCollateral</loc>
-   <lastmod>2019-10-15</lastmod>
-  </url>  <url>
-   <loc>https://schema.org/requiredGender</loc>
-   <lastmod>2019-10-15</lastmod>
-  </url>  <url>
-   <loc>https://schema.org/requiredMaxAge</loc>
-   <lastmod>2019-10-15</lastmod>
-  </url>  <url>
-   <loc>https://schema.org/requiredMinAge</loc>
-   <lastmod>2019-10-15</lastmod>
-  </url>  <url>
-   <loc>https://schema.org/requiredQuantity</loc>
-   <lastmod>2019-10-15</lastmod>
-  </url>  <url>
-   <loc>https://schema.org/requirements</loc>
-   <lastmod>2019-10-15</lastmod>
-  </url>  <url>
-   <loc>https://schema.org/requiresSubscription</loc>
-   <lastmod>2019-10-15</lastmod>
-  </url>  <url>
-   <loc>https://schema.org/reservationFor</loc>
-   <lastmod>2019-10-15</lastmod>
-  </url>  <url>
-   <loc>https://schema.org/reservationId</loc>
-   <lastmod>2019-10-15</lastmod>
-  </url>  <url>
-   <loc>https://schema.org/reservationStatus</loc>
-   <lastmod>2019-10-15</lastmod>
-  </url>  <url>
-   <loc>https://schema.org/reservedTicket</loc>
-   <lastmod>2019-10-15</lastmod>
-  </url>  <url>
-   <loc>https://schema.org/responsibilities</loc>
-   <lastmod>2019-10-15</lastmod>
-  </url>  <url>
-   <loc>https://schema.org/restPeriods</loc>
-   <lastmod>2019-10-15</lastmod>
-  </url>  <url>
-   <loc>https://schema.org/result</loc>
-   <lastmod>2019-10-15</lastmod>
-  </url>  <url>
-   <loc>https://schema.org/resultComment</loc>
-   <lastmod>2019-10-15</lastmod>
-  </url>  <url>
-   <loc>https://schema.org/resultReview</loc>
-   <lastmod>2019-10-15</lastmod>
-  </url>  <url>
-   <loc>https://schema.org/returnFees</loc>
-   <lastmod>2019-10-15</lastmod>
-  </url>  <url>
-   <loc>https://schema.org/returnPolicyCategory</loc>
-   <lastmod>2019-10-15</lastmod>
-  </url>  <url>
-   <loc>https://schema.org/review</loc>
-   <lastmod>2019-10-15</lastmod>
-  </url>  <url>
-   <loc>https://schema.org/reviewAspect</loc>
-   <lastmod>2019-10-15</lastmod>
-  </url>  <url>
-   <loc>https://schema.org/reviewBody</loc>
-   <lastmod>2019-10-15</lastmod>
-  </url>  <url>
-   <loc>https://schema.org/reviewCount</loc>
-   <lastmod>2019-10-15</lastmod>
-  </url>  <url>
-   <loc>https://schema.org/reviewRating</loc>
-   <lastmod>2019-10-15</lastmod>
-  </url>  <url>
-   <loc>https://schema.org/reviewedBy</loc>
-   <lastmod>2019-10-15</lastmod>
-  </url>  <url>
-   <loc>https://schema.org/reviews</loc>
-   <lastmod>2019-10-15</lastmod>
-  </url>  <url>
-   <loc>https://schema.org/riskFactor</loc>
-   <lastmod>2019-10-15</lastmod>
-  </url>  <url>
-   <loc>https://schema.org/risks</loc>
-   <lastmod>2019-10-15</lastmod>
-  </url>  <url>
-   <loc>https://schema.org/roleName</loc>
-   <lastmod>2019-10-15</lastmod>
-  </url>  <url>
-   <loc>https://schema.org/roofLoad</loc>
-   <lastmod>2019-10-15</lastmod>
-  </url>  <url>
-   <loc>https://schema.org/rsvpResponse</loc>
-   <lastmod>2019-10-15</lastmod>
-  </url>  <url>
-   <loc>https://schema.org/runsTo</loc>
-   <lastmod>2019-10-15</lastmod>
-  </url>  <url>
-   <loc>https://schema.org/runtime</loc>
-   <lastmod>2019-10-15</lastmod>
-  </url>  <url>
-   <loc>https://schema.org/runtimePlatform</loc>
-   <lastmod>2019-10-15</lastmod>
-  </url>  <url>
-   <loc>https://schema.org/rxcui</loc>
-   <lastmod>2019-10-15</lastmod>
-  </url>  <url>
-   <loc>https://schema.org/safetyConsideration</loc>
-   <lastmod>2019-10-15</lastmod>
-  </url>  <url>
-   <loc>https://schema.org/salaryCurrency</loc>
-   <lastmod>2019-10-15</lastmod>
-  </url>  <url>
-   <loc>https://schema.org/salaryUponCompletion</loc>
-   <lastmod>2019-10-15</lastmod>
-  </url>  <url>
-   <loc>https://schema.org/sameAs</loc>
-   <lastmod>2019-10-15</lastmod>
-  </url>  <url>
-   <loc>https://schema.org/sampleType</loc>
-   <lastmod>2019-10-15</lastmod>
-  </url>  <url>
-   <loc>https://schema.org/saturatedFatContent</loc>
-   <lastmod>2019-10-15</lastmod>
-  </url>  <url>
-   <loc>https://schema.org/scheduledPaymentDate</loc>
-   <lastmod>2019-10-15</lastmod>
-  </url>  <url>
-   <loc>https://schema.org/scheduledTime</loc>
-   <lastmod>2019-10-15</lastmod>
-  </url>  <url>
-   <loc>https://schema.org/schemaVersion</loc>
-   <lastmod>2019-10-15</lastmod>
-  </url>  <url>
-   <loc>https://schema.org/screenCount</loc>
-   <lastmod>2019-10-15</lastmod>
-  </url>  <url>
-   <loc>https://schema.org/screenshot</loc>
-   <lastmod>2019-10-15</lastmod>
-  </url>  <url>
-   <loc>https://schema.org/sdDatePublished</loc>
-   <lastmod>2019-10-15</lastmod>
-  </url>  <url>
-   <loc>https://schema.org/sdLicense</loc>
-   <lastmod>2019-10-15</lastmod>
-  </url>  <url>
-   <loc>https://schema.org/sdPublisher</loc>
-   <lastmod>2019-10-15</lastmod>
-  </url>  <url>
-   <loc>https://schema.org/season</loc>
-   <lastmod>2019-10-15</lastmod>
-  </url>  <url>
-   <loc>https://schema.org/seasonNumber</loc>
-   <lastmod>2019-10-15</lastmod>
-  </url>  <url>
-   <loc>https://schema.org/seasons</loc>
-   <lastmod>2019-10-15</lastmod>
-  </url>  <url>
-   <loc>https://schema.org/seatNumber</loc>
-   <lastmod>2019-10-15</lastmod>
-  </url>  <url>
-   <loc>https://schema.org/seatRow</loc>
-   <lastmod>2019-10-15</lastmod>
-  </url>  <url>
-   <loc>https://schema.org/seatSection</loc>
-   <lastmod>2019-10-15</lastmod>
-  </url>  <url>
-   <loc>https://schema.org/seatingCapacity</loc>
-   <lastmod>2019-10-15</lastmod>
-  </url>  <url>
-   <loc>https://schema.org/seatingType</loc>
-   <lastmod>2019-10-15</lastmod>
-  </url>  <url>
-   <loc>https://schema.org/secondaryPrevention</loc>
-   <lastmod>2019-10-15</lastmod>
-  </url>  <url>
-   <loc>https://schema.org/securityScreening</loc>
-   <lastmod>2019-10-15</lastmod>
-  </url>  <url>
-   <loc>https://schema.org/seeks</loc>
-   <lastmod>2019-10-15</lastmod>
-  </url>  <url>
-   <loc>https://schema.org/seller</loc>
-   <lastmod>2019-10-15</lastmod>
-  </url>  <url>
-   <loc>https://schema.org/sender</loc>
-   <lastmod>2019-10-15</lastmod>
-  </url>  <url>
-   <loc>https://schema.org/sensoryUnit</loc>
-   <lastmod>2019-10-15</lastmod>
-  </url>  <url>
-   <loc>https://schema.org/serialNumber</loc>
-   <lastmod>2019-10-15</lastmod>
-  </url>  <url>
-   <loc>https://schema.org/seriousAdverseOutcome</loc>
-   <lastmod>2019-10-15</lastmod>
-  </url>  <url>
-   <loc>https://schema.org/serverStatus</loc>
-   <lastmod>2019-10-15</lastmod>
-  </url>  <url>
-   <loc>https://schema.org/servesCuisine</loc>
-   <lastmod>2019-10-15</lastmod>
-  </url>  <url>
-   <loc>https://schema.org/serviceArea</loc>
-   <lastmod>2019-10-15</lastmod>
-  </url>  <url>
-   <loc>https://schema.org/serviceAudience</loc>
-   <lastmod>2019-10-15</lastmod>
-  </url>  <url>
-   <loc>https://schema.org/serviceLocation</loc>
-   <lastmod>2019-10-15</lastmod>
-  </url>  <url>
-   <loc>https://schema.org/serviceOperator</loc>
-   <lastmod>2019-10-15</lastmod>
-  </url>  <url>
-   <loc>https://schema.org/serviceOutput</loc>
-   <lastmod>2019-10-15</lastmod>
-  </url>  <url>
-   <loc>https://schema.org/servicePhone</loc>
-   <lastmod>2019-10-15</lastmod>
-  </url>  <url>
-   <loc>https://schema.org/servicePostalAddress</loc>
-   <lastmod>2019-10-15</lastmod>
-  </url>  <url>
-   <loc>https://schema.org/serviceSmsNumber</loc>
-   <lastmod>2019-10-15</lastmod>
-  </url>  <url>
-   <loc>https://schema.org/serviceType</loc>
-   <lastmod>2019-10-15</lastmod>
-  </url>  <url>
-   <loc>https://schema.org/serviceUrl</loc>
-   <lastmod>2019-10-15</lastmod>
-  </url>  <url>
-   <loc>https://schema.org/servingSize</loc>
-   <lastmod>2019-10-15</lastmod>
-  </url>  <url>
-   <loc>https://schema.org/sharedContent</loc>
-   <lastmod>2019-10-15</lastmod>
-  </url>  <url>
-   <loc>https://schema.org/sibling</loc>
-   <lastmod>2019-10-15</lastmod>
-  </url>  <url>
-   <loc>https://schema.org/siblings</loc>
-   <lastmod>2019-10-15</lastmod>
-  </url>  <url>
-   <loc>https://schema.org/signDetected</loc>
-   <lastmod>2019-10-15</lastmod>
-  </url>  <url>
-   <loc>https://schema.org/signOrSymptom</loc>
-   <lastmod>2019-10-15</lastmod>
-  </url>  <url>
-   <loc>https://schema.org/significance</loc>
-   <lastmod>2019-10-15</lastmod>
-  </url>  <url>
-   <loc>https://schema.org/significantLink</loc>
-   <lastmod>2019-10-15</lastmod>
-  </url>  <url>
-   <loc>https://schema.org/significantLinks</loc>
-   <lastmod>2019-10-15</lastmod>
-  </url>  <url>
-   <loc>https://schema.org/skills</loc>
-   <lastmod>2019-10-15</lastmod>
-  </url>  <url>
-   <loc>https://schema.org/sku</loc>
-   <lastmod>2019-10-15</lastmod>
-  </url>  <url>
-   <loc>https://schema.org/slogan</loc>
-   <lastmod>2019-10-15</lastmod>
-  </url>  <url>
-   <loc>https://schema.org/smokingAllowed</loc>
-   <lastmod>2019-10-15</lastmod>
-  </url>  <url>
-   <loc>https://schema.org/sodiumContent</loc>
-   <lastmod>2019-10-15</lastmod>
-  </url>  <url>
-   <loc>https://schema.org/softwareAddOn</loc>
-   <lastmod>2019-10-15</lastmod>
-  </url>  <url>
-   <loc>https://schema.org/softwareHelp</loc>
-   <lastmod>2019-10-15</lastmod>
-  </url>  <url>
-   <loc>https://schema.org/softwareRequirements</loc>
-   <lastmod>2019-10-15</lastmod>
-  </url>  <url>
-   <loc>https://schema.org/softwareVersion</loc>
-   <lastmod>2019-10-15</lastmod>
-  </url>  <url>
-   <loc>https://schema.org/source</loc>
-   <lastmod>2019-10-15</lastmod>
-  </url>  <url>
-   <loc>https://schema.org/sourceOrganization</loc>
-   <lastmod>2019-10-15</lastmod>
-  </url>  <url>
-   <loc>https://schema.org/sourcedFrom</loc>
-   <lastmod>2019-10-15</lastmod>
-  </url>  <url>
-   <loc>https://schema.org/spatial</loc>
-   <lastmod>2019-10-15</lastmod>
-  </url>  <url>
-   <loc>https://schema.org/spatialCoverage</loc>
-   <lastmod>2019-10-15</lastmod>
-  </url>  <url>
-   <loc>https://schema.org/speakable</loc>
-   <lastmod>2019-10-15</lastmod>
-  </url>  <url>
-   <loc>https://schema.org/specialCommitments</loc>
-   <lastmod>2019-10-15</lastmod>
-  </url>  <url>
-   <loc>https://schema.org/specialOpeningHoursSpecification</loc>
-   <lastmod>2019-10-15</lastmod>
-  </url>  <url>
-   <loc>https://schema.org/specialty</loc>
-   <lastmod>2019-10-15</lastmod>
-  </url>  <url>
-   <loc>https://schema.org/speed</loc>
-   <lastmod>2019-10-15</lastmod>
-  </url>  <url>
-   <loc>https://schema.org/spokenByCharacter</loc>
-   <lastmod>2019-10-15</lastmod>
-  </url>  <url>
-   <loc>https://schema.org/sponsor</loc>
-   <lastmod>2019-10-15</lastmod>
-  </url>  <url>
-   <loc>https://schema.org/sport</loc>
-   <lastmod>2019-10-15</lastmod>
-  </url>  <url>
-   <loc>https://schema.org/sportsActivityLocation</loc>
-   <lastmod>2019-10-15</lastmod>
-  </url>  <url>
-   <loc>https://schema.org/sportsEvent</loc>
-   <lastmod>2019-10-15</lastmod>
-  </url>  <url>
-   <loc>https://schema.org/sportsTeam</loc>
-   <lastmod>2019-10-15</lastmod>
-  </url>  <url>
-   <loc>https://schema.org/spouse</loc>
-   <lastmod>2019-10-15</lastmod>
-  </url>  <url>
-   <loc>https://schema.org/stage</loc>
-   <lastmod>2019-10-15</lastmod>
-  </url>  <url>
-   <loc>https://schema.org/stageAsNumber</loc>
-   <lastmod>2019-10-15</lastmod>
-  </url>  <url>
-   <loc>https://schema.org/starRating</loc>
-   <lastmod>2019-10-15</lastmod>
-  </url>  <url>
-   <loc>https://schema.org/startDate</loc>
-   <lastmod>2019-10-15</lastmod>
-  </url>  <url>
-   <loc>https://schema.org/startOffset</loc>
-   <lastmod>2019-10-15</lastmod>
-  </url>  <url>
-   <loc>https://schema.org/startTime</loc>
-   <lastmod>2019-10-15</lastmod>
-  </url>  <url>
-   <loc>https://schema.org/status</loc>
-   <lastmod>2019-10-15</lastmod>
-  </url>  <url>
-   <loc>https://schema.org/steeringPosition</loc>
-   <lastmod>2019-10-15</lastmod>
-  </url>  <url>
-   <loc>https://schema.org/step</loc>
-   <lastmod>2019-10-15</lastmod>
-  </url>  <url>
-   <loc>https://schema.org/stepValue</loc>
-   <lastmod>2019-10-15</lastmod>
-  </url>  <url>
-   <loc>https://schema.org/steps</loc>
-   <lastmod>2019-10-15</lastmod>
-  </url>  <url>
-   <loc>https://schema.org/storageRequirements</loc>
-   <lastmod>2019-10-15</lastmod>
-  </url>  <url>
-   <loc>https://schema.org/streetAddress</loc>
-   <lastmod>2019-10-15</lastmod>
-  </url>  <url>
-   <loc>https://schema.org/strengthUnit</loc>
-   <lastmod>2019-10-15</lastmod>
-  </url>  <url>
-   <loc>https://schema.org/strengthValue</loc>
-   <lastmod>2019-10-15</lastmod>
-  </url>  <url>
-   <loc>https://schema.org/structuralClass</loc>
-   <lastmod>2019-10-15</lastmod>
-  </url>  <url>
-   <loc>https://schema.org/study</loc>
-   <lastmod>2019-10-15</lastmod>
-  </url>  <url>
-   <loc>https://schema.org/studyDesign</loc>
-   <lastmod>2019-10-15</lastmod>
-  </url>  <url>
-   <loc>https://schema.org/studyLocation</loc>
-   <lastmod>2019-10-15</lastmod>
-  </url>  <url>
-   <loc>https://schema.org/studySubject</loc>
-   <lastmod>2019-10-15</lastmod>
-  </url>  <url>
-   <loc>https://schema.org/stupidProperty</loc>
-   <lastmod>2019-10-15</lastmod>
-  </url>  <url>
-   <loc>https://schema.org/subEvent</loc>
-   <lastmod>2019-10-15</lastmod>
-  </url>  <url>
-   <loc>https://schema.org/subEvents</loc>
-   <lastmod>2019-10-15</lastmod>
-  </url>  <url>
-   <loc>https://schema.org/subOrganization</loc>
-   <lastmod>2019-10-15</lastmod>
-  </url>  <url>
-   <loc>https://schema.org/subReservation</loc>
-   <lastmod>2019-10-15</lastmod>
-  </url>  <url>
-   <loc>https://schema.org/subStageSuffix</loc>
-   <lastmod>2019-10-15</lastmod>
-  </url>  <url>
-   <loc>https://schema.org/subStructure</loc>
-   <lastmod>2019-10-15</lastmod>
-  </url>  <url>
-   <loc>https://schema.org/subTest</loc>
-   <lastmod>2019-10-15</lastmod>
-  </url>  <url>
-   <loc>https://schema.org/subTrip</loc>
-   <lastmod>2019-10-15</lastmod>
-  </url>  <url>
-   <loc>https://schema.org/subjectOf</loc>
-   <lastmod>2019-10-15</lastmod>
-  </url>  <url>
-   <loc>https://schema.org/subtitleLanguage</loc>
-   <lastmod>2019-10-15</lastmod>
-  </url>  <url>
-   <loc>https://schema.org/subtype</loc>
-   <lastmod>2019-10-15</lastmod>
-  </url>  <url>
-   <loc>https://schema.org/successorOf</loc>
-   <lastmod>2019-10-15</lastmod>
-  </url>  <url>
-   <loc>https://schema.org/sugarContent</loc>
-   <lastmod>2019-10-15</lastmod>
-  </url>  <url>
-   <loc>https://schema.org/suggestedAnswer</loc>
-   <lastmod>2019-10-15</lastmod>
-  </url>  <url>
-   <loc>https://schema.org/suggestedGender</loc>
-   <lastmod>2019-10-15</lastmod>
-  </url>  <url>
-   <loc>https://schema.org/suggestedMaxAge</loc>
-   <lastmod>2019-10-15</lastmod>
-  </url>  <url>
-   <loc>https://schema.org/suggestedMinAge</loc>
-   <lastmod>2019-10-15</lastmod>
-  </url>  <url>
-   <loc>https://schema.org/suitableForDiet</loc>
-   <lastmod>2019-10-15</lastmod>
-  </url>  <url>
-   <loc>https://schema.org/superEvent</loc>
-   <lastmod>2019-10-15</lastmod>
-  </url>  <url>
-   <loc>https://schema.org/supersededBy</loc>
-   <lastmod>2019-10-15</lastmod>
-  </url>  <url>
-   <loc>https://schema.org/supply</loc>
-   <lastmod>2019-10-15</lastmod>
-  </url>  <url>
-   <loc>https://schema.org/supplyTo</loc>
-   <lastmod>2019-10-15</lastmod>
-  </url>  <url>
-   <loc>https://schema.org/supportingData</loc>
-   <lastmod>2019-10-15</lastmod>
-  </url>  <url>
-   <loc>https://schema.org/surface</loc>
-   <lastmod>2019-10-15</lastmod>
-  </url>  <url>
-   <loc>https://schema.org/target</loc>
-   <lastmod>2019-10-15</lastmod>
-  </url>  <url>
-   <loc>https://schema.org/targetCollection</loc>
-   <lastmod>2019-10-15</lastmod>
-  </url>  <url>
-   <loc>https://schema.org/targetDescription</loc>
-   <lastmod>2019-10-15</lastmod>
-  </url>  <url>
-   <loc>https://schema.org/targetName</loc>
-   <lastmod>2019-10-15</lastmod>
-  </url>  <url>
-   <loc>https://schema.org/targetPlatform</loc>
-   <lastmod>2019-10-15</lastmod>
-  </url>  <url>
-   <loc>https://schema.org/targetPopulation</loc>
-   <lastmod>2019-10-15</lastmod>
-  </url>  <url>
-   <loc>https://schema.org/targetProduct</loc>
-   <lastmod>2019-10-15</lastmod>
-  </url>  <url>
-   <loc>https://schema.org/targetUrl</loc>
-   <lastmod>2019-10-15</lastmod>
-  </url>  <url>
-   <loc>https://schema.org/taxID</loc>
-   <lastmod>2019-10-15</lastmod>
-  </url>  <url>
-   <loc>https://schema.org/telephone</loc>
-   <lastmod>2019-10-15</lastmod>
-  </url>  <url>
-   <loc>https://schema.org/temporal</loc>
-   <lastmod>2019-10-15</lastmod>
-  </url>  <url>
-   <loc>https://schema.org/temporalCoverage</loc>
-   <lastmod>2019-10-15</lastmod>
-  </url>  <url>
-   <loc>https://schema.org/termCode</loc>
-   <lastmod>2019-10-15</lastmod>
-  </url>  <url>
-   <loc>https://schema.org/termsOfService</loc>
-   <lastmod>2019-10-15</lastmod>
-  </url>  <url>
-   <loc>https://schema.org/text</loc>
-   <lastmod>2019-10-15</lastmod>
-  </url>  <url>
-   <loc>https://schema.org/thumbnail</loc>
-   <lastmod>2019-10-15</lastmod>
-  </url>  <url>
-   <loc>https://schema.org/thumbnailUrl</loc>
-   <lastmod>2019-10-15</lastmod>
-  </url>  <url>
-   <loc>https://schema.org/tickerSymbol</loc>
-   <lastmod>2019-10-15</lastmod>
-  </url>  <url>
-   <loc>https://schema.org/ticketNumber</loc>
-   <lastmod>2019-10-15</lastmod>
-  </url>  <url>
-   <loc>https://schema.org/ticketToken</loc>
-   <lastmod>2019-10-15</lastmod>
-  </url>  <url>
-   <loc>https://schema.org/ticketedSeat</loc>
-   <lastmod>2019-10-15</lastmod>
-  </url>  <url>
-   <loc>https://schema.org/timeRequired</loc>
-   <lastmod>2019-10-15</lastmod>
-  </url>  <url>
-   <loc>https://schema.org/timeToComplete</loc>
-   <lastmod>2019-10-15</lastmod>
-  </url>  <url>
-   <loc>https://schema.org/tissueSample</loc>
-   <lastmod>2019-10-15</lastmod>
-  </url>  <url>
-   <loc>https://schema.org/title</loc>
-   <lastmod>2019-10-15</lastmod>
-  </url>  <url>
-   <loc>https://schema.org/toLocation</loc>
-   <lastmod>2019-10-15</lastmod>
-  </url>  <url>
-   <loc>https://schema.org/toRecipient</loc>
-   <lastmod>2019-10-15</lastmod>
-  </url>  <url>
-   <loc>https://schema.org/tongueWeight</loc>
-   <lastmod>2019-10-15</lastmod>
-  </url>  <url>
-   <loc>https://schema.org/tool</loc>
-   <lastmod>2019-10-15</lastmod>
-  </url>  <url>
-   <loc>https://schema.org/torque</loc>
-   <lastmod>2019-10-15</lastmod>
-  </url>  <url>
-   <loc>https://schema.org/totalJobOpenings</loc>
-   <lastmod>2019-10-15</lastmod>
-  </url>  <url>
-   <loc>https://schema.org/totalPaymentDue</loc>
-   <lastmod>2019-10-15</lastmod>
-  </url>  <url>
-   <loc>https://schema.org/totalPrice</loc>
-   <lastmod>2019-10-15</lastmod>
-  </url>  <url>
-   <loc>https://schema.org/totalTime</loc>
-   <lastmod>2019-10-15</lastmod>
-  </url>  <url>
-   <loc>https://schema.org/touristType</loc>
-   <lastmod>2019-10-15</lastmod>
-  </url>  <url>
-   <loc>https://schema.org/track</loc>
-   <lastmod>2019-10-15</lastmod>
-  </url>  <url>
-   <loc>https://schema.org/trackingNumber</loc>
-   <lastmod>2019-10-15</lastmod>
-  </url>  <url>
-   <loc>https://schema.org/trackingUrl</loc>
-   <lastmod>2019-10-15</lastmod>
-  </url>  <url>
-   <loc>https://schema.org/tracks</loc>
-   <lastmod>2019-10-15</lastmod>
-  </url>  <url>
-   <loc>https://schema.org/trailer</loc>
-   <lastmod>2019-10-15</lastmod>
-  </url>  <url>
-   <loc>https://schema.org/trailerWeight</loc>
-   <lastmod>2019-10-15</lastmod>
-  </url>  <url>
-   <loc>https://schema.org/trainName</loc>
-   <lastmod>2019-10-15</lastmod>
-  </url>  <url>
-   <loc>https://schema.org/trainNumber</loc>
-   <lastmod>2019-10-15</lastmod>
-  </url>  <url>
-   <loc>https://schema.org/trainingSalary</loc>
-   <lastmod>2019-10-15</lastmod>
-  </url>  <url>
-   <loc>https://schema.org/transFatContent</loc>
-   <lastmod>2019-10-15</lastmod>
-  </url>  <url>
-   <loc>https://schema.org/transcript</loc>
-   <lastmod>2019-10-15</lastmod>
-  </url>  <url>
-   <loc>https://schema.org/translationOfWork</loc>
-   <lastmod>2019-10-15</lastmod>
-  </url>  <url>
-   <loc>https://schema.org/translator</loc>
-   <lastmod>2019-10-15</lastmod>
-  </url>  <url>
-   <loc>https://schema.org/transmissionMethod</loc>
-   <lastmod>2019-10-15</lastmod>
-  </url>  <url>
-   <loc>https://schema.org/trialDesign</loc>
-   <lastmod>2019-10-15</lastmod>
-  </url>  <url>
-   <loc>https://schema.org/tributary</loc>
-   <lastmod>2019-10-15</lastmod>
-  </url>  <url>
-   <loc>https://schema.org/typeOfBed</loc>
-   <lastmod>2019-10-15</lastmod>
-  </url>  <url>
-   <loc>https://schema.org/typeOfGood</loc>
-   <lastmod>2019-10-15</lastmod>
-  </url>  <url>
-   <loc>https://schema.org/typicalAgeRange</loc>
-   <lastmod>2019-10-15</lastmod>
-  </url>  <url>
-   <loc>https://schema.org/typicalTest</loc>
-   <lastmod>2019-10-15</lastmod>
-  </url>  <url>
-   <loc>https://schema.org/underName</loc>
-   <lastmod>2019-10-15</lastmod>
-  </url>  <url>
-   <loc>https://schema.org/unitCode</loc>
-   <lastmod>2019-10-15</lastmod>
-  </url>  <url>
-   <loc>https://schema.org/unitText</loc>
-   <lastmod>2019-10-15</lastmod>
-  </url>  <url>
-   <loc>https://schema.org/unnamedSourcesPolicy</loc>
-   <lastmod>2019-10-15</lastmod>
-  </url>  <url>
-   <loc>https://schema.org/unsaturatedFatContent</loc>
-   <lastmod>2019-10-15</lastmod>
-  </url>  <url>
-   <loc>https://schema.org/uploadDate</loc>
-   <lastmod>2019-10-15</lastmod>
-  </url>  <url>
-   <loc>https://schema.org/upvoteCount</loc>
-   <lastmod>2019-10-15</lastmod>
-  </url>  <url>
-   <loc>https://schema.org/url</loc>
-   <lastmod>2019-10-15</lastmod>
-  </url>  <url>
-   <loc>https://schema.org/urlTemplate</loc>
-   <lastmod>2019-10-15</lastmod>
-  </url>  <url>
-   <loc>https://schema.org/usedToDiagnose</loc>
-   <lastmod>2019-10-15</lastmod>
-  </url>  <url>
-   <loc>https://schema.org/userInteractionCount</loc>
-   <lastmod>2019-10-15</lastmod>
-  </url>  <url>
-   <loc>https://schema.org/usesDevice</loc>
-   <lastmod>2019-10-15</lastmod>
-  </url>  <url>
-   <loc>https://schema.org/usesHealthPlanIdStandard</loc>
-   <lastmod>2019-10-15</lastmod>
-  </url>  <url>
-   <loc>https://schema.org/validFor</loc>
-   <lastmod>2019-10-15</lastmod>
-  </url>  <url>
-   <loc>https://schema.org/validFrom</loc>
-   <lastmod>2019-10-15</lastmod>
-  </url>  <url>
-   <loc>https://schema.org/validIn</loc>
-   <lastmod>2019-10-15</lastmod>
-  </url>  <url>
-   <loc>https://schema.org/validThrough</loc>
-   <lastmod>2019-10-15</lastmod>
-  </url>  <url>
-   <loc>https://schema.org/validUntil</loc>
-   <lastmod>2019-10-15</lastmod>
-  </url>  <url>
-   <loc>https://schema.org/value</loc>
-   <lastmod>2019-10-15</lastmod>
-  </url>  <url>
-   <loc>https://schema.org/valueAddedTaxIncluded</loc>
-   <lastmod>2019-10-15</lastmod>
-  </url>  <url>
-   <loc>https://schema.org/valueMaxLength</loc>
-   <lastmod>2019-10-15</lastmod>
-  </url>  <url>
-   <loc>https://schema.org/valueMinLength</loc>
-   <lastmod>2019-10-15</lastmod>
-  </url>  <url>
-   <loc>https://schema.org/valueName</loc>
-   <lastmod>2019-10-15</lastmod>
-  </url>  <url>
-   <loc>https://schema.org/valuePattern</loc>
-   <lastmod>2019-10-15</lastmod>
-  </url>  <url>
-   <loc>https://schema.org/valueReference</loc>
-   <lastmod>2019-10-15</lastmod>
-  </url>  <url>
-   <loc>https://schema.org/valueRequired</loc>
-   <lastmod>2019-10-15</lastmod>
-  </url>  <url>
-   <loc>https://schema.org/variableMeasured</loc>
-   <lastmod>2019-10-15</lastmod>
-  </url>  <url>
-   <loc>https://schema.org/variablesMeasured</loc>
-   <lastmod>2019-10-15</lastmod>
-  </url>  <url>
-   <loc>https://schema.org/variantCover</loc>
-   <lastmod>2019-10-15</lastmod>
-  </url>  <url>
-   <loc>https://schema.org/vatID</loc>
-   <lastmod>2019-10-15</lastmod>
-  </url>  <url>
-   <loc>https://schema.org/vehicleConfiguration</loc>
-   <lastmod>2019-10-15</lastmod>
-  </url>  <url>
-   <loc>https://schema.org/vehicleEngine</loc>
-   <lastmod>2019-10-15</lastmod>
-  </url>  <url>
-   <loc>https://schema.org/vehicleIdentificationNumber</loc>
-   <lastmod>2019-10-15</lastmod>
-  </url>  <url>
-   <loc>https://schema.org/vehicleInteriorColor</loc>
-   <lastmod>2019-10-15</lastmod>
-  </url>  <url>
-   <loc>https://schema.org/vehicleInteriorType</loc>
-   <lastmod>2019-10-15</lastmod>
-  </url>  <url>
-   <loc>https://schema.org/vehicleModelDate</loc>
-   <lastmod>2019-10-15</lastmod>
-  </url>  <url>
-   <loc>https://schema.org/vehicleSeatingCapacity</loc>
-   <lastmod>2019-10-15</lastmod>
-  </url>  <url>
-   <loc>https://schema.org/vehicleSpecialUsage</loc>
-   <lastmod>2019-10-15</lastmod>
-  </url>  <url>
-   <loc>https://schema.org/vehicleTransmission</loc>
-   <lastmod>2019-10-15</lastmod>
-  </url>  <url>
-   <loc>https://schema.org/vendor</loc>
-   <lastmod>2019-10-15</lastmod>
-  </url>  <url>
-   <loc>https://schema.org/verificationFactCheckingPolicy</loc>
-   <lastmod>2019-10-15</lastmod>
-  </url>  <url>
-   <loc>https://schema.org/version</loc>
-   <lastmod>2019-10-15</lastmod>
-  </url>  <url>
-   <loc>https://schema.org/video</loc>
-   <lastmod>2019-10-15</lastmod>
-  </url>  <url>
-   <loc>https://schema.org/videoFormat</loc>
-   <lastmod>2019-10-15</lastmod>
-  </url>  <url>
-   <loc>https://schema.org/videoFrameSize</loc>
-   <lastmod>2019-10-15</lastmod>
-  </url>  <url>
-   <loc>https://schema.org/videoQuality</loc>
-   <lastmod>2019-10-15</lastmod>
-  </url>  <url>
-   <loc>https://schema.org/volumeNumber</loc>
-   <lastmod>2019-10-15</lastmod>
-  </url>  <url>
-   <loc>https://schema.org/warning</loc>
-   <lastmod>2019-10-15</lastmod>
-  </url>  <url>
-   <loc>https://schema.org/warranty</loc>
-   <lastmod>2019-10-15</lastmod>
-  </url>  <url>
-   <loc>https://schema.org/warrantyPromise</loc>
-   <lastmod>2019-10-15</lastmod>
-  </url>  <url>
-   <loc>https://schema.org/warrantyScope</loc>
-   <lastmod>2019-10-15</lastmod>
-  </url>  <url>
-   <loc>https://schema.org/webCheckinTime</loc>
-   <lastmod>2019-10-15</lastmod>
-  </url>  <url>
-   <loc>https://schema.org/webFeed</loc>
-   <lastmod>2019-10-15</lastmod>
-  </url>  <url>
-   <loc>https://schema.org/weight</loc>
-   <lastmod>2019-10-15</lastmod>
-  </url>  <url>
-   <loc>https://schema.org/weightTotal</loc>
-   <lastmod>2019-10-15</lastmod>
-  </url>  <url>
-   <loc>https://schema.org/wheelbase</loc>
-   <lastmod>2019-10-15</lastmod>
-  </url>  <url>
-   <loc>https://schema.org/width</loc>
-   <lastmod>2019-10-15</lastmod>
-  </url>  <url>
-   <loc>https://schema.org/winner</loc>
-   <lastmod>2019-10-15</lastmod>
-  </url>  <url>
-   <loc>https://schema.org/wordCount</loc>
-   <lastmod>2019-10-15</lastmod>
-  </url>  <url>
-   <loc>https://schema.org/workExample</loc>
-   <lastmod>2019-10-15</lastmod>
-  </url>  <url>
-   <loc>https://schema.org/workFeatured</loc>
-   <lastmod>2019-10-15</lastmod>
-  </url>  <url>
-   <loc>https://schema.org/workHours</loc>
-   <lastmod>2019-10-15</lastmod>
-  </url>  <url>
-   <loc>https://schema.org/workLocation</loc>
-   <lastmod>2019-10-15</lastmod>
-  </url>  <url>
-   <loc>https://schema.org/workPerformed</loc>
-   <lastmod>2019-10-15</lastmod>
-  </url>  <url>
-   <loc>https://schema.org/workPresented</loc>
-   <lastmod>2019-10-15</lastmod>
-  </url>  <url>
-   <loc>https://schema.org/workTranslation</loc>
-   <lastmod>2019-10-15</lastmod>
-  </url>  <url>
-   <loc>https://schema.org/workload</loc>
-   <lastmod>2019-10-15</lastmod>
-  </url>  <url>
-   <loc>https://schema.org/worksFor</loc>
-   <lastmod>2019-10-15</lastmod>
-  </url>  <url>
-   <loc>https://schema.org/worstRating</loc>
-   <lastmod>2019-10-15</lastmod>
-  </url>  <url>
-   <loc>https://schema.org/xpath</loc>
-   <lastmod>2019-10-15</lastmod>
-  </url>  <url>
-   <loc>https://schema.org/yearlyRevenue</loc>
-   <lastmod>2019-10-15</lastmod>
-  </url>  <url>
-   <loc>https://schema.org/yearsInOperation</loc>
-   <lastmod>2019-10-15</lastmod>
-  </url>  <url>
-   <loc>https://schema.org/yield</loc>
-   <lastmod>2019-10-15</lastmod>
-  </url>  <url>
-   <loc>https://schema.org/</loc>
-   <lastmod>2019-10-15</lastmod>
-  </url>  <url>
-   <loc>https://schema.org/docs/schemas.html</loc>
-   <lastmod>2019-10-15</lastmod>
-  </url>  <url>
-   <loc>https://schema.org/docs/full.html</loc>
-   <lastmod>2019-10-15</lastmod>
-  </url>  <url>
-   <loc>https://schema.org/docs/gs.html</loc>
-   <lastmod>2019-10-15</lastmod>
-  </url>  <url>
-   <loc>https://schema.org/docs/about.html</loc>
-   <lastmod>2019-10-15</lastmod>
-  </url>  <url>
-   <loc>https://schema.org/docs/howwework.html</loc>
-   <lastmod>2019-10-15</lastmod>
-  </url>  <url>
-   <loc>https://schema.org/docs/releases.html</loc>
-   <lastmod>2019-10-15</lastmod>
-  </url>  <url>
-   <loc>https://schema.org/docs/faq.html</loc>
-   <lastmod>2019-10-15</lastmod>
-  </url>  <url>
-   <loc>https://schema.org/docs/datamodel.html</loc>
-   <lastmod>2019-10-15</lastmod>
-  </url>  <url>
-   <loc>https://schema.org/docs/developers.html</loc>
-   <lastmod>2019-10-15</lastmod>
-  </url>  <url>
-   <loc>https://schema.org/docs/extension.html</loc>
-   <lastmod>2019-10-15</lastmod>
-  </url>  <url>
-   <loc>https://schema.org/docs/meddocs.html</loc>
-   <lastmod>2019-10-15</lastmod>
-  </url>  <url>
-   <loc>https://schema.org/docs/hotels.html</loc>
-   <lastmod>2019-10-15</lastmod>
->>>>>>> 8fa9aa33
+   <lastmod>2019-10-15</lastmod>
   </url>
 </urlset>