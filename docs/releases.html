<!DOCTYPE html>
<html xmlns="http://www.w3.org/1999/xhtml" xml:lang="en" lang="en">
<head>
    <meta http-equiv="Content-Type" content="text/html; charset=UTF-8" />
    <title>Release listing - schema.org</title>
    <meta name="description" content="Schema.org is a set of extensible schemas that enables webmasters to embed
    structured data on their web pages for use by search engines and other applications." />
    <link rel="stylesheet" type="text/css"
          href="../search_files/schemaorg.css" />

    <link href="../search_files/prettify.css" type="text/css"
          rel="stylesheet" />
    <script type="text/javascript" src="../js/prettify.js">
    </script>
    <script type="text/javascript" src="//ajax.googleapis.com/ajax/libs/jquery/1.5.1/jquery.min.js"></script>

<script type="text/javascript">
      $(document).ready(function(){
        prettyPrint();
        setTimeout(function(){

    $('.atn').each(function(i) {
      if (($(this).text() == 'itemscope') || ($(this).text() == 'itemtype') || ($(this).text() == 'itemprop') || ($(this).text() == 'itemid') || ($(this).text() == 'time') || ($(this).text() == 'datetime') || ($(this).text() == 'vocab') || ($(this).text() == 'property') || ($(this).text() == 'typeOf') || ($(this).text() == 'rel'))
        $(this).addClass('custom');
    });

        }, 500);
      });
</script>

<style>

  .tag    { color: #000; }    /* div, span, etc   */
  .atn    { color: #000; }    /* href, datetime,  */
  .custom { color: #660003; } /* itemscope, itemtype, etc,. */

</style>

</head>
<body>
    <div id="container">
        <div id="intro">
            <div id="pageHeader">
              <div class="wrapper">
                <h1>schema.org</h1>

<div id="cse-search-form" style="width: 400px;"></div>

<script type="text/javascript" src="//www.google.com/jsapi"></script>
<script type="text/javascript">
  google.load('search', '1', {language : 'en', style : google.loader.themes.ESPRESSO});
  google.setOnLoadCallback(function() {
    var customSearchControl = new google.search.CustomSearchControl('013516846811604855281:nj5laplixaa');
    customSearchControl.setResultSetSize(google.search.Search.FILTERED_CSE_RESULTSET);
    var options = new google.search.DrawOptions();
    options.enableSearchboxOnly("../docs/search_results.html", null, false, '#');
    customSearchControl.draw('cse-search-form', options);
  }, true);
</script>


              </div>
            </div>
        </div>
    </div>

            <div id="selectionbar">
               <div class="wrapper">
                <ul>
                    <li class="activelink">
                      <a href="../docs/documents.html">Documentation</a></li>
                    <li >
                      <a href="../docs/schemas.html">Schemas</a></li>
                    <li >
                      <a href="../.">Home</a></li>
                </ul>
                </div>

            </div>
        <div style="padding: 14px; float: right;" id="languagebox"></div>

  <div id="mainContent">

<h1>Releases</h1>

<p>This page lists schema.org releases, most recent first.</p>

<br/>

<style type="text/css">
table.grid {
	font-family: verdana,arial,sans-serif;
	font-size:11px;
	color:#333333;
	border-width: 1px;
	border-color: #666666;
	border-collapse: collapse;
    table-layout: fixed;
}

table.grid th {
	border-width: 1px;
	padding: 8px;
	border-style: solid;
	border-color: #666666;
	background-color: #dedede;
}
table.grid td {
	border-width: 1px;
	padding: 8px;
	border-style: solid;
	border-color: #666666;
	background-color: #ffffff;
}

td.release  {
  width: 100px;
}

</style>

<table class="grid">
<tr>
    <th>Release</th>
    <th>Overview</th>
    <th>Description</th>
</tr>



<span id="sdo-stantz" />
<tr id="v.next">
<<<<<<< HEAD
<td class="release">1.93x<br/>sdo-stantz<br/>(20YY-MM-DD)</td>
<td>sdo-stantz is the next release post-venkman, currently (dec 2014) being drafted.
<td>
...
</td>
</tr>
=======
<td class="release">1.93<br/>sdo-stantz<br/>(2015-0x-xx)</td>
<td>Lots of bugfixes and small improvements.</td>
<td>
<ul>
<li><a href="https://github.com/schemaorg/schemaorg/pull/199">Fixes</a> to several examples</a>, thanks to <a href="https://github.com/gkellogg">Gregg Kellogg</a>.</li>
<li><a href="https://github.com/schemaorg/schemaorg/pull/185">Fixes</a> to <a href="/Book">Book</a> example, thanks to <a href="https://github.com/unor">unor</a>.</li>
<li><a href="https://github.com/schemaorg/schemaorg/pull/190">Added</a> <a href="/name">name</a> property in <a href="/CreativeWork">CreativeWork</a> examples; <a href="https://github.com/schemaorg/schemaorg/pull/229">Improved</a> <a href="/MedicalScholarlyArticle">MedicalScholarlyArticle</a> example, marking up the abstract using <a href="http://schema.org/description">description</a> - thanks to <a href="https://github.com/dbs">Dan Scott</a>.</li>
<li><a href="https://github.com/schemaorg/schemaorg/pull/209">Fix</a> to allow <a href="/offers">offers</a> on <a href="/AggregateOffer">AggregateOffer</a>. Thanks, <a href="https://github.com/sesuncedu">Simon Spero</a>, <a href="https://github.com/Zinebb">Zinebb</a>.</li>
<li><a href="https://github.com/schemaorg/schemaorg/pull/202">Added</a> support for linking to #examples within per-term pages. Thanks, <a href="https://github.com/westurner">Wes Turner</a>.
<li><a href="https://github.com/schemaorg/schemaorg/pull/211">Add</a> rangeIncludes to RDFa markup <a href="https://github.com/schemaorg/schemaorg/issues/210">missing</a> from property pages. Thanks, <a href="https://github.com/jaw111">John Walker.</a></li>
<li><a href="https://github.com/schemaorg/schemaorg/issues/252">Corrected</a> a case typo in <a href="/numberOfEmployees</a>. Thanks, <a href="https://github.com/scor">Stéphane Corlosquet</a>.</li>
<li><a href="https://github.com/schemaorg/schemaorg/issues/204">Added</a> <a href="/VisualArtwork">VisualArtwork</a> type and supporting properties - <a href="/artEdition">artEdition</a>, <a href="/artform">artform</a>, <a href="/materials">materials</a>. Thanks, Paul Watson.</li>
<li><a href="https://github.com/schemaorg/schemaorg/issues/235">Expanded</a> the list of types that <a href="/musicBy">musicBy</a> applies to, matching those of <a href="/actor">actor</a> and <a href="/director">director</a>. Thanks, <a href="https://github.com/sesuncedu">Simon Spero</a>.</li>
<li><a href="https://github.com/schemaorg/schemaorg/issues/234">Fixed</a> mistaken use of "MovieGameSeries"; reported by both Gregg and Simon.</li>
</ul>


<div>See also <a href="https://github.com/schemaorg/schemaorg/issues?q=milestone%3A%22sdo-stantz+release%22+is%3Aissue">issues</a> and <a href="https://github.com/schemaorg/schemaorg/pulls?q=milestone%3A%22sdo-stantz+release%22+is%3Apr">pull requests</a> for this release.</div>
</td>
</tr>
<span id="sdo-venkman" />
>>>>>>> 131ce9e4
<td class="release">1.92<br/>sdo-venkman<br/>(2014-12-11)</td>
<td>ItemList and BreadcrumbList changes; Sports-related improvements; Added a Music vocabulary; Video games. Also weight/height on Person; Control and RSVP actions; Role names; Dated monetary values.</td>
<td>
<p>See also <a href="https://github.com/rvguha/schemaorg/milestones/sdo-venkman%20release">Github issues</a>: <a href="https://github.com/rvguha/schemaorg/milestones/sdo-venkman%20release">open</a>,
<a href="https://github.com/rvguha/schemaorg/issues?q=milestone%3A%22sdo-venkman+release%22+is%3Aclosed">closed</a>.</p>
<ul>
<li>Updated <a href="/ItemList">ItemList</a> to allow for richer kinds of lists (including ordering), rather than just strings; added <a href="/BreadcrumbList">BreadcrumbList</a></li>
<li id="person_additions">The <a href="/weight">weight</a> and <a href="/height">height</a> properties can now be with the <a href="/Person">Person</a> type. Added <a href="/netWorth">netWorth</a> to Person. Added <a href="/EmployeeRole">EmployeeRole</a>.</li>
<li>Added <a href="/SportsOrganization">SportsOrganization</a> as a super-type of <a href="/SportsTeam">SportsTeam</a>,
    representing <em>sports organizations, including sports teams, governing bodies, and sports associations</em>.
    Added a <a href="/sport">sport</a> property to indicate the associated sport(s) for a SportsOrganization; also
    added <a href="/coach">coach</a> and <a href="/athlete">athlete</a> properties.
    Added <a href="/numberedPosition">numberedPosition</a> property to <a href="/OrganizationRole">OrganizationRole</a>.
    Added <a href="/homeTeam">homeTeam</a> and <a href="/awayTeam">awayTeam</a> properties to <a href="/SportsEvent">SportsEvent</a>, alongside a super-property of those, <a href="/competitor">competitor</a>.</li>
<li id="videogames">Added a <a href="/VideoGame">VideoGame</a> type with two super-types:
    <a href="/SoftwareApplication">SoftwareApplication</a> and a new <a href="/Game">Game</a> type.
    We anticipate a need for future work around <a href="/Game">Game</a>,
    see <a href="https://github.com/rvguha/schemaorg/issues/169">issue #169</a>.
    <a href="/VideoGame">VideoGame</a> has <a href="/cheatCode">cheatCode</a>,
    <a href="/gameServer">gameServer</a>,
    <a href="/gamePlatform">gamePlatform</a>, <a href="/playMode">playMode</a>
 and <a href="/gameTip">gameTip</a> properties, plus a few supporting types. A property <a href="/softwareHelp">softwareHelp</a>
 has also been added to <a href="/SoftwareApplication">SoftwareApplication</a> to indicate supporting documentation.
 </li>
 <li id="series">While integrating <a href="/VideoGame">VideoGame</a> an issue was
     <a href="https://github.com/rvguha/schemaorg/issues/148">raised</a> around the need to describe series of games.
As a result we have made some changes to the <a href="/Series">Series</a> type, which previously emphasised only
TV and Radio Series: added <a href="/VideoGameSeries">VideoGameSeries</a>,
<a href="/BookSeries">BookSeries</a>, and <a href="/MovieSeries">MovieSeries</a>. The recently added
<a href="/Periodical">Periodical</a> type is also now modeled as a <a href="/Series">Series</a> subtype. Some redundant
type/property associations were also tidied up. The existing
<a href="/trailer">trailer</a> property can now be used with
<a href="/VideoGame">VideoGame</a> and <a href="/VideoGameSeries">VideoGameSeries</a>.</li>
<li id="action_additions">
Added <a href="/ControlAction">ControlAction</a> (previously proposed as OperateAction). Add <a href="/expectsAcceptanceOf">expectsAcceptanceOf</a>
 on <a href="/ConsumeAction">ConsumeAction</a> (previously proposed as 'contingentOnOffer'). Added <a href="/ineligibleRegion">ineligibleRegion</a>
 (on <a href="/Offer">Offer</a>, previously proposed as 'notAvailableAtOrFrom').
</li>
<li id="rsvp_and_fails">Add <a href="/rsvpResponse">rsvpResponse</a>, <a href="/additionalNumberOfGuests">additionalNumberOfGuests</a> properties
to the existing <a href="/RsvpAction">RsvpAction</a> type
(see also <a href="https://github.com/rvguha/schemaorg/issues/150">github issue</a> and <a href="https://github.com/danbri/schemaorg/pull/18/files">details</a>).
This change also adds an enumeration <a href="/RsvpResponseType">RsvpResponseType</a>: <a href="/RsvpResponseYes">RsvpResponseYes</a>, <a href="/RsvpResponseNo">RsvpResponseNo</a>,
<a href="/RsvpResponseMaybe">RsvpResponseMaybe</a>. Finally, we add a new possible <a href="/ActionStatusType">ActionStatusType</a>: <a href="/FailedActionStatus">FailedActionStatus</a>,
alongside an <a href="/error">error</a> property linking an Action to more information on the cause of the failure.
</li>
<li id="roleName">Add <a href="/roleName">roleName</a> to <a href="/Role">Role</a>, superceding <a href="/namedPosition">namedPosition</a> (see also <a href="https://github.com/rvguha/schemaorg/issues/151">issue</a> and <a href="https://github.com/rvguha/schemaorg/pull/146/files">details</a>).</li>
<li id="music">Add to <a href="/MusicAlbum">MusicAlbum</a> properties: <a href="/albumProductionType">albumProductionType</a>,
<a href="/albumReleaseType">albumReleaseType</a>, <a href="/albumRelease">albumRelease</a> (and inverse, <a href="/releaseOf">releaseOf</a>).
Supporting enumerated types: <a href="/MusicAlbumProductionType">MusicAlbumProductionType</a> (<a href="/CompilationAlbum">CompilationAlbum</a>, <a href="/DemoAlbum">DemoAlbum</a>,
<a href="/DJMixAlbum">DJMixAlbum</a>, <a href="/LiveAlbum">LiveAlbum</a>, <a href="/MixtapeAlbum">MixtapeAlbum</a>, <a href="/RemixAlbum">RemixAlbum</a>,
<a href="/SoundtrackAlbum">SoundtrackAlbum</a>, <a href="/SpokenWordAlbum">SpokenWordAlbum</a>, <a href="/StudioAlbum">StudioAlbum</a>.
<a href="/MusicAlbumReleaseType">MusicAlbumReleaseType</a> (<a href="/AlbumRelease">AlbumRelease</a>, <a href="/BroadcastRelease">BroadcastRelease</a>, <a href="/EPRelease">EPRelease</a>,
<a href="/SingleRelease">SingleRelease</a>).
Add new types: <a href="/MusicRelease">MusicRelease</a>, <a href="/MusicComposition">MusicComposition</a>, the latter with properties <a href="/musicArrangement">musicArrangement</a>,
<a href="/composer">composer</a>, <a href="/firstPerformance">firstPerformance</a>, <a href="/includedComposition">includedComposition</a>, <a href="/iswcCode">iswcCode</a>,
<a href="/lyricist">lyricist</a>, <a href="/musicCompositionForm">musicCompositionForm</a>, <a href="/musicalKey">musicalKey</a>, <a href="/recordedAs">recordedAs</a> (inverse: <a href="/recordingOf">recordingOf</a>).
Expand <a href="/track">track</a> to allow <a href="/ItemList">ItemList</a> values, for lists of <a href="/MusicRecording">MusicRecording</a>, and
<a href="/genre">genre</a> to apply to <a href="/MusicGroup">MusicGroup</a>. See also <a href="https://github.com/vholland/schemaorg/compare/danbri:sdo-venkman...sdo-music">details</a>.
</li>
<li id="logo-generalized">Broadened the description of <a href="/logo">logo</a> property, to match the types it applies to. See also <a href="https://github.com/rvguha/schemaorg/issues/144">github issue</a> and <a href="https://github.com/danbri/schemaorg/commit/0e56869bb122252a41fce31e903c9608f0621a7d">details</a>.</li>
<li id="dated-money"><a href="https://github.com/rvguha/schemaorg/issues/163">Added</a> a <a href="/DatedMoneySpecification">DatedMoneySpecification</a> type for non-price monetary values, by analogy with <a href="/PriceSpecification">PriceSpecification</a> and its subtypes. Added <a href="/amount">amount</a> and
<a href="/currency">currency</a> properties and tweaked <a href="/startDate">startDate</a> and <a href="/endDate">endDate</a> property definitions to fit.</li>
<li id="documentation">Some general documentation improvements: added links to supporting blog posts for <a href="/Role">Role</a>, <a href="/Action">Action</a> and
<a href="/Periodical">Periodical</a>. Added "alt" attributes to all image examples. Fixed the <a href="/docs/full.html">Full Hierarchy</a> page.</li>
<li>See also <a href="http://blog.schema.org/2014/12/schemaorg-v192-music-video-games-sports.html">blog post...</a></li>
</ul>
</td>
</tr>
<tr id="v1.91">
<td class="release">1.91<br/>(2014-09-12)</td>
<td>Offer/price documentation fixes, cleanup and community contributions.</td>
<td>
<ul>
<li>Updated text of the <a href="/price">price</a> property to include practical usage guidance, alongside
links to information from GS1 to the gtin-related <a href="/Offer">Offer</a> properties.</li>
<li><a href="https://github.com/danbri/schemaorg/commit/83e5e69f74ecb112892662e0c0206f0f40504908">Updated</a> all our examples to follow that guidance; primarily by using priceCurrency and the content= attribute.</li>
<li>Noted our <a href="/docs/faq.html#17">thanks</a> to the <a href="http://www.opendomain.org/">OpenDomain</a> project for our domain name.</li>
<li><a href="https://github.com/rvguha/schemaorg/pull/103">Updated</a> the text of the '<a href="/image">image</a>' property to match its expected types. Thanks, Dan Scott!</li>
<li><a href="https://github.com/rvguha/schemaorg/pull/102">Changed</a> spelling of 'supercededBy' to the more <a href="http://www.dailymail.co.uk/news/article-1049010/Cant-spell-Maybe-youre-clever-says-Collins-dictionary.html">conventional</a> <a href="/supersededBy">supersededBy</a>. Thanks, Sachini Aparna Herath!</li>
<li><a href="https://github.com/rvguha/schemaorg/pull/115">Noted</a> that '<a href="/logo">logo</a>' and '<a href="/photo">photo</a>' are sub-properties of '<a href="/image">image</a>'. Thanks, Sachini Aparna Herath, again!</li>
<li><a href="https://github.com/rvguha/schemaorg/pull/107">Fixed</a> two syntax errors in examples (Store opening hours RDFa; Book, PublicationVolume Microdata). Thanks, Gregg Kellogg!</li>
<li><a href="https://github.com/rvguha/schemaorg/pull/108">Added</a> Tolkien-based examples for <a href="/exampleOfWork">exampleOfWork</a>/<a href="/workExample">workExample</a>. Thanks, Dan Scott, again!</li>
<li><a href="https://github.com/rvguha/schemaorg/pull/111">Fixed</a> a bug with our UTF-8 support. Thanks, Richard Wallis!</li>
</p>


</td>
</tr>

<tr id="v1.9">
<td class="release">1.9<br/>(2014-08-18)</td>
<td>Bibliographic improvements (Periodical and more) alongside seller/broker/provider clarifications.</td>
<td>
<p>
Several bibliographic improvements, thanks to the work of the <a href="http://www.w3.org/community/schemabibex/">W3C BibExtend Community Group</a>.
Improved handling of <a href="https://www.w3.org/wiki/WebSchemas/Periodicals,_Articles_and_Multi-volume_Works">Periodicals, Articles and Multi-volume Works</a>,
introducing types and supporting properties for <a href="/Periodical">Periodical</a>,
<a href="/PublicationVolume">PublicationVolume</a> and
<a href="/PublicationIssue">PublicationIssue</a>. Adds new <a href="https://www.w3.org/wiki/WebSchemas/Periodicals,_Articles_and_Multi-volume_Works#New_Properties_for_Article">Article properties</a>:
<a href="/pageStart">pageStart</a>, <a href="/pageEnd">pageEnd</a> and <a href="/pagination">pagination</a>.
<a href="/CreativeWork">CreativeWork</a>  gains a convenience inverse of <a href="/isPartOf">isPartOf</a> called
<a href="/hasPart">hasPart</a>, as well as a new pair of inverses, <a href="/workExample">workExample</a> and
<a href="/exampleOfWork">exampleOfWork</a> that link specific and general perspectives on creative works. Many thanks to
all the <a href="http://www.w3.org/community/schemabibex/participants">BibExtend group members</a>, to Richard Wallis
for chairing, and to Dan Scott for implementing.
</p>

<p>Provider/Seller vocabulary: this update also clarifies how to use a set of related terms, integrating sections of schema.org that had developed
separately. Full details are documented <a href="https://www.w3.org/wiki/WebSchemas/SellerVendorCleanup#Implementation_Details">at W3C</a>
and <a href="https://github.com/rvguha/schemaorg/issues/88">in Github</a>, alongside an <a href="https://www.w3.org/wiki/images/7/7e/ProviderSellerVocabularyRe-DesignProposal.pdf">overview document</a>.
The <a href="/provider">provider</a> property describes a service provider, service operator, or service performer, while
<a href="/seller">seller</a> describe the entities which sell or offer a service on behalf of an actual service provider. We
introduce a more general <a href="/broker">broker</a> property (replacing the over-specific <a href="bookingAgent">bookingAgent</a>),
as well as deprecating <a href="/vendor">vendor</a> and <a href="/merchant">merchant</a> in favour of <a href="/seller">seller</a>.
Regarding <a href="/Flight">flights</a> and <a href="/ParcelDelivery">parcel delivery</a>, <a href="/carrier">carrier</a> is
superseded by <a href="/provider">provider</a>. Please also note that <a href="/flightNumber">flightNumber</a> should now be written in full (i.e. "UA110" rather than just "110").
See the <a href="https://www.w3.org/wiki/WebSchemas/SellerVendorCleanup#Implementation_Details">supporting documents</a> for details.
</p>

<p>Finally, <a href="/episodeNumber">episodeNumber</a>, <a href="seasonNumber">seasonNumber</a> and
<a href="/clipNumber">clipNumber</a> (for TV/Radio) have been harmonized with the periodicals design
(<a href="/issueNumber">issueNumber</a> and <a href="/volumeNumber">volumeNumber</a>). In each case, both <a href="/Integer">Integer</a>
and <a href="/Text">Text</a> values are anticipated. A common superproperty, <a href="/position">position</a> can also be used. This
reflects <a href="http://lists.w3.org/Archives/Public/public-vocabs/2014Aug/0133.html">implementation experience</a> and
establishes a model that can be applied elsewhere, e.g. ongoing work on <a href="http://lists.w3.org/Archives/Public/public-vocabs/2014Jun/0154.html">describing</a> music.</p>

<p>This update also improves the display and navigation of <a href="/supersededBy">supersededBy</a> relations between
schema.org properties (e.g. see <a href="/seller">seller</a>).</p>

<p>The <a href="/docs/terms.html">Terms of service</a> document was also updated to note
that <a href="http://www.yandex.com/">Yandex</a> is now a schema.org Sponsor and to adopt the patent terms used by W3C.</p>

(<a href="http://lists.w3.org/Archives/Public/public-vocabs/2014Aug/0170.html">announcement</a>)
</td>
</tr>

<tr id="v1.8">
<td class="release">1.8<br/>(2014-07-28)</td>
<td>Added <a href="/WebSite">WebSite</a> type; broadened <a href="isPartOf">isPartOf</a> property.</td>
<td>
Added a new CreativeWork type, <a href="/WebSite">WebSite</a>: "A WebSite is a set of related web pages and other items typically
served from a single web domain and accessible via URLs."  Also adopts the suggestion made by the <a href="http://www.w3.org/community/schemabibex/BibExtend">BibExtend</a> group and other
collaborators, to broaden the <a href="/isPartOf">isPartOf</a> property, which now relates any CreativeWork to any other CreativeWork.
This release also makes the Potential Actions documentation <a href="/docs/actions.html">available</a> in HTML.
Several <a href="http://github.com/rvguha/schemaorg/pull/71">markup fixes</a> from Stéphane Corlosquet, alongside
<a href="http://github.com/rvguha/schemaorg/pull/35">improvements</a> to the consistency of <a href="/encoding">encoding</a> /
<a href="/associatedMedia">associatedMedia</a> property  definitions thanks to Dan Scott.
(<a href="http://lists.w3.org/Archives/Public/public-vocabs/2014Jul/0053.html">announcement</a>)
</td>
</tr>

<tr id="v1.7">
<td class="release">1.7<br/>(2014-07-08)</td>
<td>Allows <a href="/image">image</a> with <a href="/ImageObject">ImageObject</a>; adds <a href="/Event">Event</a> <a href="/organizer">organizer</a>s,
    <a href="/Map">Map</a> improvements.</td>
<td>This release amends the <a href="http://schema.org/image">image</a> property, noting that <a href="/ImageObject">ImageObject</a> is a
    reasonable value. It also adds an <a href="http://schema.org/organizer">organizer</a> property to
    <a href="/Event">Event</a>. Changes around <a href="/Map">Map</a>: we add and prefer a '<a href="/hasMap">hasMap</a>' property
which supersedes the older 'map' property, and we add a <a href="/mapType">mapType</a> property which comes with some enumerated values:
<a href="ParkingMap">ParkingMap</a>, <a href="SeatingMap">SeatingMap</a>, <a href="TransitMap">TransitMap</a>,
<a href="VenueMap">VenueMap</a>. A Map might be (but needn't be) also an <a href="/ImageObject">ImageObject</a>.
    (<a href="http://lists.w3.org/Archives/Public/public-vocabs/2014Jul/0012.html">announcement</a>)</td>
</tr>

<tr id="v1.6">
<td class="release">1.6<br/>(2014-06-16)</td>
<td><a href="/Role">Role</a>s, various fixes, site navigation improvements.</td>
<td>This release introduced the notion of a <a href="/Role">Role</a> type to schema.org. See the <a href="http://blog.schema.org/2014/06/introducing-role.html">blog post</a>
    for details. The Role mechanism applies across all of schema.org, and allows simple statements to be elaborated or
    qualified, for example with temporal information. Other changes in this release include the addition of a
    <a href="/license">license</a> property, and some documentation of properties used internally by schema.org's documentation system
    (<a href="/Property">Property</a>, <a href="/Class">Class</a>, <a href="/supersededBy">supersededBy</a>, <a href="/inverseOf">inverseOf</a>).
    Fixed an embarrassing typo - "dead" -  in the <a href="/diet">diet</a> property - thanks, Dan Scott. Various other
    small changes - listed in the <a href="http://lists.w3.org/Archives/Public/public-vocabs/2014Jun/0106.html">preview</a> announcement.
(<a href="http://lists.w3.org/Archives/Public/public-vocabs/2014Jun/0178.html">announcement</a> and
<a href="http://lists.w3.org/Archives/Public/public-vocabs/2014Jun/0106.html">candidate release</a>)</td>
</tr>

<tr id="v1.5">
<td class="release">1.5 <br/>(2014-05-27)</td>
<td>Tweaks and fixes.</td>
<td>Tweaks to definition of '<a href="http://schema.org/keywords">keywords</a>' to indicate that comma-separated entries are expected.
Several typo fixes from Stéphane Corlosquet. Adds a new <a href="http://schema.org/icaoCode">icaoCode</a>
text-valued property for <a href="http://schema.org/Airport">Airport</a>.
Updated description for <a href="http://schema.org/flightNumber">flightNumber</a> to note "not including the airline IATA code".
Added missing <a href="/docs/actions.html">Actions</a>-related definitions (urlTemplate, valueName).
    (<a href="http://lists.w3.org/Archives/Public/public-vocabs/2014May/0295.html">announcement</a>)
</td>
</tr>

<tr id="v1.4">
<td class="release">1.4<br/>(2014-05-16)</td>
<td>Examples, examples, examples.</td>
<td>
    Added two examples to accompany <a href="/workPerformed">workPerformed</a>. Added several local business, company contact and music event examples.
Several glitch and typo fixes including MedicalEnumeration, thanks to Dan Scott.
<a href="http://blog.schema.org/2014/05/schemaorg-v14-update-examples-examples.html">announcement blog post</a>
</td>
</tr>

<tr id="v1.3">
<td class="release">1.3<br/>(2014-05-01)</td>
<td>Added <a href="/workPerformed">workPerformed</a>.</td>
<td>
Added <a href="/workPerformed">workPerformed</a>, a relationship between an <a href="/Event">Event</a> and a <a href="/CreativeWork">CreativeWork</a>
that is performed at the event.
</td>
</tr>

<tr id="v1.2">
<td class="release">1.2<br/>(2014-04-16)</td>
<td><a href="/docs/actions.html">Potential Actions</a>.</td>
<td>
Introduces vocabulary that enables websites to describe the actions they enable and how these actions can be invoked.
(<a href="http://lists.w3.org/Archives/Public/public-vocabs/2014Apr/0242.html">announcement</a> and
<a href="http://blog.schema.org/2014/04/announcing-schemaorg-actions.html">blog post</a>)
    </td>
</tr>

<tr id="v1.1">
<td class="release">1.1<br/>(2014-04-04)</td>
<td>Reservations, Q/A and more.</td>
<td>
<p>Added a Reservation schema. Question/Answer sites. Order changes. Added EmailMessage.</p>

<p>
1.) This release of schema.org adds a finalized Reservations schema, which refines
earlier proposals discussed in the Web Schemas community over the last year.
See <a href="http://www.w3.org/wiki/WebSchemas/ReservationsSchem">wiki</a> for details.</p>

<p>The Reservations vocabulary includes: <a href="/Reservation">Reservation</a>, <a href="/ReservationPackage">ReservationPackage</a>,
    <a href="/ReservationStatusType">ReservationStatusType</a>,
<a href="/Ticket">Ticket</a>, <a href="/Flight">Flight</a>,
<a href="/EventReservation">EventReservation</a>,
<a href="/FlightReservation">FlightReservation</a>,
<a href="/TrainReservation">TrainReservation</a>,
<a href="/BusReservation">BusReservation</a>,
<a href="/TaxiReservation">TaxiReservation</a>,
<a href="/LodgingReservation">LodgingReservation</a>,
<a href="/RentalCarReservation">RentalCarReservation</a>,
<a href="/ProgramMembership">ProgramMembership</a>,
<a href="/Seat">Seat</a>,
<a href="/Vehicle">Vehicle</a>,
<a href="/Airline">Airline</a>,
<a href="/FoodEstablishmentReservation">FoodEstablishmentReservation</a>,
<a href="/TrainTrip">TrainTrip</a>,
<a href="/Car">Car</a>,
<a href="/BusTrip">BusTrip</a>,
<a href="/Taxi">Taxi</a>.</p>

<p>2.) Q/A sites</p>

<p>A simple vocabulary for Question/Answer and FAQ sites. It adds types for Question, Answer, and QAPage.</p>

<p>3.) Adds a type <a href="/EmailMessage">EmailMessage</a>, analogous to the existing WebPage type.</p>

(<a href="http://lists.w3.org/Archives/Public/public-vocabs/2014Mar/0036.html">candidate release</a> drafted as '1.0g'; not
formally announced but included in the <a href="http://lists.w3.org/Archives/Public/public-vocabs/2014Apr/0015.html">change</a>
to github-based publishing)
</td>
</tr>

<tr id="v1.0f">
<td class="release">1.0f<br/>(2014-02-05)</td>
<td>Not-for-profit Offer and other fixes.</td>
<td>This version adapts the wording around the <a href="/Offer">Offer</a> type to suit non-profit scenarios,
    such as libraries. Thanks to Dan Scott and the BibExtend group for these proposals.
    This change broadens the definition of <a href="/Offer">Offer</a> and makes associated changes to
    <a href="/ItemAvailability">ItemAvailability</a> and
    <a href="/OfferItemCondition">OfferItemCondition</a>, typically rewording "the item for sale" to
    simply say "the item". The <a href="/itemOffered">itemOffered</a> property is now defined more
    appropriately as "The item being offered." rather than "...sold.". The "<a href="/seller">seller</a>"
    property is now defined as "The organization or person making the offer.", a compromise to support
    its use for more kinds of offer.
    (<a href="http://lists.w3.org/Archives/Public/public-vocabs/2014Jan/0118.html">candidate release</a>
    and <a href="http://lists.w3.org/Archives/Public/public-vocabs/2014Feb/0028.html">announcement</a>)

</td>
</tr>

<tr id="v1.0e">
<td class="release">1.0e<br/>(2013-12-04)</td>
<td>Accessibility properties and Order type.</td>
<td>
This release includes a schema for describing <a href="/Order">Order</a>s,
as well as the Accessibility properties for
<a href="/CreativeWork">CreativeWork</a>
(see <a href="http://lists.w3.org/Archives/Public/public-vocabs/2013Nov/0190.html">discussion</a>).
The W3C WebSchemas wiki has <a href="http://www.w3.org/wiki/WebSchemas/OrdersSchema">the Order proposal</a> and
<a href="http://dvcs.w3.org/hg/webschema/file/6910d4e4591a/schema.org/ext/neworder.html">draft schema</a>.
For Accessibility, see the <a href="http://blog.schema.org/2013/12/content-accessibility.html">blog post</a>
for more background on the collaborations involved. See also
 <a href="http://www.w3.org/wiki/WebSchemas/Accessibility">wiki materials</a>
 and the <a href="http://dvcs.w3.org/hg/webschema/file/6910d4e4591a/schema.org/ext/accessibility.html">draft schema</a>.
(<a href="http://lists.w3.org/Archives/Public/public-vocabs/2013Dec/0025.html">announcement</a>)
</td>
</tr>

<tr id="v1.0d">
<td class="release">1.0d<br/>(2013-11-21)</td>
<td>TV/Radio; Civic Services; ContactPoint Event and Organization improvements.</td>
<td>

<p>
TV/Radio improvements in collaboration with BBC and EBU - see <a href="http://blog.schema.org/2013/12/schemaorg-for-tv-and-radio-markup.html">guest blog post by Yves Raimond</a>.
For example see <a href="/TVEpisode">TVEpisode</a>.
</p>
<p>
For Background see the <a href="http://www.w3.org/wiki/WebSchemas/TVRadioSchema">TV/Radio wiki entry</a>.
</p>

<p>
Civic Services (which includes ContactPoint) was <a href="http://blog.schema.org/2013/08/vocabulary-for-describing-civic-services.html">blogged</a>
when first discussed. See also <a href="http://www.w3.org/wiki/WebSchemas/CivicServices">wiki entry</a>.
Example type: <a href="/GovernmentService">GovernmentService</a>.</p>
<p>
Event improvements: <a href="http://www.w3.org/wiki/WebSchemas/EventSchemaUpdate">wiki entry</a>.
Organization improvements: <a href="http://www.w3.org/wiki/WebSchemas/LocalBusinessDepartment">wiki entry</a>.
In particular, this update added <a href="/department">department</a>, and
 <a href="/subOrganization">subOrganization</a> properties.
 </p>
(<a href="http://blog.schema.org/2013/11/schemaorg-v10d-published-tvradio-civic.html">blog announcement</a>).
</td>
</tr>

<tr id="v1.0c">
<td class="release">1.0c<br/>(2013-08-07)</td>
<td>Actions (in the past).</td>
<td>
Introduced a (past-tense) Actions vocabulary (see <a href="http://www.w3.org/wiki/WebSchemas/ActivityActions">wiki</a>)
This updated added an <a href="/Action">Action</a> type, supporting properties, and a substantial set of subtypes. It was
followed in 2014 by a mechanism for describing <a href="/docs/actions.html">potential actions</a>.
(<a href="http://lists.w3.org/Archives/Public/public-vocabs/2013Aug/0008.html">announcement</a>)
</td>
</tr>

<tr id="v1.b">
<td class="release">1.0b<br/>(2013-07-24)</td>
<td>Added <a href="/sameAs">sameAs</a>; broadened <a href="/citation">citation</a>.</td>
<td>
<p>
Adds <a href="/sameAs">sameAs</a> property to Thing that makes it easier to indicate identifying URLs for entities
being described (<a href="http://www.w3.org/wiki/WebSchemas/sameAs">wiki</a>).
The <a  href="/citation">citation</a> property has been moved up to <a href="/CreativeWork">CreativeWork</a>, from
<a href="/MedicalScholarlyArticle">MedicalScholarlyArticle</a> (<a href="http://www.w3.org/wiki/WebSchemas/CitationPromotion">wiki</a>).
Thanks to the BibExtend group for suggesting this small but useful improvement.
</p>
(<a href="http://lists.w3.org/Archives/Public/public-vocabs/2013Jul/0067.html">announced</a>)
</td>
</tr>

<tr id="v1.0a">
<td class="release">1.0a<br/>(2013-04-05)</td>
<td>Adds LRMI, Datasets, Audience, Technical Publishing vocabulary and more.</td>
<td>
<p>
For <a href="http://lrmi.net/">LRMI</a> (Learning Resource Metadata Initiative), a collaboration co-led
by <a href="http://www.aepweb.org/">Association of Educational Publishers (AEP)</a> and <a href="http://creativecommons.org/">Creative Commons</a>:
Added several properties, mainly to <a href="/CreativeWork">CreativeWork</a>.
Added <a href="/AlignmentObject">AlignmentObject</a> type, for aligning content to educational coding schemes.
(see <a href="http://www.w3.org/wiki/WebSchemas/LearningResources">wiki</a>).</p>

<p>
Added <a href="/Dataset">Dataset</a> type (collaboration building upon work at W3C and elsewhere).
See also <a href="http://blog.schema.org/2012/07/describing-datasets-with-schemaorg.html">blog</a>,
<a href="http://www.w3.org/wiki/WebSchemas/Datasets">wiki</a>.
</p>

<p>
Added <a href="/Audience">Audience</a> and related types, useful for LRMI and other applications
(<a href="http://www.w3.org/wiki/WebSchemas/Audience">wiki</a>.</p>

<p>
Added Technical Publishing vocabulary: <a href="/TechArticle">TechArticle</a>, <a href="/APIReference">APIReference</a>,
<a href="/Code">Code</a>. See also <a href="http://blog.schema.org/2012/06/newvocabularies-for-technical.html">early
 blog post</a> and Wiki entries for <a href="http://www.w3.org/wiki/WebSchemas/TechArticleSchema">TechArticleSchema</a>,
<a href="http://www.w3.org/wiki/WebSchemas/APIReferenceSchema">APIReferenceSchema</a> and
 <a href="http://www.w3.org/wiki/WebSchemas/CodeSchema">CodeSchema</a>.
 </p>
(<a href="http://lists.w3.org/Archives/Public/public-vocabs/2013Apr/0003.html">announcement</a>)
</td>
</tr>

<tr id="v0.99">
<td class="release">0.99<br/>(2012-11-08)</td>
<td>Added Good Relations e-commerce vocabulary.</td>
<td>Added substantial e-commerce vocabulary based on Good Relations;
re-engineered site to accept RDFa/RDFS schema definitions from community.(<a href="http://www.w3.org/wiki/WebSchemas/GoodRelations">wiki</a>)
(<a href="http://blog.schema.org/2012/11/good-relations-and-schemaorg.html">announcement blog post</a>
and <a href="http://lists.w3.org/Archives/Public/public-vocabs/2012Nov/0015.html">email from Martin Hepp</a>)
</td>
</tr>


<tr id="v0.98">
<td class="release">0.98<br/>(2012-10-18)</td>
<td>Fix for <a href="/requiresSubscription">requiresSubscription</a> property.</td>
<td>
A minor bugfix release, which improved the documentation of <a href="/requiresSubscription">requiresSubscription</a> property.
We now encourage its <a href="/Boolean">Boolean</a> value to be represented as true/false rather than yes/no.
</td>
</tr>

<tr id="v0.97">
<td class="release">0.97<br/>(2012-07-26)</td>
<td>Added DateTime, Time datatypes.</td>
<td>Added two datatypes in preparation for Good Relations integration.
(<a href="http://lists.w3.org/Archives/Public/public-vocabs/2012Jul/0072.html">announcement</a>)
</td>
</tr>

<tr id="v0.96">
<td class="release">0.96<br/>(2012-07-18)</td>
<td>Added <a href="/additionalType">additionalType</a> property.</td>
<td>Added <a href="/additionalType">additionalType</a> property (<a href="https://www.w3.org/wiki/WebSchemas/additionalTypeProposal">wiki</a>).
"An additional type for the
item, typically used for adding more specific types from external
vocabularies in microdata syntax. This is a relationship between
something and a class that the thing is in. In RDFa syntax, it is
better to use the native RDFa syntax - the 'typeof' attribute - for
multiple types. Schema.org tools may have only weaker understanding of
extra types, in particular those defined externally."
(<a href="http://lists.w3.org/Archives/Public/public-vocabs/2012Jul/0069.html">announcement</a>)
</td>
</tr>

<tr id="v0.95">
<td class="release">0.95<br/>(2012-06-26)</td>
<td>Added <a href="/docs/meddocs.html">Medical/Health</a> vocabulary.</td>
<td>
<p>
This release added substantial vocabulary in the medical/health domain (around 100 classes, 200 properties). The additions are
mainly organized beneath the <a href="/MedicalEntity">MedicalEntity</a> type. An
<a href="/docs/meddocs.html">overview document</a> is also provided. From the <a href="http://blog.schema.org/2012/06/health-and-medical-vocabulary-for.html">blog post</a>:
</p>
<p>"This collaborative project drew upon search expertise from the schema.org partners but also gained immeasurably through feedback from expert reviewers including the US NCBI; physicians at Harvard, Duke and other institutions, as well as from several health Web sites. Contributions from the W3C Healthcare and Lifesciences group and Web Schemas community also helped bridge the complex worlds of Web standards, search and medicine/healthcare."
</p>
(<a href="http://lists.w3.org/Archives/Public/public-vocabs/2012Jun/0130.html">announcement</a>)
</td>
</tr>



<tr id="v0.91">
<td class="release">0.91<br/>(2012-04-21)</td>
<td>Removed plural 's' suffix from repeatable properties; added <a href="/Comment">Comment</a> type, SoftwareApplication vocabulary.</td>
<td>
<p>
Added new properties per Singularity <a href="https://www.w3.org/wiki/WebSchemas/Singularity">proposal</a>:
23 changes: actor, album, attendee, award, blogPost, colleague, contactPoint, employee, encoding, episode, event, founder, map, member, parent, performer, photo, review, season, sibling, significantLink, subEvent, track.
Each of these originally had a plural 's' to indicate repeatability. After discussion in the W3C WebSchemas group, the consensus was that
this was confusing and worthwhile changing.
</p>

<p>
This revision added a new type, '<a href="/Comment">Comment</a>', whose super-type is <a href="/CreativeWork">CreativeWork</a>
(<a href="https://www.w3.org/wiki/WebSchemas/Comment">wiki</a>)
</p>

<p>
Also adds <a href="/SoftwareApplication">SoftwareApplication</a> and supporting vocabulary (<a href="https://www.w3.org/wiki/WebSchemas/SoftwareApplicationSchema">wiki</a>, <a href="http://www.w3.org/wiki/images/b/b3/Schema.org-SoftwareApplicationsV2.pdf">original proposal</a>),
including <a href="/MobileApplication">MobileApplication</a>, <a href="/WebApplication">WebApplication</a> subtypes.
</p>

<p>
Converged URL/Url spelling. After WebSchemas discussion, consensus was:
For each of embedURL, contentURL, downloadURL, ensure there is an equivalent property named with mixed-case: 'embedUrl', 'contentUrl', 'downloadUrl'.
</p>
</td>
</tr>

</table>

<p>Note: this table is not currently complete - it misses 0.92-0.94 and any changes between 2011-06-02 and 2012-04-21(0.91). See also <a href="http://lov.okfn.org/dataset/lov/details/vocabulary_schema.html">Linked Open Vocabularies entry</a>.</p>

</div>

<div id="footer"><p>
  <a href="../docs/terms.html">Terms and conditions</a></p>
</div>

</body>
</html><|MERGE_RESOLUTION|>--- conflicted
+++ resolved
@@ -130,14 +130,6 @@
 
 <span id="sdo-stantz" />
 <tr id="v.next">
-<<<<<<< HEAD
-<td class="release">1.93x<br/>sdo-stantz<br/>(20YY-MM-DD)</td>
-<td>sdo-stantz is the next release post-venkman, currently (dec 2014) being drafted.
-<td>
-...
-</td>
-</tr>
-=======
 <td class="release">1.93<br/>sdo-stantz<br/>(2015-0x-xx)</td>
 <td>Lots of bugfixes and small improvements.</td>
 <td>
@@ -159,7 +151,6 @@
 </td>
 </tr>
 <span id="sdo-venkman" />
->>>>>>> 131ce9e4
 <td class="release">1.92<br/>sdo-venkman<br/>(2014-12-11)</td>
 <td>ItemList and BreadcrumbList changes; Sports-related improvements; Added a Music vocabulary; Video games. Also weight/height on Person; Control and RSVP actions; Role names; Dated monetary values.</td>
 <td>
