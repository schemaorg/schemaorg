--- conflicted
+++ resolved
@@ -338,7 +338,7 @@
 clear: both;
 padding-top: 1em;
 }
-<<<<<<< HEAD
+
 #selectionbar ul
 {
 float: right;
@@ -377,9 +377,6 @@
     margin-top: 20px;
   }
 }
-
-=======
->>>>>>> b729b5c7
 
 /* -- extras -- */
 
@@ -457,7 +454,7 @@
 
 /* Extension links */
 a.ext:link {
-   color: #0000aa !important; 
+   color: #0000aa !important;
    border-bottom: dotted 1px #0000aa !important;
    text-decoration: none;
 }
@@ -472,9 +469,9 @@
    text-decoration: none;
 }
 
-/* Bib extension links overriding default 'ext' values 
+/* Bib extension links overriding default 'ext' values
 a.ext.ext-bib:link{
-   color: #009900 !important; 
+   color: #009900 !important;
    border-bottom: dotted 1px #009900;
    text-decoration: none;
 }
