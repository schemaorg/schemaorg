<!DOCTYPE html>
<html xmlns="http://www.w3.org/1999/xhtml" xml:lang="en" lang="en">
<head>
    <meta http-equiv="Content-Type" content="text/html; charset=UTF-8" />
    <title>FAQ - schema.org</title>
    <meta name="description" content="Schema.org is a set of extensible schemas that enables webmasters to embed
    structured data on their web pages for use by search engines and other applications." />
    <link rel="stylesheet" type="text/css"
          href="../search_files/schemaorg.css" />

</head>
<body>
    <div id="container">
        <div id="intro">
            <div id="pageHeader">
              <div class="wrapper">
                <h1>schema.org</h1>

<div id="cse-search-form" style="width: 400px;"></div>

<script type="text/javascript" src="//www.google.com/jsapi"></script>
<script type="text/javascript">
  google.load('search', '1', {language : 'en', style : google.loader.themes.ESPRESSO});
  google.setOnLoadCallback(function() {
    var customSearchControl = new google.search.CustomSearchControl('013516846811604855281:nj5laplixaa');
    customSearchControl.setResultSetSize(google.search.Search.FILTERED_CSE_RESULTSET);
    var options = new google.search.DrawOptions();
    options.enableSearchboxOnly("../docs/search_results.html", null, false, '#');
    customSearchControl.draw('cse-search-form', options);
  }, true);
</script>


              </div>
            </div>
        </div>
    </div>

            <div id="selectionbar">
               <div class="wrapper">
                <ul>
                    <li>
                      <a href="../docs/documents.html">Documentation</a></li>
                    <li >
                      <a href="../docs/schemas.html">Schemas</a></li>
                    <li >
                      <a href="../.">Home</a></li>
                </ul>
                </div>

            </div>
        <div style="padding: 14px; float: right;" id="languagebox"></div>

  <div id="mainContent" class="faq">

<h1>About Schema.org</h1>
    <p>
Schema.org is a collaborative, community activity with a mission to create,
maintain, and promote schemas for structured data on the Internet. In addition
to people from the sponsoring companies, there is  substantial participation by the
larger web community, through public mailing lists such as <a href="https://lists.w3.org/Archives/Public/public-vocabs/">public-vocabs@w3.org</a> and
through <a href="http://github.com/schemaorg/schemaorg">GitHub</a>. 
 </p>

<p>Since April 2015, the W3C <a href="http://www.w3.org/community/schemaorg">Schema.org Community Group</a> is the main forum for schema collaboration, and provides the 
<a href="https://lists.w3.org/Archives/Public/public-schemaorg/">public-schemaorg@w3.org</a> mailing list for discussions. Schema.org issues are tracked 
<a href="http://github.com/schemaorg/schemaorg/issues">on GitHub</a>.</p>

 <p>
    The day to day operations of Schema.org, including decisions regarding the schema, are handled by a steering group,
    which includes representatives of the sponsor companies, the W3C and some individuals
    who have contributed substantially to Schema.org. Discussions of the steering group
    are public.
 </p>

<h3>The People</h3>
    A number of people have made substantial contributions to Schema.org over the years. These include:

    <ul>
      <li> Dan Brickley runs the daily operations for schema.org. He is on the steering group and Google's representative.</li>
      
<<<<<<< HEAD
      <li> Stephane Corlosquet was responsible for the integration of schema.org into Drupal. He is a very active contributor to github/schemaorg </li>
=======
      <li> Stephane Courlosquet was responsible for the integration of schema.org into Drupal and has been an active contributor via GitHub.</li>
>>>>>>> 2d74180b
      
      <li> Jason Douglas coordinates the integration of schema.org into Google's search products.</li>
      
      <li> R.V.Guha initiated schema.org and is one of its co-founders. He currently heads the steering group.</li>
      
<<<<<<< HEAD
      <li> Sam Goto of Google did much of the work being schema.org's Actions vocabulary</li>

      <li> Vicki Holland of Google has worked on vocabularies for a lot of major topics on Schema.org. Together with Dan Brickley, she takes care of much of the day to day running of schema.org</li>

      
      <li> <a href="http://www.heppnetz.de/">Martin Hepp</a>, author of Good Relations has worked closely with the community to integrate Good relations into schema.org </li>
=======
      <li> Sam Goto of Google did much of the work being schema.org's Actions vocabulary.</li>
      
      <li> Martin Hepp, author of Good Relations has worked closely with the community to integrate GoodRelations into schema.org.</li>
>>>>>>> 2d74180b
      
      <li> Charlie Jiang was the representative from Microsoft from 2011 to 2013.</li>
      
      <li> Jason Johnson was the representative from Microsoft from 2013 to 2014 and contributed to the Actions and Sports vocabularies.</li>
      
      <li> Steve Macbeth is one of the co-founders of schema.org and serves as Microsoft's representative.</li>
      
      <li> Peter Mika is Yahoo's current representative and have been involved in the schema.org project since 2011. Gaurav Mishra contributed to earlier versions of schema.org as Yahoo's representative until 2013.</li>
      
<<<<<<< HEAD
      
      <li> Scott Peterson (Google), David Rudin (Microsoft) and Erin Simon (Google) have taken care of the legal documents </li>

      <li> Alex Shubin, Charles  Nevile and Yuliya Tikhokhod, who worked on VideoGames, represent Yandex </li>

      <li> Bill Coughran and Alan Eustace played a big role in creating schema.org</li>

      <li> Phil Barker and Greg Grossmeier (of Creative Commons) worked on LRMI</li>

      <li> Evan Sandhaus and Evan Sandhaus were Schema.org's first partners, working on rNews</li>

      <li> Aneesh Chopra, as Whitehouse CTO helped create and promote Job Postings vocabulary</li>

      <li> Ralph Swick and Vint Cerf helped establish the relations between Schema.org and the W3C</li>
=======
      <li> Scott Peterson (Google), David Rudin (Microsoft) and Erin Simon (Google) help with legal matters. </li>

      <li> Alex Shubin, Charles Nevile and Yuliya Tikhokhod represent Yandex. </li>

      <li> Vicki Tardif Holland of Google has worked on most recent Google schema proposals. Together with Dan Brickley, she takes care of much of the day to day running of schema.org.</li>
>>>>>>> 2d74180b

     </ul>

     



  </div>


<div id="footer"><p>
  <a href="../docs/terms.html">Terms and conditions</a></p>
</div>

</body>
</html><|MERGE_RESOLUTION|>--- conflicted
+++ resolved
@@ -79,28 +79,21 @@
     <ul>
       <li> Dan Brickley runs the daily operations for schema.org. He is on the steering group and Google's representative.</li>
       
-<<<<<<< HEAD
-      <li> Stephane Corlosquet was responsible for the integration of schema.org into Drupal. He is a very active contributor to github/schemaorg </li>
-=======
+
       <li> Stephane Courlosquet was responsible for the integration of schema.org into Drupal and has been an active contributor via GitHub.</li>
->>>>>>> 2d74180b
+
       
       <li> Jason Douglas coordinates the integration of schema.org into Google's search products.</li>
       
       <li> R.V.Guha initiated schema.org and is one of its co-founders. He currently heads the steering group.</li>
       
-<<<<<<< HEAD
+
       <li> Sam Goto of Google did much of the work being schema.org's Actions vocabulary</li>
 
       <li> Vicki Holland of Google has worked on vocabularies for a lot of major topics on Schema.org. Together with Dan Brickley, she takes care of much of the day to day running of schema.org</li>
 
       
       <li> <a href="http://www.heppnetz.de/">Martin Hepp</a>, author of Good Relations has worked closely with the community to integrate Good relations into schema.org </li>
-=======
-      <li> Sam Goto of Google did much of the work being schema.org's Actions vocabulary.</li>
-      
-      <li> Martin Hepp, author of Good Relations has worked closely with the community to integrate GoodRelations into schema.org.</li>
->>>>>>> 2d74180b
       
       <li> Charlie Jiang was the representative from Microsoft from 2011 to 2013.</li>
       
@@ -110,7 +103,7 @@
       
       <li> Peter Mika is Yahoo's current representative and have been involved in the schema.org project since 2011. Gaurav Mishra contributed to earlier versions of schema.org as Yahoo's representative until 2013.</li>
       
-<<<<<<< HEAD
+
       
       <li> Scott Peterson (Google), David Rudin (Microsoft) and Erin Simon (Google) have taken care of the legal documents </li>
 
@@ -125,14 +118,6 @@
       <li> Aneesh Chopra, as Whitehouse CTO helped create and promote Job Postings vocabulary</li>
 
       <li> Ralph Swick and Vint Cerf helped establish the relations between Schema.org and the W3C</li>
-=======
-      <li> Scott Peterson (Google), David Rudin (Microsoft) and Erin Simon (Google) help with legal matters. </li>
-
-      <li> Alex Shubin, Charles Nevile and Yuliya Tikhokhod represent Yandex. </li>
-
-      <li> Vicki Tardif Holland of Google has worked on most recent Google schema proposals. Together with Dan Brickley, she takes care of much of the day to day running of schema.org.</li>
->>>>>>> 2d74180b
-
      </ul>
 
      
