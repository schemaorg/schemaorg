--- conflicted
+++ resolved
@@ -83,16 +83,8 @@
     def __init__ (self, webapp):
         self.webapp = webapp
 
-<<<<<<< HEAD
-#   def parse (self, content):
-    def parse (self, contents):
-#        root = ET.fromstring(content)
-        self.items = {}
-#       self.extractTriples(root, None)
-=======
     def parse (self, contents):
         self.items = {}
->>>>>>> 3060a2f5
         root = []
         for i in range(len(contents)):
             root.append(ET.fromstring(contents[i]))
